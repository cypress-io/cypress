import type { CodeGenType, MutationSetProjectPreferencesArgs, NexusGenObjects, TestingTypeEnum } from '@packages/graphql/src/gen/nxs.gen'
import type { InitializeProjectOptions, FoundBrowser, FoundSpec, LaunchOpts, OpenProjectLaunchOptions, Preferences, TestingType, ReceivedCypressOptions, AddProject } from '@packages/types'
import execa from 'execa'
import path from 'path'
import assert from 'assert'

import type { ProjectShape } from '../data/coreDataShape'

import type { DataContext } from '..'
import { codeGenerator, SpecOptions } from '../codegen'
import templates from '../codegen/templates'
import { insertValuesInConfigFile } from '../util'

export interface ProjectApiShape {
  /**
   * "Initializes" the given mode, since plugins can define the browsers available
   * TODO(tim): figure out what this is actually doing, it seems it's necessary in
   *   order for CT to startup
   */
  openProjectCreate(args: InitializeProjectOptions, options: OpenProjectLaunchOptions): Promise<unknown>
  launchProject(browser: FoundBrowser, spec: Cypress.Spec, options: LaunchOpts): void
  insertProjectToCache(projectRoot: string): Promise<void>
  removeProjectFromCache(projectRoot: string): Promise<void>
  getProjectRootsFromCache(): Promise<string[]>
  insertProjectPreferencesToCache(projectTitle: string, preferences: Preferences): void
  getProjectPreferencesFromCache(): Promise<Record<string, Preferences>>
  clearLatestProjectsCache(): Promise<unknown>
  clearProjectPreferences(projectTitle: string): Promise<unknown>
  clearAllProjectPreferences(): Promise<unknown>
  closeActiveProject(shouldCloseBrowser?: boolean): Promise<unknown>
  getConfig(): ReceivedCypressOptions | undefined
  getCurrentProjectSavedState(): {} | undefined
  setPromptShown(slug: string): void
  getDevServer (): {
    updateSpecs: (specs: FoundSpec[]) => void
  }
}

export class ProjectActions {
  constructor (private ctx: DataContext) {}

  private get api () {
    return this.ctx._apis.projectApi
  }

  async clearCurrentProject () {
    this.ctx.update((d) => {
      d.currentProject = null
      d.currentTestingType = null
      d.baseError = null
      d.warnings = []
    })

    this.ctx.lifecycleManager.clearCurrentProject()
    await this.api.closeActiveProject()
  }

  private get projects () {
    return this.ctx.projectsList
  }

  private set projects (projects: ProjectShape[]) {
    this.ctx.coreData.app.projects = projects
  }

  openDirectoryInIDE (projectPath: string) {
    this.ctx.debug(`opening ${projectPath} in ${this.ctx.coreData.localSettings.preferences.preferredEditorBinary}`)

    if (!this.ctx.coreData.localSettings.preferences.preferredEditorBinary) {
      return
    }

    if (this.ctx.coreData.localSettings.preferences.preferredEditorBinary === 'computer') {
      this.ctx.actions.electron.showItemInFolder(projectPath)
    }

    execa(this.ctx.coreData.localSettings.preferences.preferredEditorBinary, [projectPath])
  }

  setCurrentTestingType (type: TestingType) {
    this.ctx.lifecycleManager.setCurrentTestingType(type)
  }

  async setCurrentProject (projectRoot: string) {
    await this.clearCurrentProject()
    this.ctx.lifecycleManager.setCurrentProject(projectRoot)
  }

  // Temporary: remove after other refactor lands
  setCurrentProjectAndTestingTypeForTestSetup (projectRoot: string) {
    this.ctx.lifecycleManager.clearCurrentProject()
    this.ctx.lifecycleManager.setCurrentProject(projectRoot)
    this.ctx.lifecycleManager.setCurrentTestingType('e2e')
    // @ts-expect-error - we are setting this as a convenience for our integration tests
    this.ctx._modeOptions = {}
  }

  async loadProjects () {
    const projectRoots = await this.api.getProjectRootsFromCache()

    this.projects = [
      ...this.projects,
      ...projectRoots.map((projectRoot) => ({ projectRoot })),
    ]

    return this.projects
  }

  async initializeActiveProject (options: OpenProjectLaunchOptions = {}) {
    assert(this.ctx.currentProject, 'Cannot initialize project without an active project')
    assert(this.ctx.coreData.currentTestingType, 'Cannot initialize project without choosing testingType')

    const allModeOptionsWithLatest: InitializeProjectOptions = {
      ...this.ctx.modeOptions,
      projectRoot: this.ctx.currentProject,
      testingType: this.ctx.coreData.currentTestingType,
    }

    try {
      await this.api.closeActiveProject()

      return await this.api.openProjectCreate(allModeOptionsWithLatest, {
        ...options,
        ctx: this.ctx,
      })
    } catch (e) {
      // TODO(tim): remove / replace with ctx.log.error
      // eslint-disable-next-line
      console.error(e)
      throw e
    }
  }

  createProject () {
    //
  }

  async addProjectFromElectronNativeFolderSelect () {
    const path = await this.ctx.actions.electron.showOpenDialog()

    if (!path) {
      return
    }

    await this.addProject({ path })

    this.ctx.emitter.toLaunchpad()
  }

  async addProject (args: AddProject) {
    const projectRoot = await this.getDirectoryPath(args.path)

    const found = this.projects.find((x) => x.projectRoot === projectRoot)

    if (!found) {
      this.projects.push({ projectRoot })
      await this.api.insertProjectToCache(projectRoot)
    }

    if (args.open) {
      await this.setCurrentProject(projectRoot)
    }
  }

  private async getDirectoryPath (projectRoot: string) {
    try {
      const { dir, base } = path.parse(projectRoot)
      const fullPath = path.join(dir, base)
      const dirStat = await this.ctx.fs.stat(fullPath)

      if (dirStat.isDirectory()) {
        return fullPath
      }

      return dir
    } catch (exception) {
      throw Error(`Cannot add ${projectRoot} to projects as it does not exist in the file system`)
    }
  }

  async launchProject (testingType: TestingTypeEnum | null, options: LaunchOpts, specPath?: string | null) {
    if (!this.ctx.currentProject) {
      return null
    }

    testingType = testingType || this.ctx.coreData.currentTestingType

    if (!testingType) {
      return null
    }

    let activeSpec: FoundSpec | undefined

    if (specPath) {
      activeSpec = this.ctx.project.getCurrentSpecByAbsolute(specPath)
    }

    // Ensure that we have loaded browsers to choose from
    if (this.ctx.appData.refreshingBrowsers) {
      await this.ctx.appData.refreshingBrowsers
    }

    const browser = this.ctx.coreData.chosenBrowser ?? this.ctx.appData.browsers?.[0]

    if (!browser) {
      return null
    }

    // launchProject expects a spec when opening browser for url navigation.
    // We give it an empty spec if none is passed so as to land on home page
    const emptySpec: Cypress.Spec = {
      name: '',
      absolute: '',
      relative: '',
      specType: testingType === 'e2e' ? 'integration' : 'component',
    }

    this.ctx.coreData.currentTestingType = testingType

    return this.api.launchProject(browser, activeSpec ?? emptySpec, options)
  }

  removeProject (projectRoot: string) {
    const found = this.projects.find((x) => x.projectRoot === projectRoot)

    if (!found) {
      throw new Error(`Cannot remove ${projectRoot}, it is not a known project`)
    }

    this.projects = this.projects.filter((project) => project.projectRoot !== projectRoot)

    return this.api.removeProjectFromCache(projectRoot)
  }

  syncProjects () {
    //
  }

  async createConfigFile (type?: 'component' | 'e2e' | null) {
    const project = this.ctx.currentProject

    if (!project) {
      throw Error(`Cannot create config file without currentProject.`)
    }

    let obj: { [k: string]: object } = {
      e2e: {},
      component: {},
    }

    if (type) {
      obj = {
        [type]: {},
      }
    }

    await this.ctx.fs.writeFile(this.ctx.lifecycleManager.configFilePath, `module.exports = ${JSON.stringify(obj, null, 2)}`)
  }

  async setProjectIdInConfigFile (projectId: string) {
    return insertValuesInConfigFile(this.ctx.lifecycleManager.configFilePath, { projectId }, { get (id: string) {
      return Error(id)
    } })
  }

  async clearLatestProjectCache () {
    await this.api.clearLatestProjectsCache()
  }

  async clearProjectPreferencesCache (projectTitle: string) {
    await this.api.clearProjectPreferences(projectTitle)
  }

  async clearAllProjectPreferencesCache () {
    await this.api.clearAllProjectPreferences()
  }

  setPromptShown (slug: string) {
    this.api.setPromptShown(slug)
  }

  async createComponentIndexHtml (template: string) {
    const project = this.ctx.currentProject

    if (!project) {
      throw Error(`Cannot create index.html without currentProject.`)
    }

    if (this.ctx.lifecycleManager.isTestingTypeConfigured('component')) {
      const indexHtmlPath = path.resolve(project, 'cypress/component/support/index.html')

      await this.ctx.fs.outputFile(indexHtmlPath, template)
    }
  }

  setSpecs (specs: FoundSpec[]) {
    this.ctx.project.setSpecs(specs)
  }

  async setProjectPreferences (args: MutationSetProjectPreferencesArgs) {
    if (!this.ctx.currentProject) {
      throw Error(`Cannot save preferences without currentProject.`)
    }

    this.api.insertProjectPreferencesToCache(this.ctx.lifecycleManager.projectTitle, args)
  }

  async codeGenSpec (codeGenCandidate: string, codeGenType: CodeGenType): Promise<NexusGenObjects['ScaffoldedFile']> {
    const project = this.ctx.currentProject

    if (!project) {
      throw Error(`Cannot create spec without currentProject.`)
    }

    const parsed = path.parse(codeGenCandidate)

    const getFileExtension = () => {
      if (codeGenType === 'e2e') {
        const possibleExtensions = ['.spec', '.test', '-spec', '-test', '.cy', '_spec']

        return (
          possibleExtensions.find((ext) => {
            return codeGenCandidate.endsWith(ext + parsed.ext)
          }) || parsed.ext
        )
      }

      return '.cy'
    }

    const getCodeGenPath = () => {
      return codeGenType === 'e2e'
        ? this.ctx.path.join(
          project,
          codeGenCandidate,
        )
        : codeGenCandidate
    }

    const specFileExtension = getFileExtension()
    const codeGenPath = getCodeGenPath()

    const newSpecCodeGenOptions = new SpecOptions(this.ctx, {
      codeGenPath,
      codeGenType,
      specFileExtension,
    })

    const codeGenOptions = await newSpecCodeGenOptions.getCodeGenOptions()
    const codeGenResults = await codeGenerator(
      { templateDir: templates[codeGenType], target: path.parse(codeGenPath).dir },
      codeGenOptions,
    )

    if (!codeGenResults.files[0] || codeGenResults.failed[0]) {
      throw (codeGenResults.failed[0] || 'Unable to generate spec')
    }

    const [newSpec] = codeGenResults.files

    return {
      status: 'valid',
      file: { absolute: newSpec.file, contents: newSpec.content },
      description: 'Generated spec',
    }
  }

  async reconfigureProject () {
    // Initialize active project close first the current project
    await this.initializeActiveProject()
    this.ctx.actions.wizard.resetWizard()
    this.ctx.actions.electron.refreshBrowserWindow()
    this.ctx.actions.electron.showBrowserWindow()
  }

  get defaultE2EPath () {
    const projectRoot = this.ctx.currentProject

    assert(projectRoot, `Cannot create e2e directory without currentProject.`)

    return path.join(projectRoot, 'cypress', 'e2e')
  }

<<<<<<< HEAD
  async maybeCreateE2EDir () {
    // fs-extra yields a string if a folder was created
    const result = await this.ctx.fs.mkdirp(this.defaultE2EPath) as string | undefined

    if (result) debug(`Created e2eDir at ${this.defaultE2EPath}}`)
  }

=======
>>>>>>> cec46dfc
  async scaffoldIntegration (): Promise<NexusGenObjects['ScaffoldedFile'][]> {
    const projectRoot = this.ctx.currentProject

    assert(projectRoot, `Cannot create spec without currentProject.`)

    const results = await codeGenerator(
      { templateDir: templates['scaffoldIntegration'], target: this.defaultE2EPath },
      {},
    )

    if (results.failed.length) {
      throw new Error(`Failed generating files: ${results.failed.map((e) => `${e}`)}`)
    }

    return results.files.map(({ status, file, content }) => {
      return {
        status: (status === 'add' || status === 'overwrite') ? 'valid' : 'skipped',
        file: { absolute: file, contents: content },
        description: 'Generated spec',
      }
    })
  }
}<|MERGE_RESOLUTION|>--- conflicted
+++ resolved
@@ -381,16 +381,6 @@
     return path.join(projectRoot, 'cypress', 'e2e')
   }
 
-<<<<<<< HEAD
-  async maybeCreateE2EDir () {
-    // fs-extra yields a string if a folder was created
-    const result = await this.ctx.fs.mkdirp(this.defaultE2EPath) as string | undefined
-
-    if (result) debug(`Created e2eDir at ${this.defaultE2EPath}}`)
-  }
-
-=======
->>>>>>> cec46dfc
   async scaffoldIntegration (): Promise<NexusGenObjects['ScaffoldedFile'][]> {
     const projectRoot = this.ctx.currentProject
 
