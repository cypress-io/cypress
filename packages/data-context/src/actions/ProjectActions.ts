import type { CodeGenType, MutationAddProjectArgs, MutationSetProjectPreferencesArgs, NexusGenObjects, TestingTypeEnum } from '@packages/graphql/src/gen/nxs.gen'
import type { InitializeProjectOptions, FoundBrowser, FoundSpec, LaunchOpts, OpenProjectLaunchOptions, Preferences, TestingType } from '@packages/types'
import execa from 'execa'
import path from 'path'
import assert from 'assert'
import Debug from 'debug'

const debug = Debug('cypress:data-context:project-actions')

import type { ProjectShape } from '../data/coreDataShape'

import type { DataContext } from '..'
import { codeGenerator, SpecOptions } from '../codegen'
import templates from '../codegen/templates'
import { insertValuesInConfigFile } from '../util'

export interface ProjectApiShape {
  /**
   * "Initializes" the given mode, since plugins can define the browsers available
   * TODO(tim): figure out what this is actually doing, it seems it's necessary in
   *   order for CT to startup
   */
  openProjectCreate(args: InitializeProjectOptions, options: OpenProjectLaunchOptions): Promise<unknown>
  launchProject(browser: FoundBrowser, spec: Cypress.Spec, options: LaunchOpts): void
  insertProjectToCache(projectRoot: string): Promise<void>
  removeProjectFromCache(projectRoot: string): Promise<void>
  getProjectRootsFromCache(): Promise<string[]>
  insertProjectPreferencesToCache(projectTitle: string, preferences: Preferences): void
  getProjectPreferencesFromCache(): Promise<Record<string, Preferences>>
  clearLatestProjectsCache(): Promise<unknown>
  clearProjectPreferences(projectTitle: string): Promise<unknown>
  clearAllProjectPreferences(): Promise<unknown>
<<<<<<< HEAD
  closeActiveProject(): Promise<unknown>
  getConfig(): Pick<Cypress.RuntimeConfigOptions, 'hosts' | 'projectName' | 'clientRoute' | 'devServerPublicPathRoute' | 'namespace' | 'report' | 'socketIoCookie' | 'configFile' | 'isTextTerminal' | 'isNewProject' | 'proxyUrl' | 'browsers' | 'browserUrl' | 'socketIoRoute' | 'arch' | 'platform' | 'spec' | 'specs' | 'browser' | 'version' | 'remote'>
  & Pick<Cypress.ResolvedConfigOptions, 'chromeWebSecurity' | 'supportFolder' | 'experimentalSourceRewriting' | 'fixturesFolder' | 'reporter' | 'reporterOptions' | 'screenshotsFolder' | 'pluginsFile' | 'supportFile' | 'baseUrl' | 'viewportHeight' | 'viewportWidth' | 'port' | 'experimentalInteractiveRunEvents' | 'userAgent' | 'downloadsFolder' | 'env' | 'testFiles' | 'ignoreSpecPattern' | 'specPattern'> | undefined // TODO: Figure out how to type this better.
=======
  closeActiveProject(shouldCloseBrowser?: boolean): Promise<unknown>
>>>>>>> 4915d657
  getCurrentProjectSavedState(): {} | undefined
  setPromptShown(slug: string): void
  getDevServer (): {
    updateSpecs: (specs: FoundSpec[]) => void
  }
}

export class ProjectActions {
  constructor (private ctx: DataContext) {}

  private get api () {
    return this.ctx._apis.projectApi
  }

  async clearCurrentProject () {
    this.ctx.update((d) => {
      d.currentProject = null
      d.currentTestingType = null
      d.baseError = null
      d.warnings = []
    })

    this.ctx.lifecycleManager.clearCurrentProject()
    await this.api.closeActiveProject()
  }

  private get projects () {
    return this.ctx.projectsList
  }

  private set projects (projects: ProjectShape[]) {
    this.ctx.coreData.app.projects = projects
  }

  openDirectoryInIDE (projectPath: string) {
    this.ctx.debug(`opening ${projectPath} in ${this.ctx.coreData.localSettings.preferences.preferredEditorBinary}`)

    if (!this.ctx.coreData.localSettings.preferences.preferredEditorBinary) {
      return
    }

    if (this.ctx.coreData.localSettings.preferences.preferredEditorBinary === 'computer') {
      this.ctx.actions.electron.showItemInFolder(projectPath)
    }

    execa(this.ctx.coreData.localSettings.preferences.preferredEditorBinary, [projectPath])
  }

  setCurrentTestingType (type: TestingType) {
    this.ctx.lifecycleManager.setCurrentTestingType(type)
  }

  async setCurrentProject (projectRoot: string) {
    await this.clearCurrentProject()
    this.ctx.lifecycleManager.clearCurrentProject()
    this.ctx.lifecycleManager.setCurrentProject(projectRoot)
  }

  // Temporary: remove after other refactor lands
  setCurrentProjectAndTestingTypeForTestSetup (projectRoot: string) {
    this.ctx.lifecycleManager.clearCurrentProject()
    this.ctx.lifecycleManager.setCurrentProject(projectRoot)
    this.ctx.lifecycleManager.setCurrentTestingType('e2e')
    // @ts-expect-error - we are setting this as a convenience for our integration tests
    this.ctx._modeOptions = {}
  }

  async loadProjects () {
    const projectRoots = await this.api.getProjectRootsFromCache()

    this.projects = [
      ...this.projects,
      ...projectRoots.map((projectRoot) => ({ projectRoot })),
    ]

    return this.projects
  }

  async initializeActiveProject (options: OpenProjectLaunchOptions = {}) {
    assert(this.ctx.currentProject, 'Cannot initialize project without an active project')
    assert(this.ctx.coreData.currentTestingType, 'Cannot initialize project without choosing testingType')

    const allModeOptionsWithLatest: InitializeProjectOptions = {
      ...this.ctx.modeOptions,
      projectRoot: this.ctx.currentProject,
      testingType: this.ctx.coreData.currentTestingType,
    }

    try {
      await this.api.closeActiveProject()

      return await this.api.openProjectCreate(allModeOptionsWithLatest, {
        ...options,
        ctx: this.ctx,
      })
    } catch (e) {
      // TODO(tim): remove / replace with ctx.log.error
      // eslint-disable-next-line
      console.error(e)
      throw e
    }
  }

  createProject () {
    //
  }

  async addProject (args: MutationAddProjectArgs) {
    const projectRoot = await this.getDirectoryPath(args.path)

    const found = this.projects.find((x) => x.projectRoot === projectRoot)

    if (!found) {
      this.projects.push({ projectRoot })
      await this.api.insertProjectToCache(projectRoot)
    }

    if (args.open) {
      await this.setCurrentProject(projectRoot)
    }
  }

  private async getDirectoryPath (projectRoot: string) {
    try {
      const { dir, base } = path.parse(projectRoot)
      const fullPath = path.join(dir, base)
      const dirStat = await this.ctx.fs.stat(fullPath)

      if (dirStat.isDirectory()) {
        return fullPath
      }

      return dir
    } catch (exception) {
      throw Error(`Cannot add ${projectRoot} to projects as it does not exist in the file system`)
    }
  }

  async launchProject (testingType: TestingTypeEnum | null, options: LaunchOpts, specPath?: string | null) {
    if (!this.ctx.currentProject) {
      return null
    }

    testingType = testingType || this.ctx.coreData.currentTestingType

    if (!testingType) {
      return null
    }

    let activeSpec: FoundSpec | undefined

    if (specPath) {
      activeSpec = this.ctx.project.getCurrentSpecByAbsolute(specPath)
    }

    // Ensure that we have loaded browsers to choose from
    if (this.ctx.appData.refreshingBrowsers) {
      await this.ctx.appData.refreshingBrowsers
    }

    const browser = this.ctx.coreData.chosenBrowser ?? this.ctx.appData.browsers?.[0]

    if (!browser) {
      return null
    }

    // launchProject expects a spec when opening browser for url navigation.
    // We give it an empty spec if none is passed so as to land on home page
    const emptySpec: Cypress.Spec = {
      name: '',
      absolute: '',
      relative: '',
      specType: testingType === 'e2e' ? 'integration' : 'component',
    }

    this.ctx.coreData.currentTestingType = testingType

    return this.api.launchProject(browser, activeSpec ?? emptySpec, options)
  }

  removeProject (projectRoot: string) {
    const found = this.projects.find((x) => x.projectRoot === projectRoot)

    if (!found) {
      throw new Error(`Cannot remove ${projectRoot}, it is not a known project`)
    }

    this.projects = this.projects.filter((project) => project.projectRoot !== projectRoot)

    return this.api.removeProjectFromCache(projectRoot)
  }

  syncProjects () {
    //
  }

  async createConfigFile (type?: 'component' | 'e2e' | null) {
    const project = this.ctx.currentProject

    if (!project) {
      throw Error(`Cannot create config file without currentProject.`)
    }

    let obj: { [k: string]: object } = {
      e2e: {},
      component: {},
    }

    if (type) {
      obj = {
        [type]: {},
      }
    }

    await this.ctx.fs.writeFile(this.ctx.lifecycleManager.configFilePath, `module.exports = ${JSON.stringify(obj, null, 2)}`)
  }

  async setProjectIdInConfigFile (projectId: string) {
    return insertValuesInConfigFile(this.ctx.lifecycleManager.configFilePath, { projectId }, { get (id: string) {
      return Error(id)
    } })
  }

  async clearLatestProjectCache () {
    await this.api.clearLatestProjectsCache()
  }

  async clearProjectPreferencesCache (projectTitle: string) {
    await this.api.clearProjectPreferences(projectTitle)
  }

  async clearAllProjectPreferencesCache () {
    await this.api.clearAllProjectPreferences()
  }

  setPromptShown (slug: string) {
    this.api.setPromptShown(slug)
  }

  async createComponentIndexHtml (template: string) {
    const project = this.ctx.currentProject

    if (!project) {
      throw Error(`Cannot create index.html without currentProject.`)
    }

    if (this.ctx.lifecycleManager.isTestingTypeConfigured('component')) {
      const indexHtmlPath = path.resolve(project, 'cypress/component/support/index.html')

      await this.ctx.fs.outputFile(indexHtmlPath, template)
    }
  }

  setSpecs (specs: FoundSpec[]) {
    this.ctx.project.setSpecs(specs)
  }

  async setProjectPreferences (args: MutationSetProjectPreferencesArgs) {
    if (!this.ctx.currentProject) {
      throw Error(`Cannot save preferences without currentProject.`)
    }

    this.api.insertProjectPreferencesToCache(this.ctx.lifecycleManager.projectTitle, { ...args })
  }

  async codeGenSpec (codeGenCandidate: string, codeGenType: CodeGenType): Promise<NexusGenObjects['ScaffoldedFile']> {
    const project = this.ctx.currentProject

    if (!project) {
      throw Error(`Cannot create spec without currentProject.`)
    }

    const parsed = path.parse(codeGenCandidate)
    const config = await this.ctx.lifecycleManager.getFullInitialConfig()

    const getFileExtension = () => {
      if (codeGenType === 'integration') {
        const possibleExtensions = ['.spec', '.test', '-spec', '-test']

        return (
          possibleExtensions.find((ext) => {
            return codeGenCandidate.endsWith(ext + parsed.ext)
          }) || parsed.ext
        )
      }

      return '.cy'
    }
    const getCodeGenPath = () => {
      return codeGenType === 'integration'
        ? this.ctx.path.join(
          config.integrationFolder || project,
          codeGenCandidate,
        )
        : codeGenCandidate
    }

    const specFileExtension = getFileExtension()
    const codeGenPath = getCodeGenPath()

    const newSpecCodeGenOptions = new SpecOptions(this.ctx, {
      codeGenPath,
      codeGenType,
      specFileExtension,
    })

    const codeGenOptions = await newSpecCodeGenOptions.getCodeGenOptions()
    const codeGenResults = await codeGenerator(
      { templateDir: templates[codeGenType], target: path.parse(codeGenPath).dir },
      codeGenOptions,
    )

    if (!codeGenResults.files[0] || codeGenResults.failed[0]) {
      throw (codeGenResults.failed[0] || 'Unable to generate spec')
    }

    const [newSpec] = codeGenResults.files

    return {
      status: 'valid',
      file: { absolute: newSpec.file, contents: newSpec.content },
      description: 'Generated spec',
    }
  }

  async reconfigureProject () {
    await this.api.closeActiveProject()
    this.ctx.actions.wizard.resetWizard()
    this.ctx.actions.electron.refreshBrowserWindow()
    this.ctx.actions.electron.showBrowserWindow()
  }

  get defaultE2EPath () {
    const projectRoot = this.ctx.currentProject

    assert(projectRoot, `Cannot create e2e directory without currentProject.`)

    return path.join(projectRoot, 'cypress', 'e2e')
  }

  async maybeCreateE2EDir () {
    const stats = await this.ctx.fs.stat(this.defaultE2EPath)

    if (stats.isDirectory()) {
      return
    }

    debug(`Creating ${this.defaultE2EPath}`)

    return this.ctx.fs.mkdirp(this.defaultE2EPath)
  }

  async scaffoldIntegration (): Promise<NexusGenObjects['ScaffoldedFile'][]> {
    const projectRoot = this.ctx.currentProject

    assert(projectRoot, `Cannot create spec without currentProject.`)

    await this.maybeCreateE2EDir()

    const results = await codeGenerator(
      { templateDir: templates['scaffoldIntegration'], target: this.defaultE2EPath },
      {},
    )

    if (results.failed.length) {
      throw new Error(`Failed generating files: ${results.failed.map((e) => `${e}`)}`)
    }

    return results.files.map(({ status, file, content }) => {
      return {
        status: (status === 'add' || status === 'overwrite') ? 'valid' : 'skipped',
        file: { absolute: file, contents: content },
        description: 'Generated spec',
      }
    })
  }
}<|MERGE_RESOLUTION|>--- conflicted
+++ resolved
@@ -30,13 +30,9 @@
   clearLatestProjectsCache(): Promise<unknown>
   clearProjectPreferences(projectTitle: string): Promise<unknown>
   clearAllProjectPreferences(): Promise<unknown>
-<<<<<<< HEAD
-  closeActiveProject(): Promise<unknown>
+  closeActiveProject(shouldCloseBrowser?: boolean): Promise<unknown>
   getConfig(): Pick<Cypress.RuntimeConfigOptions, 'hosts' | 'projectName' | 'clientRoute' | 'devServerPublicPathRoute' | 'namespace' | 'report' | 'socketIoCookie' | 'configFile' | 'isTextTerminal' | 'isNewProject' | 'proxyUrl' | 'browsers' | 'browserUrl' | 'socketIoRoute' | 'arch' | 'platform' | 'spec' | 'specs' | 'browser' | 'version' | 'remote'>
   & Pick<Cypress.ResolvedConfigOptions, 'chromeWebSecurity' | 'supportFolder' | 'experimentalSourceRewriting' | 'fixturesFolder' | 'reporter' | 'reporterOptions' | 'screenshotsFolder' | 'pluginsFile' | 'supportFile' | 'baseUrl' | 'viewportHeight' | 'viewportWidth' | 'port' | 'experimentalInteractiveRunEvents' | 'userAgent' | 'downloadsFolder' | 'env' | 'testFiles' | 'ignoreSpecPattern' | 'specPattern'> | undefined // TODO: Figure out how to type this better.
-=======
-  closeActiveProject(shouldCloseBrowser?: boolean): Promise<unknown>
->>>>>>> 4915d657
   getCurrentProjectSavedState(): {} | undefined
   setPromptShown(slug: string): void
   getDevServer (): {
