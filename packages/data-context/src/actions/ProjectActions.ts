--- conflicted
+++ resolved
@@ -1,5 +1,5 @@
 import type { MutationAddProjectArgs, MutationAppCreateConfigFileArgs, TestingTypeEnum } from '@packages/graphql/src/gen/nxs.gen'
-import type { FindSpecs, FoundBrowser, FoundSpec, FullConfig, LaunchArgs, LaunchOpts, OpenProjectLaunchOptions } from '@packages/types'
+import type { FindSpecs, FoundBrowser, FoundSpec, FullConfig, LaunchArgs, LaunchOpts, OpenProjectLaunchOptions, BaseSpec } from '@packages/types'
 import path from 'path'
 import type { ProjectShape } from '../data/coreDataShape'
 
@@ -47,7 +47,6 @@
     this.ctx.coreData.app.activeProject = {
       projectRoot,
       title: '',
-      launchMode: null,
       ctPluginsInitialized: false,
       e2ePluginsInitialized: false,
       isFirstTimeCT: await this.ctx.project.isFirstTimeAccessing(projectRoot, 'component'),
@@ -135,15 +134,9 @@
     }
   }
 
-<<<<<<< HEAD
-  async launchProject () {
-    if (!this.ctx.activeProject) {
-      throw Error(`Cannot create index.html without activeProject.`)
-=======
   async launchProject (testingType: TestingTypeEnum, options: LaunchOpts) {
     if (!this.ctx.activeProject) {
       return null
->>>>>>> 11d07d72
     }
 
     const browser = this.ctx.wizardData.chosenBrowser ?? this.ctx.appData.browsers?.[0]
@@ -152,22 +145,16 @@
       throw Error(`Could not find browser`)
     }
 
-    const spec: Cypress.Spec = {
+    const spec: BaseSpec = {
       name: '',
       absolute: '',
       relative: '',
       specType: testingType === 'e2e' ? 'integration' : 'component',
     }
 
-<<<<<<< HEAD
-    this.ctx.activeProject.launchMode = this.ctx.wizardData.chosenTestingType
-
-    return this.api.launchProject(browser, spec, {})
-=======
     this.ctx.appData.activeTestingType = testingType
 
     return this.api.launchProject(browser, spec, options)
->>>>>>> 11d07d72
   }
 
   removeProject (projectRoot: string) {
