import type { CodeGenType, MutationAddProjectArgs, MutationSetProjectPreferencesArgs, TestingTypeEnum } from '@packages/graphql/src/gen/nxs.gen'
import type { InitializeProjectOptions, FoundBrowser, FoundSpec, LaunchOpts, OpenProjectLaunchOptions, Preferences, TestingType } from '@packages/types'
import execa from 'execa'
import path from 'path'
import assert from 'assert'

import type { ProjectShape } from '../data/coreDataShape'

import type { DataContext } from '..'
import { codeGenerator, SpecOptions } from '../codegen'
import templates from '../codegen/templates'

export interface ProjectApiShape {
  /**
   * "Initializes" the given mode, since plugins can define the browsers available
   * TODO(tim): figure out what this is actually doing, it seems it's necessary in
   *   order for CT to startup
   */
  openProjectCreate(args: InitializeProjectOptions, options: OpenProjectLaunchOptions): Promise<unknown>
  launchProject(browser: FoundBrowser, spec: Cypress.Spec, options: LaunchOpts): void
  insertProjectToCache(projectRoot: string): Promise<void>
  removeProjectFromCache(projectRoot: string): Promise<void>
  getProjectRootsFromCache(): Promise<string[]>
  insertProjectPreferencesToCache(projectTitle: string, preferences: Preferences): void
  getProjectPreferencesFromCache(): Promise<Record<string, Preferences>>
  clearLatestProjectsCache(): Promise<unknown>
  clearProjectPreferences(projectTitle: string): Promise<unknown>
  clearAllProjectPreferences(): Promise<unknown>
  closeActiveProject(): Promise<unknown>
}

export class ProjectActions {
  constructor (private ctx: DataContext) {}

  private get api () {
    return this.ctx._apis.projectApi
  }

  async clearCurrentProject () {
    this.ctx.update((d) => {
      d.currentProject = null
    })

    this.ctx.lifecycleManager.clearCurrentProject()
    await this.api.closeActiveProject()
  }

  private get projects () {
    return this.ctx.projectsList
  }

  private set projects (projects: ProjectShape[]) {
    this.ctx.coreData.app.projects = projects
  }

  openDirectoryInIDE (projectPath: string) {
    this.ctx.debug(`opening ${projectPath} in ${this.ctx.coreData.localSettings.preferences.preferredEditorBinary}`)

    if (!this.ctx.coreData.localSettings.preferences.preferredEditorBinary) {
      return
    }

    if (this.ctx.coreData.localSettings.preferences.preferredEditorBinary === 'computer') {
      this.ctx.actions.electron.showItemInFolder(projectPath)
    }

    execa(this.ctx.coreData.localSettings.preferences.preferredEditorBinary, [projectPath])
  }

<<<<<<< HEAD
  async setActiveProject (projectRoot: string) {
    const title = this.ctx.project.projectTitle(projectRoot)

    await this.clearActiveProject()

    // Set initial properties, so we can set the config object on the active project
    this.setCurrentProjectProperties({
      projectRoot,
      title,
      ctPluginsInitialized: false,
      e2ePluginsInitialized: false,
      config: null,
      configChildProcess: null,
      isMissingConfigFile: false,
      preferences: await this.ctx.project.getProjectPreferences(title),
    })

    try {
      this.setCurrentProjectProperties({
        isCTConfigured: await this.ctx.project.isTestingTypeConfigured(projectRoot, 'component'),
        isE2EConfigured: await this.ctx.project.isTestingTypeConfigured(projectRoot, 'e2e'),
      })

      return this
    } catch (error: any) {
      if (error.type === 'NO_DEFAULT_CONFIG_FILE_FOUND') {
        this.setCurrentProjectProperties({
          isMissingConfigFile: true,
        })

        return this
      }

      if (this.ctx.isRunMode) {
        throw error
      }

      this.ctx.update((d) => {
        d.baseError = {
          title: 'Error',
          message: error.message,
          stack: error.stack,
        }
      })

      return this
    }
=======
  setCurrentTestingType (type: TestingType) {
    this.ctx.lifecycleManager.setCurrentTestingType(type)
>>>>>>> 792980ac
  }

  async setCurrentProject (projectRoot: string) {
    await this.clearCurrentProject()
    this.ctx.lifecycleManager.clearCurrentProject()
    this.ctx.lifecycleManager.setCurrentProject(projectRoot)
  }

  // Temporary: remove after other refactor lands
  setCurrentProjectForTestSetup (projectRoot: string) {
    this.ctx.lifecycleManager.clearCurrentProject()
    this.ctx.lifecycleManager.setCurrentProject(projectRoot)
    // @ts-expect-error - we are setting this as a convenience for our integration tests
    this.ctx._modeOptions = {}
  }

  async loadProjects () {
    const projectRoots = await this.api.getProjectRootsFromCache()

    this.projects = [
      ...this.projects,
      ...projectRoots.map((projectRoot) => ({ projectRoot })),
    ]

    return this.projects
  }

  async initializeActiveProject (options: OpenProjectLaunchOptions = {}) {
    if (!this.ctx.currentProject) {
      throw Error('Cannot initialize project without an active project')
    }

    if (!this.ctx.coreData.currentTestingType) {
      throw Error('Cannot initialize project without choosing testingType')
    }

    const allModeOptionsWithLatest: InitializeProjectOptions = {
      ...this.ctx.modeOptions,
      projectRoot: this.ctx.currentProject,
      testingType: this.ctx.coreData.currentTestingType,
    }

    try {
      await this.api.closeActiveProject()
      await this.api.openProjectCreate(allModeOptionsWithLatest, {
        ...options,
        ctx: this.ctx,
      })
    } catch (e) {
      // TODO(tim): remove / replace with ctx.log.error
      // eslint-disable-next-line
      console.error(e)
      throw e
    }
  }

  createProject () {
    //
  }

  async addProject (args: MutationAddProjectArgs) {
    const projectRoot = await this.getDirectoryPath(args.path)

    const found = this.projects.find((x) => x.projectRoot === projectRoot)

    if (!found) {
      this.projects.push({ projectRoot })
      await this.api.insertProjectToCache(projectRoot)
    }

    if (args.open) {
      await this.setCurrentProject(projectRoot)
    }
  }

  private async getDirectoryPath (projectRoot: string) {
    try {
      const { dir, base } = path.parse(projectRoot)
      const fullPath = path.join(dir, base)
      const dirStat = await this.ctx.fs.stat(fullPath)

      if (dirStat.isDirectory()) {
        return fullPath
      }

      return dir
    } catch (exception) {
      throw Error(`Cannot add ${projectRoot} to projects as it does not exist in the file system`)
    }
  }

  async launchProject (testingType: TestingTypeEnum | null, options: LaunchOpts, specPath?: string | null) {
    if (!this.ctx.currentProject) {
      return null
    }

    testingType = testingType || this.ctx.coreData.currentTestingType

    if (!testingType) {
      return null
    }

    let activeSpec: FoundSpec | undefined

    if (specPath) {
      activeSpec = await this.ctx.project.getCurrentSpecByAbsolute(specPath)
    }

    // Ensure that we have loaded browsers to choose from
    if (this.ctx.appData.refreshingBrowsers) {
      await this.ctx.appData.refreshingBrowsers
    }

    const browser = this.ctx.coreData.chosenBrowser ?? this.ctx.appData.browsers?.[0]

    if (!browser) {
      return null
    }

    // launchProject expects a spec when opening browser for url navigation.
    // We give it an empty spec if none is passed so as to land on home page
    const emptySpec: Cypress.Spec = {
      name: '',
      absolute: '',
      relative: '',
      specType: testingType === 'e2e' ? 'integration' : 'component',
    }

    this.ctx.coreData.currentTestingType = testingType

    return this.api.launchProject(browser, activeSpec ?? emptySpec, options)
  }

  async launchProjectWithoutElectron () {
    if (!this.ctx.currentProject) {
      throw Error('Cannot launch project without an active project')
    }

    const preferences = await this.api.getProjectPreferencesFromCache()
    const { browserPath, testingType } = preferences[this.ctx.lifecycleManager.projectTitle] ?? {}

    if (!browserPath || !testingType) {
      throw Error('Cannot launch project without stored browserPath or testingType')
    }

    this.ctx.lifecycleManager.setCurrentTestingType(testingType)

    const spec = this.makeSpec(testingType)
    const browser = this.findBrowserByPath(browserPath)

    if (!browser) {
      throw Error(`Cannot find specified browser at given path: ${browserPath}.`)
    }

    this.ctx.actions.electron.hideBrowserWindow()

    await this.initializeActiveProject()

    return this.api.launchProject(browser, spec, {})
  }

  private makeSpec (testingType: TestingTypeEnum): Cypress.Spec {
    return {
      name: '',
      absolute: '',
      relative: '',
      specType: testingType === 'e2e' ? 'integration' : 'component',
    }
  }

  private findBrowserByPath (browserPath: string) {
    return this.ctx.coreData?.app?.browsers?.find((browser) => browser.path === browserPath)
  }

  removeProject (projectRoot: string) {
    const found = this.projects.find((x) => x.projectRoot === projectRoot)

    if (!found) {
      throw new Error(`Cannot remove ${projectRoot}, it is not a known project`)
    }

    this.projects = this.projects.filter((project) => project.projectRoot !== projectRoot)

    return this.api.removeProjectFromCache(projectRoot)
  }

  syncProjects () {
    //
  }

  async createConfigFile (type?: 'component' | 'e2e' | null) {
    const project = this.ctx.currentProject

    if (!project) {
      throw Error(`Cannot create config file without currentProject.`)
    }

    let obj: { [k: string]: object } = {
      e2e: {},
      component: {},
    }

    if (type) {
      obj = {
        [type]: {},
      }
    }

    await this.ctx.fs.writeFile(this.ctx.lifecycleManager.configFilePath, `module.exports = ${JSON.stringify(obj, null, 2)}`)
  }

  async clearLatestProjectCache () {
    await this.api.clearLatestProjectsCache()
  }

  async clearProjectPreferencesCache (projectTitle: string) {
    await this.api.clearProjectPreferences(projectTitle)
  }

  async clearAllProjectPreferencesCache () {
    await this.api.clearAllProjectPreferences()
  }

  async createComponentIndexHtml (template: string) {
    const project = this.ctx.currentProject

    if (!project) {
      throw Error(`Cannot create index.html without currentProject.`)
    }

    if (this.ctx.lifecycleManager.isTestingTypeConfigured('component')) {
      const indexHtmlPath = path.resolve(project, 'cypress/component/support/index.html')

      await this.ctx.fs.outputFile(indexHtmlPath, template)
    }
  }

  setSpecs (specs: FoundSpec[]) {
    this.ctx.project.setSpecs(specs)
  }

  async setProjectPreferences (args: MutationSetProjectPreferencesArgs) {
    if (!this.ctx.currentProject) {
      throw Error(`Cannot save preferences without currentProject.`)
    }

    this.api.insertProjectPreferencesToCache(this.ctx.lifecycleManager.projectTitle, { ...args })
  }

  async codeGenSpec (codeGenCandidate: string, codeGenType: CodeGenType) {
    const project = this.ctx.currentProject

    if (!project) {
      throw Error(`Cannot create spec without currentProject.`)
    }

    const parsed = path.parse(codeGenCandidate)
    const config = await this.ctx.lifecycleManager.getFullInitialConfig()

    const getFileExtension = () => {
      if (codeGenType === 'integration') {
        const possibleExtensions = ['.spec', '.test', '-spec', '-test']

        return (
          possibleExtensions.find((ext) => {
            return codeGenCandidate.endsWith(ext + parsed.ext)
          }) || parsed.ext
        )
      }

      return '.cy'
    }
    const getCodeGenPath = () => {
      return codeGenType === 'integration'
        ? this.ctx.path.join(
          config.integrationFolder || project,
          codeGenCandidate,
        )
        : codeGenCandidate
    }
    const getSearchFolder = () => {
      return (codeGenType === 'integration'
        ? config.integrationFolder
        : config.componentFolder) || project
    }

    const specFileExtension = getFileExtension()
    const codeGenPath = getCodeGenPath()
    const searchFolder = getSearchFolder()

    const newSpecCodeGenOptions = new SpecOptions(this.ctx, {
      codeGenPath,
      codeGenType,
      specFileExtension,
    })

    const codeGenOptions = await newSpecCodeGenOptions.getCodeGenOptions()
    const codeGenResults = await codeGenerator(
      { templateDir: templates[codeGenType], target: path.parse(codeGenPath).dir },
      codeGenOptions,
    )

    if (!codeGenResults.files[0] || codeGenResults.failed[0]) {
      throw (codeGenResults.failed[0] || 'Unable to generate spec')
    }

    const [newSpec] = codeGenResults.files

    const spec = this.ctx.file.normalizeFileToSpec({
      absolute: newSpec.file,
      searchFolder,
      specType: codeGenType === 'integration' ? 'integration' : 'component',
      projectRoot: project,
      specFileExtension,
    })

    return {
      spec,
      content: newSpec.content,
    }
  }

  reconfigureProject () {
    this.ctx.actions.wizard.resetWizard()
    this.ctx.actions.electron.refreshBrowserWindow()
    this.ctx.actions.electron.showBrowserWindow()
  }

  async scaffoldIntegration () {
    const projectRoot = this.ctx.currentProject

    assert(projectRoot, `Cannot create spec without currentProject.`)

    const integrationFolder = 'cypress/integration' || this.ctx.currentProject

    const results = await codeGenerator(
      { templateDir: templates['scaffoldIntegration'], target: integrationFolder },
      {},
    )

    if (results.failed.length) {
      throw new Error(`Failed generating files: ${results.failed.map((e) => `${e}`)}`)
    }

    const withFileParts = results.files.map((res) => {
      return {
        fileParts: this.ctx.file.normalizeFileToFileParts({
          absolute: res.file,
          projectRoot,
          searchFolder: integrationFolder,
        }),
        codeGenResult: res,
      }
    })

    const specPattern = await this.ctx.project.specPatternForTestingType('e2e')

    if (!specPattern) {
      throw Error('Could not find specPattern for project')
    }

    // created new specs - find and cache them!
    this.ctx.project.setSpecs(await this.ctx.project.findSpecs(projectRoot, 'e2e', specPattern))

    return withFileParts
  }
}<|MERGE_RESOLUTION|>--- conflicted
+++ resolved
@@ -67,58 +67,8 @@
     execa(this.ctx.coreData.localSettings.preferences.preferredEditorBinary, [projectPath])
   }
 
-<<<<<<< HEAD
-  async setActiveProject (projectRoot: string) {
-    const title = this.ctx.project.projectTitle(projectRoot)
-
-    await this.clearActiveProject()
-
-    // Set initial properties, so we can set the config object on the active project
-    this.setCurrentProjectProperties({
-      projectRoot,
-      title,
-      ctPluginsInitialized: false,
-      e2ePluginsInitialized: false,
-      config: null,
-      configChildProcess: null,
-      isMissingConfigFile: false,
-      preferences: await this.ctx.project.getProjectPreferences(title),
-    })
-
-    try {
-      this.setCurrentProjectProperties({
-        isCTConfigured: await this.ctx.project.isTestingTypeConfigured(projectRoot, 'component'),
-        isE2EConfigured: await this.ctx.project.isTestingTypeConfigured(projectRoot, 'e2e'),
-      })
-
-      return this
-    } catch (error: any) {
-      if (error.type === 'NO_DEFAULT_CONFIG_FILE_FOUND') {
-        this.setCurrentProjectProperties({
-          isMissingConfigFile: true,
-        })
-
-        return this
-      }
-
-      if (this.ctx.isRunMode) {
-        throw error
-      }
-
-      this.ctx.update((d) => {
-        d.baseError = {
-          title: 'Error',
-          message: error.message,
-          stack: error.stack,
-        }
-      })
-
-      return this
-    }
-=======
   setCurrentTestingType (type: TestingType) {
     this.ctx.lifecycleManager.setCurrentTestingType(type)
->>>>>>> 792980ac
   }
 
   async setCurrentProject (projectRoot: string) {
