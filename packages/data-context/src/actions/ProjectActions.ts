--- conflicted
+++ resolved
@@ -203,50 +203,6 @@
     return this.api.launchProject(browser, activeSpec ?? emptySpec, options)
   }
 
-<<<<<<< HEAD
-=======
-  async launchProjectWithoutElectron () {
-    if (!this.ctx.currentProject) {
-      throw Error('Cannot launch project without an active project')
-    }
-
-    const preferences = await this.api.getProjectPreferencesFromCache()
-    const { browserPath, testingType } = preferences[this.ctx.lifecycleManager.projectTitle] ?? {}
-
-    if (!browserPath || !testingType) {
-      throw Error('Cannot launch project without stored browserPath or testingType')
-    }
-
-    this.ctx.lifecycleManager.setCurrentTestingType(testingType)
-
-    const spec = this.makeSpec(testingType)
-    const browser = this.findBrowserByPath(browserPath)
-
-    if (!browser) {
-      throw Error(`Cannot find specified browser at given path: ${browserPath}.`)
-    }
-
-    this.ctx.actions.electron.hideBrowserWindow()
-
-    await this.initializeActiveProject()
-
-    return this.api.launchProject(browser, spec, {})
-  }
-
-  private makeSpec (testingType: TestingTypeEnum): Cypress.Spec {
-    return {
-      name: '',
-      absolute: '',
-      relative: '',
-      specType: testingType === 'e2e' ? 'integration' : 'component',
-    }
-  }
-
-  private findBrowserByPath (browserPath: string) {
-    return this.ctx.coreData?.app?.browsers?.find((browser) => browser.path === browserPath)
-  }
-
->>>>>>> 1c17a0ff
   removeProject (projectRoot: string) {
     const found = this.projects.find((x) => x.projectRoot === projectRoot)
 
