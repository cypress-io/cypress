--- conflicted
+++ resolved
@@ -27,14 +27,11 @@
   clearProjectPreferences(projectTitle: string): Promise<unknown>
   clearAllProjectPreferences(): Promise<unknown>
   closeActiveProject(): Promise<unknown>
-<<<<<<< HEAD
   getCurrentProjectSavedState(): {} | undefined
   setPromptShown(slug: string): void
-=======
   getDevServer (): {
     updateSpecs: (specs: FoundSpec[]) => void
   }
->>>>>>> 55c9bde1
 }
 
 export class ProjectActions {
