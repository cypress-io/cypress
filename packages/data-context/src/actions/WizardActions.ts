--- conflicted
+++ resolved
@@ -297,7 +297,7 @@
 
       return {
         status: 'skipped',
-        description: 'Fixtures folder already exists',
+        description: 'An example fixture for data imported into your Cypress tests, such as `cy.intercept()`.',
         file: {
           absolute: exampleScaffoldPath,
           contents: '// Skipped',
@@ -306,16 +306,10 @@
     } catch {
       await this.ensureDir('fixtures')
 
-<<<<<<< HEAD
-    return this.scaffoldFile(exampleScaffoldPath,
-      `${JSON.stringify(FIXTURE_DATA, null, 2)}\n`,
-      'An example fixture for data imported into your Cypress tests, such as `cy.intercept()`.')
-=======
       return this.scaffoldFile(exampleScaffoldPath,
         `${JSON.stringify(FIXTURE_DATA, null, 2)}\n`,
         'Added an example fixtures file/folder')
     }
->>>>>>> ce4a6b31
   }
 
   private wizardGetConfigCodeE2E (lang: CodeLanguageEnum): string {
@@ -338,13 +332,8 @@
 
     return this.scaffoldFile(
       componentIndexHtmlPath,
-<<<<<<< HEAD
-      template,
+      chosenFramework.componentIndexHtml(),
       'The HTML wrapper that each component is served with. Used for global fonts, CSS, JS, HTML, etc.',
-=======
-      chosenFramework.componentIndexHtml(),
-      'The HTML used as the wrapper for all component tests',
->>>>>>> ce4a6b31
     )
   }
 
