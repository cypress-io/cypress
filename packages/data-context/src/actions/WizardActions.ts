--- conflicted
+++ resolved
@@ -264,15 +264,20 @@
       info: testingTypeInfo,
     })
 
+    const description = (testingType === 'e2e')
+      ? 'The Cypress config file for E2E testing.'
+      : 'The Cypress config file where the component testing dev server is configured.'
+
+    const descriptions = {
+      ADDED: description,
+      MERGED: `Added ${testingType} to the Cypress config file.`,
+      CHANGES: 'Merge this code with your existing config file.',
+    }
+
     if (result.result === 'ADDED' || result.result === 'MERGED') {
       return {
-<<<<<<< HEAD
         status: 'valid',
-        description: result.result === 'ADDED' ? 'Config file added' : `Added ${testingType} to config file`,
-=======
-        status: 'changes',
-        description: 'Merge this code with your existing config file.',
->>>>>>> cb5b5478
+        description: descriptions[result.result],
         file: {
           absolute: configFilePath,
           contents: await fs.readFile(configFilePath, 'utf8'),
@@ -280,31 +285,14 @@
       }
     }
 
-<<<<<<< HEAD
     return {
       status: 'changes',
-      description: 'Merge this code with your existing config file',
+      description: descriptions.CHANGES,
       file: {
         absolute: this.ctx.lifecycleManager.configFilePath,
         contents: result.codeToMerge ?? '',
       },
     }
-=======
-    const configCode = this.configCode(testingType, this.ctx.coreData.wizard.chosenLanguage)
-
-    // only do this if config file doesn't exist
-    this.ctx.lifecycleManager.setConfigFilePath(`cypress.config.${this.ctx.coreData.wizard.chosenLanguage}`)
-
-    const description = (testingType === 'e2e')
-      ? 'The Cypress config file for E2E testing.'
-      : 'The Cypress config file where the component testing dev server is configured.'
-
-    return this.scaffoldFile(
-      this.ctx.lifecycleManager.configFilePath,
-      configCode,
-      description,
-    )
->>>>>>> cb5b5478
   }
 
   private async scaffoldFixtures (): Promise<NexusGenObjects['ScaffoldedFile']> {
