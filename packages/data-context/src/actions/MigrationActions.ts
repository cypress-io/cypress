--- conflicted
+++ resolved
@@ -334,29 +334,6 @@
     }
   }
 
-<<<<<<< HEAD
-=======
-  async assertSuccessfulConfigScaffold (configFile: `cypress.config.${'js'|'ts'}`) {
-    assert(this.ctx.currentProject)
-
-    // we assert the generated configuration file against one from a project that has
-    // been verified to run correctly.
-    // each project has an `unconfigured` and `configured` variant in `system-tests/projects`
-    // for example vueclivue2-configured and vueclivue2-unconfigured.
-    // after setting the project up with the launchpad, the two projects should contain the same files.
-
-    const configuredProject = this.ctx.project.projectTitle(this.ctx.currentProject).replace('unconfigured', 'configured')
-    const expectedProjectConfig = path.join(__dirname, '..', '..', '..', '..', 'system-tests', 'projects', configuredProject, configFile)
-
-    const actual = formatConfig(await this.ctx.file.readFileInProject(configFile))
-    const expected = formatConfig(await this.ctx.fs.readFile(expectedProjectConfig, 'utf8'))
-
-    if (actual !== expected) {
-      throw Error(`Expected ${actual} to equal ${expected}`)
-    }
-  }
-
->>>>>>> 70e988f7
   resetFlags () {
     this.ctx.update((coreData) => {
       const defaultFlags = makeCoreData().migration.flags
