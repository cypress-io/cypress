--- conflicted
+++ resolved
@@ -3,11 +3,8 @@
 
 export * from './AppActions'
 export * from './AuthActions'
-<<<<<<< HEAD
 export * from './DataEmitterActions'
-=======
 export * from './FileActions'
->>>>>>> 0fede066
 export * from './ProjectActions'
 export * from './StorybookActions'
 export * from './WizardActions'