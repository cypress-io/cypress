import type { DataContext } from '..'
import type { AuthenticatedUserShape, AuthStateShape } from '../data'

export interface AuthApiShape {
  getUser(): Promise<Partial<AuthenticatedUserShape>>
  logIn(onMessage: (message: AuthStateShape) => void): Promise<AuthenticatedUserShape>
  logOut(): Promise<void>
  resetAuthState(): void
}

export class AuthActions {
  constructor (private ctx: DataContext) {}

  async getUser () {
    return this.authApi.getUser().then((obj) => {
      if (obj.authToken) {
        this.ctx.coreData.user = obj
        // When we get the user at startup, check the auth by
        // hitting the network
        this.checkAuth().catch((err) => {
          // Don't worry about handling the error here
          this.ctx.logTraceError(err)
        })
      }
    })
  }

  get authApi () {
    return this.ctx._apis.authApi
  }

  async checkAuth () {
    const result = await this.ctx.cloud.executeRemoteGraphQL({
      operationType: 'query',
      query: `query Cypress_CheckAuth { cloudViewer { id } }`,
      variables: {},
      requestPolicy: 'network-only',
    })

    if (!result.data?.cloudViewer) {
      this.ctx.coreData.user = null
      await this.logout()
    }
  }

  async login () {
    const loginPromise = new Promise<AuthenticatedUserShape | null>((resolve, reject) => {
      // A resolver is exposed to the instance so that we can
      // resolve this promise and the original mutation promise
      // if a reset occurs
      this.ctx.update((coreData) => {
        coreData.cancelActiveLogin = () => resolve(null)
      })
<<<<<<< HEAD

      this.authApi.logIn((authState) => {
        this.ctx.update((coreData) => {
          coreData.authState = authState
        })

        // Ensure auth state changes during the login lifecycle
        // are propagated to the clients
        this.ctx.emitter.toApp()
        this.ctx.emitter.toLaunchpad()
      }).then(resolve, reject)
    })

    const user = await loginPromise

    if (!user) {
      // if the user is null, this promise is resolving due to a
      // login mutation cancellation. the state should already
      // be reset, so abort early.
      return
    }

    this.setAuthenticatedUser(user as AuthenticatedUserShape)

    this.ctx.update((coreData) => {
      coreData.cancelActiveLogin = null
    })

    this.resetAuthState()
=======
    }))

    this.ctx.emitter.authChange()
>>>>>>> e7efc10a
  }

  resetAuthState () {
    // closes the express server opened during login, if it's still open
    this.authApi.resetAuthState()

    // if a login mutation is still in progress, we
    // forcefully resolve it so that the mutation does not persist
    if (this.ctx.coreData.cancelActiveLogin) {
      this.ctx.coreData.cancelActiveLogin()

      this.ctx.update((coreData) => {
        coreData.cancelActiveLogin = null
      })
    }

    this.ctx.update((coreData) => {
      coreData.authState = { browserOpened: false }
    })
  }

  async logout () {
    try {
      this.ctx.update((coreData) => {
        coreData.authState.browserOpened = false
      })

      await this.authApi.logOut()
    } catch (e) {
      this.ctx.logTraceError(e)
    } finally {
      this.setAuthenticatedUser(null)
      this.ctx.cloud.reset()
      this.ctx.emitter.authChange()
    }
  }

  private setAuthenticatedUser (authUser: AuthenticatedUserShape | null) {
    this.ctx.update((coreData) => {
      coreData.user = authUser
    })

    return this
  }
}<|MERGE_RESOLUTION|>--- conflicted
+++ resolved
@@ -51,7 +51,6 @@
       this.ctx.update((coreData) => {
         coreData.cancelActiveLogin = () => resolve(null)
       })
-<<<<<<< HEAD
 
       this.authApi.logIn((authState) => {
         this.ctx.update((coreData) => {
@@ -60,8 +59,7 @@
 
         // Ensure auth state changes during the login lifecycle
         // are propagated to the clients
-        this.ctx.emitter.toApp()
-        this.ctx.emitter.toLaunchpad()
+        this.ctx.emitter.authChange()
       }).then(resolve, reject)
     })
 
@@ -81,11 +79,6 @@
     })
 
     this.resetAuthState()
-=======
-    }))
-
-    this.ctx.emitter.authChange()
->>>>>>> e7efc10a
   }
 
   resetAuthState () {
@@ -105,6 +98,8 @@
     this.ctx.update((coreData) => {
       coreData.authState = { browserOpened: false }
     })
+
+    this.ctx.emitter.authChange()
   }
 
   async logout () {
