import path from 'path'

import type { DataContext } from '..'

export class FileActions {
  constructor (private ctx: DataContext) {}

  async writeFileInProject (relativePath: string, data: any) {
    if (!this.ctx.currentProject) {
      throw new Error(`Cannot write file in project without active project`)
    }

    const filePath = path.join(this.ctx.activeProject?.projectRoot, relativePath)

    await this.ctx.fs.writeFile(
<<<<<<< HEAD
      path.join(this.ctx.currentProject?.projectRoot, relativePath),
=======
      filePath,
>>>>>>> 0422ede8
      data,
    )
  }

  async removeFileInProject (relativePath: string) {
    if (!this.ctx.activeProject) {
      throw new Error(`Cannot remove file in project without active project`)
    }

    await this.ctx.fs.remove(path.join(this.ctx.activeProject?.projectRoot, relativePath))
  }
}<|MERGE_RESOLUTION|>--- conflicted
+++ resolved
@@ -10,20 +10,16 @@
       throw new Error(`Cannot write file in project without active project`)
     }
 
-    const filePath = path.join(this.ctx.activeProject?.projectRoot, relativePath)
+    const filePath = path.join(this.ctx.currentProject?.projectRoot, relativePath)
 
     await this.ctx.fs.writeFile(
-<<<<<<< HEAD
-      path.join(this.ctx.currentProject?.projectRoot, relativePath),
-=======
       filePath,
->>>>>>> 0422ede8
       data,
     )
   }
 
   async removeFileInProject (relativePath: string) {
-    if (!this.ctx.activeProject) {
+    if (!this.ctx.currentProject) {
       throw new Error(`Cannot remove file in project without active project`)
     }
 
