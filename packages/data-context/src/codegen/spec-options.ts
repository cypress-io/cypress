import type { ParsedPath } from 'path'
import type { CodeGenType } from '@packages/graphql/src/gen/nxs.gen'
import type { WizardFrontendFramework } from '@packages/scaffold-config'
import fs from 'fs-extra'
<<<<<<< HEAD
import { uniq } from 'lodash'
=======
import { upperFirst } from 'lodash'
>>>>>>> 3f0d1509
import path from 'path'
import { getDefaultSpecFileName } from '../sources/migration/utils'
import { toPosix } from '../util'
import type { FoundSpec } from '@packages/types'

interface CodeGenOptions {
  codeGenPath: string
  codeGenType: CodeGenType
  isDefaultSpecPattern: boolean
  specPattern: string[]
  currentProject: string | null
  framework?: WizardFrontendFramework
  specs?: FoundSpec[]
  componentName?: string
}

// Spec file extensions that we will preserve when updating the file name
// due the existence of duplicate files.
//
// Example:
//   Button.cy.ts   -> Button-copy-1.cy.ts
//   Button_spec.js -> Button-copy-1_spec.js
//   Button.foo.js  -> Button.foo-copy-1.js
export const expectedSpecExtensions = ['.cy', '.spec', '.test', '-spec', '-test', '_spec']

type ComponentExtension = `.cy.${'js' | 'ts' | 'jsx' | 'tsx'}`
type TemplateKey = 'e2e' | 'componentEmpty' | 'vueComponent' | 'reactComponent'
export class SpecOptions {
  private parsedPath: ParsedPath;

  constructor (private options: CodeGenOptions) {
    this.parsedPath = path.parse(options.codeGenPath)
  }

  async getCodeGenOptions () {
    if (this.options.codeGenType === 'component') {
      return this.getComponentCodeGenOptions()
    }

    return {
      codeGenType: this.options.codeGenType,
      fileName: await this.buildFileName(),
      templateKey: this.options.codeGenType as TemplateKey,
      overrideCodeGenDir: '',
    }
  }

  private async getComponentCodeGenOptions () {
    if (!this.options.framework) {
      throw new Error('Cannot generate a spec without a framework')
    }

    switch (this.options.framework.codeGenFramework) {
      case 'react':
        return await this.getReactSpecOptions()
      case 'vue':
        return await this.getVueSpecOptions()
      default:
        throw new Error(`Unable to generate spec for ${this.options.framework.codeGenFramework}`)
    }
  }

  private getRelativePathToComponent (specParsedPath?: ParsedPath) {
    if (specParsedPath) {
      const componentPathRelative = path.relative(specParsedPath.dir, this.parsedPath.dir)

      const componentPath = path.join(componentPathRelative, this.parsedPath.base)

      return toPosix(componentPath.startsWith('.') ? componentPath : `./${componentPath}`)
    }

    return `./${this.parsedPath.base}`
  }

<<<<<<< HEAD
  private async getVueSpecOptions () {
    const componentName = this.parsedPath.name
=======
  private async getFrameworkComponentOptions () {
    const componentName = this.buildComponentNameFromFilename(this.parsedPath.name)
>>>>>>> 3f0d1509

    const extension = await this.getVueExtension()

    let parsedSpecPath: ParsedPath | undefined

    // If we have a custom spec pattern, write the spec to a path that matches the pattern instead of the component directory
    if (!this.options.isDefaultSpecPattern) {
      parsedSpecPath = path.parse(await getDefaultSpecFileName({
        currentProject: this.options.currentProject,
        testingType: 'component',
        fileExtensionToUse: (extension === '.cy.ts' || extension === '.cy.tsx') ? 'ts' : 'js',
        specPattern: this.options.specPattern,
        name: componentName,
        specs: this.options.specs }))
    }

    // The path to import the component from
    const componentPath = this.getRelativePathToComponent(parsedSpecPath)

    return {
      codeGenType: this.options.codeGenType,
      componentName,
      componentPath,
      fileName: await this.buildComponentSpecFilename(extension, parsedSpecPath),
      templateKey: 'vueComponent' as TemplateKey,
      overrideCodeGenDir: parsedSpecPath?.dir,
    }
  }

  private async getReactSpecOptions () {
    // For React specs, use the component name that the user selected. Otherwise fall back to the component file name.
    const componentName = this.options.componentName || this.parsedPath.name

    const extension = `.cy${this.parsedPath.ext}`

    let parsedSpecPath: ParsedPath | undefined

    // If we have a custom spec pattern, write the spec to a path that matches the pattern instead of the component directory
    if (!this.options.isDefaultSpecPattern) {
      parsedSpecPath = path.parse(await getDefaultSpecFileName({
        currentProject: this.options.currentProject,
        testingType: 'component',
        fileExtensionToUse: (extension === '.cy.ts' || extension === '.cy.tsx') ? 'ts' : 'js',
        specPattern: this.options.specPattern,
        name: componentName,
        specs: this.options.specs }))
    }

    // The path to import the component from
    const componentPath = this.getRelativePathToComponent(parsedSpecPath)

    return {
      codeGenType: this.options.codeGenType,
      componentName,
      componentPath,
      // If the component name and file name are different, the spec file should be combined (ex: SpecNameComponentName.cy.xx)
      fileName: await this.buildComponentSpecFilename(extension, parsedSpecPath, uniq([this.parsedPath.name, componentName]).join('')),
      templateKey: 'reactComponent' as TemplateKey,
      overrideCodeGenDir: parsedSpecPath?.dir,
    }
  }

  private async getVueExtension (): Promise<ComponentExtension> {
    try {
      const fileContent = await fs
      .readFile(this.options.codeGenPath, 'utf8')

      return ['lang="ts"', 'lang="typescript"'].some((lang) => fileContent.includes(lang)) ? '.cy.ts' : '.cy.js'
    } catch (e) {
      const validExtensions = ['cy.js', '.cy.jsx', '.cy.ts', '.cy.tsx']
      const possibleExtension = this.parsedPath.ext

      if (validExtensions.includes(possibleExtension)) {
        return possibleExtension as ComponentExtension
      }

      return '.cy.js'
    }
  }

  private getSpecExtension = (filePath?: ParsedPath) => {
    const foundSpecExtension = expectedSpecExtensions.find((specExtension) => {
      return filePath ? filePath.base.endsWith(specExtension + filePath.ext) :
        this.parsedPath.base.endsWith(specExtension + this.parsedPath.ext)
    })

    return foundSpecExtension || ''
  }

<<<<<<< HEAD
  private buildComponentSpecFilename (specExt: string, filePath?: ParsedPath, fileName?: string) {
    const { dir, base, ext } = filePath || this.parsedPath
    const cyWithExt = this.getSpecExtension(filePath) + ext

    const name = fileName || base.slice(0, base.indexOf('.'))
=======
  private buildComponentNameFromFilename (fileNameWithoutExt: string): string {
    const sanitizedName = fileNameWithoutExt
    // Remove any characters from the filename that aren't allowed within a JS variable name (but leave periods and hyphens)
    .replaceAll(/[^a-z_\d$.-]/gi, '')
    // Remove any groupings of multiple periods (eg, '...all') but leave single periods alone
    .replaceAll(/[.]{2,}/g, '')

    // Convert period- and hyphen-delimited portions to PascalCase
    // eg, 'test.page.ts' => 'TestPage', 'about.component.vue' => 'AboutComponent'
    return sanitizedName.split(/[-.]/g)
    .map(upperFirst)
    .join('')
  }

  private buildComponentSpecFilename (specExt: string, filePath?: ParsedPath) {
    const { dir, base, ext } = filePath || this.parsedPath
    const cyWithExt = this.getSpecExtension(filePath) + ext

    const name = base.slice(0, -cyWithExt.length)
>>>>>>> 3f0d1509

    const finalExtension = filePath ? cyWithExt : specExt

    return this.getFinalFileName(dir, name, finalExtension, path.join(dir, `${name}${finalExtension}`))
  }

  private async buildFileName () {
    const { dir, base, ext } = this.parsedPath

    const cyWithExt = this.getSpecExtension() + ext
    const name = base.slice(0, -cyWithExt.length)

    return this.getFinalFileName(dir, name, cyWithExt, path.join(dir, `${name}${cyWithExt}`))
  }

  private async getFinalFileName (dir: string, name: string, cyWithExt: string, fileToTry: string) {
    // At this point, for a filePath of `/foo/bar/baz.cy.js`
    // - name = `baz`
    // - cyWithExt = `.cy.js`
    let finalFileName = fileToTry

    let i = 0

    while (await this.fileExists(finalFileName)) {
      finalFileName = path.join(
        dir,
        `${name}-copy-${++i}${cyWithExt}`,
      )
    }

    return path.parse(finalFileName).base
  }

  private async fileExists (absolute: string) {
    try {
      await fs.access(absolute, fs.constants.F_OK)

      return true
    } catch (e) {
      return false
    }
  }
}<|MERGE_RESOLUTION|>--- conflicted
+++ resolved
@@ -2,11 +2,7 @@
 import type { CodeGenType } from '@packages/graphql/src/gen/nxs.gen'
 import type { WizardFrontendFramework } from '@packages/scaffold-config'
 import fs from 'fs-extra'
-<<<<<<< HEAD
-import { uniq } from 'lodash'
-=======
-import { upperFirst } from 'lodash'
->>>>>>> 3f0d1509
+import { uniq, upperFirst } from 'lodash'
 import path from 'path'
 import { getDefaultSpecFileName } from '../sources/migration/utils'
 import { toPosix } from '../util'
@@ -81,13 +77,8 @@
     return `./${this.parsedPath.base}`
   }
 
-<<<<<<< HEAD
   private async getVueSpecOptions () {
-    const componentName = this.parsedPath.name
-=======
-  private async getFrameworkComponentOptions () {
     const componentName = this.buildComponentNameFromFilename(this.parsedPath.name)
->>>>>>> 3f0d1509
 
     const extension = await this.getVueExtension()
 
@@ -177,13 +168,6 @@
     return foundSpecExtension || ''
   }
 
-<<<<<<< HEAD
-  private buildComponentSpecFilename (specExt: string, filePath?: ParsedPath, fileName?: string) {
-    const { dir, base, ext } = filePath || this.parsedPath
-    const cyWithExt = this.getSpecExtension(filePath) + ext
-
-    const name = fileName || base.slice(0, base.indexOf('.'))
-=======
   private buildComponentNameFromFilename (fileNameWithoutExt: string): string {
     const sanitizedName = fileNameWithoutExt
     // Remove any characters from the filename that aren't allowed within a JS variable name (but leave periods and hyphens)
@@ -198,12 +182,11 @@
     .join('')
   }
 
-  private buildComponentSpecFilename (specExt: string, filePath?: ParsedPath) {
+  private buildComponentSpecFilename (specExt: string, filePath?: ParsedPath, fileName?: string) {
     const { dir, base, ext } = filePath || this.parsedPath
     const cyWithExt = this.getSpecExtension(filePath) + ext
 
-    const name = base.slice(0, -cyWithExt.length)
->>>>>>> 3f0d1509
+    const name = fileName || base.slice(0, -cyWithExt.length)
 
     const finalExtension = filePath ? cyWithExt : specExt
 
