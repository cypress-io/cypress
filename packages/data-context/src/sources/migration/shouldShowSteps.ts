--- conflicted
+++ resolved
@@ -1,11 +1,7 @@
 import globby from 'globby'
 import { MIGRATION_STEPS } from '@packages/types'
-<<<<<<< HEAD
-import { OldCypressConfig, tryGetDefaultLegacySupportFile } from '../../util'
-=======
->>>>>>> 5650ee13
 import path from 'path'
-import { getSpecs, OldCypressConfig } from '.'
+import { getSpecs, OldCypressConfig, tryGetDefaultLegacySupportFile } from '.'
 
 function getTestFilesGlobs (config: OldCypressConfig, type: 'component' | 'integration'): string[] {
   // super awkward how we call it integration tests, but the key to override
@@ -99,30 +95,11 @@
     return false
   }
 
-<<<<<<< HEAD
-  // if they do not have a supportFile specified in cypress.json AND
-  // no default is present, skip this step.
-  if (
-    (config.e2e?.supportFile ?? undefined) === undefined &&
-    config.supportFile === undefined &&
-    !await tryGetDefaultLegacySupportFile(projectRoot)
-  ) {
-    return false
-  }
-
-  const defaultSupportFile = 'cypress/support/index.js'
-  const supportFile = config.e2e?.supportFile ?? config.supportFile ?? defaultSupportFile
-=======
   const defaultSupportFile = 'cypress/support/index.'
   let supportFile = config.e2e?.supportFile ?? config.supportFile
->>>>>>> 5650ee13
 
   if (supportFile === undefined) {
-    const foundDefaultSupportFiles = await globby(`${defaultSupportFile}{ts,js}`, { cwd: projectRoot })
-
-    if (foundDefaultSupportFiles.length > 0) {
-      supportFile = foundDefaultSupportFiles[0]
-    }
+    supportFile = await tryGetDefaultLegacySupportFile(projectRoot)
   }
 
   return supportFile && supportFile.startsWith(defaultSupportFile)
