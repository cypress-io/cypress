--- conflicted
+++ resolved
@@ -145,24 +145,17 @@
   return anyComponentSpecsExist(projectRoot, config)
 }
 
-<<<<<<< HEAD
 // All projects must move from cypress.json to cypress.config.js!
 export function shouldShowConfigFileStep (config: LegacyCypressConfigJson) {
   return true
 }
 
-=======
->>>>>>> ae884fb9
 export type Step = typeof MIGRATION_STEPS[number]
 
 export async function getStepsForMigration (
   projectRoot: string,
-<<<<<<< HEAD
   config: LegacyCypressConfigJson,
-=======
-  config: OldCypressConfig,
   configFileExists: boolean,
->>>>>>> ae884fb9
 ): Promise<Step[]> {
   const steps: Step[] = []
 
