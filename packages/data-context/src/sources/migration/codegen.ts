import chokidar from 'chokidar'
import fs from 'fs-extra'
import path from 'path'
import globby from 'globby'
import type { TestingType } from '@packages/types'
import { formatMigrationFile } from './format'
import { substitute } from './autoRename'
import { supportFileRegexps } from './regexps'
import type { MigrationFile } from '../MigrationDataSource'
import { toPosix } from '../../util'
import Debug from 'debug'
import dedent from 'dedent'
import { hasDefaultExport } from './parserUtils'
import { isDefaultSupportFile, LegacyCypressConfigJson, legacyIntegrationFolder } from '..'
import { parse } from '@babel/parser'
import generate from '@babel/generator'
import _ from 'lodash'
import { defineConfigAvailable, getBreakingKeys } from '@packages/config'

const debug = Debug('cypress:data-context:sources:migration:codegen')

type ConfigOptions = {
  global: Record<string, unknown>
  e2e: Record<string, unknown>
  component: Record<string, unknown>
}

type ResolvedConfigOptions = Cypress.ResolvedConfigOptions & {
  testFiles: string | string[]
  ignoreTestFiles: string | string[]
}

export class NonStandardMigrationError extends Error {
  constructor (fileType: 'support' | 'config') {
    super()
    this.message = `Failed to find default ${fileType}. Bailing automation migration.`
  }
}

export interface CreateConfigOptions {
  hasE2ESpec: boolean
  hasPluginsFile: boolean
  hasComponentTesting: boolean
  projectRoot: string
  isUsingTypeScript: boolean
  isProjectUsingESModules: boolean
  shouldAddCustomE2ESpecPattern: boolean
}

export async function createConfigString (cfg: LegacyCypressConfigJson, options: CreateConfigOptions) {
  const newConfig = reduceConfig(cfg, options)
  const relativePluginPath = await getPluginRelativePath(cfg, options.projectRoot)

  debug('creating cypress.config from newConfig %o relativePluginPath %s options %o', newConfig, relativePluginPath, options)

  return createCypressConfig(newConfig, relativePluginPath, options)
}

interface FileToBeMigratedManually {
  relative: string
  moved: boolean
}

export interface ComponentTestingMigrationStatus {
  files: Map<string, FileToBeMigratedManually>
  completed: boolean
}

export async function initComponentTestingMigration (
  projectRoot: string,
  componentFolder: string,
  testFiles: string[],
  onFileMoved: (status: ComponentTestingMigrationStatus) => void,
): Promise<{
  status: ComponentTestingMigrationStatus
  watcher: chokidar.FSWatcher | null
}> {
  debug('initComponentTestingMigration %O', { projectRoot, componentFolder, testFiles })
  const watchPaths = testFiles.map((glob) => {
    return `${componentFolder}/${glob}`
  })

  const watcher = chokidar.watch(
    watchPaths, {
      cwd: projectRoot,
      ignorePermissionErrors: true,
    },
  )

  debug('watchPaths %o', watchPaths)

  let filesToBeMoved: Map<string, FileToBeMigratedManually> = (await globby(watchPaths, {
    cwd: projectRoot,
  })).reduce<Map<string, FileToBeMigratedManually>>((acc, relative) => {
    acc.set(relative, { relative, moved: false })

    return acc
  }, new Map())

  debug('files to be moved manually %o', filesToBeMoved)
  if (filesToBeMoved.size === 0) {
    // this should not happen as the step should be hidden in this case
    // but files can have been moved manually before clicking next
    return {
      status: {
        files: filesToBeMoved,
        completed: true,
      },
      watcher: null,
    }
  }

  watcher.on('unlink', (unlinkedPath) => {
    const posixUnlinkedPath = toPosix(unlinkedPath)
    const file = filesToBeMoved.get(posixUnlinkedPath)

    if (!file) {
      throw Error(`Watcher incorrectly triggered ${posixUnlinkedPath}
      while watching ${Array.from(filesToBeMoved.keys()).join(', ')}
      projectRoot: ${projectRoot}`)
    }

    file.moved = true

    const completed = Array.from(filesToBeMoved.values()).every((value) => value.moved === true)

    onFileMoved({
      files: filesToBeMoved,
      completed,
    })
  })

  return new Promise((resolve, reject) => {
    watcher.on('ready', () => {
      debug('watcher ready')
      resolve({
        status: {
          files: filesToBeMoved,
          completed: false,
        },
        watcher,
      })
    }).on('error', (err) => {
      reject(err)
    })
  })
}

async function getPluginRelativePath (cfg: LegacyCypressConfigJson, projectRoot: string): Promise<string | undefined> {
  return cfg.pluginsFile ? cfg.pluginsFile : await tryGetDefaultLegacyPluginsFile(projectRoot)
}

async function createCypressConfig (config: ConfigOptions, pluginPath: string | undefined, options: CreateConfigOptions): Promise<string> {
  const globalString = Object.keys(config.global).length > 0 ? `${formatObjectForConfig(config.global)},` : ''
  const componentString = options.hasComponentTesting ? createComponentTemplate(config.component) : ''
  const e2eString = options.hasE2ESpec
    ? await createE2ETemplate(pluginPath, options, config.e2e)
    : ''

  if (defineConfigAvailable(options.projectRoot)) {
    if (options.isUsingTypeScript || options.isProjectUsingESModules) {
      return formatConfig(dedent`
        import { defineConfig } from 'cypress'
  
        export default defineConfig({
          ${globalString}
          ${e2eString}
          ${componentString}
        })`)
    }

    return formatConfig(dedent`
      const { defineConfig } = require('cypress')

      module.exports = defineConfig({
        ${globalString}
        ${e2eString}
        ${componentString}
      })`)
  }

  if (options.isUsingTypeScript || options.isProjectUsingESModules) {
    return formatConfig(`export default {${globalString}${e2eString}${componentString}}`)
  }

  return formatConfig(`module.exports = {${globalString}${e2eString}${componentString}}`)
}

function formatObjectForConfig (obj: Record<string, unknown>) {
  return JSON.stringify(obj, null, 2).replace(/^[{]|[}]$/g, '') // remove opening and closing {}
}

// Returns path of `pluginsFile` relative to projectRoot
// Considers cases of:
// 1. `pluginsFile` pointing to a directory containing an index file
// 2. `pluginsFile` pointing to a file
//
// Example:
// - projectRoot
// --- cypress
// ----- plugins
// -------- index.js
// Both { "pluginsFile": "cypress/plugins"} and { "pluginsFile": "cypress/plugins/index.js" } are valid.
//
// Will return `cypress/plugins/index.js` for both cases.
export async function getLegacyPluginsCustomFilePath (projectRoot: string, pluginPath: string): Promise<string> {
  debug('looking for pluginPath %s in projectRoot %s', pluginPath, projectRoot)

  const pluginLoc = path.join(projectRoot, pluginPath)

  debug('fs.stats on %s', pluginLoc)

  let stats: fs.Stats

  try {
    stats = await fs.stat(pluginLoc)
  } catch (e) {
    throw Error(`Looked for pluginsFile at ${pluginPath}, but it was not found.`)
  }

  if (stats.isFile()) {
    debug('found pluginsFile %s', pluginLoc)

    return pluginPath
  }

  if (stats.isDirectory()) {
    // Although you are supposed to pass a file to `pluginsFile`, we also supported
    // passing a directory containing an `index` file.
    // If pluginsFile is a directory, see if there is an index.{js,ts} and grab that.
    // {
    //    "pluginsFile": "plugins"
    // }
    // Where cypress/plugins contains an `index.{js,ts,coffee...}` but NOT `index.d.ts`.
    const ls = await fs.readdir(pluginLoc)
    const indexFile = ls.find((file) => file.startsWith('index.') && !file.endsWith('.d.ts'))

    debug('pluginsFile was a directory containing %o, looks like we want %s', ls, indexFile)

    if (indexFile) {
      const pathToIndex = path.join(pluginPath, indexFile)

      debug('found pluginsFile %s', pathToIndex)

      return pathToIndex
    }
  }

  debug('error, could not find path to pluginsFile!')

  throw Error(`Could not find pluginsFile. Received projectRoot ${projectRoot} and pluginPath: ${pluginPath}`)
}

async function createE2ETemplate (pluginPath: string | undefined, createConfigOptions: CreateConfigOptions, options: Record<string, unknown>) {
  if (createConfigOptions.shouldAddCustomE2ESpecPattern && !options.specPattern) {
    options.specPattern = 'cypress/e2e/**/*.{js,jsx,ts,tsx}'
  }

  if (!createConfigOptions.hasPluginsFile || !pluginPath) {
    return dedent`
      e2e: {
        setupNodeEvents(on, config) {},${formatObjectForConfig(options)}
      },
    `
  }

  let relPluginsPath: string

  const startsWithDotSlash = new RegExp(/^.\//)

  if (startsWithDotSlash.test(pluginPath)) {
    relPluginsPath = `'${pluginPath}'`
  } else {
    relPluginsPath = `'./${pluginPath}'`
  }

  const legacyPluginFileLoc = await getLegacyPluginsCustomFilePath(createConfigOptions.projectRoot, pluginPath)
  const pluginFile = await fs.readFile(path.join(createConfigOptions.projectRoot, legacyPluginFileLoc), 'utf8')

  const requirePlugins = hasDefaultExport(pluginFile)
    ? `return require(${relPluginsPath}).default(on, config)`
    : `return require(${relPluginsPath})(on, config)`

  const setupNodeEvents = dedent`
  // We've imported your old cypress plugins here.
  // You may want to clean this up later by importing these.
  setupNodeEvents(on, config) {
    ${requirePlugins}
  }`

  return dedent`
    e2e: {
      ${setupNodeEvents},${formatObjectForConfig(options)}
    },`
}

function createComponentTemplate (options: Record<string, unknown>) {
  return `component: {
    setupNodeEvents(on, config) {},${formatObjectForConfig(options)}
  },`
}

export interface RelativeSpec {
  relative: string
}

/**
 * Checks that at least one spec file exist for testing type
 *
 * NOTE: this is what we use to see if CT/E2E is set up
 */
export async function hasSpecFile (projectRoot: string, folder: string | false, glob: string | string[]): Promise<boolean> {
  if (!folder) {
    return false
  }

  return (await globby(glob, {
    cwd: path.join(projectRoot, folder),
    onlyFiles: true,
  })).length > 0
}

export async function tryGetDefaultLegacyPluginsFile (projectRoot: string) {
  const files = await globby('cypress/plugins/index.*', { cwd: projectRoot, ignore: ['cypress/plugins/index.d.ts'] })

  return files[0]
}

export async function tryGetDefaultLegacySupportFile (projectRoot: string) {
  const files = await globby('cypress/support/index.*', { cwd: projectRoot, ignore: ['cypress/support/index.d.ts'] })

  debug('tryGetDefaultLegacySupportFile: files %O', files)

  return files[0]
}

export async function getDefaultLegacySupportFile (projectRoot: string) {
  const defaultSupportFile = await tryGetDefaultLegacySupportFile(projectRoot)

  if (!defaultSupportFile) {
    throw new NonStandardMigrationError('support')
  }

  return defaultSupportFile
}

export async function supportFilesForMigration (projectRoot: string): Promise<MigrationFile> {
  debug('Checking for support files in %s', projectRoot)
  const defaultOldSupportFile = await getDefaultLegacySupportFile(projectRoot)
  const defaultNewSupportFile = renameSupportFilePath(defaultOldSupportFile)

  const afterParts = formatMigrationFile(
    defaultOldSupportFile,
    new RegExp(supportFileRegexps.e2e.beforeRegexp),
  ).map((part) => substitute(part))

  return {
    testingType: 'e2e',
    before: {
      relative: defaultOldSupportFile,
      parts: formatMigrationFile(defaultOldSupportFile, new RegExp(supportFileRegexps.e2e.beforeRegexp)),
    },
    after: {
      relative: defaultNewSupportFile,
      parts: afterParts,
    },
  }
}

export interface SpecToMove {
  from: string
  to: string
}

export async function moveSpecFiles (projectRoot: string, specs: SpecToMove[]) {
  await Promise.all(specs.map((spec) => {
    const from = path.join(projectRoot, spec.from)
    const to = path.join(projectRoot, spec.to)

    if (from === to) {
      return
    }

    return fs.move(from, to)
  }))
}

export async function cleanUpIntegrationFolder (projectRoot: string) {
  const integrationPath = path.join(projectRoot, 'cypress', 'integration')
  const e2ePath = path.join(projectRoot, 'cypress', 'e2e')

  try {
    await fs.copy(integrationPath, e2ePath, { recursive: true })
    await fs.remove(integrationPath)
  } catch (e: any) {
    // only throw if the folder exists
    if (e.code !== 'ENOENT') {
      throw e
    }
  }
}

export function renameSupportFilePath (relative: string) {
  const res = new RegExp(supportFileRegexps.e2e.beforeRegexp).exec(relative)

  if (!res?.groups?.supportFileName) {
    throw new NonStandardMigrationError('support')
  }

  return relative.slice(0, res.index) + relative.slice(res.index).replace(res.groups.supportFileName, 'e2e')
}

export function reduceConfig (cfg: LegacyCypressConfigJson, options: CreateConfigOptions): ConfigOptions {
  return Object.entries(cfg).reduce((acc, [key, val]) => {
    switch (key) {
      case 'pluginsFile':
      case '$schema':
        return acc

      case 'e2e':
      case 'component': {
        const value = val as ResolvedConfigOptions

        if (!value) {
          return acc
        }

        const { testFiles, ignoreTestFiles, ...rest } = value

        // don't include if it's the default! No need.
        const specPattern = getSpecPattern(cfg, key, options.shouldAddCustomE2ESpecPattern)
        const ext = '**/*.cy.{js,jsx,ts,tsx}'
        const isDefaultE2E = key === 'e2e' && specPattern === `cypress/e2e/${ext}`
        const isDefaultCT = key === 'component' && specPattern === ext

        const breakingKeys = getBreakingKeys()
        const restWithoutBreakingKeys = _.omit(rest, breakingKeys)
        const existingWithoutBreakingKeys = _.omit(acc[key], breakingKeys)

        if (isDefaultE2E || isDefaultCT) {
          return {
            ...acc, [key]: {
              ...restWithoutBreakingKeys,
              ...existingWithoutBreakingKeys,
            },
          }
        }

        return {
          ...acc, [key]: {
            ...restWithoutBreakingKeys,
            ...existingWithoutBreakingKeys,
            specPattern,
          },
        }
      }
      case 'integrationFolder':
        // If the integration folder is set, but the value is the same as the default legacy one
        // we do not want to update the config value, we keep using the new default.
        if (val === legacyIntegrationFolder) {
          return acc
        }

        return {
          ...acc,
          e2e: { ...acc.e2e, specPattern: getSpecPattern(cfg, 'e2e', options.shouldAddCustomE2ESpecPattern) },
        }
      case 'componentFolder':
        return {
          ...acc,
          component: { ...acc.component, specPattern: getSpecPattern(cfg, 'component') },
        }
      case 'testFiles':
        return {
          ...acc,
          e2e: { ...acc.e2e, specPattern: getSpecPattern(cfg, 'e2e', options.shouldAddCustomE2ESpecPattern) },
          component: { ...acc.component, specPattern: getSpecPattern(cfg, 'component') },
        }
      case 'ignoreTestFiles':
        return {
          ...acc,
          e2e: { ...acc.e2e, excludeSpecPattern: val },
          component: { ...acc.component, excludeSpecPattern: val },
        }
      case 'supportFile':
        // If the supportFile is set, but is the same value as the default one; where
        // we migrate it, we do not want to put the legacy value in the migrated config.
        // It can be .ts or .js
        if (isDefaultSupportFile(val)) {
          return acc
        }

        return {
          ...acc,
          e2e: { ...acc.e2e, supportFile: val },
        }
      case 'baseUrl':
        return {
          ...acc,
          e2e: { ...acc.e2e, [key]: val },
        }
      case 'slowTestThreshold':
        return {
          ...acc,
          component: { ...acc.component, [key]: val },
          e2e: { ...acc.e2e, [key]: val },
        }
      default:
        return { ...acc, global: { ...acc.global, [key]: val } }
    }
  }, { global: {}, e2e: {}, component: {} })
}

export function getSpecPattern (cfg: LegacyCypressConfigJson, testingType: TestingType, shouldAddCustomE2ESpecPattern: boolean = false) {
  const specPattern = cfg[testingType]?.testFiles ?? cfg.testFiles ?? (testingType === 'e2e' && shouldAddCustomE2ESpecPattern ? '**/*.{js,jsx,ts,tsx}' : '**/*.cy.{js,jsx,ts,tsx}')
  const customComponentFolder = cfg.component?.componentFolder ?? cfg.componentFolder ?? null

  if (testingType === 'component' && customComponentFolder) {
    return `${customComponentFolder}/${specPattern}`
  }

  if (testingType === 'e2e') {
    const customIntegrationFolder = cfg.e2e?.integrationFolder ?? cfg.integrationFolder ?? null

    if (customIntegrationFolder && customIntegrationFolder !== legacyIntegrationFolder) {
      return `${customIntegrationFolder}/${specPattern}`
    }

    return `cypress/e2e/${specPattern}`
  }

  return specPattern
}

function formatWithBundledBabel (config: string) {
  const ast = parse(config)

<<<<<<< HEAD
  // @ts-ignore - conflict between readonly and mutable types due to conflicting babel deps.
=======
  // @ts-ignore - transitive babel types have a minor conflict - readonly vs non readonly.
>>>>>>> 166b6941
  let { code } = generate(ast, {}, config)
  // By default babel generates imports like this:
  // const {
  //   defineConfig
  // } = require('cypress');
  // So we replace them with a one-liner, since we know this will never
  // be more than one import.
  //
  // Babel also adds empty lines, for example:
  //
  // export default defineConfig({
  //   component: {
  //   },
  //               <===== empty line
  //   e2e: {
  //
  //   }
  // })
  // Which we don't want, so we change those to single carriage returns.
  const replacers = [
    {
      from: dedent`
        const {
          defineConfig
        } = require('cypress');
      `,
      to: dedent`
        const { defineConfig } = require('cypress');
      `,
    },
    {

      from: dedent`
        import {
          defineConfig
        } from 'cypress';
      `,
      to: dedent`
        import { defineConfig } from 'cypress';
      `,
    },
    {
      from: `,\n\n`,
      to: `,\n`,
    },
  ]

  for (const rep of replacers) {
    if (code.includes(rep.from)) {
      code = code.replaceAll(rep.from, rep.to)
    }
  }

  return code
}

export function formatConfig (config: string): string {
  try {
    const prettier = require('prettier') as typeof import('prettier')

    return prettier.format(config, {
      semi: false,
      singleQuote: true,
      endOfLine: 'lf',
      parser: 'babel',
    })
  } catch (e) {
    // If they do not have prettier
    // We do a basic format using babel, which we
    // bundle as part of the binary.
    // We don't ship a fully fledged formatter like
    // prettier, since it's massively bloats the bundle.
    return formatWithBundledBabel(config)
  }
}<|MERGE_RESOLUTION|>--- conflicted
+++ resolved
@@ -535,11 +535,7 @@
 function formatWithBundledBabel (config: string) {
   const ast = parse(config)
 
-<<<<<<< HEAD
-  // @ts-ignore - conflict between readonly and mutable types due to conflicting babel deps.
-=======
   // @ts-ignore - transitive babel types have a minor conflict - readonly vs non readonly.
->>>>>>> 166b6941
   let { code } = generate(ast, {}, config)
   // By default babel generates imports like this:
   // const {
