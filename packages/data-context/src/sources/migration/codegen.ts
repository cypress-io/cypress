--- conflicted
+++ resolved
@@ -41,11 +41,8 @@
   hasComponentTesting: boolean
   projectRoot: string
   hasTypescript: boolean
-<<<<<<< HEAD
   isProjectECMAScript: boolean
-=======
   shouldAddCustomE2eSpecPattern: boolean
->>>>>>> 88ef75c3
 }
 
 export async function createConfigString (cfg: LegacyCypressConfigJson, options: CreateConfigOptions) {
