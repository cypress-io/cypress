--- conflicted
+++ resolved
@@ -111,16 +111,9 @@
   let integrationSpecs: MigrationSpec[] = []
   let componentSpecs: MigrationSpec[] = []
 
-<<<<<<< HEAD
   const globs = integrationFolder
     ? integrationFolder === 'cypress/integration'
-      ? ['**/*'].map((glob) => `${integrationFolder}/${glob}`)
-=======
-  const globs = integrationFolder === false
-    ? []
-    : integrationFolder === 'cypress/integration'
       ? ['**/*.{js,ts,jsx,tsx,coffee}'].map((glob) => `${integrationFolder}/${glob}`)
->>>>>>> 2ba453dc
       : integrationTestFiles.map((glob) => `${integrationFolder}/${glob}`)
     : []
 
