--- conflicted
+++ resolved
@@ -156,15 +156,7 @@
     return this.#currentBranch
   }
 
-<<<<<<< HEAD
-  get currentUser () {
-    return this.#currentUser ?? null
-  }
-
   async destroy () {
-=======
-  destroy () {
->>>>>>> 91ba9c70
     this.#destroyed = true
     if (this.#intervalTimer) {
       clearTimeout(this.#intervalTimer)
