import { gql } from '@urql/core'
import debugLib from 'debug'
import { isEqual, take, takeWhile } from 'lodash'

import type { DataContext } from '../DataContext'
import type { Query, RelevantRun, RelevantRunInfo, RelevantRunLocationEnum } from '../gen/graphcache-config.gen'
import { Poller } from '../polling'
import type { CloudRun } from '@packages/graphql/src/gen/cloud-source-types.gen'

const debug = debugLib('cypress:data-context:sources:RelevantRunsDataSource')

const RELEVANT_RUN_OPERATION_DOC = gql`
  query RelevantRunsDataSource_RunsByCommitShas(
    $projectSlug: String!
    $shas: [String!]!
  ) {
    cloudProjectBySlug(slug: $projectSlug) {
      __typename
      ... on CloudProject {
        id
        runsByCommitShas(commitShas: $shas, runLimit: 100) {
          id
          runNumber
          status
          totalFailed
          commitInfo {
            sha
          }
        }
      }
    }
    pollingIntervals {
      runsByCommitShas
    }
  }
`

<<<<<<< HEAD
export const RUNS_EMPTY_RETURN: RelevantRun = { commitsAhead: -1, all: [] }
=======
const RELEVANT_RUN_UPDATE_OPERATION = print(RELEVANT_RUN_OPERATION_DOC)

export const RUNS_EMPTY_RETURN: RelevantRun = { commitsAhead: -1, all: [], latest: [] }
>>>>>>> 624e8da9

/**
 * DataSource to encapsulate querying Cypress Cloud for runs that match a list of local Git commit shas
 */
export class RelevantRunsDataSource {
  #pollingInterval: number = 30
  #cached: RelevantRun = RUNS_EMPTY_RETURN

  #runsPoller?: Poller<'relevantRunChange', RelevantRun, { name: RelevantRunLocationEnum}>

  constructor (private ctx: DataContext) {}

  get cache () {
    return this.#cached
  }

  /**
   * Pulls runs from the current Cypress Cloud account and determines which runs are considered:
   * - "current" the most recent completed run, or if not found, the most recent running run
   * - "next" the most recent running run if a completed run is found
   * @param shas list of Git commit shas to query the Cloud with for matching runs
   * @param preserveCurrentRun [default false] if true, will attempt to keep the current cached run
   */
  async getRelevantRuns (shas: string[]): Promise<RelevantRunInfo[]> {
    if (shas.length === 0) {
      debug('Called with no shas')

      return []
    }

    const projectSlug = await this.ctx.project.projectId()

    if (!projectSlug) {
      debug('No project detected')

      return []
    }

    debug(`Fetching runs for ${projectSlug} and ${shas.length} shas`)

    //Not ideal typing for this return since the query is not fetching all the fields, but better than nothing
    const result = await this.ctx.cloud.executeRemoteGraphQL<Pick<Query, 'cloudProjectBySlug'> & Pick<Query, 'pollingIntervals'>>({
      fieldName: 'cloudProjectBySlug',
      operationDoc: RELEVANT_RUN_OPERATION_DOC,
      operationVariables: {
        projectSlug,
        shas,
      },
      requestPolicy: 'network-only', // we never want to hit local cache for this request
    })

    if (result.error) {
      debug(`Error fetching relevant runs for project ${projectSlug}`, result.error)

      return []
    }

    const cloudProject = result.data?.cloudProjectBySlug
    const pollingInterval = result.data?.pollingIntervals?.runsByCommitShas

    debug(`Result returned - type: ${cloudProject?.__typename} pollingInterval: ${pollingInterval}`)

    if (pollingInterval) {
      this.#pollingInterval = pollingInterval
      if (this.#runsPoller) {
        this.#runsPoller.interval = this.#pollingInterval
      }
    }

    if (cloudProject?.__typename !== 'CloudProject') {
      debug('Returning empty')

      return []
    }

    const runs = cloudProject.runsByCommitShas?.filter((run): run is CloudRun => {
      return run != null && !!run.runNumber && !!run.status && !!run.commitInfo?.sha
    }).map((run) => {
      return {
        runId: run.id,
        runNumber: run.runNumber!,
        status: run.status!,
        sha: run.commitInfo?.sha!,
        totalFailed: run.totalFailed || 0,
      }
    }) || []

    debug(`Found ${runs.length} runs for ${projectSlug} and ${shas.length} shas. Runs %o`, runs)

    return runs
  }

  /**
   * Clear the cached current run to allow the data source to pick the next completed run as the current
   */
  async moveToRun (runNumber: number, shas: string[]) {
    debug('Moving to next relevant run')

    const run = this.#cached.all.find((run) => run.runNumber === runNumber)

    if (run) {
      //filter relevant runs in case moving causes the previously selected run to no longer be relevant
      const relevantRuns = this.#takeRelevantRuns(this.#cached.all)
      const latestRuns = this.#cached.latest

      await this.#emitRelevantRunsIfChanged({ relevantRuns, selectedRun: run, shas, latestRuns })
    }
  }

  #calculateSelectedRun (runs: RelevantRunInfo[], shas: string[], preserveSelectedRun: boolean) {
    let selectedRun
    const firstNonRunningRun = runs.find((run) => run.status !== 'RUNNING')
    const firstRun = runs[0]

    if (this.#cached.selectedRunNumber) {
      selectedRun = runs.find((run) => run.runNumber === this.#cached.selectedRunNumber)

      const selectedRunIsOlderShaThanLatest = selectedRun && firstNonRunningRun && shas.indexOf(selectedRun?.sha) > shas.indexOf(firstNonRunningRun?.sha)

      debug('selected run check: run %o', selectedRun, selectedRunIsOlderShaThanLatest, preserveSelectedRun)
      if (selectedRunIsOlderShaThanLatest && !preserveSelectedRun) {
        selectedRun = firstNonRunningRun
      }
    } else if (firstNonRunningRun) {
      selectedRun = firstNonRunningRun
    } else if (firstRun) {
      selectedRun = firstRun
    }

    return selectedRun
  }

  /**
   * Wraps the call to `getRelevantRuns` and allows for control of the cached values as well as
   * emitting a `relevantRunChange` event if the new values differ from the cached values.  This is
   * used by the poller created in the `pollForRuns` method as well as when a Git branch change is detected
   * @param shas string[] - list of Git commit shas to use to query Cypress Cloud for runs
   */
  async checkRelevantRuns (shas: string[], preserveSelectedRun: boolean = false) {
    const runs = await this.getRelevantRuns(shas)

    const selectedRun = this.#calculateSelectedRun(runs, shas, preserveSelectedRun)

    const relevantRuns: RelevantRunInfo[] = this.#takeRelevantRuns(runs)

    const latestRuns: RelevantRunInfo[] = this.#takeLatestRuns(runs)

    // If there is a selected run that is no longer considered relevant,
    // make sure to still add it to the list of runs
    const selectedRunNumber = selectedRun?.runNumber
    const relevantRunsHasSelectedRun = relevantRuns.some((run) => run.runNumber === selectedRunNumber)
    const allRunsHasSelectedRun = runs.some((run) => run.runNumber === selectedRunNumber)

    debug('readd selected run check', selectedRunNumber, relevantRunsHasSelectedRun, allRunsHasSelectedRun)
    if (selectedRunNumber && allRunsHasSelectedRun && !relevantRunsHasSelectedRun) {
      const selectedRun = runs.find((run) => run.runNumber === selectedRunNumber)

      if (selectedRun) {
        relevantRuns.push(selectedRun)
      }
    }

    await this.#emitRelevantRunsIfChanged({ relevantRuns, selectedRun, shas, latestRuns })
  }

  #takeRelevantRuns (runs: RelevantRunInfo[]) {
    let firstShaWithCompletedRun: string

    const relevantRuns: RelevantRunInfo[] = takeWhile(runs, (run) => {
      if (firstShaWithCompletedRun === undefined && run.status !== 'RUNNING') {
        firstShaWithCompletedRun = run.sha
      }

      return run.status === 'RUNNING' || run.sha === firstShaWithCompletedRun
    })

    debug('relevant runs after take', relevantRuns)

    return relevantRuns
  }

  #takeLatestRuns (runs: RelevantRunInfo[]) {
    const latestRuns = take(runs, 10)

    debug('latest runs after take', latestRuns)

    return latestRuns
  }

  async #emitRelevantRunsIfChanged ({ relevantRuns, selectedRun, shas, latestRuns }: {
    relevantRuns: RelevantRunInfo[]
    selectedRun: RelevantRunInfo | undefined
    shas: string[]
    latestRuns: RelevantRunInfo[]
  }) {
    const commitsAhead = selectedRun?.sha ? shas.indexOf(selectedRun.sha) : -1

    const toCache: RelevantRun = {
      all: relevantRuns,
      latest: latestRuns,
      commitsAhead,
      selectedRunNumber: selectedRun?.runNumber,
    }

    if (this.ctx.git?.currentCommitInfo) {
      toCache.currentCommitInfo = {
        sha: this.ctx.git.currentCommitInfo.hash,
        message: this.ctx.git.currentCommitInfo.message,
      }

      debug('Setting current commit info %o', toCache.currentCommitInfo)
    }

    debug(`New values %o`, toCache)

    //only emit a new value if something changes
    if (!isEqual(toCache, this.#cached)) {
      debug('Values changed')

      debug('current cache: %o, new values: %o', this.#cached, toCache)

      //TODO is the right thing to invalidate?  Can we just invalidate the runsByCommitShas field?
      const projectSlug = await this.ctx.project.projectId()

      await this.ctx.cloud.invalidate('Query', 'cloudProjectBySlug', { slug: projectSlug })

      // If the cache is empty, then we're just starting up. Don't send notifications
      if (this.#cached.all[0] && toCache.all[0] && !isEqual(toCache.all[0], this.#cached.all[0])) {
        this.ctx.actions.notification.maybeSendRunNotification(this.#cached.all[0], toCache.all[0])
      }

      this.#cached = {
        ...toCache,
      }

      this.ctx.emitter.relevantRunChange(this.#cached)
    }
  }

  pollForRuns (location: RelevantRunLocationEnum) {
    if (!this.#runsPoller) {
      this.#runsPoller = new Poller<'relevantRunChange', RelevantRun, { name: RelevantRunLocationEnum }>(this.ctx, 'relevantRunChange', this.#pollingInterval, async (subscriptions) => {
        const preserveSelectedRun = subscriptions.some((sub) => sub.meta?.name === 'DEBUG')

        await this.checkRelevantRuns(this.ctx.git?.currentHashes || [], preserveSelectedRun)
      })
    }

    return this.#runsPoller.start({ initialValue: this.#cached, meta: { name: location } })
  }
}<|MERGE_RESOLUTION|>--- conflicted
+++ resolved
@@ -35,13 +35,7 @@
   }
 `
 
-<<<<<<< HEAD
-export const RUNS_EMPTY_RETURN: RelevantRun = { commitsAhead: -1, all: [] }
-=======
-const RELEVANT_RUN_UPDATE_OPERATION = print(RELEVANT_RUN_OPERATION_DOC)
-
 export const RUNS_EMPTY_RETURN: RelevantRun = { commitsAhead: -1, all: [], latest: [] }
->>>>>>> 624e8da9
 
 /**
  * DataSource to encapsulate querying Cypress Cloud for runs that match a list of local Git commit shas
