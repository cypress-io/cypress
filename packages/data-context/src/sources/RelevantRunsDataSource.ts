import { gql } from '@urql/core'
import { print } from 'graphql'
import debugLib from 'debug'
import { chain, compact, isEqual } from 'lodash'

import type { DataContext } from '../DataContext'
import type { Query, RelevantRun } from '../gen/graphcache-config.gen'
import { Poller } from '../polling'

const debug = debugLib('cypress:data-context:sources:RelevantRunsDataSource')

const RELEVANT_RUN_OPERATION_DOC = gql`
  query RelevantRunsDataSource_RunsByCommitShas(
    $projectSlug: String!
    $shas: [String!]!
  ) {
    cloudProjectBySlug(slug: $projectSlug) {
      __typename
      ... on CloudProject {
        id
        runsByCommitShas(commitShas: $shas, runLimit: 100) {
          id
          runNumber
          status
          commitInfo {
            sha
          }
        }
      }
    }
    pollingIntervals {
      runsByCommitShas
    }
  }
`
const RELEVANT_RUN_UPDATE_OPERATION = print(RELEVANT_RUN_OPERATION_DOC)

export const RUNS_EMPTY_RETURN: RelevantRun = { current: undefined, next: undefined, commitsAhead: -1 }

/**
 * DataSource to encapsulate querying Cypress Cloud for runs that match a list of local Git commit shas
 */
export class RelevantRunsDataSource {
  #pollingInterval: number = 30
  #currentRun?: number
  #currentCommitSha?: string
  #cachedRuns: RelevantRun = RUNS_EMPTY_RETURN

  #runsPoller?: Poller<'relevantRunChange'>

  constructor (private ctx: DataContext) {}

  get runs () {
    return this.#cachedRuns
  }

  /**
   * Pulls runs from the current Cypress Cloud account and determines which runs are considered:
   * - "current" the most recent completed run, or if not found, the most recent running run
   * - "next" the most recent running run if a completed run is found
   * @param shas list of Git commit shas to query the Cloud with for matching runs
   */
  async getRelevantRuns (shas: string[]): Promise<RelevantRun> {
    if (shas.length === 0) {
      debug('Called with no shas')

      return RUNS_EMPTY_RETURN
    }

    const projectSlug = await this.ctx.project.projectId()

    if (!projectSlug) {
      debug('No project detected')

      return RUNS_EMPTY_RETURN
    }

    debug(`Fetching runs for ${projectSlug} and ${shas.length} shas`)

    //Not ideal typing for this return since the query is not fetching all the fields, but better than nothing
    const result = await this.ctx.cloud.executeRemoteGraphQL<Pick<Query, 'cloudProjectBySlug'> & Pick<Query, 'pollingIntervals'>>({
      fieldName: 'cloudProjectBySlug',
      operationDoc: RELEVANT_RUN_OPERATION_DOC,
      operation: RELEVANT_RUN_UPDATE_OPERATION,
      operationVariables: {
        projectSlug,
        shas,
      },
      requestPolicy: 'network-only', // we never want to hit local cache for this request
    })

    if (result.error) {
      debug(`Error fetching relevant runs for project ${projectSlug}`, result.error)
      throw result.error
    }

    const cloudProject = result.data?.cloudProjectBySlug
    const pollingInterval = result.data?.pollingIntervals?.runsByCommitShas

    debug(`Result returned - type: ${cloudProject?.__typename} pollingInterval: ${pollingInterval}`)

    if (pollingInterval) {
      this.#pollingInterval = pollingInterval
      if (this.#runsPoller) {
        this.#runsPoller.interval = this.#pollingInterval
      }
    }

    if (cloudProject?.__typename === 'CloudProject') {
      const runs = (cloudProject.runsByCommitShas)?.map((run) => {
        if (run?.runNumber && run?.status && run.commitInfo?.sha) {
          return {
            runNumber: run.runNumber,
            status: run.status,
            commitSha: run.commitInfo.sha,
          }
        }

        return undefined
      }) || []

      const compactedRuns = compact(runs)

      debug(`Found ${compactedRuns.length} runs for ${projectSlug} and ${shas.length} shas`)

      const hasStoredCurrentRunThatIsStillValid = this.#currentRun !== undefined && compactedRuns.some((run) => run.runNumber === this.#currentRun)

      //Using lodash chain here to allow for lazy evaluation of the array that will return the `first` match quickly
      const firstNonRunningRun = chain(compactedRuns).filter((run) => run.status !== 'RUNNING').map((run) => run.runNumber).first().value()
      const firstRunningRun = compactedRuns[0]?.status === 'RUNNING' ? compactedRuns[0].runNumber : undefined

      let currentRun
      let nextRun

      if (hasStoredCurrentRunThatIsStillValid) {
        // continue to use the cached current run
        // the next run is the first running run if it exists or the firstNonRunningRun
        currentRun = this.#currentRun
        if (firstRunningRun !== currentRun) {
          nextRun = firstRunningRun
        }

        if (!nextRun && firstNonRunningRun !== currentRun) {
          nextRun = firstNonRunningRun
        }
      } else if (firstNonRunningRun) {
        // if a non running run is found
        // use it as the current run
        // the next run is the first running run if it exists
        currentRun = firstNonRunningRun
        nextRun = firstRunningRun
      } else if (firstRunningRun) {
        // if no non running run is found, and a first running run is found
        // use it as the current run
        // the next run will not be set
        currentRun = firstRunningRun
        nextRun = undefined
      }

      //cache the current run
      this.#currentRun = currentRun

      this.#currentCommitSha = compactedRuns.find((run) => run.runNumber === this.#currentRun)?.commitSha
      const commitsAhead = shas.indexOf(this.#currentCommitSha || '')

      debug(`Current run: ${currentRun} next run: ${nextRun} current commit sha: ${this.#currentCommitSha} commitsHead: ${commitsAhead}`)

      return {
        current: currentRun,
        next: nextRun,
        commitsAhead,
      }
    }

    debug('Returning empty')

    return RUNS_EMPTY_RETURN
  }

  /**
   * Clear the cached current run to allow the data source to pick the next completed run as the current
   */
  //TODO figure out how to mock in test so do not need to pass in values here
  async moveToNext (shas: string[]) {
    debug('Moving to next relevant run')

    await this.checkRelevantRuns(shas, true)
  }

  async checkRelevantRuns (shas: string[], clearCache: boolean = false) {
    if (clearCache) {
      this.#currentRun = undefined
      this.#currentCommitSha = undefined
    }

    const runs = await this.getRelevantRuns(shas)

<<<<<<< HEAD
    console.log('EMIT 1 => ', runs)
    this.ctx.emitter.relevantRunChange(runs)
=======
    //only emit a new value if it changes
    if (!isEqual(runs, this.#cachedRuns)) {
      debug('Runs changed %o', runs)
      this.#cachedRuns = runs
      this.ctx.emitter.relevantRunChange(runs)
    }
>>>>>>> 4f23c105
  }

  pollForRuns () {
    if (!this.#runsPoller) {
      this.#runsPoller = new Poller(this.ctx, 'relevantRunChange', this.#pollingInterval, async () => {
<<<<<<< HEAD
        console.log('SHAS =>>>', this.ctx.git, this.ctx.git?.currentHashes)
        const runs = await this.getRelevantRuns(this.ctx.git?.currentHashes || [])


        console.log('Comparing ->>>>', runs, this.#cachedRuns)

        //only emit a new value if it changes
        if (!isEqual(runs, this.#cachedRuns)) {
          debug('Runs changed %o', runs)
          this.#cachedRuns = runs
          console.log('EMIT 2 => ', runs)
          this.ctx.emitter.relevantRunChange(runs)
        } else {
          console.log('NO EMIT X => ', runs)
        }
=======
        await this.checkRelevantRuns(this.ctx.git?.currentHashes || [])
>>>>>>> 4f23c105
      })
    }

    return this.#runsPoller.start(this.#cachedRuns)
  }
}<|MERGE_RESOLUTION|>--- conflicted
+++ resolved
@@ -195,41 +195,18 @@
 
     const runs = await this.getRelevantRuns(shas)
 
-<<<<<<< HEAD
-    console.log('EMIT 1 => ', runs)
-    this.ctx.emitter.relevantRunChange(runs)
-=======
     //only emit a new value if it changes
     if (!isEqual(runs, this.#cachedRuns)) {
       debug('Runs changed %o', runs)
       this.#cachedRuns = runs
       this.ctx.emitter.relevantRunChange(runs)
     }
->>>>>>> 4f23c105
   }
 
   pollForRuns () {
     if (!this.#runsPoller) {
       this.#runsPoller = new Poller(this.ctx, 'relevantRunChange', this.#pollingInterval, async () => {
-<<<<<<< HEAD
-        console.log('SHAS =>>>', this.ctx.git, this.ctx.git?.currentHashes)
-        const runs = await this.getRelevantRuns(this.ctx.git?.currentHashes || [])
-
-
-        console.log('Comparing ->>>>', runs, this.#cachedRuns)
-
-        //only emit a new value if it changes
-        if (!isEqual(runs, this.#cachedRuns)) {
-          debug('Runs changed %o', runs)
-          this.#cachedRuns = runs
-          console.log('EMIT 2 => ', runs)
-          this.ctx.emitter.relevantRunChange(runs)
-        } else {
-          console.log('NO EMIT X => ', runs)
-        }
-=======
         await this.checkRelevantRuns(this.ctx.git?.currentHashes || [])
->>>>>>> 4f23c105
       })
     }
 
