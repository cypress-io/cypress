--- conflicted
+++ resolved
@@ -76,17 +76,16 @@
     return false
   }
 
-<<<<<<< HEAD
   isVersionSupported (obj: FoundBrowser) {
     return Boolean(!obj.unsupportedVersion)
   }
 
   warning (obj: FoundBrowser) {
     return obj.warning
-=======
+  }
+
   setBrowserStatus (browserStatus: BrowserStatus) {
     this.ctx.coreData.app.browserStatus = browserStatus
     this.ctx.emitter.toLaunchpad()
->>>>>>> b16eb65e
   }
 }