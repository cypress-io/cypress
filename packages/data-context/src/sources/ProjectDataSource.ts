import type { SpecType } from '@packages/graphql/src/gen/nxs.gen'
import { FrontendFramework, FRONTEND_FRAMEWORKS, ResolvedFromConfig, RESOLVED_FROM, SpecFileWithExtension, STORYBOOK_GLOB } from '@packages/types'
import { scanFSForAvailableDependency } from 'create-cypress-tests'
import path from 'path'
import assert from 'assert'

import type { DataContext } from '..'
import type { Maybe } from '../data/coreDataShape'

export class ProjectDataSource {
  constructor (private ctx: DataContext) {}

  private get api () {
    return this.ctx._apis.projectApi
  }

  projectId () {
    return this.ctx.lifecycleManager.getProjectId()
  }

  projectTitle (projectRoot: string) {
    return path.basename(projectRoot)
  }

  getConfig () {
    return this.ctx.lifecycleManager.loadedFullConfig
  }

  async findSpecs (projectRoot: string, specType: Maybe<SpecType>) {
    const config = this.getConfig()

    if (!config) {
      return []
    }

    const specs = await this.api.findSpecs({
      projectRoot,
      fixturesFolder: config.fixturesFolder ?? false,
      supportFile: config.supportFile ?? false,
      testFiles: config.testFiles ?? [],
      ignoreTestFiles: config.ignoreTestFiles as string[] ?? [],
      componentFolder: config.projectRoot ?? false,
      integrationFolder: config.integrationFolder ?? '',
    })

    if (!specType) {
      return specs
    }

    return specs.filter((spec) => spec.specType === specType)
  }

  async getCurrentSpecByAbsolute (projectRoot: string, absolute: string) {
    // TODO: should cache current specs so we don't need to
    // call findSpecs each time we ask for the current spec.
    const specs = await this.findSpecs(projectRoot, null)

    return specs.find((x) => x.absolute === absolute)
  }

  async getCurrentSpecById (projectRoot: string, base64Id: string) {
    // TODO: should cache current specs so we don't need to
    // call findSpecs each time we ask for the current spec.
    const specs = await this.findSpecs(projectRoot, null)

    // id is base64 formatted as per Relay: <type>:<string>
    // in this case, Spec:/my/abs/path
    const currentSpecAbs = Buffer.from(base64Id, 'base64').toString().split(':')[1]

    return specs.find((x) => x.absolute === currentSpecAbs) ?? null
  }

  async getProjectPreferences (projectTitle: string) {
    const preferences = await this.api.getProjectPreferencesFromCache()

    return preferences[projectTitle] ?? null
  }

  frameworkLoader = this.ctx.loader<string, FrontendFramework | null>((projectRoots) => {
    return Promise.all(projectRoots.map((projectRoot) => Promise.resolve(this.guessFramework(projectRoot))))
  })

  private guessFramework (projectRoot: string) {
    const guess = FRONTEND_FRAMEWORKS.find((framework) => {
      const lookingForDeps = (framework.deps as readonly string[]).reduce(
        (acc, dep) => ({ ...acc, [dep]: '*' }),
        {},
      )

      return scanFSForAvailableDependency(projectRoot, lookingForDeps)
    })

    return guess ?? null
  }

<<<<<<< HEAD
  async getCodeGenGlob (type: CodeGenType) {
    assert(this.ctx.currentProject, `Cannot find glob without currentProject.`)

    const looseComponentGlob = '/**/*.{js,jsx,ts,tsx,.vue}'

    if (type === 'story') {
      return STORYBOOK_GLOB
    }

    const framework = await this.frameworkLoader.load(this.ctx.currentProject)
=======
  async getCodeGenGlobs () {
    const project = this.ctx.currentProject

    if (!project) {
      throw Error(`Cannot find glob without currentProject.`)
    }

    const looseComponentGlob = '/**/*.{js,jsx,ts,tsx,.vue}'

    const framework = await this.frameworkLoader.load(project.projectRoot)
>>>>>>> eda638e8

    return {
      component: framework?.glob ?? looseComponentGlob,
      story: STORYBOOK_GLOB,
    }
  }

  async getResolvedConfigFields (): Promise<ResolvedFromConfig[]> {
    const config = this.ctx.lifecycleManager.loadedFullConfig?.resolved ?? {}

    interface ResolvedFromWithField extends ResolvedFromConfig {
      field: typeof RESOLVED_FROM[number]
    }

    const mapEnvResolvedConfigToObj = (config: ResolvedFromConfig): ResolvedFromWithField => {
      return Object.entries(config).reduce<ResolvedFromWithField>((acc, [field, value]) => {
        return {
          ...acc,
          value: { ...acc.value, [field]: value.value },
        }
      }, {
        value: {},
        field: 'env',
        from: 'env',
      })
    }

    return Object.entries(config ?? {}).map(([key, value]) => {
      if (key === 'env' && value) {
        return mapEnvResolvedConfigToObj(value)
      }

      return { ...value, field: key }
    }) as ResolvedFromConfig[]
  }

  async getCodeGenCandidates (glob: string): Promise<SpecFileWithExtension[]> {
    // Storybook can support multiple globs, so show default one while
    // still fetching all stories
    if (glob === STORYBOOK_GLOB) {
      return this.ctx.storybook.getStories()
    }

    const projectRoot = this.ctx.currentProject

    if (!projectRoot) {
      throw Error(`Cannot find components without currentProject.`)
    }

    const config = await this.ctx.lifecycleManager.getFullInitialConfig()

    const codeGenCandidates = await this.ctx.file.getFilesByGlob(config.projectRoot || process.cwd(), glob)

    return codeGenCandidates.map(
      (file) => {
        return this.ctx.file.normalizeFileToFileParts({
          absolute: file,
          projectRoot,
          searchFolder: projectRoot ?? config.componentFolder,
        })
      },
    )
  }
}<|MERGE_RESOLUTION|>--- conflicted
+++ resolved
@@ -93,29 +93,12 @@
     return guess ?? null
   }
 
-<<<<<<< HEAD
-  async getCodeGenGlob (type: CodeGenType) {
+  async getCodeGenGlobs () {
     assert(this.ctx.currentProject, `Cannot find glob without currentProject.`)
 
     const looseComponentGlob = '/**/*.{js,jsx,ts,tsx,.vue}'
 
-    if (type === 'story') {
-      return STORYBOOK_GLOB
-    }
-
     const framework = await this.frameworkLoader.load(this.ctx.currentProject)
-=======
-  async getCodeGenGlobs () {
-    const project = this.ctx.currentProject
-
-    if (!project) {
-      throw Error(`Cannot find glob without currentProject.`)
-    }
-
-    const looseComponentGlob = '/**/*.{js,jsx,ts,tsx,.vue}'
-
-    const framework = await this.frameworkLoader.load(project.projectRoot)
->>>>>>> eda638e8
 
     return {
       component: framework?.glob ?? looseComponentGlob,
