import os from 'os'
import chokidar from 'chokidar'
<<<<<<< HEAD
import type { ResolvedFromConfig, RESOLVED_FROM, FoundSpec } from '@packages/types'
=======
import type { ResolvedFromConfig, RESOLVED_FROM, FoundSpec, TestingType } from '@packages/types'
import { WIZARD_FRAMEWORKS } from '@packages/scaffold-config'
import { scanFSForAvailableDependency } from 'create-cypress-tests'
>>>>>>> 07478cb7
import minimatch from 'minimatch'
import { debounce, isEqual } from 'lodash'
import path from 'path'
import Debug from 'debug'
import commonPathPrefix from 'common-path-prefix'
import type { FSWatcher } from 'chokidar'
import { defaultSpecPattern } from '@packages/config'
import parseGlob from 'parse-glob'
import mm from 'micromatch'
import RandExp from 'randexp'

const debug = Debug('cypress:data-context')
import assert from 'assert'

import type { DataContext } from '..'
import { toPosix } from '../util/file'
import type { FilePartsShape } from '@packages/graphql/src/schemaTypes/objectTypes/gql-FileParts'

export type SpecWithRelativeRoot = FoundSpec & { relativeToCommonRoot: string }

interface MatchedSpecs {
  projectRoot: string
  testingType: Cypress.TestingType
  specAbsolutePaths: string[]
  specPattern: string | string[]
}
export function matchedSpecs ({
  projectRoot,
  testingType,
  specAbsolutePaths,
}: MatchedSpecs): SpecWithRelativeRoot[] {
  debug('found specs %o', specAbsolutePaths)

  let commonRoot: string = ''

  if (specAbsolutePaths.length === 1) {
    commonRoot = path.dirname(specAbsolutePaths[0]!)
  } else {
    commonRoot = commonPathPrefix(specAbsolutePaths)
  }

  const specs = specAbsolutePaths.map((absolute) => {
    return transformSpec({ projectRoot, absolute, testingType, commonRoot, platform: os.platform(), sep: path.sep })
  })

  return specs
}

export interface TransformSpec {
  projectRoot: string
  absolute: string
  testingType: Cypress.TestingType
  commonRoot: string
  platform: NodeJS.Platform
  sep: string
}

export function transformSpec ({
  projectRoot,
  absolute,
  testingType,
  commonRoot,
  platform,
  sep,
}: TransformSpec): SpecWithRelativeRoot {
  if (platform === 'win32') {
    absolute = toPosix(absolute, sep)
    projectRoot = toPosix(projectRoot, sep)
  }

  const relative = path.relative(projectRoot, absolute)
  const parsedFile = path.parse(absolute)
  const fileExtension = path.extname(absolute)

  const specFileExtension = ['.spec', '.test', '-spec', '-test', '.cy']
  .map((ext) => ext + fileExtension)
  .find((ext) => absolute.endsWith(ext)) || fileExtension

  const parts = absolute.split(projectRoot)
  let name = parts[parts.length - 1] || ''

  if (name.startsWith('/')) {
    name = name.slice(1)
  }

  const LEADING_SLASH = /^\/|/g
  const relativeToCommonRoot = absolute.replace(commonRoot, '').replace(LEADING_SLASH, '')

  return {
    fileExtension,
    baseName: parsedFile.base,
    fileName: parsedFile.base.replace(specFileExtension, ''),
    specFileExtension,
    relativeToCommonRoot,
    specType: testingType === 'component' ? 'component' : 'integration',
    name,
    relative,
    absolute,
  }
}

export function getDefaultSpecFileName (specPattern: string, testingType: TestingType, fileExtensionToUse?: 'js' | 'ts') {
  function replaceWildCard (s: string, fallback: string) {
    return s.replace(/\*/g, fallback)
  }

  const parsedGlob = parseGlob(specPattern)

  if (!parsedGlob.is.glob) {
    return specPattern
  }

  let dirname = parsedGlob.path.dirname

  if (dirname.startsWith('**')) {
    dirname = dirname.replace('**', 'cypress')
  }

  const splittedDirname = dirname.split('/').filter((s) => s !== '**').map((x) => replaceWildCard(x, testingType)).join('/')
  const fileName = replaceWildCard(parsedGlob.path.filename, 'filename')

  const extnameWithoutExt = parsedGlob.path.extname.replace(parsedGlob.path.ext, '')
  let extname = replaceWildCard(extnameWithoutExt, 'cy')

  if (extname.startsWith('.')) {
    extname = extname.substr(1)
  }

  if (extname.endsWith('.')) {
    extname = extname.slice(0, -1)
  }

  const basename = [fileName, extname, parsedGlob.path.ext].filter(Boolean).join('.')

  const glob = splittedDirname + basename

  const globWithoutBraces = mm.braces(glob, { expand: true })

  let finalGlob = globWithoutBraces[0]

  if (fileExtensionToUse) {
    const filteredGlob = mm(globWithoutBraces, `*.${fileExtensionToUse}`, { basename: true })

    if (filteredGlob?.length) {
      finalGlob = filteredGlob[0]
    }
  }

  if (!finalGlob) {
    return
  }

  const randExp = new RandExp(finalGlob.replace(/\./g, '\\.'))

  return randExp.gen()
}

export class ProjectDataSource {
  private _specWatcher: FSWatcher | null = null
  private _specs: FoundSpec[] = []

  constructor (private ctx: DataContext) {}

  private get api () {
    return this.ctx._apis.projectApi
  }

  projectId () {
    return this.ctx.lifecycleManager.getProjectId()
  }

  projectTitle (projectRoot: string) {
    return path.basename(projectRoot)
  }

  async getConfig () {
    return await this.ctx.lifecycleManager.getFullInitialConfig()
  }

  getCurrentProjectSavedState () {
    return this.api.getCurrentProjectSavedState()
  }

  get specs () {
    return this._specs
  }

  setSpecs (specs: FoundSpec[]) {
    this._specs = specs
  }

  setRelaunchBrowser (relaunchBrowser: boolean) {
    this.ctx.coreData.app.relaunchBrowser = relaunchBrowser
  }

  async specPatterns (): Promise<{
    specPattern?: string[]
    excludeSpecPattern?: string[]
  }> {
    const toArray = (val?: string | string[]) => val ? typeof val === 'string' ? [val] : val : undefined

    const config = await this.getConfig()

    return {
      specPattern: toArray(config.specPattern),
      excludeSpecPattern: toArray(config.excludeSpecPattern),
    }
  }

  async findSpecs (
    projectRoot: string,
    testingType: Cypress.TestingType,
    specPattern: string[],
    excludeSpecPattern: string[],
    globToRemove: string[],
  ): Promise<FoundSpec[]> {
    const specAbsolutePaths = await this.ctx.file.getFilesByGlob(
      projectRoot,
      specPattern, {
        absolute: true,
        ignore: [...excludeSpecPattern, ...globToRemove],
      },
    )

    const matched = matchedSpecs({
      projectRoot,
      testingType,
      specAbsolutePaths,
      specPattern,
    })

    return matched
  }

  startSpecWatcher (
    projectRoot: string,
    testingType: Cypress.TestingType,
    specPattern: string[],
    excludeSpecPattern: string[],
    additionalIgnore: string[],
  ) {
    this.stopSpecWatcher()

    const currentProject = this.ctx.currentProject

    if (!currentProject) {
      throw new Error('Cannot start spec watcher without current project')
    }

    // When file system changes are detected, we retrieve any spec files matching
    // the determined specPattern. This function is debounced to limit execution
    // during sequential file operations.
    const onProjectFileSystemChange = debounce(async () => {
      const specs = await this.findSpecs(projectRoot, testingType, specPattern, excludeSpecPattern, additionalIgnore)

      if (isEqual(this.specs, specs)) {
        this.ctx.actions.project.refreshSpecs(specs)

        // If no differences are found, we do not need to emit events
        return
      }

      this.ctx.actions.project.setSpecs(specs)
    }, 250)

    // We respond to all changes to the project's filesystem when
    // files or directories are added and removed that are not explicitly
    // ignored by config
    this._specWatcher = chokidar.watch('.', {
      ignoreInitial: true,
      cwd: projectRoot,
      ignored: ['**/node_modules/**', ...excludeSpecPattern, ...additionalIgnore],
    })

    // the 'all' event includes: add, addDir, change, unlink, unlinkDir
    this._specWatcher.on('all', onProjectFileSystemChange)
  }

  async defaultSpecFileName () {
    const getDefaultFileName = (testingType: TestingType) => `cypress/${testingType}/filename.cy.${this.ctx.lifecycleManager.fileExtensionToUse}`

    try {
      if (!this.ctx.currentProject || !this.ctx.coreData.currentTestingType) {
        return null
      }

      const defaultFileName = getDefaultFileName(this.ctx.coreData.currentTestingType)

      let specPatternSet: string | undefined
      const { specPattern = [] } = await this.ctx.project.specPatterns()

      if (Array.isArray(specPattern)) {
        specPatternSet = specPattern[0]
      }

      if (!specPatternSet) {
        return defaultFileName
      }

      if (specPatternSet === defaultSpecPattern[this.ctx.coreData.currentTestingType]) {
        return defaultFileName
      }

      const specFileName = getDefaultSpecFileName(specPatternSet, this.ctx.coreData.currentTestingType, this.ctx.lifecycleManager.fileExtensionToUse)

      if (!specFileName) {
        return defaultFileName
      }

      return specFileName
    } catch {
      return getDefaultFileName(this.ctx.coreData.currentTestingType ?? 'e2e')
    }
  }

  async matchesSpecPattern (specFile: string): Promise<boolean> {
    if (!this.ctx.currentProject || !this.ctx.coreData.currentTestingType) {
      return false
    }

    const MINIMATCH_OPTIONS = { dot: true, matchBase: true }

    const { specPattern = [], excludeSpecPattern = [] } = await this.ctx.project.specPatterns()

    for (const pattern of excludeSpecPattern) {
      if (minimatch(specFile, pattern, MINIMATCH_OPTIONS)) {
        return false
      }
    }

    for (const pattern of specPattern) {
      if (minimatch(specFile, pattern, MINIMATCH_OPTIONS)) {
        return true
      }
    }

    return false
  }

  destroy () {
    this.stopSpecWatcher()
  }

  stopSpecWatcher () {
    if (!this._specWatcher) {
      return
    }

    this._specWatcher.close().catch(() => {})
    this._specWatcher = null
  }

  getCurrentSpecByAbsolute (absolute: string) {
    return this.ctx.project.specs.find((x) => x.absolute === absolute)
  }

  async getProjectPreferences (projectTitle: string) {
    const preferences = await this.api.getProjectPreferencesFromCache()

    return preferences[projectTitle] ?? null
  }

  async getResolvedConfigFields (): Promise<ResolvedFromConfig[]> {
    const config = this.ctx.lifecycleManager.loadedFullConfig?.resolved ?? {}

    interface ResolvedFromWithField extends ResolvedFromConfig {
      field: typeof RESOLVED_FROM[number]
    }

    const mapEnvResolvedConfigToObj = (config: ResolvedFromConfig): ResolvedFromWithField => {
      return Object.entries(config).reduce<ResolvedFromWithField>((acc, [field, value]) => {
        return {
          ...acc,
          value: { ...acc.value, [field]: value.value },
        }
      }, {
        value: {},
        field: 'env',
        from: 'env',
      })
    }

    return Object.entries(config ?? {}).map(([key, value]) => {
      if (key === 'env' && value) {
        return mapEnvResolvedConfigToObj(value)
      }

      return { ...value, field: key }
    }) as ResolvedFromConfig[]
  }

  async getCodeGenCandidates (glob: string): Promise<FilePartsShape[]> {
    if (!glob.startsWith('**/')) {
      glob = `**/${glob}`
    }

    const projectRoot = this.ctx.currentProject

    if (!projectRoot) {
      throw Error(`Cannot find components without currentProject.`)
    }

    const codeGenCandidates = await this.ctx.file.getFilesByGlob(projectRoot, glob, { expandDirectories: true })

    return codeGenCandidates.map((absolute) => ({ absolute }))
  }

  async getIsDefaultSpecPattern () {
    assert(this.ctx.currentProject)
    assert(this.ctx.coreData.currentTestingType)

    const { e2e, component } = defaultSpecPattern

    const { specPattern } = await this.ctx.project.specPatterns()

    if (this.ctx.coreData.currentTestingType === 'e2e') {
      return isEqual(specPattern, [e2e])
    }

    return isEqual(specPattern, [component])
  }
}<|MERGE_RESOLUTION|>--- conflicted
+++ resolved
@@ -1,12 +1,6 @@
 import os from 'os'
 import chokidar from 'chokidar'
-<<<<<<< HEAD
-import type { ResolvedFromConfig, RESOLVED_FROM, FoundSpec } from '@packages/types'
-=======
 import type { ResolvedFromConfig, RESOLVED_FROM, FoundSpec, TestingType } from '@packages/types'
-import { WIZARD_FRAMEWORKS } from '@packages/scaffold-config'
-import { scanFSForAvailableDependency } from 'create-cypress-tests'
->>>>>>> 07478cb7
 import minimatch from 'minimatch'
 import { debounce, isEqual } from 'lodash'
 import path from 'path'
