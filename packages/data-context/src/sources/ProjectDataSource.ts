import os from 'os'
import { FrontendFramework, FRONTEND_FRAMEWORKS, ResolvedFromConfig, RESOLVED_FROM, FoundSpec } from '@packages/types'
import { scanFSForAvailableDependency } from 'create-cypress-tests'
<<<<<<< HEAD
import minimatch from 'minimatch'
import { debounce } from 'lodash'
=======
import { debounce, isEqual } from 'lodash'
>>>>>>> c5c0b00d
import path from 'path'
import Debug from 'debug'
import commonPathPrefix from 'common-path-prefix'
import type { FSWatcher } from 'chokidar'

const debug = Debug('cypress:data-context')
import assert from 'assert'

import type { DataContext } from '..'
import { toPosix } from '../util/file'
import type { FilePartsShape } from '@packages/graphql/src/schemaTypes/objectTypes/gql-FileParts'
import { STORIES_GLOB } from '.'
import { getDefaultSpecPatterns } from '../util/config-options'

export type SpecWithRelativeRoot = FoundSpec & { relativeToCommonRoot: string }

interface MatchedSpecs {
  projectRoot: string
  testingType: Cypress.TestingType
  specAbsolutePaths: string[]
  specPattern: string | string[]
}
export function matchedSpecs ({
  projectRoot,
  testingType,
  specAbsolutePaths,
}: MatchedSpecs): SpecWithRelativeRoot[] {
  debug('found specs %o', specAbsolutePaths)

  let commonRoot: string = ''

  if (specAbsolutePaths.length === 1) {
    commonRoot = path.dirname(specAbsolutePaths[0]!)
  } else {
    commonRoot = commonPathPrefix(specAbsolutePaths)
  }

  const specs = specAbsolutePaths.map((absolute) => {
    return transformSpec({ projectRoot, absolute, testingType, commonRoot, platform: os.platform(), sep: path.sep })
  })

  return specs
}

export interface TranformSpec {
  projectRoot: string
  absolute: string
  testingType: Cypress.TestingType
  commonRoot: string
  platform: NodeJS.Platform
  sep: string
}

export function transformSpec ({
  projectRoot,
  absolute,
  testingType,
  commonRoot,
  platform,
  sep,
}: TranformSpec): SpecWithRelativeRoot {
  if (platform === 'win32') {
    absolute = toPosix(absolute, sep)
    projectRoot = toPosix(projectRoot, sep)
  }

  const relative = path.relative(projectRoot, absolute)
  const parsedFile = path.parse(absolute)
  const fileExtension = path.extname(absolute)

  const specFileExtension = ['.spec', '.test', '-spec', '-test', '.cy']
  .map((ext) => ext + fileExtension)
  .find((ext) => absolute.endsWith(ext)) || fileExtension

  const parts = absolute.split(projectRoot)
  let name = parts[parts.length - 1] || ''

  if (name.startsWith('/')) {
    name = name.slice(1)
  }

  const LEADING_SLASH = /^\/|/g
  const relativeToCommonRoot = absolute.replace(commonRoot, '').replace(LEADING_SLASH, '')

  return {
    fileExtension,
    baseName: parsedFile.base,
    fileName: parsedFile.base.replace(specFileExtension, ''),
    specFileExtension,
    relativeToCommonRoot,
    specType: testingType === 'component' ? 'component' : 'integration',
    name,
    relative,
    absolute,
  }
}

export class ProjectDataSource {
  private _specWatcher: FSWatcher | null = null
  private _specs: FoundSpec[] = []

  constructor (private ctx: DataContext) {}

  private get api () {
    return this.ctx._apis.projectApi
  }

  projectId () {
    return this.ctx.lifecycleManager.getProjectId()
  }

  projectTitle (projectRoot: string) {
    return path.basename(projectRoot)
  }

  getConfig () {
    return this.ctx.lifecycleManager.loadedFullConfig
  }

  getCurrentProjectSavedState () {
    return this.api.getCurrentProjectSavedState()
  }

  get specs () {
    return this._specs
  }

  setSpecs (specs: FoundSpec[]) {
    this._specs = specs
  }

  async specPatternsForTestingType (projectRoot: string, testingType: Cypress.TestingType): Promise<{
    specPattern?: string[]
    ignoreSpecPattern?: string[]
  }> {
    const toArray = (val?: string | string[]) => val ? typeof val === 'string' ? [val] : val : undefined

    const config = this.getConfig()

    if (!config) {
      throw Error(`Config for ${projectRoot} was not loaded`)
    }

    return {
      specPattern: toArray(config[testingType]?.specPattern),
      ignoreSpecPattern: toArray(config[testingType]?.ignoreSpecPattern),
    }
  }

  async findSpecs (
    projectRoot: string,
    testingType: Cypress.TestingType,
    specPattern: string[],
    ignoreSpecPattern: string[],
    globToRemove: string[],
  ): Promise<FoundSpec[]> {
    const specAbsolutePaths = await this.ctx.file.getFilesByGlob(
      projectRoot,
      specPattern, {
        absolute: true,
        ignore: [...ignoreSpecPattern, ...globToRemove],
      },
    )

    const matched = matchedSpecs({
      projectRoot,
      testingType,
      specAbsolutePaths,
      specPattern,
    })

    return matched
  }

  startSpecWatcher (
    projectRoot: string,
    testingType: Cypress.TestingType,
    specPattern: string[],
    ignoreSpecPattern: string[],
    additionalIgnore: string[],
  ) {
    this.stopSpecWatcher()

    const currentProject = this.ctx.currentProject

    if (!currentProject) {
      throw new Error('Cannot start spec watcher without current project')
    }

    const onSpecsChanged = debounce(async () => {
      const specs = await this.findSpecs(projectRoot, testingType, specPattern, ignoreSpecPattern, additionalIgnore)

      this.setSpecs(specs)

      if (testingType === 'component') {
        this.api.getDevServer().updateSpecs(specs)
      }

      this.ctx.emitter.toApp()
    })

    this._specWatcher = this.ctx.lifecycleManager.addWatcher(specPattern)
    this._specWatcher.on('add', onSpecsChanged)
    this._specWatcher.on('unlink', onSpecsChanged)
  }

  async matchesSpecPattern (specFile: string): Promise<boolean> {
    if (!this.ctx.currentProject || !this.ctx.coreData.currentTestingType) {
      return false
    }

    const MINIMATCH_OPTIONS = { dot: true, matchBase: true }

    const { specPattern = [], ignoreSpecPattern = [] } = await this.ctx.project.specPatternsForTestingType(this.ctx.currentProject, this.ctx.coreData.currentTestingType)

    for (const pattern of ignoreSpecPattern) {
      if (minimatch(specFile, pattern, MINIMATCH_OPTIONS)) {
        return false
      }
    }

    for (const pattern of specPattern) {
      if (minimatch(specFile, pattern, MINIMATCH_OPTIONS)) {
        return true
      }
    }

    return false
  }

  stopSpecWatcher () {
    if (!this._specWatcher) {
      return
    }

    this.ctx.lifecycleManager.closeWatcher(this._specWatcher)
  }

  getCurrentSpecByAbsolute (absolute: string) {
    return this.ctx.project.specs.find((x) => x.absolute === absolute)
  }

  async getProjectPreferences (projectTitle: string) {
    const preferences = await this.api.getProjectPreferencesFromCache()

    return preferences[projectTitle] ?? null
  }

  frameworkLoader = this.ctx.loader<string, FrontendFramework | null>((projectRoots) => {
    return Promise.all(projectRoots.map((projectRoot) => Promise.resolve(this.guessFramework(projectRoot))))
  })

  private guessFramework (projectRoot: string) {
    const guess = FRONTEND_FRAMEWORKS.find((framework) => {
      const lookingForDeps = (framework.deps as readonly string[]).reduce(
        (acc, dep) => ({ ...acc, [dep]: '*' }),
        {},
      )

      return scanFSForAvailableDependency(projectRoot, lookingForDeps)
    })

    return guess ?? null
  }

  async getCodeGenGlobs () {
    assert(this.ctx.currentProject, `Cannot find glob without currentProject.`)

    const looseComponentGlob = '*.{js,jsx,ts,tsx,.vue}'

    const framework = await this.frameworkLoader.load(this.ctx.currentProject)

    return {
      component: framework?.glob ?? looseComponentGlob,
      story: STORIES_GLOB,
    }
  }

  async getResolvedConfigFields (): Promise<ResolvedFromConfig[]> {
    const config = this.ctx.lifecycleManager.loadedFullConfig?.resolved ?? {}

    interface ResolvedFromWithField extends ResolvedFromConfig {
      field: typeof RESOLVED_FROM[number]
    }

    const mapEnvResolvedConfigToObj = (config: ResolvedFromConfig): ResolvedFromWithField => {
      return Object.entries(config).reduce<ResolvedFromWithField>((acc, [field, value]) => {
        return {
          ...acc,
          value: { ...acc.value, [field]: value.value },
        }
      }, {
        value: {},
        field: 'env',
        from: 'env',
      })
    }

    return Object.entries(config ?? {}).map(([key, value]) => {
      if (key === 'env' && value) {
        return mapEnvResolvedConfigToObj(value)
      }

      return { ...value, field: key }
    }) as ResolvedFromConfig[]
  }

  async getCodeGenCandidates (glob: string): Promise<FilePartsShape[]> {
    if (!glob.startsWith('**/')) {
      glob = `**/${glob}`
    }

    const projectRoot = this.ctx.currentProject

    if (!projectRoot) {
      throw Error(`Cannot find components without currentProject.`)
    }

    const codeGenCandidates = await this.ctx.file.getFilesByGlob(projectRoot, glob, { expandDirectories: true })

    return codeGenCandidates.map((absolute) => ({ absolute }))
  }

  async getIsDefaultSpecPattern () {
    assert(this.ctx.currentProject)
    assert(this.ctx.coreData.currentTestingType)

    const { e2e, component } = getDefaultSpecPatterns()

    const { specPattern } = await this.ctx.project.specPatternsForTestingType(this.ctx.currentProject, this.ctx.coreData.currentTestingType)

    if (this.ctx.coreData.currentTestingType === 'e2e') {
      return isEqual(specPattern, [e2e])
    }

    return isEqual(specPattern, [component])
  }
}<|MERGE_RESOLUTION|>--- conflicted
+++ resolved
@@ -1,12 +1,8 @@
 import os from 'os'
 import { FrontendFramework, FRONTEND_FRAMEWORKS, ResolvedFromConfig, RESOLVED_FROM, FoundSpec } from '@packages/types'
 import { scanFSForAvailableDependency } from 'create-cypress-tests'
-<<<<<<< HEAD
 import minimatch from 'minimatch'
-import { debounce } from 'lodash'
-=======
 import { debounce, isEqual } from 'lodash'
->>>>>>> c5c0b00d
 import path from 'path'
 import Debug from 'debug'
 import commonPathPrefix from 'common-path-prefix'
