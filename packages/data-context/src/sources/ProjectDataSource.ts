import os from 'os'
import chokidar from 'chokidar'
import type { ResolvedFromConfig, RESOLVED_FROM, FoundSpec, TestingType } from '@packages/types'
import minimatch from 'minimatch'
import _ from 'lodash'
import path from 'path'
import Debug from 'debug'
import commonPathPrefix from 'common-path-prefix'
import type { FSWatcher } from 'chokidar'
import { defaultSpecPattern } from '@packages/config'
import parseGlob from 'parse-glob'
import micromatch from 'micromatch'
import RandExp from 'randexp'

const debug = Debug('cypress:data-context')
import assert from 'assert'

import type { DataContext } from '..'
import { toPosix } from '../util/file'
import type { FilePartsShape } from '@packages/graphql/src/schemaTypes/objectTypes/gql-FileParts'
import type { FindSpecs } from '../actions'

export type SpecWithRelativeRoot = FoundSpec & { relativeToCommonRoot: string }

interface MatchedSpecs {
  projectRoot: string
  testingType: Cypress.TestingType
  specAbsolutePaths: string[]
  specPattern: string | string[]
}
export function matchedSpecs ({
  projectRoot,
  testingType,
  specAbsolutePaths,
}: MatchedSpecs): SpecWithRelativeRoot[] {
  debug('found specs %o', specAbsolutePaths)

  let commonRoot: string = ''

  if (specAbsolutePaths.length === 1) {
    commonRoot = path.dirname(specAbsolutePaths[0]!)
  } else {
    commonRoot = commonPathPrefix(specAbsolutePaths)
  }

  const specs = specAbsolutePaths.map((absolute) => {
    return transformSpec({ projectRoot, absolute, testingType, commonRoot, platform: os.platform(), sep: path.sep })
  })

  return specs
}

export interface TransformSpec {
  projectRoot: string
  absolute: string
  testingType: Cypress.TestingType
  commonRoot: string
  platform: NodeJS.Platform
  sep: string
}

export function transformSpec ({
  projectRoot,
  absolute,
  testingType,
  commonRoot,
  platform,
  sep,
}: TransformSpec): SpecWithRelativeRoot {
  if (platform === 'win32') {
    absolute = toPosix(absolute, sep)
    projectRoot = toPosix(projectRoot, sep)
  }

  const relative = path.relative(projectRoot, absolute)
  const parsedFile = path.parse(absolute)
  const fileExtension = path.extname(absolute)

  const specFileExtension = ['.spec', '.test', '-spec', '-test', '.cy']
  .map((ext) => ext + fileExtension)
  .find((ext) => absolute.endsWith(ext)) || fileExtension

  const parts = absolute.split(projectRoot)
  let name = parts[parts.length - 1] || ''

  if (name.startsWith('/')) {
    name = name.slice(1)
  }

  const LEADING_SLASH = /^\/|/g
  const relativeToCommonRoot = absolute.replace(commonRoot, '').replace(LEADING_SLASH, '')

  return {
    fileExtension,
    baseName: parsedFile.base,
    fileName: parsedFile.base.replace(specFileExtension, ''),
    specFileExtension,
    relativeToCommonRoot,
    specType: testingType === 'component' ? 'component' : 'integration',
    name,
    relative,
    absolute,
  }
}

export function getLongestCommonPrefixFromPaths (paths: string[]): string {
  if (!paths[0]) return ''

  function getPathParts (pathname: string) {
    return pathname.split(/[\/\\]/g)
  }

  const lcp = getPathParts(paths[0])

  if (paths.length === 1) return lcp.slice(0, -1).join(path.sep)

  let endIndex = paths[0].length

  for (const filename of paths.slice(1)) {
    const pathParts = getPathParts(filename)

    for (let i = endIndex - 1; i >= 0; i--) {
      if (lcp[i] !== pathParts[i]) {
        endIndex = i
        delete lcp[i]
      }
    }

    if (lcp.length === 0) return ''
  }

  return lcp.slice(0, endIndex).join(path.sep)
}

export function getFilenameFromSpecPattern (specPattern: string, testingType: TestingType, fileExtensionToUse?: 'js' | 'ts') {
  function replaceWildCard (s: string, fallback: string) {
    return s.replace(/\*/g, fallback)
  }

  const parsedGlob = parseGlob(specPattern)

  if (!parsedGlob.is.glob) {
    return specPattern
  }

  // Remove double-slashes from dirname (like if specPattern has /**/*/)
  let dirname = parsedGlob.path.dirname.replaceAll(/\/\/+/g, '/')

  // If a spec can be in any root dir, go ahead and use "cypress/"
  if (dirname.startsWith('**')) dirname = dirname.replace('**', 'cypress')

  const splittedDirname = dirname.split('/').filter((s) => s !== '**').map((x) => replaceWildCard(x, testingType)).join('/')
  const fileName = replaceWildCard(parsedGlob.path.filename, testingType === 'e2e' ? 'spec' : 'ComponentName')

  const extnameWithoutExt = parsedGlob.path.extname.replace(parsedGlob.path.ext, '')
    || `.cy.${fileExtensionToUse}`

  let extname = replaceWildCard(extnameWithoutExt, 'cy')

  if (extname.startsWith('.')) extname = extname.slice(1)

  if (extname.endsWith('.')) extname = extname.slice(0, -1)

  const basename = [fileName, extname, parsedGlob.path.ext].filter(Boolean).join('.')

  const glob = splittedDirname + basename

  const globWithoutBraces = micromatch.braces(glob, { expand: true })

  let finalGlob = globWithoutBraces[0]

  if (fileExtensionToUse) {
    const filteredGlob = micromatch(globWithoutBraces, `*.${fileExtensionToUse}`, { basename: true })

    if (filteredGlob?.length) {
      finalGlob = filteredGlob[0]
    }
  }

  if (!finalGlob) {
    return
  }

  const randExp = new RandExp(finalGlob.replace(/\./g, '\\.'))

  return randExp.gen()
}

export class ProjectDataSource {
  private _specWatcher: FSWatcher | null = null
  private _specs: FoundSpec[] = []

  constructor (private ctx: DataContext) {}

  private get api () {
    return this.ctx._apis.projectApi
  }

  projectId () {
    return this.ctx.lifecycleManager.getProjectId()
  }

  projectTitle (projectRoot: string) {
    return path.basename(projectRoot)
  }

  async getConfig () {
    return await this.ctx.lifecycleManager.getFullInitialConfig()
  }

  getCurrentProjectSavedState () {
    return this.api.getCurrentProjectSavedState()
  }

  get specs () {
    return this._specs
  }

  setSpecs (specs: FoundSpec[]) {
    this._specs = specs
  }

  setRelaunchBrowser (relaunchBrowser: boolean) {
    this.ctx.coreData.app.relaunchBrowser = relaunchBrowser
  }

  async specPatterns (): Promise<{
    specPattern?: string[]
    excludeSpecPattern?: string[]
  }> {
    const toArray = (val?: string | string[]) => val ? typeof val === 'string' ? [val] : val : undefined

    const config = await this.getConfig()

    return {
      specPattern: toArray(config.specPattern),
      excludeSpecPattern: toArray(config.excludeSpecPattern),
    }
  }

  async findSpecs ({
    projectRoot,
    testingType,
    specPattern,
    configSpecPattern,
    excludeSpecPattern,
    additionalIgnorePattern,
  }: FindSpecs<string[]>): Promise<FoundSpec[]> {
    let specAbsolutePaths = await this.ctx.file.getFilesByGlob(
      projectRoot,
      specPattern, {
        absolute: true,
        ignore: [...excludeSpecPattern, ...additionalIgnorePattern],
      },
    )

    // If the specPattern and configSpecPattern are different,
    // it means the user passed something non-default via --spec (run mode only)
    // in this scenario, we want to grab everything that matches `--spec`
    // that falls within their default specPattern. The reason is so we avoid
    // attempting to run things that are not specs, eg source code, videos, etc.
    //
    // Example: developer wants to run tests associated with timers in packages/driver
    // So they run yarn cypress:run --spec **/timers*
    // we do **not** want to capture `timers.ts` (source code) or a video in
    // cypress/videos/timers.cy.ts.mp4, so we take the intersection between specPattern
    // and --spec.
    if (!_.isEqual(specPattern, configSpecPattern)) {
      const defaultSpecAbsolutePaths = await this.ctx.file.getFilesByGlob(
        projectRoot,
        configSpecPattern, {
          absolute: true,
          ignore: [...excludeSpecPattern, ...additionalIgnorePattern],
        },
      )

      specAbsolutePaths = _.intersection(specAbsolutePaths, defaultSpecAbsolutePaths)
    }

    const matched = matchedSpecs({
      projectRoot,
      testingType,
      specAbsolutePaths,
      specPattern,
    })

    return matched
  }

  startSpecWatcher ({
    projectRoot,
    testingType,
    specPattern,
    configSpecPattern,
    excludeSpecPattern,
    additionalIgnorePattern,
  }: FindSpecs<string[]>) {
    this.stopSpecWatcher()

    const currentProject = this.ctx.currentProject

    if (!currentProject) {
      throw new Error('Cannot start spec watcher without current project')
    }

    // When file system changes are detected, we retrieve any spec files matching
    // the determined specPattern. This function is debounced to limit execution
    // during sequential file operations.
    const onProjectFileSystemChange = _.debounce(async () => {
      const specs = await this.findSpecs({
        projectRoot,
        testingType,
        specPattern,
        configSpecPattern,
        excludeSpecPattern,
        additionalIgnorePattern,
      })

      if (_.isEqual(this.specs, specs)) {
        this.ctx.actions.project.refreshSpecs(specs)

        // If no differences are found, we do not need to emit events
        return
      }

      this.ctx.actions.project.setSpecs(specs)
    }, 250)

    // We respond to all changes to the project's filesystem when
    // files or directories are added and removed that are not explicitly
    // ignored by config
    this._specWatcher = chokidar.watch('.', {
      ignoreInitial: true,
      cwd: projectRoot,
      ignored: ['**/node_modules/**', ...excludeSpecPattern, ...additionalIgnorePattern],
    })

    // the 'all' event includes: add, addDir, change, unlink, unlinkDir
    this._specWatcher.on('all', onProjectFileSystemChange)
  }

<<<<<<< HEAD
  async defaultSpecFileName (): Promise<string | null> {
    const defaultFilename = `filename.cy.${this.ctx.lifecycleManager.fileExtensionToUse}`
    const defaultPathname = path.join('cypress', this.ctx.coreData.currentTestingType ?? 'e2e', defaultFilename)
=======
  async defaultSpecFileName () {
    const getDefaultFileName = (testingType: TestingType) => `cypress/${testingType}/${testingType === 'e2e' ? 'spec' : 'ComponentName'}.cy.${this.ctx.lifecycleManager.fileExtensionToUse}`
>>>>>>> 93461337

    try {
      if (!this.ctx.currentProject || !this.ctx.coreData.currentTestingType) {
        return getDefaultFileName('e2e')
      }

      let specPatternSet: string | undefined
      const { specPattern = [] } = await this.ctx.project.specPatterns()

      if (Array.isArray(specPattern)) {
        specPatternSet = specPattern[0]
      }

      // 1. If there is no spec pattern, use the default for this testing type.
      if (!specPatternSet) {
        return defaultPathname
      }

      // 2. If the spec pattern is the default spec pattern, return the default for this testing type.
      if (specPatternSet === defaultSpecPattern[this.ctx.coreData.currentTestingType]) {
        return defaultPathname
      }

      // 3. If there are existing specs, return the longest common path prefix between them, if it is non-empty.
      const commonPrefixFromSpecs = getLongestCommonPrefixFromPaths(this.specs.map((spec) => spec.relative))

      if (commonPrefixFromSpecs) return path.join(commonPrefixFromSpecs, defaultFilename)

      // 4. Otherwise, return a filename that fulfills the spec pattern.
      const filenameFromGlob = getFilenameFromSpecPattern(specPatternSet, this.ctx.coreData.currentTestingType, this.ctx.lifecycleManager.fileExtensionToUse)

      if (filenameFromGlob) return filenameFromGlob

      // 5. Return the default for this testing type if we cannot decide from the spec pattern.
      return defaultPathname
    } catch (err) {
      debug('Error intelligently detecting default filename, using safe default %o', err)

      return defaultPathname
    }
  }

  async matchesSpecPattern (specFile: string): Promise<boolean> {
    if (!this.ctx.currentProject || !this.ctx.coreData.currentTestingType) {
      return false
    }

    const MINIMATCH_OPTIONS = { dot: true, matchBase: true }

    const { specPattern = [], excludeSpecPattern = [] } = await this.ctx.project.specPatterns()

    for (const pattern of excludeSpecPattern) {
      if (minimatch(specFile, pattern, MINIMATCH_OPTIONS)) {
        return false
      }
    }

    for (const pattern of specPattern) {
      if (minimatch(specFile, pattern, MINIMATCH_OPTIONS)) {
        return true
      }
    }

    return false
  }

  destroy () {
    this.stopSpecWatcher()
  }

  stopSpecWatcher () {
    if (!this._specWatcher) {
      return
    }

    this._specWatcher.close().catch(() => {})
    this._specWatcher = null
  }

  getCurrentSpecByAbsolute (absolute: string) {
    return this.ctx.project.specs.find((x) => x.absolute === absolute)
  }

  async getProjectPreferences (projectTitle: string) {
    const preferences = await this.api.getProjectPreferencesFromCache()

    return preferences[projectTitle] ?? null
  }

  async getResolvedConfigFields (): Promise<ResolvedFromConfig[]> {
    const config = this.ctx.lifecycleManager.loadedFullConfig?.resolved ?? {}

    interface ResolvedFromWithField extends ResolvedFromConfig {
      field: typeof RESOLVED_FROM[number]
    }

    const mapEnvResolvedConfigToObj = (config: ResolvedFromConfig): ResolvedFromWithField => {
      return Object.entries(config).reduce<ResolvedFromWithField>((acc, [field, value]) => {
        return {
          ...acc,
          value: { ...acc.value, [field]: value.value },
        }
      }, {
        value: {},
        field: 'env',
        from: 'env',
      })
    }

    return Object.entries(config ?? {}).map(([key, value]) => {
      if (key === 'env' && value) {
        return mapEnvResolvedConfigToObj(value)
      }

      return { ...value, field: key }
    }) as ResolvedFromConfig[]
  }

  async getCodeGenCandidates (glob: string): Promise<FilePartsShape[]> {
    if (!glob.startsWith('**/')) {
      glob = `**/${glob}`
    }

    const projectRoot = this.ctx.currentProject

    if (!projectRoot) {
      throw Error(`Cannot find components without currentProject.`)
    }

    const codeGenCandidates = await this.ctx.file.getFilesByGlob(projectRoot, glob, { expandDirectories: true })

    return codeGenCandidates.map((absolute) => ({ absolute }))
  }

  async getIsDefaultSpecPattern () {
    assert(this.ctx.currentProject)
    assert(this.ctx.coreData.currentTestingType)

    const { e2e, component } = defaultSpecPattern

    const { specPattern } = await this.ctx.project.specPatterns()

    if (this.ctx.coreData.currentTestingType === 'e2e') {
      return _.isEqual(specPattern, [e2e])
    }

    return _.isEqual(specPattern, [component])
  }
}<|MERGE_RESOLUTION|>--- conflicted
+++ resolved
@@ -339,18 +339,13 @@
     this._specWatcher.on('all', onProjectFileSystemChange)
   }
 
-<<<<<<< HEAD
   async defaultSpecFileName (): Promise<string | null> {
-    const defaultFilename = `filename.cy.${this.ctx.lifecycleManager.fileExtensionToUse}`
+    const defaultFilename = `${this.ctx.coreData.currentTestingType === 'e2e' ? 'spec' : 'ComponentName'}.cy.${this.ctx.lifecycleManager.fileExtensionToUse}`
     const defaultPathname = path.join('cypress', this.ctx.coreData.currentTestingType ?? 'e2e', defaultFilename)
-=======
-  async defaultSpecFileName () {
-    const getDefaultFileName = (testingType: TestingType) => `cypress/${testingType}/${testingType === 'e2e' ? 'spec' : 'ComponentName'}.cy.${this.ctx.lifecycleManager.fileExtensionToUse}`
->>>>>>> 93461337
 
     try {
       if (!this.ctx.currentProject || !this.ctx.coreData.currentTestingType) {
-        return getDefaultFileName('e2e')
+        return null
       }
 
       let specPatternSet: string | undefined
