--- conflicted
+++ resolved
@@ -8,13 +8,10 @@
 import Debug from 'debug'
 import commonPathPrefix from 'common-path-prefix'
 import type { FSWatcher } from 'chokidar'
-<<<<<<< HEAD
 import { defaultSpecPattern } from '@packages/config'
-=======
 import parseGlob from 'parse-glob'
 import mm from 'micromatch'
 import RandExp from 'randexp'
->>>>>>> 2364717c
 
 const debug = Debug('cypress:data-context')
 import assert from 'assert'
@@ -275,7 +272,7 @@
       }
 
       let specPatternSet: string | undefined
-      const { specPattern = [] } = await this.ctx.project.specPatternsForTestingType(this.ctx.currentProject, this.ctx.coreData.currentTestingType)
+      const { specPattern = [] } = await this.ctx.project.specPatterns()
 
       if (Array.isArray(specPattern)) {
         specPatternSet = specPattern[0]
