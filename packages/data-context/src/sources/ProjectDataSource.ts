--- conflicted
+++ resolved
@@ -122,8 +122,6 @@
 
     return preferences[projectTitle] ?? null
   }
-<<<<<<< HEAD
-=======
 
   guessGlob (projectRoot: string): string | null {
     const guess = FRONTEND_FRAMEWORKS.find((framework) => {
@@ -177,5 +175,4 @@
       (file) => this.ctx.file.normalizeFileToSpec(file, project.projectRoot, project.projectRoot ?? config.componentFolder),
     )
   }
->>>>>>> 2f6c13e5
 }