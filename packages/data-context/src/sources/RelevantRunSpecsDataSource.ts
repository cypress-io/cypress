--- conflicted
+++ resolved
@@ -3,74 +3,13 @@
 import debugLib from 'debug'
 
 import type { DataContext } from '../DataContext'
-<<<<<<< HEAD
-import type { Query, RelevantRun, CurrentProjectRelevantRunSpecs, CloudRun } from '../gen/graphcache-config.gen'
-=======
 import type { Query, CloudRun } from '../gen/graphcache-config.gen'
->>>>>>> 3f8769e8
 import { Poller } from '../polling'
 import { compact, isEqual, uniq } from 'lodash'
 
 const debug = debugLib('cypress:data-context:sources:RelevantRunSpecsDataSource')
 
-<<<<<<< HEAD
-const RELEVANT_RUN_SPEC_OPERATION_DOC = gql`
-  fragment RelevantRunSpecsDataSource_Runs on CloudRun {
-    id
-    runNumber
-    status
-    completedInstanceCount
-    totalInstanceCount
-    specs {
-      id
-      status
-      groupIds
-    }
-  }
-
-  query RelevantRunSpecsDataSource_Specs(
-    $projectSlug: String!
-    $currentRunNumber: Int!
-    $hasCurrent: Boolean!
-    $nextRunNumber: Int!
-    $hasNext: Boolean!
-  ) {
-    cloudProjectBySlug(slug: $projectSlug) {
-      __typename
-      ... on CloudProject {
-        id
-        current: runByNumber(runNumber: $currentRunNumber) @include(if: $hasCurrent) {
-          id
-          ...RelevantRunSpecsDataSource_Runs
-        }
-        next: runByNumber(runNumber: $nextRunNumber) @include(if: $hasNext) {
-          id
-          ...RelevantRunSpecsDataSource_Runs
-        }
-      }
-    }
-    pollingIntervals {
-      runByNumber
-    }
-  }
-`
-const RELEVANT_RUN_SPEC_UPDATE_OPERATION = print(RELEVANT_RUN_SPEC_OPERATION_DOC)
-
-export const SPECS_EMPTY_RETURN: RunSpecReturn = {
-  runSpecs: {},
-  statuses: {},
-}
-
-export type RunSpecReturn = {
-  runSpecs: CurrentProjectRelevantRunSpecs
-  statuses: {
-    current?: CloudRunStatus
-    next?: CloudRunStatus
-  }
-}
-=======
 type PartialCloudRunWithId = Partial<CloudRun> & Pick<CloudRun, 'id'>
->>>>>>> 3f8769e8
 
 //Not ideal typing for this return since the query is not fetching all the fields, but better than nothing
 export type RelevantRunSpecsCloudResult = {
@@ -98,19 +37,6 @@
     return this.#cached.get(id)
   }
 
-<<<<<<< HEAD
-  /**
-   * Pulls the specs that match the relevant run.
-   * @param runs - the current and (optionally) next relevant run
-   */
-  async getRelevantRunSpecs (runs: RelevantRun): Promise<RunSpecReturn> {
-    const projectSlug = await this.ctx.project.projectId()
-
-    if (!projectSlug) {
-      debug('No project detected')
-
-      return SPECS_EMPTY_RETURN
-=======
   get pollingInterval () {
     return this.#pollingInterval
   }
@@ -122,7 +48,6 @@
   async getRelevantRunSpecs (runIds: string[]): Promise<PartialCloudRunWithId[]> {
     if (runIds.length === 0) {
       return []
->>>>>>> 3f8769e8
     }
 
     debug(`Fetching runs %o`, runIds)
@@ -155,43 +80,6 @@
       }
     }
 
-<<<<<<< HEAD
-    function isValidNumber (value: unknown): value is number {
-      return Number.isFinite(value)
-    }
-
-    if (cloudProject?.__typename === 'CloudProject') {
-      const runSpecsToReturn: RunSpecReturn = {
-        runSpecs: {},
-        statuses: {},
-      }
-
-      const { current, next } = cloudProject
-
-      const formatCloudRunInfo = (cloudRunDetails: Partial<CloudRun>) => {
-        const { runNumber, totalInstanceCount, completedInstanceCount } = cloudRunDetails
-
-        if (runNumber && isValidNumber(totalInstanceCount) && isValidNumber(completedInstanceCount)) {
-          return {
-            totalSpecs: totalInstanceCount,
-            completedSpecs: completedInstanceCount,
-            runNumber,
-          }
-        }
-
-        return undefined
-      }
-
-      if (current && current.status) {
-        runSpecsToReturn.runSpecs.current = formatCloudRunInfo(current)
-        runSpecsToReturn.statuses.current = current.status
-      }
-
-      if (next && next.status) {
-        runSpecsToReturn.runSpecs.next = formatCloudRunInfo(next)
-        runSpecsToReturn.statuses.next = next.status
-      }
-=======
     return nodes || []
   }
 
@@ -221,7 +109,6 @@
           if (!cachedRun || !isEqual(run, cachedRun)) {
             debug(`Caching for id %s: %o`, run.id, run)
             this.#cached.set(run.id, { ...run })
->>>>>>> 3f8769e8
 
             const cachedRelevantRuns = this.ctx.relevantRuns.cache
 
@@ -276,11 +163,6 @@
   }
 }
 
-<<<<<<< HEAD
-        const wasWatchingCurrentProject = this.#cached.statuses.current === 'RUNNING'
-        const specCountsChanged = !isEqual(specs.runSpecs, this.#cached.runSpecs)
-        const statusesChanged = !isEqual(specs.statuses, this.#cached.statuses)
-=======
 /**
  * Creates an array of GraphQL fragments that represent each of the queries being requested for the set of subscriptions
  * that are using the poller created by this class
@@ -308,7 +190,6 @@
  */
 const createFragments = (infos: GraphQLResolveInfo[], combinedFragmentName: string) => {
   const fragments = infos.map((info, index) => createFragment(info, index))
->>>>>>> 3f8769e8
 
   const fragmentNames = fragments.map((fragment) => fragment.name.value)
 
@@ -317,12 +198,6 @@
   return [combinedFragment, ...fragments]
 }
 
-<<<<<<< HEAD
-          if (projectSlug && wasWatchingCurrentProject) {
-            debug(`Invalidate cloudProjectBySlug ${projectSlug}`)
-            await this.ctx.cloud.invalidate('Query', 'cloudProjectBySlug', { slug: projectSlug })
-          }
-=======
 /**
  * Generate a GraphQL fragment that uses the selections from the info parameter
  *
@@ -347,7 +222,6 @@
         ...node,
         alias: undefined,
       }
->>>>>>> 3f8769e8
 
       return newNode
     },
