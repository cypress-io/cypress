import type { TestingType } from '@packages/types'
import type chokidar from 'chokidar'
import type { DataContext } from '..'
import {
  createConfigString,
  initComponentTestingMigration,
  ComponentTestingMigrationStatus,
  supportFilesForMigration,
  getSpecs,
  applyMigrationTransform,
  shouldShowRenameSupport,
  getIntegrationFolder,
  isDefaultTestFiles,
  getComponentTestFilesGlobs,
  getComponentFolder,
} from './migration'
import _ from 'lodash'

import type { FilePart } from './migration/format'
import Debug from 'debug'
import path from 'path'

const debug = Debug('cypress:data-context:sources:MigrationDataSource')

export type LegacyCypressConfigJson = Partial<{
  component: Omit<LegacyCypressConfigJson, 'component' | 'e2e'>
  e2e: Omit<LegacyCypressConfigJson, 'component' | 'e2e'>
  pluginsFile: string | false
  supportFile: string | false
  slowTestThreshold: number
  componentFolder: string | false
  integrationFolder: string
  testFiles: string | string[]
  ignoreTestFiles: string | string[]
  env: { [key: string]: any }
  [index: string]: any
}>

export interface MigrationFile {
  testingType: TestingType
  before: {
    relative: string
    parts: FilePart[]
  }
  after: {
    relative: string
    parts: FilePart[]
  }
}

export class MigrationDataSource {
  private componentTestingMigrationWatcher: chokidar.FSWatcher | null = null
  componentTestingMigrationStatus?: ComponentTestingMigrationStatus

  constructor (private ctx: DataContext) { }

  get legacyConfig () {
    if (!this.ctx.coreData.migration.legacyConfigForMigration) {
      throw Error(`Expected _legacyConfig to be set. Did you forget to call MigrationDataSource#initialize?`)
    }

    return this.ctx.coreData.migration.legacyConfigForMigration
  }

  get legacyConfigProjectId () {
    return this.legacyConfig.projectId || this.legacyConfig.e2e?.projectId
  }

  get shouldMigratePreExtension () {
    return !this.legacyConfigProjectId
  }

  get legacyConfigFile () {
    if (this.ctx.modeOptions.configFile && this.ctx.modeOptions.configFile.endsWith('.json')) {
      return this.ctx.modeOptions.configFile
    }

    return 'cypress.json'
  }

  legacyConfigFileExists (): boolean {
    // If we aren't in a current project we definitely don't have a legacy config file
    if (!this.ctx.currentProject) {
      return false
    }

    const configFilePath = path.isAbsolute(this.legacyConfigFile) ? this.legacyConfigFile : path.join(this.ctx.currentProject, this.legacyConfigFile)
    const legacyConfigFileExists = this.ctx.fs.existsSync(configFilePath)

    return Boolean(legacyConfigFileExists)
  }

  needsCypressJsonMigration (): boolean {
    const legacyConfigFileExists = this.legacyConfigFileExists()

    return this.ctx.lifecycleManager.metaState.needsCypressJsonMigration && Boolean(legacyConfigFileExists)
  }

  async getComponentTestingMigrationStatus () {
    debug('getComponentTestingMigrationStatus: start')
    if (!this.legacyConfig || !this.ctx.currentProject) {
      throw Error('Need currentProject and config to continue')
    }

    const componentFolder = getComponentFolder(this.legacyConfig)

    // no component folder, so no specs to migrate
    // this should never happen since we never show the
    // component specs migration step ("renameManual")
    if (componentFolder === false) {
      return null
    }

    debug('getComponentTestingMigrationStatus: componentFolder', componentFolder)

    if (!this.componentTestingMigrationWatcher) {
      debug('getComponentTestingMigrationStatus: initializing watcher')
      const onFileMoved = async (status: ComponentTestingMigrationStatus) => {
        this.componentTestingMigrationStatus = status
        debug('getComponentTestingMigrationStatus: file moved %O', status)

        if (status.completed) {
          await this.componentTestingMigrationWatcher?.close()
          this.componentTestingMigrationWatcher = null
        }

        // TODO(lachlan): is this the right place to use the emitter?
        this.ctx.emitter.toLaunchpad()
      }

      const { status, watcher } = await initComponentTestingMigration(
        this.ctx.currentProject,
        componentFolder,
        getComponentTestFilesGlobs(this.legacyConfig),
        onFileMoved,
      )

      this.componentTestingMigrationStatus = status
      this.componentTestingMigrationWatcher = watcher
      debug('getComponentTestingMigrationStatus: watcher initialized. Status: %o', status)
    }

    if (!this.componentTestingMigrationStatus) {
      throw Error(`Status should have been assigned by the watcher. Something is wrong`)
    }

    return this.componentTestingMigrationStatus
  }

  async supportFilesForMigrationGuide (): Promise<MigrationFile | null> {
    if (!this.ctx.currentProject) {
      throw Error('Need this.ctx.currentProject')
    }

    debug('supportFilesForMigrationGuide: config %O', this.legacyConfig)
    if (!await shouldShowRenameSupport(this.ctx.currentProject, this.legacyConfig)) {
      return null
    }

    if (!this.ctx.currentProject) {
      throw Error(`Need this.ctx.projectRoot!`)
    }

    try {
      const supportFiles = await supportFilesForMigration(this.ctx.currentProject)

      debug('supportFilesForMigrationGuide: supportFiles %O', supportFiles)

      return supportFiles
    } catch (err) {
      debug('supportFilesForMigrationGuide: err %O', err)

      return null
    }
  }

  async getSpecsForMigrationGuide (): Promise<MigrationFile[]> {
    if (!this.ctx.currentProject) {
      throw Error(`Need this.ctx.projectRoot!`)
    }

    const specs = await getSpecs(this.ctx.currentProject, this.legacyConfig)

    const e2eMigrationOptions = {
      // If the configFile has projectId, we do not want to change the preExtension
      // so, we can keep the cloud history
      shouldMigratePreExtension: this.shouldMigratePreExtension,
    }

    const canBeAutomaticallyMigrated: MigrationFile[] = specs.integration.map((s) => applyMigrationTransform(s, e2eMigrationOptions)).filter((spec) => spec.before.relative !== spec.after.relative)

    const defaultComponentPattern = isDefaultTestFiles(this.legacyConfig, 'component')

    // Can only migration component specs if they use the default testFiles pattern.
    if (defaultComponentPattern) {
      canBeAutomaticallyMigrated.push(...specs.component.map((s) => applyMigrationTransform(s)).filter((spec) => spec.before.relative !== spec.after.relative))
    }

    return this.checkAndUpdateDuplicatedSpecs(canBeAutomaticallyMigrated)
  }

  async createConfigString () {
    if (!this.ctx.currentProject) {
      throw Error('Need currentProject!')
    }

    const { hasTypescript } = this.ctx.lifecycleManager.metaState

    return createConfigString(this.legacyConfig, {
      hasComponentTesting: this.ctx.coreData.migration.flags.hasComponentTesting,
      hasE2ESpec: this.ctx.coreData.migration.flags.hasE2ESpec,
      hasPluginsFile: this.ctx.coreData.migration.flags.hasPluginsFile,
      projectRoot: this.ctx.currentProject,
      hasTypescript,
<<<<<<< HEAD
      isProjectECMAScript: this.ctx.lifecycleManager.metaState.isProjectECMAScript,
=======
      shouldAddCustomE2eSpecPattern: Boolean(this.legacyConfigProjectId),
>>>>>>> 88ef75c3
    })
  }

  async integrationFolder () {
    return getIntegrationFolder(this.legacyConfig)
  }

  async componentFolder () {
    return getComponentFolder(this.legacyConfig)
  }

  async closeManualRenameWatcher () {
    if (this.componentTestingMigrationWatcher) {
      await this.componentTestingMigrationWatcher.close()
      this.componentTestingMigrationWatcher = null
    }
  }

  get configFileNameAfterMigration () {
    return this.legacyConfigFile.replace('.json', `.config.${this.ctx.lifecycleManager.fileExtensionToUse}`)
  }

  private checkAndUpdateDuplicatedSpecs (specs: MigrationFile[]) {
    const updatedSpecs: MigrationFile[] = []

    const sortedSpecs = this.sortSpecsByExtension(specs)

    sortedSpecs.forEach((spec) => {
      const specExist = _.find(updatedSpecs, (x) => x.after.relative === spec.after.relative)

      if (specExist) {
        const beforeParts: FilePart[] = JSON.parse(JSON.stringify(spec.before.parts))
        const preExtensionBefore = beforeParts.find((part) => part.group === 'preExtension')

        if (preExtensionBefore) {
          preExtensionBefore.highlight = false
        }

        const afterParts: FilePart[] = JSON.parse(JSON.stringify(spec.after.parts))
        const fileNameAfter = afterParts.find((part) => part.group === 'fileName')

        if (fileNameAfter && preExtensionBefore) {
          const beforePreExtension = preExtensionBefore?.text?.replace('.', '')

          fileNameAfter.text = `${fileNameAfter.text}${beforePreExtension}`
        }

        spec.before.parts = beforeParts
        spec.after.parts = afterParts
        spec.after.relative = afterParts.map((x) => x.text).join('')
      }

      updatedSpecs.push(spec)
    })

    return updatedSpecs
  }

  private sortSpecsByExtension (specs: MigrationFile[]) {
    const sortedExtensions = ['.spec.', '.Spec.', '_spec.', '_Spec.', '-spec.', '-Spec.', '.test.', '.Test.', '_test.', '_Test.', '-test.', '-Test.']

    return specs.sort(function (a, b) {
      function getExtIndex (spec: string) {
        let index = -1

        // Sort the specs based on the extension, giving priority to .spec
        sortedExtensions.some((c, i) => {
          if (~spec.indexOf(c)) {
            index = i

            return true
          }

          return false
        })

        return index
      }

      return getExtIndex(a.before.relative) - getExtIndex(b.before.relative)
    })
  }
}<|MERGE_RESOLUTION|>--- conflicted
+++ resolved
@@ -212,11 +212,8 @@
       hasPluginsFile: this.ctx.coreData.migration.flags.hasPluginsFile,
       projectRoot: this.ctx.currentProject,
       hasTypescript,
-<<<<<<< HEAD
       isProjectECMAScript: this.ctx.lifecycleManager.metaState.isProjectECMAScript,
-=======
       shouldAddCustomE2eSpecPattern: Boolean(this.legacyConfigProjectId),
->>>>>>> 88ef75c3
     })
   }
 
