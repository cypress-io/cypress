--- conflicted
+++ resolved
@@ -211,13 +211,9 @@
       hasE2ESpec: this.ctx.coreData.migration.flags.hasE2ESpec,
       hasPluginsFile: this.ctx.coreData.migration.flags.hasPluginsFile,
       projectRoot: this.ctx.currentProject,
-<<<<<<< HEAD
       isUsingTypeScript,
-=======
-      hasTypescript,
       isProjectUsingESModules: this.ctx.lifecycleManager.metaState.isProjectUsingESModules,
       shouldAddCustomE2eSpecPattern: Boolean(this.legacyConfigProjectId),
->>>>>>> c336d7da
     })
   }
 
