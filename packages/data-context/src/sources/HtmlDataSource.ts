/**
 * Forms the HTML pages rendered to the client for Component / E2E testing,
 * including the pre-hydration we use to bootstrap the script data for fast
 * initial loading
 */
import type { DataContextShell } from '../DataContextShell'
import { getPathToDist } from '@packages/resolve-dist'

export class HtmlDataSource {
  constructor (private ctx: DataContextShell) {}

  async fetchAppInitialData () {
    const graphql = this.ctx.graphqlClient()

    await Promise.all([
      graphql.executeQuery('AppQueryDocument', {}),
<<<<<<< HEAD
      // graphql.executeQuery('NewSpec_NewSpecQueryDocument', {}),
      graphql.executeQuery('ProjectSettingsDocument', {}),
=======
      graphql.executeQuery('NewSpec_NewSpecQueryDocument', {}),
      graphql.executeQuery('SettingsDocument', {}),
>>>>>>> e522ff2a
      graphql.executeQuery('SpecsPageContainerDocument', {}),
      graphql.executeQuery('HeaderBar_HeaderBarQueryDocument', {}),
    ])

    return graphql.getSSRData()
  }

  async fetchAppHtml () {
    if (this.ctx.env.CYPRESS_INTERNAL_VITE_APP_PORT) {
      const response = await this.ctx.util.fetch(`http://localhost:${process.env.CYPRESS_INTERNAL_VITE_APP_PORT}/`, { method: 'GET' })
      const html = await response.text()

      return html
    }

    return this.ctx.fs.readFile(getPathToDist('app'), 'utf8')
  }

  /**
   * The app html includes the SSR'ed data to bootstrap the page for the app
   */
  async appHtml () {
    const [appHtml, appInitialData] = await Promise.all([
      this.fetchAppHtml(),
      this.fetchAppInitialData(),
    ])

    return this.replaceBody(appHtml, appInitialData)
  }

  private replaceBody (html: string, initialData: object) {
    return html.replace('<body>', `
      <body>
        <script>
          window.__CYPRESS_GRAPHQL_PORT__ = ${JSON.stringify(this.ctx.gqlServerPort)};
          window.__CYPRESS_INITIAL_DATA__ = ${JSON.stringify(initialData)};
        </script>
    `)
  }
}<|MERGE_RESOLUTION|>--- conflicted
+++ resolved
@@ -14,13 +14,8 @@
 
     await Promise.all([
       graphql.executeQuery('AppQueryDocument', {}),
-<<<<<<< HEAD
-      // graphql.executeQuery('NewSpec_NewSpecQueryDocument', {}),
       graphql.executeQuery('ProjectSettingsDocument', {}),
-=======
-      graphql.executeQuery('NewSpec_NewSpecQueryDocument', {}),
       graphql.executeQuery('SettingsDocument', {}),
->>>>>>> e522ff2a
       graphql.executeQuery('SpecsPageContainerDocument', {}),
       graphql.executeQuery('HeaderBar_HeaderBarQueryDocument', {}),
     ])
