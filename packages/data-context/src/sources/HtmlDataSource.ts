/**
 * Forms the HTML pages rendered to the client for Component / E2E testing,
 * including the pre-hydration we use to bootstrap the script data for fast
 * initial loading
 */
import type { DataContext } from '../DataContext'
import { getPathToDist, resolveFromPackages } from '@packages/resolve-dist'

const PATH_TO_NON_PROXIED_ERROR = resolveFromPackages('server', 'lib', 'html', 'non_proxied_error.html')

export class HtmlDataSource {
  constructor (private ctx: DataContext) {}

  async fetchLaunchpadInitialData () {
    const graphql = this.ctx.graphqlClient()

    await Promise.all([
      graphql.executeQuery('HeaderBar_HeaderBarQueryDocument', {}),
      graphql.executeQuery('AppQueryDocument', {}),
      graphql.executeQuery('MainLaunchpadQueryDocument', {}),
    ])

    return graphql.getSSRData()
  }

  async fetchAppInitialData () {
    // run mode is not driven by GraphQL, so we don't
    // need the data from these queries.
    if (this.ctx.isRunMode) {
      return {}
    }

    const graphql = this.ctx.graphqlClient()

    await Promise.all([
      graphql.executeQuery('SettingsDocument', {}),
      graphql.executeQuery('SpecPageContainerDocument', {}),
      graphql.executeQuery('SpecsPageContainerDocument', {}),
      graphql.executeQuery('HeaderBar_HeaderBarQueryDocument', {}),
      graphql.executeQuery('SideBarNavigationDocument', {}),
    ])

    return graphql.getSSRData()
  }

  async fetchAppHtml () {
    if (process.env.CYPRESS_INTERNAL_VITE_DEV) {
      const response = await this.ctx.util.fetch(`http://localhost:${process.env.CYPRESS_INTERNAL_VITE_APP_PORT}/`, { method: 'GET' })
      const html = await response.text()

      return html
    }

    // Check if the file exists. If it doesn't, it probably means that Vite is re-building
    // and we should retry a few times until the file exists
    let retryCount = 0
    let err

    while (retryCount < 5) {
      try {
        let html = await this.ctx.fs.readFile(getPathToDist('app', 'index.html'), 'utf8')

        return html.replace(
          '<title>Cypress</title>',
          `<title>${this.ctx.project.projectTitle(this.ctx.currentProject || '')}</title>`,
        )
      } catch (e) {
        err = e
        await new Promise((resolve) => setTimeout(resolve, 1000))
      }
    }

    throw err
  }

  async makeServeConfig () {
    const cfg = this.ctx._apis.projectApi.getConfig() ?? {} as any

    return {
      projectName: this.ctx.lifecycleManager.projectTitle,
      namespace: cfg.namespace || '__cypress-string',
      base64Config: Buffer.from(JSON.stringify(cfg)).toString('base64'),
    }
  }

  /**
   * The app html includes the SSR'ed data to bootstrap the page for the app
   */
  async appHtml (nonProxied: boolean) {
    if (nonProxied) {
      return this.ctx.fs.readFile(PATH_TO_NON_PROXIED_ERROR, 'utf-8')
    }

    const [appHtml, appInitialData, serveConfig] = await Promise.all([
      this.fetchAppHtml(),
      this.fetchAppInitialData(),
      this.makeServeConfig(),
    ])

    return this.replaceBody(appHtml, appInitialData, serveConfig)
  }

  private replaceBody (html: string, initialData: object, serveConfig: object) {
    // base64 before embedding so user-supplied contents can't break out of <script>
    // https://github.com/cypress-io/cypress/issues/4952
    const base64InitialData = Buffer.from(JSON.stringify(initialData)).toString('base64')

    return html.replace('<body>', `
      <body>
        <script>
<<<<<<< HEAD
          window.__RUN_MODE_SPECS__ = ${JSON.stringify(this.ctx.project.specs)}
          window.__CYPRESS_GRAPHQL_PORT__ = ${JSON.stringify(this.ctx.gqlServerPort)};
          window.__CYPRESS_INITIAL_DATA__ = "${base64InitialData}";
          window.__CYPRESS_MODE__ = ${JSON.stringify(this.ctx.isRunMode ? 'run' : 'open')}
=======
          window.__CYPRESS_INITIAL_DATA__ = ${JSON.stringify(initialData)};
>>>>>>> f750aea0
          window.__CYPRESS_CONFIG__ = ${JSON.stringify(serveConfig)}
        </script>
    `)
  }
}<|MERGE_RESOLUTION|>--- conflicted
+++ resolved
@@ -108,14 +108,9 @@
     return html.replace('<body>', `
       <body>
         <script>
-<<<<<<< HEAD
           window.__RUN_MODE_SPECS__ = ${JSON.stringify(this.ctx.project.specs)}
-          window.__CYPRESS_GRAPHQL_PORT__ = ${JSON.stringify(this.ctx.gqlServerPort)};
           window.__CYPRESS_INITIAL_DATA__ = "${base64InitialData}";
           window.__CYPRESS_MODE__ = ${JSON.stringify(this.ctx.isRunMode ? 'run' : 'open')}
-=======
-          window.__CYPRESS_INITIAL_DATA__ = ${JSON.stringify(initialData)};
->>>>>>> f750aea0
           window.__CYPRESS_CONFIG__ = ${JSON.stringify(serveConfig)}
         </script>
     `)
