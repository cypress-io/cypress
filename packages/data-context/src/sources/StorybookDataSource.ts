--- conflicted
+++ resolved
@@ -20,13 +20,8 @@
     return this.storybookInfoLoader.load(this.ctx.currentProject?.projectRoot)
   }
 
-<<<<<<< HEAD
-  async getStories (): Promise<SpecFile[]> {
+  async getStories (): Promise<SpecFileWithExtension[]> {
     const project = this.ctx.currentProject
-=======
-  async getStories (): Promise<SpecFileWithExtension[]> {
-    const project = this.ctx.activeProject
->>>>>>> b457751a
 
     if (!project) {
       throw Error(`Cannot find stories without currentProject.`)
