exports['cypress.config.js generation should create a string when passed only a global option 1'] = `
const { defineConfig } = require('cypress')

module.exports = defineConfig({
  viewportWidth: 300,
  e2e: {
    // We've imported your old cypress plugins here.
    // You may want to clean this up later by importing these.
    setupNodeEvents(on, config) {
      return require('./cypress/plugins/index.js')(on, config)
    },
  },
  component: {
    setupNodeEvents(on, config) {},
  },
})

`

exports['cypress.config.js generation should create a string when passed only a e2e options 1'] = `
const { defineConfig } = require('cypress')

module.exports = defineConfig({
  e2e: {
    // We've imported your old cypress plugins here.
    // You may want to clean this up later by importing these.
    setupNodeEvents(on, config) {
      return require('./cypress/plugins/index.js')(on, config)
    },
    baseUrl: 'localhost:3000',
  },
  component: {
    setupNodeEvents(on, config) {},
  },
})

`

exports['cypress.config.js generation should create a string when passed only a component options 1'] = `
const { defineConfig } = require('cypress')

module.exports = defineConfig({
  e2e: {
    // We've imported your old cypress plugins here.
    // You may want to clean this up later by importing these.
    setupNodeEvents(on, config) {
      return require('./cypress/plugins/index.js')(on, config)
    },
  },
  component: {
    setupNodeEvents(on, config) {},
    retries: 2,
  },
})

`

exports['cypress.config.js generation should create a string for a config with global, component, and e2e options 1'] = `
const { defineConfig } = require('cypress')

module.exports = defineConfig({
  viewportWidth: 300,
  e2e: {
    // We've imported your old cypress plugins here.
    // You may want to clean this up later by importing these.
    setupNodeEvents(on, config) {
      return require('./cypress/plugins/index.js')(on, config)
    },
    retries: 2,
    baseUrl: 'localhost:300',
    slowTestThreshold: 500,
  },
  component: {
    setupNodeEvents(on, config) {},
    retries: 1,
    slowTestThreshold: 500,
  },
})

`

exports['cypress.config.js generation should create a string when passed an empty object 1'] = `
const { defineConfig } = require('cypress')

module.exports = defineConfig({
  e2e: {
    // We've imported your old cypress plugins here.
    // You may want to clean this up later by importing these.
    setupNodeEvents(on, config) {
      return require('./cypress/plugins/index.js')(on, config)
    },
  },
  component: {
    setupNodeEvents(on, config) {},
  },
})

`

exports['cypress.config.js generation should handle export default in plugins file 1'] = `
import { defineConfig } from 'cypress'

export default defineConfig({
  e2e: {
    // We've imported your old cypress plugins here.
    // You may want to clean this up later by importing these.
    setupNodeEvents(on, config) {
      return require('./cypress/plugins/index.ts').default(on, config)
    },
  },
  component: {
    setupNodeEvents(on, config) {},
  },
})

`

exports['cypress.config.js generation should exclude fields that are no longer valid 1'] = `
const { defineConfig } = require('cypress')

module.exports = defineConfig({
  e2e: {
    // We've imported your old cypress plugins here.
    // You may want to clean this up later by importing these.
    setupNodeEvents(on, config) {
      return require('./cypress/plugins/index.js')(on, config)
    },
  },
  component: {
    setupNodeEvents(on, config) {},
    specPattern: 'path/to/component/folder/**/*.cy.{js,jsx,ts,tsx}',
  },
})

`

exports['cypress.config.js generation should create only a component entry when no e2e specs are detected 1'] = `
const { defineConfig } = require('cypress')

module.exports = defineConfig({
  component: {
    setupNodeEvents(on, config) {},
  },
})

`

exports['cypress.config.js generation should create only an e2e entry when no component specs are detected 1'] = `
const { defineConfig } = require('cypress')

module.exports = defineConfig({
  e2e: {
    // We've imported your old cypress plugins here.
    // You may want to clean this up later by importing these.
    setupNodeEvents(on, config) {
      return require('./cypress/plugins/index.js')(on, config)
    },
  },
})

`

exports['cypress.config.js generation should maintain both root level and nested non-breaking options during migration 1'] = `
import { defineConfig } from 'cypress'

export default defineConfig({
  viewportWidth: 1200,
  e2e: {
    // We've imported your old cypress plugins here.
    // You may want to clean this up later by importing these.
    setupNodeEvents(on, config) {
      return require('./cypress/plugins/index.js')(on, config)
    },
    viewportWidth: 1600,
  },
  component: {
    setupNodeEvents(on, config) {},
    viewportWidth: 400,
  },
})

`

<<<<<<< HEAD
exports['cypress.config.js generation should create a string when passed an empty object for an ECMA Script project 1'] = `
import { defineConfig } from 'cypress'

export default defineConfig({
  e2e: {
    // We've imported your old cypress plugins here.
    // You may want to clean this up later by importing these.
    setupNodeEvents(on, config) {
      return require('./cypress/plugins/index.js')(on, config)
    },
  },
  component: {
    setupNodeEvents(on, config) {},
=======
exports['cypress.config.js generation generates correct config for component testing migration with custom testFiles glob 1'] = `
const { defineConfig } = require('cypress')

module.exports = defineConfig({
  component: {
    setupNodeEvents(on, config) {},
    componentFolder: '.',
    specPattern: './**/*.spec.cy.{js,ts,jsx,tsx}',
>>>>>>> 637f333c
  },
})

`<|MERGE_RESOLUTION|>--- conflicted
+++ resolved
@@ -181,7 +181,19 @@
 
 `
 
-<<<<<<< HEAD
+exports['cypress.config.js generation generates correct config for component testing migration with custom testFiles glob 1'] = `
+const { defineConfig } = require('cypress')
+
+module.exports = defineConfig({
+  component: {
+    setupNodeEvents(on, config) {},
+    componentFolder: '.',
+    specPattern: './**/*.spec.cy.{js,ts,jsx,tsx}',
+  },
+})
+
+`
+
 exports['cypress.config.js generation should create a string when passed an empty object for an ECMA Script project 1'] = `
 import { defineConfig } from 'cypress'
 
@@ -195,16 +207,6 @@
   },
   component: {
     setupNodeEvents(on, config) {},
-=======
-exports['cypress.config.js generation generates correct config for component testing migration with custom testFiles glob 1'] = `
-const { defineConfig } = require('cypress')
-
-module.exports = defineConfig({
-  component: {
-    setupNodeEvents(on, config) {},
-    componentFolder: '.',
-    specPattern: './**/*.spec.cy.{js,ts,jsx,tsx}',
->>>>>>> 637f333c
   },
 })
 
