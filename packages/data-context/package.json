--- conflicted
+++ resolved
@@ -67,11 +67,7 @@
     "@tooling/system-tests": "0.0.0-development",
     "@types/babel__code-frame": "^7.0.3",
     "@types/dedent": "^0.7.0",
-<<<<<<< HEAD
-    "@types/ejs": "^3.1.1",
-=======
     "@types/ejs": "^3.1.2",
->>>>>>> 5605c975
     "@types/fs-extra": "^8.0.1",
     "@types/micromatch": "4.0.2",
     "@types/mocha": "^8.0.3",
