// necessary to have mocha types working correctly
import 'mocha'
import path from 'path'
<<<<<<< HEAD
import fs from 'fs-extra'
import { e2eProjectDirs } from '@packages/frontend-shared/cypress/e2e/support/e2eProjectDirs'
import Fixtures from '@tooling/system-tests/lib/fixtures'
=======
import Fixtures, { fixtureDirs } from '@tooling/system-tests'
>>>>>>> 70e988f7
import { DataContext, DataContextConfig } from '../../src'
import { graphqlSchema } from '@packages/graphql/src/schema'
import type { BrowserApiShape } from '../../src/sources/BrowserDataSource'
import type { AppApiShape, AuthApiShape, ElectronApiShape, LocalSettingsApiShape, ProjectApiShape } from '../../src/actions'
import { InjectedConfigApi } from '../../src/data'

type SystemTestProject = typeof fixtureDirs[number]
type SystemTestProjectPath<T extends SystemTestProject> = `${string}/system-tests/projects/${T}`

export function getSystemTestProject<T extends typeof fixtureDirs[number]> (project: T): SystemTestProjectPath<T> {
  return path.join(__dirname, '..', '..', '..', '..', 'system-tests', 'projects', project) as SystemTestProjectPath<T>
}

<<<<<<< HEAD
export function removeCommonNodeModules () {
  fs.rmSync(path.join(Fixtures.cyTmpDir, 'node_modules'), { recursive: true, force: true })
}

export async function scaffoldMigrationProject (project: typeof e2eProjectDirs[number]): Promise<string> {
=======
export async function scaffoldMigrationProject (project: typeof fixtureDirs[number]) {
>>>>>>> 70e988f7
  Fixtures.removeProject(project)

  await Fixtures.scaffoldProject(project)

  return Fixtures.projectPath(project)
}

export function createTestDataContext (mode: DataContextConfig['mode'] = 'run') {
  return new DataContext({
    schema: graphqlSchema,
    mode,
    modeOptions: {},
    appApi: {} as AppApiShape,
    localSettingsApi: {} as LocalSettingsApiShape,
    authApi: {} as AuthApiShape,
    configApi: {} as InjectedConfigApi,
    projectApi: {} as ProjectApiShape,
    electronApi: {
      copyTextToClipboard: (text) => {},
    } as ElectronApiShape,
    browserApi: {} as BrowserApiShape,
  })
}<|MERGE_RESOLUTION|>--- conflicted
+++ resolved
@@ -1,13 +1,8 @@
 // necessary to have mocha types working correctly
 import 'mocha'
 import path from 'path'
-<<<<<<< HEAD
 import fs from 'fs-extra'
-import { e2eProjectDirs } from '@packages/frontend-shared/cypress/e2e/support/e2eProjectDirs'
-import Fixtures from '@tooling/system-tests/lib/fixtures'
-=======
 import Fixtures, { fixtureDirs } from '@tooling/system-tests'
->>>>>>> 70e988f7
 import { DataContext, DataContextConfig } from '../../src'
 import { graphqlSchema } from '@packages/graphql/src/schema'
 import type { BrowserApiShape } from '../../src/sources/BrowserDataSource'
@@ -21,15 +16,11 @@
   return path.join(__dirname, '..', '..', '..', '..', 'system-tests', 'projects', project) as SystemTestProjectPath<T>
 }
 
-<<<<<<< HEAD
 export function removeCommonNodeModules () {
   fs.rmSync(path.join(Fixtures.cyTmpDir, 'node_modules'), { recursive: true, force: true })
 }
 
-export async function scaffoldMigrationProject (project: typeof e2eProjectDirs[number]): Promise<string> {
-=======
-export async function scaffoldMigrationProject (project: typeof fixtureDirs[number]) {
->>>>>>> 70e988f7
+export async function scaffoldMigrationProject (project: typeof fixtureDirs[number]): Promise<string> {
   Fixtures.removeProject(project)
 
   await Fixtures.scaffoldProject(project)
