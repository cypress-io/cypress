import { expect } from 'chai'
import sinon from 'sinon'
import debugLib from 'debug'

import { DataContext } from '../../../src'
import { createTestDataContext } from '../helper'
import { RelevantRunsDataSource } from '../../../src/sources'
import { FAKE_PROJECT_WITH_ERROR, FAKE_PROJECT_MULTIPLE_COMPLETED, FAKE_PROJECT_MULTIPLE_COMPLETED_PLUS_RUNNING, FAKE_PROJECT_MULTIPLE_COMPLETED_SAME_SHA_PLUS_RUNNING, FAKE_PROJECT_NO_RUNS, FAKE_PROJECT_ONE_RUNNING_RUN, FAKE_SHAS } from './fixtures/graphqlFixtures'
import { RelevantRunInfo } from '../../../src/gen/graphcache-config.gen'

const debug = debugLib('cypress:data-context:test:unit:sources:RelevantRunsDataSource')

const _PROJECTS = [FAKE_PROJECT_MULTIPLE_COMPLETED, FAKE_PROJECT_MULTIPLE_COMPLETED_PLUS_RUNNING, FAKE_PROJECT_NO_RUNS, FAKE_PROJECT_ONE_RUNNING_RUN, FAKE_PROJECT_MULTIPLE_COMPLETED_SAME_SHA_PLUS_RUNNING] as const

type TestProject = typeof _PROJECTS[number]

function formatRun (project: TestProject, index: number) {
  const run = project.data.cloudProjectBySlug.runsByCommitShas?.[index]

<<<<<<< HEAD
  return (({ status, runNumber, commitInfo, totalFailed }) => {
    return { status, runNumber, sha: commitInfo.sha, totalFailed }
=======
  return (({ status, runNumber, commitInfo, id }) => {
    return { status, runNumber, sha: commitInfo.sha, runId: id }
>>>>>>> d76d4e1e
  })(run)
}

describe('RelevantRunsDataSource', () => {
  let ctx: DataContext
  let dataSource: RelevantRunsDataSource

  beforeEach(() => {
    ctx = createTestDataContext('open')
    dataSource = new RelevantRunsDataSource(ctx)
  })

  it('returns empty with no shas', async () => {
    const result = await dataSource.getRelevantRuns([])

    expect(result).to.eql([])
  })

  it('returns empty with no project set', async () => {
    sinon.stub(ctx.project, 'projectId').resolves(undefined)

    const result = await dataSource.getRelevantRuns([FAKE_SHAS[0]])

    expect(result).to.eql([])
  })

  it('returns empty if error', async () => {
    sinon.stub(ctx.cloud, 'executeRemoteGraphQL').resolves(FAKE_PROJECT_WITH_ERROR)
    const result = await dataSource.getRelevantRuns([])

    expect(result).to.eql([])
  })

  context('cloud responses', () => {
    beforeEach(() => {
      sinon.stub(ctx.project, 'projectId').resolves('test123')
    })

    const getShasForTestData = (testData: TestProject) => {
      return testData.data.cloudProjectBySlug.runsByCommitShas.map((run) => run.commitInfo.sha)
    }

    const testScenario = async (testData: TestProject, expectedResult: RelevantRunInfo[]) => {
      sinon.stub(ctx.cloud, 'executeRemoteGraphQL').resolves(testData)

      const testShas: string[] = getShasForTestData(testData)

      const result = await dataSource.getRelevantRuns(testShas)

      expect(result).to.eql(expectedResult)
    }

    it('returns empty if cloud project not loaded', async () => {
      await testScenario(FAKE_PROJECT_NO_RUNS, [])
    })

    it('returns latest RUNNING build as selected if only RUNNING found', async () => {
      await testScenario(FAKE_PROJECT_ONE_RUNNING_RUN, [formatRun(FAKE_PROJECT_ONE_RUNNING_RUN, 0)])
    })

    it('returns all builds when multiple completed', async () => {
      await testScenario(FAKE_PROJECT_MULTIPLE_COMPLETED, [
        formatRun(FAKE_PROJECT_MULTIPLE_COMPLETED, 0),
        formatRun(FAKE_PROJECT_MULTIPLE_COMPLETED, 1),
      ])
    })

    it('returns all builds when running and completed', async () => {
      await testScenario(FAKE_PROJECT_MULTIPLE_COMPLETED_PLUS_RUNNING, [
        formatRun(FAKE_PROJECT_MULTIPLE_COMPLETED_PLUS_RUNNING, 0),
        formatRun(FAKE_PROJECT_MULTIPLE_COMPLETED_PLUS_RUNNING, 1),
        formatRun(FAKE_PROJECT_MULTIPLE_COMPLETED_PLUS_RUNNING, 2),
      ])
    })

    it('returns all builds when multiple on same sha', async () => {
      await testScenario(FAKE_PROJECT_MULTIPLE_COMPLETED_SAME_SHA_PLUS_RUNNING, [
        formatRun(FAKE_PROJECT_MULTIPLE_COMPLETED_SAME_SHA_PLUS_RUNNING, 0),
        formatRun(FAKE_PROJECT_MULTIPLE_COMPLETED_SAME_SHA_PLUS_RUNNING, 1),
        formatRun(FAKE_PROJECT_MULTIPLE_COMPLETED_SAME_SHA_PLUS_RUNNING, 2),
        formatRun(FAKE_PROJECT_MULTIPLE_COMPLETED_SAME_SHA_PLUS_RUNNING, 3),
      ])
    })

    it('returns the same current if current already set only one running', async () => {
      sinon.stub(ctx.cloud, 'executeRemoteGraphQL')
      .onFirstCall().resolves(FAKE_PROJECT_ONE_RUNNING_RUN)
      .onSecondCall().resolves(FAKE_PROJECT_ONE_RUNNING_RUN)

      const firstResult = await dataSource.getRelevantRuns([FAKE_SHAS[0]])

      expect(firstResult, 'running should be current after first check').to.eql(
        [formatRun(FAKE_PROJECT_ONE_RUNNING_RUN, 0)],
      )

      const secondResult = await dataSource.getRelevantRuns([FAKE_SHAS[0]])

      expect(secondResult, 'running should be current after second check').to.eql(
        [formatRun(FAKE_PROJECT_ONE_RUNNING_RUN, 0)],
      )
    })

    it('returns the same current if current already set and updates after movesToNext is called', async () => {
      sinon.stub(ctx.cloud, 'executeRemoteGraphQL')
      .onFirstCall().resolves(FAKE_PROJECT_ONE_RUNNING_RUN)
      .onSecondCall().resolves(FAKE_PROJECT_MULTIPLE_COMPLETED)
      .onThirdCall().resolves(FAKE_PROJECT_MULTIPLE_COMPLETED)

      const maybeSendRunNotificationStub = sinon.stub(ctx.actions.notification, 'maybeSendRunNotification')

      const subscription = ctx.emitter.subscribeTo('relevantRunChange')
      const subValues: any[] = []
      const watchSubscription = async () => {
        for await (const value of subscription) {
          //ignore the first undefined value
          if (value) {
            subValues.push(value)
          }
        }
      }

      //passing true to preserveSelectedRun to simulate being on the Debug page when this is called

      debug('first check with only one running run')
      await dataSource.checkRelevantRuns([FAKE_SHAS[0]], true)

      expect(maybeSendRunNotificationStub).not.to.have.been.called

      debug('second check with the running run completing, but should stay selected')
      await dataSource.checkRelevantRuns([FAKE_SHAS[1], FAKE_SHAS[0]], true)

      expect(maybeSendRunNotificationStub).to.have.been.calledWithMatch(
        { runNumber: 1, status: 'RUNNING', sha: 'fcb90f', totalFailed: 0 },
        { runNumber: 4, status: 'FAILED', sha: 'fc753a', totalFailed: 1 },
      )

      debug('moving runs will cause another check')
      await dataSource.moveToRun(4, [FAKE_SHAS[1], FAKE_SHAS[0]])

      expect(maybeSendRunNotificationStub).to.have.been.calledOnce

      setImmediate(() => {
        subscription.return(undefined)
      })

      await watchSubscription()

      expect(subValues).to.have.lengthOf(3)

      expect(subValues[0], 'should emit first result of running').to.eql({
        all: [formatRun(FAKE_PROJECT_ONE_RUNNING_RUN, 0)],
        commitsAhead: 0,
        latest: [formatRun(FAKE_PROJECT_ONE_RUNNING_RUN, 0)],
        selectedRunNumber: 1,
      })

      expect(subValues[1], 'should keep run if selected but no longer in all').to.eql({
        all: [
          formatRun(FAKE_PROJECT_MULTIPLE_COMPLETED, 0),
          formatRun(FAKE_PROJECT_MULTIPLE_COMPLETED, 1),
        ],
        latest: [
          formatRun(FAKE_PROJECT_MULTIPLE_COMPLETED, 0),
          formatRun(FAKE_PROJECT_MULTIPLE_COMPLETED, 1),
        ],
        commitsAhead: 1,
        selectedRunNumber: 1,
      })

      expect(subValues[2], 'should emit selected run after moving').to.eql({
        all: [formatRun(FAKE_PROJECT_MULTIPLE_COMPLETED, 0)],
        latest: [
          formatRun(FAKE_PROJECT_MULTIPLE_COMPLETED, 0),
          formatRun(FAKE_PROJECT_MULTIPLE_COMPLETED, 1),
        ],
        commitsAhead: 0,
        selectedRunNumber: 4,
      })
    })

    it('moves to new sha once completed', async () => {
      sinon.stub(ctx.cloud, 'executeRemoteGraphQL')
      .onFirstCall().resolves(FAKE_PROJECT_ONE_RUNNING_RUN)
      .onSecondCall().resolves(FAKE_PROJECT_MULTIPLE_COMPLETED)

      const subscription = ctx.emitter.subscribeTo('relevantRunChange')
      const subValues: any[] = []
      const watchSubscription = async () => {
        for await (const value of subscription) {
          //ignore the first undefined value
          if (value) {
            subValues.push(value)
          }
        }
      }

      //simulating being on page other than Debug so not passing preserveSelectedRun

      debug('first check with only one running run')
      await dataSource.checkRelevantRuns([FAKE_SHAS[0]])

      debug('second check with the running run completing, but should stay selected')
      await dataSource.checkRelevantRuns([FAKE_SHAS[1], FAKE_SHAS[0]])

      setImmediate(() => {
        subscription.return(undefined)
      })

      await watchSubscription()

      expect(subValues).to.have.lengthOf(2)

      expect(subValues[0], 'should emit first result of running').to.eql({
        all: [formatRun(FAKE_PROJECT_ONE_RUNNING_RUN, 0)],
        latest: [formatRun(FAKE_PROJECT_ONE_RUNNING_RUN, 0)],
        commitsAhead: 0,
        selectedRunNumber: 1,
      })

      expect(subValues[1], 'should emit newer completed run on different sha').to.eql({
        all: [formatRun(FAKE_PROJECT_MULTIPLE_COMPLETED, 0)],
        latest: [
          formatRun(FAKE_PROJECT_MULTIPLE_COMPLETED, 0),
          formatRun(FAKE_PROJECT_MULTIPLE_COMPLETED, 1),
        ],
        commitsAhead: 0,
        selectedRunNumber: 4,
      })
    })
  })
})<|MERGE_RESOLUTION|>--- conflicted
+++ resolved
@@ -17,13 +17,8 @@
 function formatRun (project: TestProject, index: number) {
   const run = project.data.cloudProjectBySlug.runsByCommitShas?.[index]
 
-<<<<<<< HEAD
-  return (({ status, runNumber, commitInfo, totalFailed }) => {
-    return { status, runNumber, sha: commitInfo.sha, totalFailed }
-=======
-  return (({ status, runNumber, commitInfo, id }) => {
-    return { status, runNumber, sha: commitInfo.sha, runId: id }
->>>>>>> d76d4e1e
+  return (({ status, runNumber, commitInfo, totalFailed, id }) => {
+    return { status, runNumber, sha: commitInfo.sha, totalFailed, runId: id }
   })(run)
 }
 
