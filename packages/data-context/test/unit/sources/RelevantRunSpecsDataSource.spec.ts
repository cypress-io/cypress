--- conflicted
+++ resolved
@@ -2,11 +2,7 @@
 import sinon from 'sinon'
 import sinonChai from 'sinon-chai'
 import debugLib from 'debug'
-<<<<<<< HEAD
-import { GraphQLString, print } from 'graphql'
-=======
-import { GraphQLInt, GraphQLString } from 'graphql'
->>>>>>> 15efb648
+import { GraphQLInt, GraphQLString, print } from 'graphql'
 
 import { DataContext } from '../../../src'
 import { createTestDataContext } from '../helper'
@@ -184,10 +180,6 @@
         },
       }
 
-<<<<<<< HEAD
-        subscriptionIterator.return(undefined)
-      }).then(() => {
-=======
       const query = `
         query Test {
           test {
@@ -213,7 +205,6 @@
         iterator1 = dataSource.pollForSpecs('runId', info)
       })
       .then(() => {
->>>>>>> 15efb648
         const expected =
           dedent`query RelevantRunSpecsDataSource_Specs($ids: [ID!]!) {
                 cloudNodesByIds(ids: $ids) {
@@ -237,12 +228,8 @@
               }`
 
         expect(gqlStub).to.have.been.called
-<<<<<<< HEAD
         expect(gqlStub.firstCall.args[0]).to.haveOwnProperty('operationDoc')
-        expect(print(gqlStub.firstCall.args[0].operationDoc)).to.eql(`${expected }\n`)
-=======
-        expect(gqlStub.firstCall.args[0]).to.haveOwnProperty('operation')
-        expect(gqlStub.firstCall.args[0].operation, 'should match initial query with one fragment').to.eql(`${expected }\n`)
+        expect(print(gqlStub.firstCall.args[0].operationDoc), 'should match initial query with one fragment').to.eql(`${expected }\n`)
       })
       .then(() => {
         return createGraphQL(query2, fields, async (source, args, context, info) => {
@@ -281,13 +268,12 @@
               }`
 
         expect(gqlStub).to.have.been.calledTwice
-        expect(gqlStub.secondCall.args[0]).to.haveOwnProperty('operation')
-        expect(gqlStub.secondCall.args[0].operation, 'should match second query with two fragments').to.eql(`${expected }\n`)
+        expect(gqlStub.secondCall.args[0]).to.haveOwnProperty('operationDoc')
+        expect(print(gqlStub.secondCall.args[0].operationDoc), 'should match second query with two fragments').to.eql(`${expected }\n`)
       })
       .then(() => {
         iterator1.return(undefined)
         iterator2.return(undefined)
->>>>>>> 15efb648
       })
     })
   })
