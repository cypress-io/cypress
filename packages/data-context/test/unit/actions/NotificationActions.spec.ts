--- conflicted
+++ resolved
@@ -50,21 +50,12 @@
       expect(showSystemNotificationStub).not.to.have.been.called
     })
 
-<<<<<<< HEAD
-    it('sends notification if preference is enabled', () => {
+    it('sends notification if preference is enabled', async () => {
       const run = createRelevantRun(101)
 
       ctx.coreData.localSettings.preferences.notifyWhenRunStarts = true
 
-      actions.sendRunStartedNotification(run)
-=======
-    it('sends notification if preference is enabled', async () => {
-      const runNumber = 101
-
-      ctx.coreData.localSettings.preferences.notifyWhenRunStarts = true
-
-      await actions.sendRunStartedNotification(runNumber)
->>>>>>> 58fc925d
+      await actions.sendRunStartedNotification(run)
 
       expect(showSystemNotificationStub).to.have.been.calledWithMatch('cy-project', `Run #${run.runNumber} started`)
     })
@@ -81,21 +72,12 @@
       expect(showSystemNotificationStub).not.to.have.been.called
     })
 
-<<<<<<< HEAD
-    it('sends notification if preference is enabled', () => {
+    it('sends notification if preference is enabled', async () => {
       const run = createRelevantRun(101)
 
       ctx.coreData.localSettings.preferences.notifyWhenRunStartsFailing = true
 
-      actions.sendRunFailingNotification(run)
-=======
-    it('sends notification if preference is enabled', async () => {
-      const runNumber = 101
-
-      ctx.coreData.localSettings.preferences.notifyWhenRunStartsFailing = true
-
-      await actions.sendRunFailingNotification(runNumber)
->>>>>>> 58fc925d
+      await actions.sendRunFailingNotification(run)
 
       expect(showSystemNotificationStub).to.have.been.calledWithMatch('cy-project', `Run #${run.runNumber} has started failing`)
     })
@@ -110,21 +92,12 @@
       expect(showSystemNotificationStub).not.to.have.been.called
     })
 
-<<<<<<< HEAD
-    it('sends notification if preference is enabled', () => {
+    it('sends notification if preference is enabled', async () => {
       const run = createRelevantRun(101)
 
       ctx.coreData.localSettings.preferences.notifyWhenRunCompletes = ['cancelled', 'errored', 'failed']
 
-      actions.sendRunCompletedNotification(run, 'failed')
-=======
-    it('sends notification if preference is enabled', async () => {
-      const runNumber = 101
-
-      ctx.coreData.localSettings.preferences.notifyWhenRunCompletes = ['cancelled', 'errored', 'failed']
-
-      await actions.sendRunCompletedNotification(runNumber, 'failed')
->>>>>>> 58fc925d
+      await actions.sendRunCompletedNotification(run, 'failed')
 
       expect(showSystemNotificationStub).to.have.been.calledWithMatch('cy-project', `Run #${run.runNumber} failed`)
     })
