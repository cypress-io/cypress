{
  "name": "@packages/extension",
  "version": "0.0.0",
  "private": true,
  "files": [
    "app",
    "dist",
    "lib",
    "theme"
  ],
  "main": "index.js",
  "scripts": {
    "prebuild": "npm run check-deps-pre",
    "build": "gulp build",
    "prebuild-prod": "npm run check-deps-pre",
    "build-prod": "gulp build",
    "check-deps": "node ../../scripts/check-deps.js --verbose",
    "check-deps-pre": "npm run check-deps -- --prescript",
    "clean": "gulp clean",
    "clean-deps": "rm -rf node_modules",
    "postinstall": "echo '@packages/extension needs: npm run build'",
    "pretest": "npm run check-deps-pre",
    "test": "cross-env NODE_ENV=test bin-up mocha --reporter mocha-multi-reporters --reporter-options configFile=../../mocha-reporter-config.json",
    "pretest-watch": "npm run check-deps-pre",
    "test-watch": "npm run test -- --watch",
    "prewatch": "npm run check-deps-pre",
    "watch": "gulp watch"
  },
  "dependencies": {
    "bluebird": "3.5.3",
    "lodash": "4.17.14"
  },
  "devDependencies": {
    "@cypress/icons": "0.7.0",
    "bin-up": "1.2.0",
    "browserify": "13.3.0",
    "chai": "3.5.0",
    "coffeeify": "2.1.0",
    "cross-env": "5.2.0",
    "eol": "0.9.1",
<<<<<<< HEAD
    "fs-extra": "0.30.0",
    "gulp": "4.0.2",
    "rimraf": "2.6.3",
    "sinon": "1.17.7",
    "sinon-chai": "3.3.0",
    "vinyl-source-stream": "2.0.0"
  },
  "dependencies": {
    "bluebird": "3.5.3",
    "lodash": "4.17.11"
=======
    "fs-extra": "8.1.0",
    "gulp": "3.9.1",
    "gulp-clean": "0.4.0",
    "gulp-rename": "1.4.0",
    "run-sequence": "1.2.2",
    "sinon": "1.17.7",
    "sinon-chai": "3.3.0",
    "vinyl-source-stream": "1.1.2"
>>>>>>> 6e7ed00c
  }
}<|MERGE_RESOLUTION|>--- conflicted
+++ resolved
@@ -38,26 +38,11 @@
     "coffeeify": "2.1.0",
     "cross-env": "5.2.0",
     "eol": "0.9.1",
-<<<<<<< HEAD
-    "fs-extra": "0.30.0",
+    "fs-extra": "8.1.0",
     "gulp": "4.0.2",
     "rimraf": "2.6.3",
     "sinon": "1.17.7",
     "sinon-chai": "3.3.0",
     "vinyl-source-stream": "2.0.0"
-  },
-  "dependencies": {
-    "bluebird": "3.5.3",
-    "lodash": "4.17.11"
-=======
-    "fs-extra": "8.1.0",
-    "gulp": "3.9.1",
-    "gulp-clean": "0.4.0",
-    "gulp-rename": "1.4.0",
-    "run-sequence": "1.2.2",
-    "sinon": "1.17.7",
-    "sinon-chai": "3.3.0",
-    "vinyl-source-stream": "1.1.2"
->>>>>>> 6e7ed00c
   }
 }