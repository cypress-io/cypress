--- conflicted
+++ resolved
@@ -34,11 +34,7 @@
     "coffeeify": "2.1.0",
     "cross-env": "5.2.0",
     "eol": "0.9.1",
-<<<<<<< HEAD
-    "fs-extra": "8.0.1",
-=======
     "fs-extra": "8.1.0",
->>>>>>> 48a3cd06
     "gulp": "3.9.1",
     "gulp-clean": "0.4.0",
     "gulp-rename": "1.4.0",
