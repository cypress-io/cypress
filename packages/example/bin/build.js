#!/usr/bin/env node

const resolvePkg = require('resolve-pkg')
const { join } = require('path')
const fs = require('fs-extra')
const path = require('path')
const glob = require('glob')
const util = require('util')
const childProcess = require('child_process')

const EXAMPLE_DIR = path.join(__dirname, '..')
const globAsync = util.promisify(glob)

async function build() {
  await Promise.all([
    fs.remove(path.join(EXAMPLE_DIR, 'app')),
    fs.remove(path.join(EXAMPLE_DIR, 'cypress'))
  ])
  await Promise.all([
    fs.copy(join(resolvePkg('cypress-example-kitchensink'), 'app'), path.join(EXAMPLE_DIR, 'app')),
    fs.copy(join(resolvePkg('cypress-example-kitchensink'), 'cypress'), path.join(EXAMPLE_DIR, 'cypress')),
  ])
  if (!fs.existsSync(path.join(EXAMPLE_DIR, 'cypress', 'e2e'))) {
    await fs.move(path.join(EXAMPLE_DIR, 'cypress', 'integration'), path.join(EXAMPLE_DIR, 'cypress', 'e2e'))
  }
  const files = await globAsync('cypress/e2e/**/*.spec.js', {
    cwd: EXAMPLE_DIR
  })
  await Promise.all(files.map(f => fs.move(f, f.replace('.spec.js', '.cy.js'))))
  try {
    await fs.move(path.join(EXAMPLE_DIR, 'cypress', 'support', 'index.js'), path.join(EXAMPLE_DIR, 'cypress', 'support', 'e2e.js'))
  } catch (e) {
    if (e.code !== 'ENOENT') {
      throw e
    }
  }
  childProcess.execSync('node ./bin/convert.js', {
    cwd: EXAMPLE_DIR,
    stdio: 'inherit'
  })
}

<<<<<<< HEAD
shell.rm('-rf', 'cypress')
shell.cp('-r', join(resolvePkg('cypress-example-kitchensink'), 'cypress'), '.')

// TODO: remove once example-kitchensink has this
shell.touch(join('cypress', 'support', 'e2e.js'))

shell.exec('node ./bin/convert.js')
=======
build().then(() => {
  console.log('Built example')
  process.exit(0)
}).catch((e) => {
  console.error(e.stack)
  process.exit(1)
})
>>>>>>> bb373891
<|MERGE_RESOLUTION|>--- conflicted
+++ resolved
@@ -20,13 +20,6 @@
     fs.copy(join(resolvePkg('cypress-example-kitchensink'), 'app'), path.join(EXAMPLE_DIR, 'app')),
     fs.copy(join(resolvePkg('cypress-example-kitchensink'), 'cypress'), path.join(EXAMPLE_DIR, 'cypress')),
   ])
-  if (!fs.existsSync(path.join(EXAMPLE_DIR, 'cypress', 'e2e'))) {
-    await fs.move(path.join(EXAMPLE_DIR, 'cypress', 'integration'), path.join(EXAMPLE_DIR, 'cypress', 'e2e'))
-  }
-  const files = await globAsync('cypress/e2e/**/*.spec.js', {
-    cwd: EXAMPLE_DIR
-  })
-  await Promise.all(files.map(f => fs.move(f, f.replace('.spec.js', '.cy.js'))))
   try {
     await fs.move(path.join(EXAMPLE_DIR, 'cypress', 'support', 'index.js'), path.join(EXAMPLE_DIR, 'cypress', 'support', 'e2e.js'))
   } catch (e) {
@@ -40,20 +33,10 @@
   })
 }
 
-<<<<<<< HEAD
-shell.rm('-rf', 'cypress')
-shell.cp('-r', join(resolvePkg('cypress-example-kitchensink'), 'cypress'), '.')
-
-// TODO: remove once example-kitchensink has this
-shell.touch(join('cypress', 'support', 'e2e.js'))
-
-shell.exec('node ./bin/convert.js')
-=======
 build().then(() => {
   console.log('Built example')
   process.exit(0)
 }).catch((e) => {
   console.error(e.stack)
   process.exit(1)
-})
->>>>>>> bb373891
+})