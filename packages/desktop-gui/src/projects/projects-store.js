import _ from 'lodash'
import { computed, observable, action } from 'mobx'
import Project from '../project/project-model'

class ProjectsStore {
  @observable projects = []
  @observable error = null
  @observable isLoading = false
  @observable _membershipRequestedIds = {}

  @computed get chosen () {
    return _.find(this.projects, { isChosen: true })
  }

  @computed get other () {
    return _.filter(this.projects, (project) => {
      return !project.isChosen
    })
  }

  @computed get clientProjects () {
    return _.map(this.projects, (project) => {
      return _.pick(project, ['path', 'id'])
    })
  }

  @action getProjectByPath (path) {
    if (!this.projects.length) {
      return this.addProject(path)
    }

    return _.find(this.projects, { path })
  }

  @action addProject (path) {
    // projects are sorted by most recently used, so add a project to the start
    // or move it to the start if it already exists
    const existingIndex = _.findIndex(this.projects, { path })
    let project

    if (existingIndex > -1) {
      project = this.projects[existingIndex]
      this.projects.splice(existingIndex, 1)
    } else {
      project = new Project({ path })
    }

    this.projects.unshift(project)

    return project
  }

  @action setLoading (isLoading) {
    this.isLoading = isLoading
  }

  @action setProjects (projects) {
<<<<<<< HEAD
    this.projects = _.map(projects, (project) => new Project(project))
=======
    this.projects = _.map(projects, (project) => {
      return new Project(project)
    })
>>>>>>> 2333d04a
  }

  @action updateProjectsWithStatuses (projectsWithStatuses = []) {
    const projectsIndex = _.keyBy(projectsWithStatuses, 'id') // index for quick lookup

    _.each(this.projects, (project) => {
      project.update(projectsIndex[project.id])
    })
  }

  @action setError = (err = {}) => {
    this.error = err
  }

  setChosen (project) {
    this.error = null
    _.each(this.projects, (project) => {
      project.isChosen = false
    })
    project.isChosen = true
  }

  @action removeProject ({ path }) {
    const projectIndex = _.findIndex(this.projects, { path })

    if (projectIndex != null) {
      this.projects.splice(projectIndex, 1)
    }
  }

  serializeProjects () {
    return _.map(this.projects, (project) => {
      return project.serialize()
    })
  }

  membershipRequested (id) {
    this._membershipRequestedIds[id] = true
  }

  wasMembershipRequested (id) {
    return this._membershipRequestedIds[id] === true
  }
}

export default new ProjectsStore()<|MERGE_RESOLUTION|>--- conflicted
+++ resolved
@@ -55,13 +55,9 @@
   }
 
   @action setProjects (projects) {
-<<<<<<< HEAD
-    this.projects = _.map(projects, (project) => new Project(project))
-=======
     this.projects = _.map(projects, (project) => {
       return new Project(project)
     })
->>>>>>> 2333d04a
   }
 
   @action updateProjectsWithStatuses (projectsWithStatuses = []) {
