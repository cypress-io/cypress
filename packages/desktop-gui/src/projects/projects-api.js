--- conflicted
+++ resolved
@@ -171,10 +171,7 @@
   .then((config = {}) => {
     updateConfig(config)
     const projectIdAndPath = { id: config.projectId, path: project.path }
-<<<<<<< HEAD
-=======
-
->>>>>>> 6bb82505
+
     specsStore.setFilter(projectIdAndPath, localData.get(specsStore.getSpecsFilterId(projectIdAndPath)))
     project.setLoading(false)
     getSpecs(setProjectError)
