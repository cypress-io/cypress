import _ from 'lodash'
import { computed, observable, action } from 'mobx'
import Browser from '../lib/browser-model'

const cacheProps = [
  'id',
  'name',
  'public',
  'orgName',
  'orgId',
  'defaultOrg',
  'lastBuildStatus',
  'lastBuildCreatedAt',
]

const validProps = cacheProps.concat([
  'state',
  'isChosen',
  'isLoading',
  'isNew',
  'configFile',
  'browsers',
  'onBoardingModalOpen',
  'browserState',
  'resolvedConfig',
  'parentTestsFolderDisplay',
  'integrationExampleName',
  'scaffoldedFiles',
  'resolvedNodePath',
  'resolvedNodeVersion',
])

export default class Project {
  // state constants
  static VALID = 'VALID'
  static INVALID = 'INVALID'
  static UNAUTHORIZED = 'UNAUTHORIZED'

  // persisted with api
  @observable id
  @observable name
  @observable public
  @observable lastBuildStatus
  @observable lastBuildCreatedAt
  @observable orgName
  @observable orgId
  @observable defaultOrg
  // comes from ipc, but not persisted
  @observable state = Project.VALID
  // local state
  @observable isChosen = false
  @observable isLoading = false
  @observable isNew = false
  @observable browsers = []
  @observable onBoardingModalOpen = false
  @observable browserState = 'closed'
  @observable resolvedConfig
  @observable error
  /** @type {{[key: string] : {warning:Error & {dismissed: boolean}}}} */
  @observable warnings = {}
  @observable apiError
  @observable parentTestsFolderDisplay
  @observable integrationExampleName
  @observable scaffoldedFiles = []
  @observable resolvedNodePath
  @observable resolvedNodeVersion
  // should never change after first set
  @observable path
  // not observable
  dismissedWarnings = {}

  constructor (props) {
    this.path = props.path

    this.update(props)
  }

  @computed get displayName () {
    if (this.name) return this.name

    // need normalize windows paths with \ before split
    const normalizedPath = this.path.replace(/\\/g, '/')
    const lastDir = _.last(normalizedPath.split('/'))

    return _.truncate(lastDir, { length: 60 })
  }

  @computed get displayPath () {
    const maxPathLength = 45

    if (this.path.length <= maxPathLength) return this.path

    const truncatedPath = this.path.slice((this.path.length - 1) - maxPathLength, this.path.length)

    return '...'.concat(truncatedPath)
  }

  @computed get isUnauthorized () {
    return this.state === Project.UNAUTHORIZED
  }

  @computed get isValid () {
    return this.state === Project.VALID
  }

  @computed get isInvalid () {
    return this.state === Project.INVALID
  }

  @computed get isSetupForRecording () {
    return this.id && this.isValid
  }

  @computed get otherBrowsers () {
    return _.filter(this.browsers, { isChosen: false })
  }

  @computed get chosenBrowser () {
    return _.find(this.browsers, { isChosen: true })
  }

  @computed get defaultBrowser () {
    return this.browsers[0]
  }

  @action update (props) {
    if (!props) return

    _.each(validProps, (prop) => {
      this._updateProp(props, prop)
    })
  }

  _updateProp (props, prop) {
    if (props[prop] != null) this[prop] = props[prop]
  }

  @action setLoading (isLoading) {
    this.isLoading = isLoading
  }

  @action openModal () {
    this.onBoardingModalOpen = true
  }

  @action closeModal () {
    this.onBoardingModalOpen = false
  }

  @action browserOpening () {
    this.browserState = 'opening'
  }

  @action browserOpened () {
    this.browserState = 'opened'
  }

  @action browserClosed () {
    this.browserState = 'closed'
  }

  @action setBrowsers (browsers = []) {
    if (browsers.length) {
      this.browsers = _.map(browsers, (browser) => {
        return new Browser(browser)
      })

      // use a custom browser if one is supplied. or, if they already have
      // a browser chosen that's been saved in localStorage, then select that
      // otherwise just do the default.
      const customBrowser = _.find(this.browsers, { custom: true })

      if (customBrowser) {
        return this.setChosenBrowser(customBrowser, { save: false })
      }

      if (localStorage.getItem('chosenBrowser')) {
        return this.setChosenBrowserByName(localStorage.getItem('chosenBrowser'))
      }

      return this.setChosenBrowser(this.defaultBrowser)
    }
  }

  @action setChosenBrowser (browser, { save } = {}) {
    _.each(this.browsers, (browser) => {
      browser.isChosen = false
    })

    if (save !== false) {
      localStorage.setItem('chosenBrowser', browser.name)
    }

    browser.isChosen = true
  }

  @action setOnBoardingConfig (config) {
    this.isNew = config.isNewProject
    this.integrationFolder = config.integrationFolder
    this.parentTestsFolderDisplay = config.parentTestsFolderDisplay
    this.fileServerFolder = config.fileServerFolder
    this.integrationExampleName = config.integrationExampleName
    this.integrationExamplePath = config.integrationExamplePath
    this.scaffoldedFiles = config.scaffoldedFiles
  }

  @action setResolvedConfig (resolved) {
    this.resolvedConfig = resolved
  }

  @action setError (err = {}) {
    // for some reason, the original `stack` is unavailable on `err` once it is set on the model
    // `stack2` remains usable though, for some reason
    err.stack2 = err.stack
    this.error = err
  }

  @action clearError () {
    this.error = null
  }

  @action addWarning (warning) {
    const id = warning.type

    if (id && this.warnings[id] && this.warnings[id].dismissed) {
      return
    }

    this.warnings[id] = { ...warning }
  }

  @action clearWarning (warning, isProjectReload) {
    if (!warning) {
      // calling with no warning clears all warnings
<<<<<<< HEAD
      return this.warnings.map((warning) => {
        return this.clearWarning(warning, isProjectReload)
      })
    }

    if (!isProjectReload) {
      // dismiss warning if not cleared by project reload
      this.dismissedWarnings[this._serializeWarning(warning)] = true
    }

    this.warnings = _.without(this.warnings, warning)
=======
      return _.each(this.warnings, ((warning) => {
        return this.clearWarning(warning)
      }))
    }

    warning.dismissed = true
>>>>>>> a1b47526
  }

  _serializeWarning (warning) {
    return `${warning.type}:${warning.name}:${warning.message}`
  }

  @action setApiError = (err = {}) => {
    this.apiError = err
  }

  @action setChosenBrowserByName (name) {
    const browser = _.find(this.browsers, { name }) || this.defaultBrowser

    this.setChosenBrowser(browser)
  }

  clientDetails () {
    return _.pick(this, 'id', 'path')
  }

  serialize () {
    return _.pick(this, cacheProps)
  }
}<|MERGE_RESOLUTION|>--- conflicted
+++ resolved
@@ -232,26 +232,19 @@
   @action clearWarning (warning, isProjectReload) {
     if (!warning) {
       // calling with no warning clears all warnings
-<<<<<<< HEAD
-      return this.warnings.map((warning) => {
+      return _.each(this.warnings, ((warning) => {
         return this.clearWarning(warning, isProjectReload)
-      })
+      }))
     }
 
     if (!isProjectReload) {
       // dismiss warning if not cleared by project reload
       this.dismissedWarnings[this._serializeWarning(warning)] = true
     }
+    
+    warning.dismissed = true
 
     this.warnings = _.without(this.warnings, warning)
-=======
-      return _.each(this.warnings, ((warning) => {
-        return this.clearWarning(warning)
-      }))
-    }
-
-    warning.dismissed = true
->>>>>>> a1b47526
   }
 
   _serializeWarning (warning) {
