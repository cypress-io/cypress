--- conflicted
+++ resolved
@@ -79,12 +79,7 @@
   _renderWarnings = () => {
     const { warnings } = this.props.project
 
-<<<<<<< HEAD
-    return warnings.map((warning, i) =>
-      (<WarningMessage key={i} warning={warning} onTryAgain={() => this._pingBaseUrl(warning)} onClearWarning={() => this._removeWarning(warning)}/>))
-=======
-    return _.map(warnings, (warning, i) => (!warning.dismissed && <WarningMessage key={i} warning={warning} onClearWarning={() => this._removeWarning(warning)}/>))
->>>>>>> a1b47526
+    return _.map(warnings, (warning, i) => (!warning.dismissed && <WarningMessage key={i} warning={warning} onTryAgain={() => this._pingBaseUrl(warning)} onClearWarning={() => this._removeWarning(warning)}/>))
   }
 
   _removeWarning = (warning) => {
