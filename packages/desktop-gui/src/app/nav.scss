--- conflicted
+++ resolved
@@ -169,36 +169,31 @@
     display: inline-block;
   }
 
-<<<<<<< HEAD
-  .chrome > i { color: #1aa15f; }
-  .canary > i { color: #e4b721; }
-  .chromium > i { color: #829ac3; }
-  .electron > i { color: #777; }
-  .firefox > i { color: #ff7d08; }
-  .firefox-developer-edition > i { color: #006ad9; }
-  .firefox-nightly > i { color: #a752f7; }
-=======
-  .browser-icon { 
-    color: #4573d9; 
-  }
-
-  .chrome > .browser-icon { 
-    color: #1da261; 
-  }
-  .canary > .browser-icon { 
-    color: #f29b14; 
-  }
-  .chromium > .browser-icon { 
-    color: #4573d9; 
-  }
-  .electron > .browser-icon { 
-    color: #2b2e3a; 
-  }
-  .firefox > .browser-icon { 
-    color: #ff720d; 
-  }
-
->>>>>>> 05ad20fd
+  .browser-icon {
+    color: #4573d9;
+  }
+
+  .chrome > .browser-icon {
+    color: #1da261;
+  }
+  .canary > .browser-icon {
+    color: #f29b14;
+  }
+  .chromium > .browser-icon {
+    color: #4573d9;
+  }
+  .electron > .browser-icon {
+    color: #2b2e3a;
+  }
+  .firefox > .browser-icon {
+    color: #ff720d;
+  }
+  .firefox-developer-edition > i {
+    color: #006ad9;
+  }
+  .firefox-nightly > i {
+    color: #a752f7;
+  }
 
   .dropdown-menu {
     left: auto;
