{
  "name": "@packages/desktop-gui",
  "version": "0.0.0",
  "main": "lib/gui.js",
  "private": true,
  "scripts": {
    "postinstall": "echo '@packages/desktop-gui needs: npm run build'",
    "build": "node ./scripts/build-dev.js",
    "build-prod": "node ./scripts/build-prod.js",
    "watch": "node ./scripts/watch.js",
    "clean": "zunder clean",
    "clean-deps": "rm -rf node_modules",
    "lint": "$(bin-up eslint) --fix lib/*.js src/*.js* src/**/*.js*",
    "cypress:open": "node ../../scripts/start.js",
    "cypress:run": "node ../../scripts/run-cypress-tests.js"
  },
  "files": [
    "dist",
    "lib"
  ],
  "devDependencies": {
    "@cypress/icons": "0.5.4",
    "@cypress/react-tooltip": "^0.2.2",
    "@cypress/releaser": "0.1.12",
    "bin-up": "^1.0.0",
    "bluebird": "^3.4.0",
    "bootstrap-sass": "3.3.5",
    "classnames": "^2.2.5",
    "fira": "cypress-io/fira#fb63362742eea8cdce0d90825ab9264d77719e3d",
    "font-awesome": "4.7",
    "gravatar": "^1.6.0",
    "human-interval": "^0.1.6",
    "istanbul": "^0.4.3",
    "lodash": "^4.13.1",
    "md5": "^2.1.0",
    "mobx": "^3.1.11",
    "mobx-react": "^4.2.1",
    "mobx-react-devtools": "^4.2.0",
    "moment": "^2.15.1",
    "prop-types": "^15.5.10",
    "rc-collapse": "^1.6.11",
    "react": "^15.6.1",
    "react-bootstrap-modal": "3.0.1",
    "react-dom": "^15.6.1",
    "react-loader": "^2.4.0",
<<<<<<< HEAD
    "zunder": "5.5.1"
=======
    "zunder": "5.1.0"
>>>>>>> 532cf382
  }
}<|MERGE_RESOLUTION|>--- conflicted
+++ resolved
@@ -43,10 +43,6 @@
     "react-bootstrap-modal": "3.0.1",
     "react-dom": "^15.6.1",
     "react-loader": "^2.4.0",
-<<<<<<< HEAD
     "zunder": "5.5.1"
-=======
-    "zunder": "5.1.0"
->>>>>>> 532cf382
   }
 }