--- conflicted
+++ resolved
@@ -8,11 +8,8 @@
     "build-prod": "tsc || echo 'built, with type errors'",
     "check-ts": "tsc --noEmit",
     "clean": "rimraf src/*.js src/**/*.js",
-<<<<<<< HEAD
+    "lint": "eslint --ext .js,.jsx,.ts,.tsx,.json, .",
     "test-unit": "echo 'no unit tests'"
-=======
-    "lint": "eslint --ext .js,.jsx,.ts,.tsx,.json, ."
->>>>>>> 06187121
   },
   "dependencies": {},
   "devDependencies": {
