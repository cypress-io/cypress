--- conflicted
+++ resolved
@@ -29,11 +29,7 @@
 // and are required when creating a project.
 export type ReceivedCypressOptions =
   Pick<Cypress.RuntimeConfigOptions, 'hosts' | 'projectName' | 'clientRoute' | 'devServerPublicPathRoute' | 'namespace' | 'report' | 'socketIoCookie' | 'configFile' | 'isTextTerminal' | 'isNewProject' | 'proxyUrl' | 'browsers' | 'browserUrl' | 'socketIoRoute' | 'arch' | 'platform' | 'spec' | 'specs' | 'browser' | 'version' | 'remote'>
-<<<<<<< HEAD
-  & Pick<Cypress.ResolvedConfigOptions, 'chromeWebSecurity' | 'supportFolder' | 'experimentalSourceRewriting' | 'fixturesFolder' | 'reporter' | 'reporterOptions' | 'screenshotsFolder' | 'supportFile' | 'baseUrl' | 'viewportHeight' | 'viewportWidth' | 'port' | 'experimentalInteractiveRunEvents' | 'userAgent' | 'downloadsFolder' | 'env' | 'testFiles' | 'excludeSpecPattern' | 'specPattern'> // TODO: Figure out how to type this better.
-=======
-  & Pick<Cypress.ResolvedConfigOptions, 'chromeWebSecurity' | 'supportFolder' | 'experimentalSourceRewriting' | 'fixturesFolder' | 'reporter' | 'reporterOptions' | 'screenshotsFolder' | 'pluginsFile' | 'supportFile' | 'baseUrl' | 'viewportHeight' | 'viewportWidth' | 'port' | 'experimentalInteractiveRunEvents' | 'userAgent' | 'downloadsFolder' | 'env' | 'excludeSpecPattern' | 'specPattern'> // TODO: Figure out how to type this better.
->>>>>>> 2281eed4
+  & Pick<Cypress.ResolvedConfigOptions, 'chromeWebSecurity' | 'supportFolder' | 'experimentalSourceRewriting' | 'fixturesFolder' | 'reporter' | 'reporterOptions' | 'screenshotsFolder' | 'supportFile' | 'baseUrl' | 'viewportHeight' | 'viewportWidth' | 'port' | 'experimentalInteractiveRunEvents' | 'userAgent' | 'downloadsFolder' | 'env' | 'excludeSpecPattern' | 'specPattern'> // TODO: Figure out how to type this better.
 
 export interface SampleConfigFile{
   status: 'changes' | 'valid' | 'skipped' | 'error'
