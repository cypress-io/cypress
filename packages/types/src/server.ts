--- conflicted
+++ resolved
@@ -60,17 +60,13 @@
   skipPluginInitializeForTesting?: boolean
 
   configFile?: string | false
-<<<<<<< HEAD
-  browsers?: Cypress.Browser[]
 
   // spec pattern to use when launching from CLI
   spec?: string
 
   // Callback to reload the Desktop GUI when cypress.config.{ts|js} is changed.
   onSettingsChanged?: false | (() => void)
-=======
   browsers?: FoundBrowser[]
->>>>>>> 6d10a7fa
 
   // Optional callbacks used for triggering events via the web socket
   onReloadBrowser?: WebSocketOptionsCallback
