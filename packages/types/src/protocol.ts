import type { Database } from 'better-sqlite3'
import type ProtocolMapping from 'devtools-protocol/types/protocol-mapping'

type Commands = ProtocolMapping.Commands
type Command<T extends keyof Commands> = Commands[T]
type Events = ProtocolMapping.Events
type Event<T extends keyof Events> = Events[T]

export interface CDPClient {
  send<T extends Extract<keyof Commands, string>> (command: T, params?: Command<T>['paramsType'][0]): Promise<Command<T>['returnType']>
  on<T extends Extract<keyof Events, string>> (eventName: T, cb: (event: Event<T>[0]) => void): void
}

// TODO(protocol): This is basic for now but will evolve as we progress with the protocol work

export interface AppCaptureProtocolCommon {
  addRunnables (runnables: any): void
  commandLogAdded (log: any): void
  commandLogChanged (log: any): void
  viewportChanged (input: any): void
  urlChanged (input: any): void
  beforeTest(test: Record<string, any>): void
  afterTest(test: Record<string, any>): void
  afterSpec (): Promise<void>
  connectToBrowser (cdpClient: CDPClient): Promise<void>
<<<<<<< HEAD
  resetTest (testId: string): void
=======
  pageLoading (input: any): void
>>>>>>> 569197c4
}

export interface AppCaptureProtocolInterface extends AppCaptureProtocolCommon {
  beforeSpec (db: Database): void
}

export interface ProtocolError {
  args?: any
  error: Error
  captureMethod: keyof AppCaptureProtocolInterface | 'setupProtocol' | 'uploadCaptureArtifact' | 'getCaptureProtocolScript' | 'cdpClient.on'
}

export interface ProtocolManagerShape extends AppCaptureProtocolCommon {
  setupProtocol(script: string, runId: string): Promise<void>
  beforeSpec (spec: { instanceId: string}): void
  sendErrors (errors: ProtocolError[]): Promise<void>
  uploadCaptureArtifact(uploadUrl: string): Promise<{ fileSize: number, success: boolean, error?: string } | void>
}<|MERGE_RESOLUTION|>--- conflicted
+++ resolved
@@ -23,11 +23,8 @@
   afterTest(test: Record<string, any>): void
   afterSpec (): Promise<void>
   connectToBrowser (cdpClient: CDPClient): Promise<void>
-<<<<<<< HEAD
+  pageLoading (input: any): void
   resetTest (testId: string): void
-=======
-  pageLoading (input: any): void
->>>>>>> 569197c4
 }
 
 export interface AppCaptureProtocolInterface extends AppCaptureProtocolCommon {
