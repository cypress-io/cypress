--- conflicted
+++ resolved
@@ -16,7 +16,6 @@
 // TODO(protocol): This is basic for now but will evolve as we progress with the protocol work
 
 export interface AppCaptureProtocolCommon {
-  getDbMetadata (): { offset: number, size: number } | undefined
   addRunnables (runnables: any): void
   commandLogAdded (log: any): void
   commandLogChanged (log: any): void
@@ -32,6 +31,7 @@
 }
 
 export interface AppCaptureProtocolInterface extends AppCaptureProtocolCommon {
+  getDbMetadata (): { offset: number, size: number } | undefined
   beforeSpec ({ workingDirectory, archivePath, dbPath, db }: { workingDirectory: string, archivePath: string, dbPath: string, db: Database }): void
 }
 
@@ -44,7 +44,7 @@
 export type CaptureArtifact = {
   uploadUrl: string
   fileSize: number
-  payload: Buffer
+  payload: Readable
 }
 
 export interface ProtocolManagerShape extends AppCaptureProtocolCommon {
@@ -52,8 +52,7 @@
   setupProtocol(script: string, runId: string): Promise<void>
   beforeSpec (spec: { instanceId: string}): void
   sendErrors (errors: ProtocolError[]): Promise<void>
-<<<<<<< HEAD
-  uploadCaptureArtifact(options: { uploadUrl: string, timeout: number }): Promise<{ fileSize: number, success: boolean, error?: string } | void>
+  uploadCaptureArtifact(artifact: CaptureArtifact, timeout?: number): Promise<{ fileSize: number, success: boolean, error?: string } | void>
 }
 
 type Response = {
@@ -67,7 +66,4 @@
   isAlreadyGunzipped: boolean
   responseStream: Readable
   res: Response
-=======
-  uploadCaptureArtifact(artifact: CaptureArtifact, timeout?: number): Promise<{ fileSize: number, success: boolean, error?: string } | void>
->>>>>>> a361913a
 }