{
  "name": "@packages/net-stubbing",
  "version": "0.0.0-development",
  "private": true,
  "main": "./lib/server",
  "scripts": {
    "build-prod": "tsc --project .",
    "clean-deps": "rm -rf node_modules",
    "test": "mocha -r @packages/ts/register --reporter mocha-multi-reporters --reporter-options configFile=../../mocha-reporter-config.json --exit test/unit/*"
  },
  "dependencies": {
    "@types/mime-types": "^2.1.0",
    "is-html": "^2.0.0",
<<<<<<< HEAD
    "istextorbinary": "^5.12.0",
    "lodash": "^4.17.15",
    "mime-types": "^2.1.27",
=======
    "istextorbinary": "6.0.0",
    "lodash": "4.17.15",
    "mime-types": "2.1.27",
>>>>>>> 7abcbc0d
    "minimatch": "^3.0.4",
    "throttle": "^1.0.3"
  },
  "devDependencies": {
    "bin-up": "1.2.0",
    "chai": "4.2.0",
    "mocha": "7.1.2"
  },
  "files": [
    "lib"
  ]
}<|MERGE_RESOLUTION|>--- conflicted
+++ resolved
@@ -11,15 +11,9 @@
   "dependencies": {
     "@types/mime-types": "^2.1.0",
     "is-html": "^2.0.0",
-<<<<<<< HEAD
-    "istextorbinary": "^5.12.0",
+    "istextorbinary": "^6.0.0",
     "lodash": "^4.17.15",
     "mime-types": "^2.1.27",
-=======
-    "istextorbinary": "6.0.0",
-    "lodash": "4.17.15",
-    "mime-types": "2.1.27",
->>>>>>> 7abcbc0d
     "minimatch": "^3.0.4",
     "throttle": "^1.0.3"
   },
