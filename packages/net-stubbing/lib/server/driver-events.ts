import _ from 'lodash'
import Debug from 'debug'
import {
  NetStubbingState,
  GetFixtureFn,
  BackendRoute,
} from './types'
import {
  PLAIN_FIELDS,
  AnnotatedRouteMatcherOptions,
  RouteMatcherOptions,
  NetEvent,
} from '../types'
import {
  getAllStringMatcherFields,
  sendStaticResponse as _sendStaticResponse,
  setResponseFromFixture,
} from './util'
import { InterceptedRequest } from './intercepted-request'
import CyServer from '@packages/server'

const debug = Debug('cypress:net-stubbing:server:driver-events')

async function onRouteAdded (state: NetStubbingState, getFixture: GetFixtureFn, options: NetEvent.ToServer.AddRoute) {
  const routeMatcher = _restoreMatcherOptionsTypes(options.routeMatcher)
  const { staticResponse } = options

  if (staticResponse) {
    await setResponseFromFixture(getFixture, staticResponse)
  }

  const route: BackendRoute = {
    id: options.routeId,
    hasInterceptor: options.hasInterceptor,
    staticResponse: options.staticResponse,
    routeMatcher,
    getFixture,
  }

  state.routes.push(route)
}

function getRequest (state: NetStubbingState, requestId: string) {
  return Object.values(state.requests).find(({ id }) => {
    return requestId === id
  })
}

function subscribe (state: NetStubbingState, options: NetEvent.ToServer.Subscribe) {
  const request = getRequest(state, options.requestId)

  if (!request) {
    return
  }

  request.addSubscription(options.subscription)
}

async function sendStaticResponse (state: NetStubbingState, getFixture: GetFixtureFn, options: NetEvent.ToServer.SendStaticResponse) {
  const request = getRequest(state, options.requestId)

  if (!request) {
    return
  }

  if (options.staticResponse.fixture && ['before:response', 'response:callback', 'response'].includes(request.lastEvent!)) {
    // if we're already in a response phase, it's possible that the fixture body will never be sent to the browser
    // so include the fixture body in `after:response`
    request.includeBodyInAfterResponse = true
  }

  await setResponseFromFixture(getFixture, options.staticResponse)

  _sendStaticResponse(request, options.staticResponse)
}

export function _restoreMatcherOptionsTypes (options: AnnotatedRouteMatcherOptions) {
  const stringMatcherFields = getAllStringMatcherFields(options)

  const ret: RouteMatcherOptions = {}

  stringMatcherFields.forEach((field) => {
    const obj = _.get(options, field)

    if (!obj) {
      return
    }

    let { value, type } = obj

    if (type === 'regex') {
      const lastSlashI = value.lastIndexOf('/')
      const flags = value.slice(lastSlashI + 1)
      const pattern = value.slice(1, lastSlashI)

      value = new RegExp(pattern, flags)
    }

    _.set(ret, field, value)
  })

<<<<<<< HEAD
  const noAnnotationRequiredFields: (keyof AnnotatedRouteMatcherOptions)[] = ['https', 'port']

  _.extend(ret, _.pick(options, noAnnotationRequiredFields))
=======
  _.extend(ret, _.pick(options, PLAIN_FIELDS))
>>>>>>> f6a5d1ea

  return ret
}

type OnNetEventOpts = {
  eventName: string
  state: NetStubbingState
  socket: CyServer.Socket
  getFixture: GetFixtureFn
  args: any[]
  frame: NetEvent.ToServer.AddRoute | NetEvent.ToServer.EventHandlerResolved | NetEvent.ToServer.Subscribe | NetEvent.ToServer.SendStaticResponse
}

export async function onNetEvent (opts: OnNetEventOpts): Promise<any> {
  const { state, getFixture, args, eventName, frame } = opts

  debug('received driver event %o', { eventName, args })

  switch (eventName) {
    case 'route:added':
      return onRouteAdded(state, getFixture, <NetEvent.ToServer.AddRoute>frame)
    case 'subscribe':
      return subscribe(state, <NetEvent.ToServer.Subscribe>frame)
    case 'event:handler:resolved':
      return InterceptedRequest.resolveEventHandler(state, <NetEvent.ToServer.EventHandlerResolved>frame)
    case 'send:static:response':
      return sendStaticResponse(state, getFixture, <NetEvent.ToServer.SendStaticResponse>frame)
    default:
      throw new Error(`Unrecognized net event: ${eventName}`)
  }
}<|MERGE_RESOLUTION|>--- conflicted
+++ resolved
@@ -99,13 +99,7 @@
     _.set(ret, field, value)
   })
 
-<<<<<<< HEAD
-  const noAnnotationRequiredFields: (keyof AnnotatedRouteMatcherOptions)[] = ['https', 'port']
-
-  _.extend(ret, _.pick(options, noAnnotationRequiredFields))
-=======
   _.extend(ret, _.pick(options, PLAIN_FIELDS))
->>>>>>> f6a5d1ea
 
   return ret
 }
