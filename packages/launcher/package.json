--- conflicted
+++ resolved
@@ -12,23 +12,13 @@
     "test-unit": "mocha --reporter mocha-multi-reporters --reporter-options configFile=../../mocha-reporter-config.json"
   },
   "dependencies": {
-<<<<<<< HEAD
     "bluebird": "^3.5.3",
     "debug": "^4.3.2",
     "execa": "^4.0.0",
     "fs-extra": "^8.1.0",
     "lodash": "^4.17.21",
     "plist": "^3.0.1",
-    "ramda": "^0.27.1"
-=======
-    "bluebird": "3.5.3",
-    "debug": "4.3.2",
-    "execa": "4.0.0",
-    "fs-extra": "8.1.0",
-    "lodash": "4.17.21",
-    "plist": "3.0.1",
     "semver": "7.3.5"
->>>>>>> 7abcbc0d
   },
   "devDependencies": {
     "@packages/ts": "0.0.0-development",
