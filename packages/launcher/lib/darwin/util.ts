import { log } from '../log'
import { notInstalledErr } from '../errors'
import { utils } from '../utils'
import * as fs from 'fs-extra'
import * as path from 'path'
import * as plist from 'plist'
<<<<<<< HEAD
import * as semver from 'semver'
import type { FoundBrowser } from '@packages/types'
import * as findSystemNode from '@packages/server/lib/util/find_system_node'
=======
>>>>>>> 8311cf15

/** parses Info.plist file from given application and returns a property */
export function parsePlist (p: string, property: string): Promise<string> {
  const pl = path.join(p, 'Contents', 'Info.plist')

  log('reading property file "%s"', pl)

  const failed = (e: Error) => {
    const msg = `Info.plist not found: ${pl}
    ${e.message}`

    log('could not read Info.plist %o', { pl, e })
    throw notInstalledErr('', msg)
  }

  return fs
  .readFile(pl, 'utf8')
  .then(plist.parse)
  .then((val) => val[property])
  .then(String) // explicitly convert value to String type
  .catch(failed) // to make TS compiler happy
}

/** uses mdfind to find app using Ma app id like 'com.google.Chrome.canary' */
export function mdfind (id: string): Promise<string> {
  const cmd = `mdfind 'kMDItemCFBundleIdentifier=="${id}"' | head -1`

  log('looking for bundle id %s using command: %s', id, cmd)

  const logFound = (str: string) => {
    log('found %s at %s', id, str)

    return str
  }

  const failedToFind = () => {
    log('could not find %s', id)
    throw notInstalledErr(id)
  }

  return utils.execa(cmd)
  .then((val) => {
    return val.stdout
  })
  .then((val) => {
    logFound(val)

    return val
  })
  .catch(failedToFind)
}

export type AppInfo = {
  path: string
  version: string
}

export type FindAppParams = {
  appName: string
  executable: string
  appId: string
  versionProperty: string
}

function formApplicationPath (appName: string) {
  return path.join('/Applications', appName)
}

/** finds an application and its version */
export function findApp ({ appName, executable, appId, versionProperty }: FindAppParams): Promise<AppInfo> {
  log('looking for app %s id %s', executable, appId)

  const findVersion = (foundPath: string) => {
    return parsePlist(foundPath, versionProperty).then((version) => {
      log('got plist: %o', { foundPath, version })

      return {
        path: path.join(foundPath, executable),
        version,
      }
    })
  }

  const tryMdFind = () => {
    return mdfind(appId).then(findVersion)
  }

  const tryFullApplicationFind = () => {
    const applicationPath = formApplicationPath(appName)

    log('looking for application %s', applicationPath)

    return findVersion(applicationPath)
  }

  return tryMdFind().catch(tryFullApplicationFind)
}<|MERGE_RESOLUTION|>--- conflicted
+++ resolved
@@ -4,12 +4,6 @@
 import * as fs from 'fs-extra'
 import * as path from 'path'
 import * as plist from 'plist'
-<<<<<<< HEAD
-import * as semver from 'semver'
-import type { FoundBrowser } from '@packages/types'
-import * as findSystemNode from '@packages/server/lib/util/find_system_node'
-=======
->>>>>>> 8311cf15
 
 /** parses Info.plist file from given application and returns a property */
 export function parsePlist (p: string, property: string): Promise<string> {
