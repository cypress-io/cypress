import Bluebird from 'bluebird'
import _, { compact, extend, find } from 'lodash'
import os from 'os'
import { browsers } from './browsers'
import * as darwinHelper from './darwin'
import { notDetectedAtPathErr } from './errors'
import * as linuxHelper from './linux'
import Debug from 'debug'
import type {
  Browser,
  DetectedBrowser,
  FoundBrowser,
} from '@packages/types'
import type {
  NotDetectedAtPathError,
  NotInstalledError, PathData,
} from './types'
import * as windowsHelper from './windows'

const debug = Debug('cypress:launcher:detect')
const debugVerbose = Debug('cypress-verbose:launcher:detect')

type HasVersion = Omit<Partial<FoundBrowser>, 'version' | 'name'> & {
  version: string
  name: string
}

export const setMajorVersion = <T extends HasVersion>(browser: T): T => {
  const ver = browser.version.split('.')[0] ?? browser.version
  const majorVersion = parseInt(ver) || browser.version

  const unsupportedVersion = browser.minSupportedVersion && majorVersion < browser.minSupportedVersion

  const foundBrowser = extend({}, browser, { majorVersion })

  if (unsupportedVersion) {
    foundBrowser.unsupportedVersion = true
    foundBrowser.warning = `Cypress does not support running ${browser.displayName} version ${majorVersion}. To use ${browser.displayName} with Cypress, install a version of ${browser.displayName} newer than or equal to ${browser.minSupportedVersion}.`
  }

  return foundBrowser
}

type PlatformHelper = {
  detect: (browser: Browser) => Promise<DetectedBrowser>
  getVersionString: (path: string) => Promise<string>
  getVersionNumber: (path: string, browser: Browser) => string
  getPathData: (path: string) => PathData
}

type Helpers = {
  [index: string]: PlatformHelper
}

const helpers: Helpers = {
  darwin: darwinHelper,
  linux: linuxHelper,
  win32: windowsHelper,
}

function getHelper (platform?: NodeJS.Platform): PlatformHelper {
  const helper = helpers[platform || os.platform()]

  if (!helper) {
    throw Error(`Could not find helper for ${platform}`)
  }

  return helper
}

function lookup (
  platform: NodeJS.Platform,
  browser: Browser,
): Promise<DetectedBrowser> {
  const helper = getHelper(platform)

  if (!helper) {
    throw new Error(`Cannot lookup browser ${browser.name} on ${platform}`)
  }

  return helper.detect(browser)
}

/**
 * Try to detect a single browser definition, which may dispatch multiple `checkOneBrowser` calls,
 * one for each binary. If Windows is detected, only one `checkOneBrowser` will be called, because
 * we don't use the `binary` field on Windows.
 */
<<<<<<< HEAD
function checkBrowser (browser: Browser): Bluebird<(boolean | FoundBrowser)[]> {
  if (browser.module) {
    try {
      browser.binary = browser.getBinaryPath(require(browser.module))
    } catch (e) {
      log('error ', e)

      return Bluebird.resolve([])
    }
  }

=======
function checkBrowser (browser: Browser): Bluebird<(boolean | HasVersion)[]> {
>>>>>>> 964ac37e
  if (Array.isArray(browser.binary) && os.platform() !== 'win32') {
    return Bluebird.map(browser.binary, (binary: string) => {
      return checkOneBrowser(extend({}, browser, { binary }))
    })
  }

  return Bluebird.map([browser], checkOneBrowser)
}

function checkOneBrowser (browser: Browser): Promise<boolean | HasVersion> {
  const platform = os.platform()
  const pickBrowserProps = [
    'name',
    'family',
    'channel',
    'displayName',
    'type',
    'version',
    'path',
    'profilePath',
    'custom',
    'warning',
    'info',
    'minSupportedVersion',
    'unsupportedVersion',
  ] as const

  const failed = (err: NotInstalledError) => {
    if (err.notInstalled) {
      debugVerbose('browser %s not installed', browser.name)

      return false
    }

    throw err
  }

  return lookup(platform, browser)
  .then((val) => ({ ...browser, ...val }))
  .then((val) => _.pick(val, pickBrowserProps) as HasVersion)
  .then((browser) => setMajorVersion(browser))
  .catch(failed)
}

/** returns list of detected browsers */
export const detect = (goalBrowsers?: Browser[]): Bluebird<FoundBrowser[]> => {
  // we can detect same browser under different aliases
  // tell them apart by the name and the version property
  if (!goalBrowsers) {
    goalBrowsers = browsers
  }

  const removeDuplicates = (val) => {
    return _.uniqBy(val, (browser: FoundBrowser) => {
      return `${browser.name}-${browser.version}`
    })
  }
  const compactFalse = (browsers: any[]) => {
    return compact(browsers) as FoundBrowser[]
  }

  debug('detecting if the following browsers are present %o', goalBrowsers)

  return Bluebird.mapSeries(goalBrowsers, checkBrowser)
  .then((val) => _.flatten(val))
  .then(compactFalse)
  .then(removeDuplicates)
}

export const detectByPath = (
  path: string,
  goalBrowsers?: Browser[],
): Promise<FoundBrowser> => {
  if (!goalBrowsers) {
    goalBrowsers = browsers
  }

  const helper = getHelper()

  const detectBrowserByVersionString = (stdout: string): Browser | undefined => {
    return find(goalBrowsers, (goalBrowser: Browser) => {
      return goalBrowser.versionRegex.test(stdout)
    })
  }

  const detectBrowserFromKey = (browserKey): Browser | undefined => {
    return find(goalBrowsers, (goalBrowser) => {
      return (
        goalBrowser.name === browserKey ||
        goalBrowser.displayName === browserKey ||
        goalBrowser.binary.indexOf(browserKey) > -1
      )
    })
  }

  const setCustomBrowserData = (browser: Browser, path: string, versionStr: string): FoundBrowser => {
    const version = helper.getVersionNumber(versionStr, browser)

    let parsedBrowser = extend({}, browser, {
      name: browser.name,
      displayName: `Custom ${browser.displayName}`,
      info: `Loaded from ${path}`,
      custom: true,
      path,
      version,
    })

    return setMajorVersion(parsedBrowser)
  }

  const pathData = helper.getPathData(path)

  return helper.getVersionString(pathData.path)
  .then((version) => {
    let browser

    if (pathData.browserKey) {
      browser = detectBrowserFromKey(pathData.browserKey)
    }

    if (!browser) {
      browser = detectBrowserByVersionString(version)
    }

    if (!browser) {
      throw notDetectedAtPathErr(`Unable to find browser with path ${path}`)
    }

    return setCustomBrowserData(browser, pathData.path, version)
  })
  .catch((err: NotDetectedAtPathError) => {
    if (err.notDetectedAtPath) {
      throw err
    }

    throw notDetectedAtPathErr(err.message)
  })
}<|MERGE_RESOLUTION|>--- conflicted
+++ resolved
@@ -86,8 +86,7 @@
  * one for each binary. If Windows is detected, only one `checkOneBrowser` will be called, because
  * we don't use the `binary` field on Windows.
  */
-<<<<<<< HEAD
-function checkBrowser (browser: Browser): Bluebird<(boolean | FoundBrowser)[]> {
+function checkBrowser (browser: Browser): Bluebird<(boolean | HasVersion)[]> {
   if (browser.module) {
     try {
       browser.binary = browser.getBinaryPath(require(browser.module))
@@ -98,9 +97,6 @@
     }
   }
 
-=======
-function checkBrowser (browser: Browser): Bluebird<(boolean | HasVersion)[]> {
->>>>>>> 964ac37e
   if (Array.isArray(browser.binary) && os.platform() !== 'win32') {
     return Bluebird.map(browser.binary, (binary: string) => {
       return checkOneBrowser(extend({}, browser, { binary }))
