import type { Browser, BrowserValidatorResult, FoundBrowser } from '@packages/types'

// Chrome started exposing CDP 1.3 in 64
export const MIN_CHROME_VERSION = 64

// Firefox started exposing CDP in 86
export const MIN_FIREFOX_VERSION = 86

// Edge switched to Blink in 79
export const MIN_EDGE_VERSION = 79

// Compares a detected browser's major version to its minimum supported version
// to determine if the browser is supported by Cypress.
export const validateMinVersion = (browser: FoundBrowser): BrowserValidatorResult => {
  const minSupportedVersion = browser.minSupportedVersion
  const majorVersion = browser.majorVersion

  if (majorVersion && minSupportedVersion && parseInt(majorVersion) < minSupportedVersion) {
    return {
      isSupported: false,
      warningMessage: `Cypress does not support running ${browser.displayName} version ${majorVersion}. To use ${browser.displayName} with Cypress, install a version of ${browser.displayName} newer than or equal to ${minSupportedVersion}.`,
    }
  }

  return {
    isSupported: true,
  }
}

export const DEFAULT_ELECTRON_BROWSER = {
  name: 'electron',
  channel: 'stable',
  family: 'chromium',
  displayName: 'Electron',
  info: 'Electron is the default browser that comes with Cypress. This is the default browser that runs in headless mode. Selecting this browser is useful when debugging. The version number indicates the underlying Chromium version that Electron uses.',
}

/** list of the browsers we can detect and use by default */
export const knownBrowsers: Browser[] = [
  {
    name: 'chrome',
    family: 'chromium',
    channel: 'stable',
    displayName: 'Chrome',
    versionRegex: /Google Chrome (\S+)/m,
    binary: ['google-chrome', 'chrome', 'google-chrome-stable'],
    minSupportedVersion: MIN_CHROME_VERSION,
  },
  {
    name: 'chromium',
    family: 'chromium',
    // technically Chromium is always in development
    channel: 'stable',
    displayName: 'Chromium',
    versionRegex: /Chromium (\S+)/m,
    binary: ['chromium-browser', 'chromium'],
    minSupportedVersion: MIN_CHROME_VERSION,
  },
  {
    name: 'chrome',
    family: 'chromium',
    channel: 'beta',
    displayName: 'Chrome Beta',
    versionRegex: /Google Chrome (\S+) beta/m,
    binary: 'google-chrome-beta',
    minSupportedVersion: MIN_CHROME_VERSION,
  },
  {
    name: 'chrome',
    family: 'chromium',
    channel: 'canary',
    displayName: 'Canary',
    versionRegex: /Google Chrome Canary (\S+)/m,
    binary: 'google-chrome-canary',
    minSupportedVersion: MIN_CHROME_VERSION,
  },
  {
    name: 'firefox',
    family: 'firefox',
    channel: 'stable',
    displayName: 'Firefox',
    // Mozilla Firefox 70.0.1
    versionRegex: /^Mozilla Firefox ([^\sab]+)$/m,
    binary: 'firefox',
    minSupportedVersion: MIN_FIREFOX_VERSION,
    validator: (browser: FoundBrowser, platform: NodeJS.Platform): BrowserValidatorResult => {
      // Firefox 101 and 102 on Windows features a bug that results in Cypress being unable
      // to connect to the launched browser. A fix was first released in stable 103.
      // See https://github.com/cypress-io/cypress/issues/22086 for related info.

      if (platform === 'win32' && browser.majorVersion && ['101', '102'].includes(browser.majorVersion)) {
        return {
          isSupported: false,
          warningMessage: `Cypress does not support running ${browser.displayName} version ${browser.majorVersion} on Windows due to a blocking bug in ${browser.displayName}. To use ${browser.displayName} with Cypress on Windows, install version 103 or newer.`,
        }
      }

      return validateMinVersion(browser)
    },
  },
  {
    name: 'firefox',
    family: 'firefox',
    channel: 'dev',
    displayName: 'Firefox Developer Edition',
    // Mozilla Firefox 73.0b12
    versionRegex: /^Mozilla Firefox (\S+b\S*)$/m,
    // ubuntu PPAs install it as firefox
    binary: ['firefox-developer-edition', 'firefox'],
    minSupportedVersion: MIN_FIREFOX_VERSION,
  },
  {
    name: 'firefox',
    family: 'firefox',
    channel: 'nightly',
    displayName: 'Firefox Nightly',
    // Mozilla Firefox 74.0a1
    versionRegex: /^Mozilla Firefox (\S+a\S*)$/m,
    // ubuntu PPAs install it as firefox-trunk
    binary: ['firefox-nightly', 'firefox-trunk'],
    minSupportedVersion: MIN_FIREFOX_VERSION,
  },
  {
    name: 'edge',
    family: 'chromium',
    channel: 'stable',
    displayName: 'Edge',
    versionRegex: /Microsoft Edge (\S+)/mi,
    binary: ['edge', 'microsoft-edge'],
    minSupportedVersion: MIN_EDGE_VERSION,
  },
  {
    name: 'edge',
    family: 'chromium',
    channel: 'canary',
    displayName: 'Edge Canary',
    versionRegex: /Microsoft Edge.+?(\S*(?= canary)|(?<=canary )\S*)/mi,
    binary: ['edge-canary', 'microsoft-edge-canary'],
    minSupportedVersion: MIN_EDGE_VERSION,
  },
  {
    name: 'edge',
    family: 'chromium',
    channel: 'beta',
    displayName: 'Edge Beta',
    versionRegex: /Microsoft Edge.+?(\S*(?= beta)|(?<=beta )\S*)/mi,
    binary: ['edge-beta', 'microsoft-edge-beta'],
    minSupportedVersion: MIN_EDGE_VERSION,
  },
  {
    name: 'edge',
    family: 'chromium',
    channel: 'dev',
    displayName: 'Edge Dev',
    versionRegex: /Microsoft Edge.+?(\S*(?= dev)|(?<=dev )\S*)/mi,
    binary: ['edge-dev', 'microsoft-edge-dev'],
    minSupportedVersion: MIN_EDGE_VERSION,
  },
<<<<<<< HEAD
  {
    name: 'webkit',
    family: 'webkit',
    channel: 'stable',
    displayName: 'WebKit',
    versionRegex: /BROWSER_VERSION = \'(?<version>[^']+)\'/gm,
    binary: ['playwright-webkit'],
    warning: 'WebKit support is currently experimental. Some functions may not work as expected.',
  },
=======
  DEFAULT_ELECTRON_BROWSER as Browser,
>>>>>>> 0447157e
]<|MERGE_RESOLUTION|>--- conflicted
+++ resolved
@@ -156,7 +156,8 @@
     binary: ['edge-dev', 'microsoft-edge-dev'],
     minSupportedVersion: MIN_EDGE_VERSION,
   },
-<<<<<<< HEAD
+  // @ts-ignore
+  DEFAULT_ELECTRON_BROWSER as Browser,
   {
     name: 'webkit',
     family: 'webkit',
@@ -166,7 +167,4 @@
     binary: ['playwright-webkit'],
     warning: 'WebKit support is currently experimental. Some functions may not work as expected.',
   },
-=======
-  DEFAULT_ELECTRON_BROWSER as Browser,
->>>>>>> 0447157e
 ]