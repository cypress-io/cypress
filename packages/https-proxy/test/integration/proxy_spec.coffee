require("../spec_helper")

process.env.NODE_TLS_REJECT_UNAUTHORIZED = "0"

_           = require("lodash")
DebugProxy  = require("@cypress/debugging-proxy")
fs          = require("fs-extra")
https       = require("https")
net         = require("net")
network     = require("@packages/network")
path        = require("path")
Promise     = require("bluebird")
proxy       = require("../helpers/proxy")
httpServer  = require("../helpers/http_server")
httpsServer = require("../helpers/https_server")

describe "Proxy", ->
  beforeEach ->
    Promise.join(
      httpServer.start()

      httpsServer.start(8443)

      httpsServer.start(8444)

      proxy.start(3333)
      .then (@proxy) =>
    )

  afterEach ->
    Promise.join(
      httpServer.stop()
      httpsServer.stop()
      proxy.stop()
    )

  it "can request the googles", ->
    ## give some padding to external
    ## network request
    @timeout(10000)

    Promise.all([
      request({
        strictSSL: false
        proxy: "http://localhost:3333"
        url: "https://www.google.com"
      })

      request({
        strictSSL: false
        proxy: "http://localhost:3333"
        url: "https://mail.google.com"
      })

      request({
        strictSSL: false
        proxy: "http://localhost:3333"
        url: "https://google.com"
      })
    ])

  it "can call the httpsDirectly without a proxy", ->
    request({
      strictSSL: false
      url: "https://localhost:8443"
    })

  it "can boot the httpsServer", ->
    request({
      strictSSL: false
      url: "https://localhost:8443/"
      proxy: "http://localhost:3333"
    })
    .then (html) ->
      expect(html).to.include("https server")

  it "yields the onRequest callback", ->
    request({
      strictSSL: false
      url: "https://localhost:8443/replace"
      proxy: "http://localhost:3333"
    })
    .then (html) ->
      expect(html).to.include("replaced content")

  it "can pass directly through", ->
    ## this will fail due to dynamic cert
    ## generation when strict ssl is true
    request({
      strictSSL: false
      url: "https://localhost:8444/replace"
      proxy: "http://localhost:3333"
    })
    .then (html) ->
      expect(html).to.include("https server")

  it "retries 5 times", ->
    @sandbox.spy(net, 'connect')

    request({
      strictSSL: false
      url: "https://localhost:12344"
      proxy: "http://localhost:3333"
    })
    .then ->
      throw new Error("should not reach")
    .catch ->
      expect(net.connect).to.have.callCount(5)

  it "closes outgoing connections when client disconnects", ->
    @sandbox.spy(net, 'connect')

    request({
      strictSSL: false
      url: "https://localhost:8444/replace"
      proxy: "http://localhost:3333"
      resolveWithFullResponse: true
    })
    .then (res) =>
      ## ensure client has disconnected
      expect(res.socket.destroyed).to.be.true
      ## ensure the outgoing socket created for this connection was destroyed
      socket = net.connect.getCalls()
      .find (call) =>
        call.args[0].port == "8444" && call.args[0].host == "localhost"
      .returnValue
      expect(socket.destroyed).to.be.true

  it "can boot the httpServer", ->
    request({
      strictSSL: false
      url: "http://localhost:8080/"
      proxy: "http://localhost:3333"
    })

    .then (html) ->
      expect(html).to.include("http server")

  context "generating certificates", ->
    it "reuses existing certificates", ->
      request({
        strictSSL: false
        url: "https://localhost:8443/"
        proxy: "http://localhost:3333"
      })
      .then =>
        proxy.reset()

        ## force this to reject if its called
        @sandbox.stub(@proxy, "_generateMissingCertificates").rejects(new Error("should not call"))

        request({
          strictSSL: false
          url: "https://localhost:8443/"
          proxy: "http://localhost:3333"
        })

    ## https://github.com/cypress-io/cypress/issues/771
    it "generates certs and can proxy requests for HTTPS requests to IPs", ->
      @sandbox.spy(@proxy, "_generateMissingCertificates")
      @sandbox.spy(@proxy, "_getServerPortForIp")

      Promise.all([
        httpsServer.start(8445),
        @proxy._ca.removeAll()
      ])
      .then =>
        request({
          strictSSL: false
          url: "https://127.0.0.1:8445/"
          proxy: "http://localhost:3333"
        })
      .then =>
        ## this should not stand up its own https server
        request({
          strictSSL: false
          url: "https://localhost:8443/"
          proxy: "http://localhost:3333"
        })
      .then =>
        expect(@proxy._ipServers["127.0.0.1"]).to.be.an.instanceOf(https.Server)
        expect(@proxy._getServerPortForIp).to.be.calledWith('127.0.0.1').and.be.calledOnce
        expect(@proxy._generateMissingCertificates).to.be.calledTwice

  context "closing", ->
    it "resets sslServers and can reopen", ->
      request({
        strictSSL: false
        url: "https://localhost:8443/"
        proxy: "http://localhost:3333"
      })
      .then =>
        proxy.stop()
      .then =>
        proxy.start(3333)
      .then =>
        ## force this to reject if its called
        @sandbox.stub(@proxy, "_generateMissingCertificates").rejects(new Error("should not call"))

        request({
          strictSSL: false
          url: "https://localhost:8443/"
          proxy: "http://localhost:3333"
        })

  context "with an upstream proxy", ->
    beforeEach ->
      process.env.NO_PROXY = ""
      process.env.HTTP_PROXY = process.env.HTTPS_PROXY = "http://localhost:9001"

      @upstream = new DebugProxy({
        keepRequests: true
      })

      @upstream.start(9001)

    it "passes a request to an https server through the upstream", ->
      @upstream._onConnect = (domain, port) ->
        expect(domain).to.eq('localhost')
        expect(port).to.eq('8444')
        return true

      request({
        strictSSL: false
        url: "https://localhost:8444/"
        proxy: "http://localhost:3333"
      }).then (res) =>
        expect(res).to.contain("https server")

    it "uses HTTP basic auth when provided", ->
      @upstream.setAuth({
        username: 'foo'
        password: 'bar'
      })

      @upstream._onConnect = (domain, port) ->
        expect(domain).to.eq('localhost')
        expect(port).to.eq('8444')
        return true

      process.env.HTTP_PROXY = process.env.HTTPS_PROXY = "http://foo:bar@localhost:9001"

      request({
        strictSSL: false
        url: "https://localhost:8444/"
        proxy: "http://localhost:3333"
      }).then (res) =>
        expect(res).to.contain("https server")

    it "closes outgoing connections when client disconnects", ->
      @sandbox.spy(net, 'connect')

      request({
        strictSSL: false
        url: "https://localhost:8444/replace"
        proxy: "http://localhost:3333"
        resolveWithFullResponse: true
        forever: false
      })
      .then (res) =>
        ## ensure client has disconnected
        expect(res.socket.destroyed).to.be.true

        ## ensure the outgoing socket created for this connection was destroyed
        socket = net.connect.getCalls()
        .find (call) =>
          call.args[0].port == 9001 && call.args[0].host == "localhost"
        .returnValue

        new Promise (resolve) ->
          socket.on 'close', =>
            expect(socket.destroyed).to.be.true
            resolve()

    ## https://github.com/cypress-io/cypress/issues/4257
    it "passes through to SNI when it is intercepted and not through proxy", ->
      createSocket = @sandbox.stub(network.connect, 'createRetryingSocket').callsArgWith(1, new Error('stub'))
      createProxyConn = @sandbox.spy(network.agent.httpsAgent, 'createUpstreamProxyConnection')

      request({
        strictSSL: false
        url: "https://localhost:8443"
        proxy: "http://localhost:3333"
        resolveWithFullResponse: true
        forever: false
      })
      .then =>
        throw new Error('should not succeed')
<<<<<<< HEAD
      .catch { message: 'Error: Client network socket disconnected before secure TLS connection was established' }, =>
=======
      .catch { message: "Error: socket hang up" }, =>
>>>>>>> 9f717fe7
        expect(createProxyConn).to.not.be.called
        expect(createSocket).to.be.calledWith({
          port: @proxy._sniPort
          host: 'localhost'
        })

    afterEach ->
      @upstream.stop()
      delete process.env.HTTP_PROXY
      delete process.env.HTTPS_PROXY
      delete process.env.NO_PROXY<|MERGE_RESOLUTION|>--- conflicted
+++ resolved
@@ -286,11 +286,7 @@
       })
       .then =>
         throw new Error('should not succeed')
-<<<<<<< HEAD
       .catch { message: 'Error: Client network socket disconnected before secure TLS connection was established' }, =>
-=======
-      .catch { message: "Error: socket hang up" }, =>
->>>>>>> 9f717fe7
         expect(createProxyConn).to.not.be.called
         expect(createSocket).to.be.calledWith({
           port: @proxy._sniPort
