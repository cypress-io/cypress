{
  "projectId": "sehy69",
  "baseUrl": "http://localhost:5555",
  "viewportWidth": 800,
  "viewportHeight": 850,
  "video": false,
  "retries": {
    "runMode": 2,
    "openMode": 0
  },
  "nodeVersion": "system",
  "testFiles": "**/*.spec.{js,ts,tsx,jsx}",
  "reporter": "../../node_modules/cypress-multi-reporters/index.js",
  "reporterOptions": {
    "configFile": "../../mocha-reporter-config.json"
  },
  "componentFolder": "src",
  "component": {
<<<<<<< HEAD
    "supportFile": "cypress/component/support/index.ts",
    "pluginsFile": "cypress/component/plugins/index.js",
    "componentFolder": "src"
=======
    "testFiles": "**/*.spec.{js,ts,tsx,jsx}"
>>>>>>> 2f5e53d4
  },
  "e2e": {
    "supportFile": false
  }
}<|MERGE_RESOLUTION|>--- conflicted
+++ resolved
@@ -16,13 +16,7 @@
   },
   "componentFolder": "src",
   "component": {
-<<<<<<< HEAD
-    "supportFile": "cypress/component/support/index.ts",
-    "pluginsFile": "cypress/component/plugins/index.js",
-    "componentFolder": "src"
-=======
     "testFiles": "**/*.spec.{js,ts,tsx,jsx}"
->>>>>>> 2f5e53d4
   },
   "e2e": {
     "supportFile": false
