<template>
  <template v-if="query.data.value">
    <HeaderBar />
    <div class="px-24px">
      <template v-if="query.data.value.baseError">
        <BaseError :gql="query.data.value.baseError" />
      </template>
      <template
        v-else-if="query.data.value.app.isInGlobalMode && !query.data.value?.app.activeProject"
      >
        <GlobalPage :gql="query.data.value.app" />
      </template>

      <template v-else>
        <template v-if="query.data.value?.wizard.step === 'welcome'">
          <WizardHeader :gql="query.data.value.wizard" />
          <StandardModal
            v-model="isTestingTypeModalOpen"
            class="h-full sm:h-auto sm:w-auto w-full sm:mx-[5%]"
          >
            <template #title>
              Key Differences
            </template>

            <CompareTestingTypes />
          </StandardModal>
          <button
            class="block mx-auto text-indigo-500 text-18px hocus-link-default group mt-12px"
            @click="isTestingTypeModalOpen = true"
          >
            {{ t('welcomePage.review') }}<i-cy-arrow-right_x16
              class="inline-block transition-transform duration-200 ease-in transform -translate-y-1px ml-4px icon-dark-current group-hocus:translate-x-2px"
            />
          </button>
          <TestingTypeCards
            :gql="query.data.value"
            @open-compare="isTestingTypeModalOpen = true"
          />
        </template>
        <Wizard
          v-else
          :gql="query.data.value"
        />
      </template>
    </div>
  </template>
  <div v-else>
    Loading
  </div>
</template>

<script lang="ts" setup>
import { gql, useQuery } from '@urql/vue'
import { MainLaunchpadQueryDocument } from './generated/graphql'
import TestingTypeCards from './setup/TestingTypeCards.vue'
import Wizard from './setup/Wizard.vue'
import WizardHeader from './setup/WizardHeader.vue'
import GlobalPage from './global/GlobalPage.vue'
import BaseError from './error/BaseError.vue'
import StandardModal from '@cy/components/StandardModal.vue'
import CompareTestingTypes from './setup/CompareTestingTypes.vue'

import { useI18n } from '@cy/i18n'
import { ref } from 'vue'
<<<<<<< HEAD
=======
import HeaderBar from '@cy/gql-components/HeaderBar.vue'
>>>>>>> 924ce03b

const { t } = useI18n()
const isTestingTypeModalOpen = ref(false)

gql`
query MainLaunchpadQuery {
  ...TestingTypeCards
  ...Wizard

  baseError {
    ...BaseError
  }

  wizard {
    canNavigateForward
    ...WizardHeader
  }

  app {
    isInGlobalMode
    ...GlobalPage
  }
}
`

const query = useQuery({ query: MainLaunchpadQueryDocument })
</script><|MERGE_RESOLUTION|>--- conflicted
+++ resolved
@@ -58,14 +58,11 @@
 import GlobalPage from './global/GlobalPage.vue'
 import BaseError from './error/BaseError.vue'
 import StandardModal from '@cy/components/StandardModal.vue'
+import HeaderBar from '@cy/gql-components/HeaderBar.vue'
 import CompareTestingTypes from './setup/CompareTestingTypes.vue'
 
 import { useI18n } from '@cy/i18n'
 import { ref } from 'vue'
-<<<<<<< HEAD
-=======
-import HeaderBar from '@cy/gql-components/HeaderBar.vue'
->>>>>>> 924ce03b
 
 const { t } = useI18n()
 const isTestingTypeModalOpen = ref(false)
