--- conflicted
+++ resolved
@@ -1,16 +1,10 @@
 <template>
   <template v-if="query.data.value">
-<<<<<<< HEAD
-    <template v-if="query.data.value.app.isInGlobalMode">
-      <GlobalPage :gql="query.data.value.app"/>
-    </template>
-=======
     <HeaderBar :gql="query.data.value" />
     <div class="max-content">
       <template v-if="query.data.value.app.isInGlobalMode">
-        <GlobalEmpty />
+        <GlobalPage />
       </template>
->>>>>>> 1d5b185c
 
       <template v-else>
         <template v-if="query.data.value?.wizard.step === 'welcome'">
