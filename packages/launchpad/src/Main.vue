<template>
  <template v-if="query.data.value">
    <HeaderBar
      class="w-full z-10 fixed"
    />
    <div class="px-24px pt-86px">
      <BaseError
        v-if="query.data.value.baseError"
        :gql="query.data.value.baseError"
        :retry="resetErrorsAndLoadConfig"
      />
      <GlobalPage
        v-else-if="query.data.value.isInGlobalMode || !query.data.value?.currentProject"
        :gql="query.data.value"
      />
      <MigrationWizard
        v-else-if="currentProject?.needsLegacyConfigMigration"
      />
      <template v-else>
        <ScaffoldedFiles
          v-if="query.data.value.scaffoldedFiles"
          :gql="query.data.value"
        />
        <Spinner v-else-if="currentProject?.isLoadingConfigFile" />
        <template v-else-if="!currentProject?.currentTestingType">
          <WarningList :gql="query.data.value" />
          <LaunchpadHeader
            :title="t('welcomePage.title')"
            description=""
          />
          <StandardModal
            v-model="isTestingTypeModalOpen"
            class="h-full w-full sm:h-auto sm:mx-[5%] sm:w-auto"
            help-link="https://on.cypress.io/choosing-testing-type"
          >
            <template #title>
              {{ t('welcomePage.compareTypes.modalTitle') }}
            </template>
            <CompareTestingTypes />
          </StandardModal>
          <button
            class="mx-auto mt-12px text-indigo-500 text-18px block hocus-link-default group"
            @click="isTestingTypeModalOpen = true"
          >
            {{ t('welcomePage.review') }}<i-cy-arrow-right_x16
              class="ml-4px transform transition-transform ease-in -translate-y-1px duration-200 inline-block icon-dark-current group-hocus:translate-x-2px"
            />
          </button>
          <TestingTypeCards
            :gql="query.data.value"
          />
        </template>
        <Wizard
          v-else-if="currentProject.currentTestingType === 'component' && !currentProject.isCTConfigured"
          :gql="query.data.value"
        />
<<<<<<< HEAD
        <ScaffoldLanguageSelect
          v-else-if="currentProject.currentTestingType === 'e2e' && !currentProject.isE2EConfigured"
          :gql="query.data.value"
        />
        <template v-else-if="!currentProject?.isFullConfigReady">
          <LaunchpadHeader
            :title="t('components.loading.config.title')"
            :description="t('components.loading.config.description')"
          />
          <Spinner />
        </template>
=======
>>>>>>> a3b7c299
        <OpenBrowser v-else />
      </template>
    </div>
  </template>
  <div data-e2e />
</template>

<script lang="ts" setup>
import { gql, useMutation, useQuery } from '@urql/vue'
import { MainLaunchpadQueryDocument, Main_ResetErrorsAndLoadConfigDocument } from './generated/graphql'
import TestingTypeCards from './setup/TestingTypeCards.vue'
import Wizard from './setup/Wizard.vue'
import GlobalPage from './global/GlobalPage.vue'
import BaseError from '@cy/gql-components/error/BaseError.vue'
import WarningList from './warning/WarningList.vue'
import StandardModal from '@cy/components/StandardModal.vue'
import HeaderBar from '@cy/gql-components/HeaderBar.vue'
import Spinner from '@cy/components/Spinner.vue'
import CompareTestingTypes from './setup/CompareTestingTypes.vue'
import MigrationWizard from './migration/MigrationWizard.vue'
import ScaffoldedFiles from './setup/ScaffoldedFiles.vue'

import { useI18n } from '@cy/i18n'
import { computed, ref } from 'vue'
import LaunchpadHeader from './setup/LaunchpadHeader.vue'
import OpenBrowser from './setup/OpenBrowser.vue'

const { t } = useI18n()
const isTestingTypeModalOpen = ref(false)

gql`
fragment MainLaunchpadQueryData on Query {
  ...TestingTypeCards
  ...Wizard
  baseError {
    ...BaseError
  }
  currentProject {
    id
    isCTConfigured
    isE2EConfigured
    isLoadingConfigFile
    isLoadingNodeEvents
    isFullConfigReady
    needsLegacyConfigMigration
    currentTestingType
  }
  isInGlobalMode
  ...GlobalPage
  ...ScaffoldedFiles
  ...WarningList
}
`

gql`
query MainLaunchpadQuery {
  ...MainLaunchpadQueryData
}
`

gql`
mutation Main_ResetErrorsAndLoadConfig {
  resetErrorsAndLoadConfig {
    ...MainLaunchpadQueryData
  }
}
`

const mutation = useMutation(Main_ResetErrorsAndLoadConfigDocument)

const resetErrorsAndLoadConfig = () => {
  if (!mutation.fetching.value) {
    mutation.executeMutation({})
  }
}

const query = useQuery({ query: MainLaunchpadQueryDocument })
const currentProject = computed(() => query.data.value?.currentProject)
</script><|MERGE_RESOLUTION|>--- conflicted
+++ resolved
@@ -54,11 +54,6 @@
           v-else-if="currentProject.currentTestingType === 'component' && !currentProject.isCTConfigured"
           :gql="query.data.value"
         />
-<<<<<<< HEAD
-        <ScaffoldLanguageSelect
-          v-else-if="currentProject.currentTestingType === 'e2e' && !currentProject.isE2EConfigured"
-          :gql="query.data.value"
-        />
         <template v-else-if="!currentProject?.isFullConfigReady">
           <LaunchpadHeader
             :title="t('components.loading.config.title')"
@@ -66,8 +61,6 @@
           />
           <Spinner />
         </template>
-=======
->>>>>>> a3b7c299
         <OpenBrowser v-else />
       </template>
     </div>
