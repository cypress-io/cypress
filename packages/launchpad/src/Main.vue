<template>
  <template v-if="query.data.value">
    <HeaderBar />
    <div class="p-24px">
<<<<<<< HEAD
      <template v-if="query.data.value.baseError">
        <BaseError :gql="query.data.value" />
      </template>
      <template
        v-else-if="query.data.value.isInGlobalMode && !query.data.value?.currentProject"
      >
        <GlobalPage :gql="query.data.value" />
      </template>
      <template v-else-if="query.data.value.migration">
        <MigrationWizard :gql="query.data.value.migration" />
      </template>

=======
      <BaseError
        v-if="query.data.value.baseError"
        :gql="query.data.value.baseError"
      />
      <GlobalPage
        v-else-if="query.data.value.isInGlobalMode || !query.data.value?.currentProject"
        :gql="query.data.value"
      />
      <MigrationPage v-else-if="currentProject?.needsLegacyConfigMigration" />
>>>>>>> 6d10a7fa
      <template v-else>
        <ScaffoldedFiles
          v-if="query.data.value.scaffoldedFiles"
          :gql="query.data.value"
        />
        <BaseError
          v-else-if="currentProject?.errorLoadingConfigFile"
          :gql="currentProject.errorLoadingConfigFile"
        />
        <BaseError
          v-else-if="currentProject?.errorLoadingNodeEvents"
          :gql="currentProject.errorLoadingNodeEvents"
        />
        <Spinner v-else-if="currentProject?.isLoadingConfigFile" />
        <template v-else-if="currentProject?.isLoadingNodeEvents">
          <LaunchpadHeader
            title="Initializing Config..."
            description="Please wait while we load your project and find browsers installed on your system"
          />
          <Spinner />
        </template>
        <template v-else-if="!currentProject?.currentTestingType">
          <LaunchpadHeader
            title="Welcome to Cypress!"
            description=""
          />
          <StandardModal
            v-model="isTestingTypeModalOpen"
            class="h-full w-full sm:h-auto sm:mx-[5%] sm:w-auto"
          >
            <template #title>
              Key Differences
            </template>
            <CompareTestingTypes />
          </StandardModal>
          <button
            class="mx-auto mt-12px text-indigo-500 text-18px block hocus-link-default group"
            @click="isTestingTypeModalOpen = true"
          >
            {{ t('welcomePage.review') }}<i-cy-arrow-right_x16
              class="ml-4px transform transition-transform ease-in -translate-y-1px duration-200 inline-block icon-dark-current group-hocus:translate-x-2px"
            />
          </button>
          <TestingTypeCards
            :gql="query.data.value"
          />
        </template>
        <Wizard
          v-else-if="currentProject.currentTestingType === 'component' && !currentProject.isCTConfigured"
          :gql="query.data.value"
        />
        <OpenBrowser v-else />
      </template>
    </div>
  </template>
  <div data-e2e />
</template>

<script lang="ts" setup>
import { gql, useQuery } from '@urql/vue'
import { MainLaunchpadQueryDocument } from './generated/graphql'
import TestingTypeCards from './setup/TestingTypeCards.vue'
import Wizard from './setup/Wizard.vue'
import GlobalPage from './global/GlobalPage.vue'
import BaseError from './error/BaseError.vue'
import StandardModal from '@cy/components/StandardModal.vue'
import HeaderBar from '@cy/gql-components/HeaderBar.vue'
import Spinner from '@cy/components/Spinner.vue'
import CompareTestingTypes from './setup/CompareTestingTypes.vue'
import MigrationPage from './setup/MigrationPage.vue'
import ScaffoldedFiles from './setup/ScaffoldedFiles.vue'

import { useI18n } from '@cy/i18n'
<<<<<<< HEAD
import { ref } from 'vue'
import MigrationWizard from './migration/MigrationWizard.vue'
=======
import { computed, ref } from 'vue'
import LaunchpadHeader from './setup/LaunchpadHeader.vue'
import OpenBrowser from './setup/OpenBrowser.vue'
>>>>>>> 6d10a7fa

const { t } = useI18n()
const isTestingTypeModalOpen = ref(false)

gql`
query MainLaunchpadQuery {
  ...TestingTypeCards
  ...Wizard
<<<<<<< HEAD
  ...BaseError
  migration{
    ...MigrationWizard
  }

=======
  baseError {
    ...BaseError_Data
  }
  currentTestingType
>>>>>>> 6d10a7fa
  currentProject {
    id
    isCTConfigured
    isLoadingConfigFile
    isLoadingNodeEvents
    needsLegacyConfigMigration
    currentTestingType
    errorLoadingConfigFile {
      ...BaseError_Data
    }
    errorLoadingNodeEvents {
      ...BaseError_Data
    }
  }
  isInGlobalMode
  ...GlobalPage
  ...ScaffoldedFiles
}
`

const query = useQuery({ query: MainLaunchpadQueryDocument })
const currentProject = computed(() => query.data.value?.currentProject)
</script><|MERGE_RESOLUTION|>--- conflicted
+++ resolved
@@ -2,20 +2,6 @@
   <template v-if="query.data.value">
     <HeaderBar />
     <div class="p-24px">
-<<<<<<< HEAD
-      <template v-if="query.data.value.baseError">
-        <BaseError :gql="query.data.value" />
-      </template>
-      <template
-        v-else-if="query.data.value.isInGlobalMode && !query.data.value?.currentProject"
-      >
-        <GlobalPage :gql="query.data.value" />
-      </template>
-      <template v-else-if="query.data.value.migration">
-        <MigrationWizard :gql="query.data.value.migration" />
-      </template>
-
-=======
       <BaseError
         v-if="query.data.value.baseError"
         :gql="query.data.value.baseError"
@@ -24,8 +10,10 @@
         v-else-if="query.data.value.isInGlobalMode || !query.data.value?.currentProject"
         :gql="query.data.value"
       />
-      <MigrationPage v-else-if="currentProject?.needsLegacyConfigMigration" />
->>>>>>> 6d10a7fa
+      <MigrationWizard
+        v-else-if="currentProject?.needsLegacyConfigMigration && query.data.value.migration"
+        :gql="query.data.value.migration"
+      />
       <template v-else>
         <ScaffoldedFiles
           v-if="query.data.value.scaffoldedFiles"
@@ -95,18 +83,13 @@
 import HeaderBar from '@cy/gql-components/HeaderBar.vue'
 import Spinner from '@cy/components/Spinner.vue'
 import CompareTestingTypes from './setup/CompareTestingTypes.vue'
-import MigrationPage from './setup/MigrationPage.vue'
+import MigrationWizard from './migration/MigrationWizard.vue'
 import ScaffoldedFiles from './setup/ScaffoldedFiles.vue'
 
 import { useI18n } from '@cy/i18n'
-<<<<<<< HEAD
-import { ref } from 'vue'
-import MigrationWizard from './migration/MigrationWizard.vue'
-=======
 import { computed, ref } from 'vue'
 import LaunchpadHeader from './setup/LaunchpadHeader.vue'
 import OpenBrowser from './setup/OpenBrowser.vue'
->>>>>>> 6d10a7fa
 
 const { t } = useI18n()
 const isTestingTypeModalOpen = ref(false)
@@ -115,18 +98,10 @@
 query MainLaunchpadQuery {
   ...TestingTypeCards
   ...Wizard
-<<<<<<< HEAD
-  ...BaseError
-  migration{
-    ...MigrationWizard
-  }
-
-=======
   baseError {
     ...BaseError_Data
   }
   currentTestingType
->>>>>>> 6d10a7fa
   currentProject {
     id
     isCTConfigured
@@ -144,6 +119,9 @@
   isInGlobalMode
   ...GlobalPage
   ...ScaffoldedFiles
+  migration {
+    ...MigrationWizard
+  }
 }
 `
 
