--- conflicted
+++ resolved
@@ -1,13 +1,8 @@
 import { createApp } from 'vue'
 import './main.scss'
 import 'virtual:windi.css'
-<<<<<<< HEAD
-import urql from '@urql/vue'
+import urql, { Client } from '@urql/vue'
 import LaunchpadApp from './LaunchpadApp.vue'
-=======
-import urql, { Client } from '@urql/vue'
-import App from './App.vue'
->>>>>>> e83512f8
 import Toast, { POSITION } from 'vue-toastification'
 import 'vue-toastification/dist/index.css'
 import { makeUrqlClient, preloadLaunchpadData } from '@packages/frontend-shared/src/graphql/urqlClient'
@@ -15,11 +10,7 @@
 import { initHighlighter } from '@cy/components/ShikiHighlight.vue'
 import { createPinia } from 'pinia'
 
-<<<<<<< HEAD
 const app = createApp(LaunchpadApp)
-=======
-const app = createApp(App)
->>>>>>> e83512f8
 
 app.use(Toast, {
   position: POSITION.BOTTOM_RIGHT,
@@ -41,14 +32,6 @@
 
 // Make sure highlighter is initialized before
 // we show any code to avoid jank at rendering
-<<<<<<< HEAD
-// @ts-ignore
-Promise.all([
-  initHighlighter(),
-  preloadLaunchpadData(),
-]).then(() => {
-  app.use(urql, makeUrqlClient('launchpad'))
-=======
 Promise.all([
   // @ts-ignore
   initHighlighter(),
@@ -57,6 +40,5 @@
   launchpadClient = makeUrqlClient('launchpad')
   app.use(urql, launchpadClient)
 
->>>>>>> e83512f8
   app.mount('#app')
 })