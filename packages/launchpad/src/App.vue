--- conflicted
+++ resolved
@@ -16,19 +16,13 @@
 </template>
 
 <script lang="ts" setup>
-<<<<<<< HEAD
-import {} from '@packages/graphql/src/index'
-=======
 import { computed } from 'vue'
 import { gql, useQuery } from '@urql/vue'
->>>>>>> 98b80be5
 import Layout from "./layouts/Layout.vue"
 import SettingsPage from './settings/SettingsPage.vue'
 import Wizard from "./setup/Wizard.vue"
 import { AppQueryDocument } from './generated/graphql'
 import RunsPage from "./runs/RunsPage.vue"
-<<<<<<< HEAD
-=======
 
 gql`
 query AppQuery {
@@ -69,5 +63,4 @@
 interval = window.setInterval(poll, 200)
 
 const backendInitialized = computed(() => !!query.data?.value?.app?.activeProject)
->>>>>>> 98b80be5
 </script>