<template>
  <div class="pb-8px">
    <h1 class="font-medium text-center pt-20px text-32px text-body-gray-900">
      {{ t('migration.wizard.title') }}
    </h1>
    <p
      class="mx-42px mt-12px text-center mb-32px text-body-gray-600 text-18px"
    >
      {{ t('migration.wizard.description') }}
    </p>
    <template v-if="migration">
      <!-- used to ensure the wizard is actually rendered before running assertions-->
      <span data-cy="migration-wizard" />
      <MigrationStep
        :step="steps.find(step => step.name === 'renameAuto')"
        :title="t('migration.wizard.step1.title')"
        :description="t('migration.wizard.step1.description')"
      >
        <RenameSpecsAuto
          :gql="migration"
          @selectOption="(newVal) => selectedOption = newVal"
        />
        <template #footer>
          <Button
            size="lg"
            :suffix-icon="ArrowRightIcon"
            suffix-icon-class="w-16px h-16px icon-dark-white"
            @click="renameSpecs"
          >
            {{ buttonTitle }}
          </Button>
        </template>
      </MigrationStep>

      <MigrationStep
        :step="steps.find(step => step.name === 'renameManual')"
        :title="t('migration.wizard.step2.title')"
        :description="t('migration.wizard.step2.description')"
      >
        <RenameSpecsManual :gql="migration" />
        <template #footer>
          <div class="flex gap-16px">
            <Button
              v-if="migration.manualFiles?.completed"
              size="lg"
              :suffix-icon="ArrowRightIcon"
              suffix-icon-class="w-16px h-16px icon-dark-white"
              @click="finishedRenamingComponentSpecs"
            >
              {{ t('migration.wizard.step2.buttonDone') }}
            </Button>

            <Button
              v-else
              size="lg"
              disabled
              variant="pending"
            >
              <template #prefix>
                <i-cy-loading_x16

                  class="animate-spin icon-dark-white icon-light-gray-400"
                />
              </template>
              {{ t('migration.wizard.step2.buttonWait') }}
            </Button>

            <Button
              v-if="!migration.manualFiles?.completed"
              size="lg"
              variant="outline"
              @click="skipStep2"
            >
              {{ t('migration.wizard.step2.button') }}
            </Button>
          </div>
        </template>
      </MigrationStep>

      <MigrationStep
        :step="steps.find(step => step.name === 'renameSupport')"
        :title="t('migration.wizard.step3.title')"
        :description="t('migration.wizard.step3.description')"
      >
        <RenameSupport :gql="migration" />
        <template #footer>
          <Button
            size="lg"
            :suffix-icon="ArrowRightIcon"
            suffix-icon-class="w-16px h-16px icon-dark-white"
            data-cy="renameSupportButton"
            @click="launchRenameSupportFile"
          >
            {{ t('migration.wizard.step3.button') }}
          </Button>
        </template>
      </MigrationStep>

      <MigrationStep
        :step="steps.find(step => step.name === 'configFile')"
        :title="t('migration.wizard.step4.title')"
        :description="t('migration.wizard.step4.description')"
      >
        <ConvertConfigFile :gql="migration" />
        <template #footer>
          <Button
            size="lg"
            :suffix-icon="ArrowRightIcon"
            suffix-icon-class="w-16px h-16px icon-dark-white"
            data-cy="convertConfigButton"
            @click="convertConfig"
          >
            {{ t('migration.wizard.step4.button') }}
          </Button>
        </template>
      </MigrationStep>

      <MigrationStep
        :step="steps.find(step => step.name === 'setupComponent')"
        :title="t('migration.wizard.step5.title')"
        :description="t('migration.wizard.step5.description')"
      >
        <SetupComponentTesting />
        <template #footer>
          <Button
            size="lg"
            :suffix-icon="ArrowRightIcon"
            suffix-icon-class="w-16px h-16px icon-dark-white"
            data-cy="launchReconfigureButton"
            @click="launchReconfigureComponentTesting"
          >
            {{ t('migration.wizard.step5.button') }}
          </Button>
        </template>
      </MigrationStep>
    </template>
    <Spinner
      v-else
      class="mx-auto mt-100px"
    />
  </div>
</template>

<script setup lang="ts">
import { computed, onBeforeMount, ref } from 'vue'
import { gql, useMutation, useQuery } from '@urql/vue'
import Spinner from '@cy/components/Spinner.vue'
import Button from '@cy/components/Button.vue'
import ArrowRightIcon from '~icons/cy/arrow-right_x16.svg'
import MigrationStep from './fragments/MigrationStep.vue'
import RenameSpecsAuto from './RenameSpecsAuto.vue'
import RenameSpecsManual from './RenameSpecsManual.vue'
import RenameSupport from './RenameSupport.vue'
import ConvertConfigFile from './ConvertConfigFile.vue'
import SetupComponentTesting from './SetupComponentTesting.vue'
import {
  MigrationWizardQueryDocument,
  MigrationWizard_ConvertFileDocument,
  MigrationWizard_FinishedRenamingComponentSpecsDocument,
  MigrationWizard_ReconfigureComponentTestingDocument,
  MigrationWizard_RenameSpecsDocument,
  MigrationWizard_RenameSupportDocument,
  MigrationWizard_SkipManualRenameDocument,
  MigrationWizard_StartDocument,
  MigrationWizard_RenameSpecsFolderDocument,
} from '../generated/graphql'
import { useI18n } from '@cy/i18n'

const { t } = useI18n()

gql`
fragment MigrationBaseError on Query {
  baseError {
    ...BaseError
  }
}
`

gql`
fragment MigrationWizardData on Query {
  migration {
    filteredSteps {
      id
      name
      ...MigrationStep
    }
    ...RenameSpecsAuto
    ...RenameSpecsManual
    ...RenameSupport
    ...ConvertConfigFile
  }
}`

gql`
query MigrationWizardQuery {
  ...MigrationWizardData
}
`

<<<<<<< HEAD
const query = useQuery({ query: MigrationWizardQueryDocument, requestPolicy: 'cache-and-network' })
=======
const query = useQuery({ query: MigrationWizardQueryDocument, pause: true })
>>>>>>> 4c901181

const migration = computed(() => query.data.value?.migration)
const steps = computed(() => migration.value?.filteredSteps || [])

// start migration

gql`
mutation MigrationWizard_Start {
  migrateStart {
    migration {
      filteredSteps {
        id
        ...MigrationStep
      }
    }
  }
}
`

const start = useMutation(MigrationWizard_StartDocument)

onBeforeMount(async () => {
  await start.executeMutation({ })
  await query.executeQuery()
})

// specs rename

const selectedOption = ref<'rename' | 'renameFolder' | 'skip'>()

gql`
mutation MigrationWizard_RenameSpecs($skip: Boolean, $before: [String!], $after: [String!]) {
  migrateRenameSpecs(skip: $skip, before: $before, after: $after) {
    ...MigrationBaseError
    migration {
      filteredSteps {
        id
        isCurrentStep
        isCompleted
      }
    }
  }
}
`

gql`
mutation MigrationWizard_RenameSpecsFolder {
  migrateRenameSpecsFolder {
    ...MigrationBaseError
    migration {
      ...RenameSpecsManual
      filteredSteps {
        id
        isCurrentStep
        isCompleted
      }
    }
  }
}
`

const renameMutation = useMutation(MigrationWizard_RenameSpecsDocument)
const renameFolderMutation = useMutation(MigrationWizard_RenameSpecsFolderDocument)

function renameSpecs () {
  if (selectedOption.value === 'skip') {
    renameMutation.executeMutation({
      skip: true,
      before: null,
      after: null,
    })
  } else if (selectedOption.value === 'renameFolder') {
    renameFolderMutation.executeMutation({})
  } else {
    // we are renaming!
    interface BeforeAfterPairs {
      before: string[]
      after: string[]
    }

    const relativePath = (arr: Readonly<Array<{ text: string }>>) => arr.map((x) => x.text).join('')

    const result = migration.value?.specFiles?.reduce<BeforeAfterPairs>((acc, curr) => {
      return {
        before: acc.before.concat(relativePath(curr.before.parts)),
        after: acc.after.concat(relativePath(curr.after.parts)),
      }
    }, { before: [], after: [] })

    renameMutation.executeMutation({
      skip: false,
      before: result?.before || [],
      after: result?.after || [],
    })
  }
}

// manual rename

gql`
mutation MigrationWizard_SkipManualRename {
  migrateSkipManualRename {
    migration {
      filteredSteps {
        id
        isCurrentStep
        isCompleted
      }
    }
  }
}
`

const skipManualMutation = useMutation(MigrationWizard_SkipManualRenameDocument)

function skipStep2 () {
  skipManualMutation.executeMutation({})
}

// rename support files

gql`
mutation MigrationWizard_RenameSupport {
  migrateRenameSupport {
    migration {
      filteredSteps {
        id
        isCurrentStep
        isCompleted
      }
    }
  }
}
`

const renameSupportMutation = useMutation(MigrationWizard_RenameSupportDocument)

function launchRenameSupportFile () {
  renameSupportMutation.executeMutation({})
}

// done renaming component specs

gql`
mutation MigrationWizard_FinishedRenamingComponentSpecs {
  finishedRenamingComponentSpecs {
    migration {
      filteredSteps {
        id
        isCurrentStep
        isCompleted
      }
    }
  }
}
`

const finishedRenamingComponentSpecsMutation = useMutation(MigrationWizard_FinishedRenamingComponentSpecsDocument)

function finishedRenamingComponentSpecs () {
  finishedRenamingComponentSpecsMutation.executeMutation({})
}

// config file migration

gql`
mutation MigrationWizard_ConvertFile {
  migrateConfigFile {
    migration {
      filteredSteps{
        id
        isCurrentStep
        isCompleted
      }
    }
  }
}
`

const configMutation = useMutation(MigrationWizard_ConvertFileDocument)

function convertConfig () {
  configMutation.executeMutation({})
}

// launch reconfigure component testing

gql`
mutation MigrationWizard_ReconfigureComponentTesting {
  migrateComponentTesting {
    currentTestingType
    currentProject {
      id
      currentTestingType
      needsLegacyConfigMigration
    }
  }
}
`

const launchReconfigureMutation = useMutation(MigrationWizard_ReconfigureComponentTestingDocument)

function launchReconfigureComponentTesting () {
  launchReconfigureMutation.executeMutation({})
}

const buttonTitle = computed(() => {
  if (selectedOption.value === 'skip') {
    return t('migration.wizard.step1.buttonSkip')
  }

  if (selectedOption.value === 'renameFolder') {
    return t('migration.wizard.step1.buttonRenameFolder')
  }

  return t('migration.wizard.step1.button')
})
</script><|MERGE_RESOLUTION|>--- conflicted
+++ resolved
@@ -197,11 +197,9 @@
 }
 `
 
-<<<<<<< HEAD
-const query = useQuery({ query: MigrationWizardQueryDocument, requestPolicy: 'cache-and-network' })
-=======
-const query = useQuery({ query: MigrationWizardQueryDocument, pause: true })
->>>>>>> 4c901181
+// The requestPolicy needs to be cache-and-network because otherwise
+// if a user visits 2 projects with migration data - is gonna show only the first data
+const query = useQuery({ query: MigrationWizardQueryDocument, requestPolicy: 'cache-and-network', pause: true })
 
 const migration = computed(() => query.data.value?.migration)
 const steps = computed(() => migration.value?.filteredSteps || [])
