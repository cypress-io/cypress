--- conflicted
+++ resolved
@@ -15,25 +15,8 @@
 } from '../generated/graphql'
 
 gql`
-<<<<<<< HEAD
 fragment TestingTypeCards on Query {
-  currentProject {
-    id
-    isCTConfigured
-    isE2EConfigured
-  }
-  wizard {
-    testingTypes {
-      id
-      type
-      title
-      description
-    }
-  }
-=======
-fragment TestingTypeCards on App {
   ...TestingTypePicker
->>>>>>> 071ddb26
 }
 `
 
@@ -49,24 +32,8 @@
   gql: TestingTypeCardsFragment
 }>()
 
-<<<<<<< HEAD
-const ct = computed(() => {
-  return props.gql.wizard.testingTypes.find((x) => x.type === 'component')
-})
-
-const isCTConfigured = computed(() => Boolean(props.gql.currentProject?.isCTConfigured))
-const isE2EConfigured = computed(() => Boolean(props.gql.currentProject?.isE2EConfigured))
-
-const ctNextStep = async () => {
-  return mutation.executeMutation({ input: { testingType: 'component', direction: 'forward' } })
-}
-
-const e2eNextStep = async () => {
-  return mutation.executeMutation({ input: { testingType: 'e2e', direction: 'forward' } })
-=======
 function selectTestingType (testingType: 'e2e' | 'component') {
   mutation.executeMutation({ input: { testingType, direction: 'forward' } })
->>>>>>> 071ddb26
 }
 
 </script>