--- conflicted
+++ resolved
@@ -1,17 +1,10 @@
 <template>
-<<<<<<< HEAD
-  <h1 class="text-3xl pt-12 text-center">
+  <h1 class="pt-12 font-medium text-center text-32px text-body-gray-900">
     {{ props.gql.title }}
   </h1>
   <p
-    class="text-center text-gray-400 my-2 mx-10"
+    class="mx-10 mt-3 mb-4 text-center text-body-gray-600 text-18px"
     v-html="props.gql.description"
-=======
-  <h1 class="pt-12 font-medium text-center text-32px text-body-gray-900">{{ props.gql.title }}</h1>
-  <p 
-    class="mx-10 mt-3 mb-4 text-center text-body-gray-600 text-18px" 
-    v-html="props.gql.description" 
->>>>>>> 3a4b971e
   />
 </template>
 
