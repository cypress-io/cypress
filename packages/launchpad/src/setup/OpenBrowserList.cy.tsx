--- conflicted
+++ resolved
@@ -17,11 +17,7 @@
       onResult: (result) => {
         result.currentBrowser = null
       },
-<<<<<<< HEAD
       render: (gqlVal) => <div class="border-current border-1 resize overflow-auto"><OpenBrowserList gql={gqlVal} isBrowserOpen={false} isBrowserOpening={false}/></div>,
-=======
-      render: (gqlVal) => <div class="border-current border-1 resize overflow-auto"><OpenBrowserList gql={gqlVal} /></div>,
->>>>>>> 3f8c0680
     })
 
     longBrowsersList.forEach((browser) => {
@@ -59,7 +55,6 @@
 
   it('emits navigates back', () => {
     cy.mountFragment(OpenBrowserListFragmentDoc, {
-<<<<<<< HEAD
       render: (gqlVal) => (
         <div class="border-current border-1 resize overflow-auto">
           <OpenBrowserList
@@ -68,9 +63,6 @@
             isBrowserOpening={false}
             onNavigated-back={cy.stub().as('navigatedBack')}/>
         </div>),
-=======
-      render: (gqlVal) => <div class="border-current border-1 resize overflow-auto"><OpenBrowserList gql={gqlVal} /></div>,
->>>>>>> 3f8c0680
     })
 
     cy.contains('button', 'Switch testing type').click()
