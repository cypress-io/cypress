import { OpenBrowserListFragmentDoc } from '../generated/graphql-test'
import OpenBrowserList from './OpenBrowserList.vue'
import { longBrowsersList } from '@packages/frontend-shared/cypress/support/mock-graphql/longBrowsersList'
import { defaultMessages } from '@cy/i18n'

// Testing Note: because state for this component is maintained on the server and updated via gql mutations,
// this component test can't do interactions that change the chosen browser at the moment. Interactions and states
// are covered in the choose-a-browser.cy.ts e2e tests.

describe('<OpenBrowserList />', () => {
  beforeEach(() => {
    cy.viewport(1000, 750)
  })

  it('renders a long list of found browsers correctly', () => {
    cy.mountFragment(OpenBrowserListFragmentDoc, {
<<<<<<< HEAD
      onResult: (result) => {
        result.activeBrowser = null
      },
=======
>>>>>>> 2909c93f
      render: (gqlVal) =>
        (<div class="border-current border-1 resize overflow-auto">
          <OpenBrowserList gql={gqlVal}/>
        </div>),
    })

    longBrowsersList.forEach((browser) => {
      cy.contains('label', browser.displayName).should('be.visible')
    })

    // Firefox early version should be disabled
    cy.get('[data-cy-browser="firefox"]').should('have.attr', 'aria-disabled', 'true')
    cy.get('[data-cy-browser="firefox"] [data-cy="unsupported-browser-tooltip-trigger"]').should('exist')
    cy.get('[data-cy-browser="electron"] [data-cy="unsupported-browser-tooltip-trigger"]').should('not.exist')

    // Renders a default logo if we don't provide one
    cy.get('[data-cy-browser="fake"]').should('have.attr', 'aria-disabled', 'true')
    cy.get('[data-cy-browser="fake"] img').should('have.attr', 'src').should('include', 'generic-browser')

    cy.percySnapshot()
  })

  it('displays a tooltip for an unsupported browser', () => {
    cy.mountFragment(OpenBrowserListFragmentDoc, {
<<<<<<< HEAD
      onResult: (result) => {
        result.activeBrowser = null
      },
=======
>>>>>>> 2909c93f
      render: (gqlVal) =>
        (<div class="border-current border-1 resize overflow-auto">
          <div class="h-40" />
          <OpenBrowserList gql={gqlVal}/>
        </div>),
    })

    cy.get('[data-cy-browser="firefox"]:nth(2) [data-cy="unsupported-browser-tooltip"]')
    .trigger('mouseenter')
    .contains('Cypress does not support running Firefox Developer Edition version 69.')

    cy.percySnapshot()
  })

  it('emits navigates back', () => {
    cy.mountFragment(OpenBrowserListFragmentDoc, {
      render: (gqlVal) => (
        <div class="border-current border-1 resize overflow-auto">
          <OpenBrowserList
            gql={gqlVal}
            onNavigatedBack={cy.stub().as('navigatedBack')}/>
        </div>),
    })

    cy.contains('button', 'Switch testing type').click()
    cy.get('@navigatedBack').should('have.been.called')
  })

  it('shows browser is opening', () => {
    cy.mountFragment(OpenBrowserListFragmentDoc, {
      onResult: (res) => {
        res.browserStatus = 'opening'
      },
      render: (gqlVal) => (
        <div class="border-current border-1 resize overflow-auto">
          <OpenBrowserList
            gql={gqlVal} />
        </div>),
    })

    cy.get('[data-cy-browser]').each((browser) => cy.wrap(browser).should('have.attr', 'aria-disabled', 'true'))
    cy.get('[data-cy="launch-button"]').should('not.exist')
    cy.contains('button', defaultMessages.openBrowser.openingE2E.replace('{browser}', 'Electron')).should('be.disabled')

    cy.percySnapshot()
  })

  it('shows browser is open', () => {
    cy.mountFragment(OpenBrowserListFragmentDoc, {
      onResult: (res) => {
        res.browserStatus = 'open'
      },
      render: (gqlVal) => (
        <div class="border-current border-1 resize overflow-auto">
          <OpenBrowserList
            gql={gqlVal}
            onCloseBrowser={cy.stub().as('closeBrowser')}/>
        </div>),
    })

    cy.get('[data-cy-browser]').each((browser) => cy.wrap(browser).should('have.attr', 'aria-disabled', 'true'))
    cy.contains('button', defaultMessages.openBrowser.running.replace('{browser}', 'Electron')).should('be.disabled')
    cy.contains('button', defaultMessages.openBrowser.focus)
    cy.contains('button', defaultMessages.openBrowser.close).click()
    cy.get('@closeBrowser').should('have.been.called')

    cy.percySnapshot()
  })

  it('hides focus button when unsupported', () => {
    cy.mountFragment(OpenBrowserListFragmentDoc, {
      onResult: (res) => {
        res.browserStatus = 'open'
<<<<<<< HEAD
        res.activeBrowser = longBrowsersList.find((browser) => !browser.isFocusSupported) || null
=======
        res.currentBrowser!.isFocusSupported = false
      },
      render: (gqlVal) => {
        return (
          <div class="border-current border-1 resize overflow-auto">
            <OpenBrowserList
              gql={gqlVal}
              onCloseBrowser={cy.stub().as('closeBrowser')}/>
          </div>)
>>>>>>> 2909c93f
      },
    })

    cy.contains('button', defaultMessages.openBrowser.running.replace('{browser}', 'Electron')).should('be.disabled')
    cy.contains('button', defaultMessages.openBrowser.focus).should('not.exist')

    cy.percySnapshot()
  })

  it('hides action buttons when currentBrowser is null', () => {
    cy.mountFragment(OpenBrowserListFragmentDoc, {
      onResult: (res) => {
        res.currentBrowser = null
      },
      render: (gqlVal) => {
        return (
          <div class="border-current border-1 resize overflow-auto">
            <OpenBrowserList
              gql={gqlVal}
              onCloseBrowser={cy.stub().as('closeBrowser')}/>
          </div>)
      },
    })

    cy.get('button[data-cy="launch-button"]').should('not.exist')
    cy.contains('button', defaultMessages.openBrowser.focus).should('not.exist')
    cy.contains('button', defaultMessages.openBrowser.close).should('not.exist')

    cy.percySnapshot()
  })
})<|MERGE_RESOLUTION|>--- conflicted
+++ resolved
@@ -14,12 +14,6 @@
 
   it('renders a long list of found browsers correctly', () => {
     cy.mountFragment(OpenBrowserListFragmentDoc, {
-<<<<<<< HEAD
-      onResult: (result) => {
-        result.activeBrowser = null
-      },
-=======
->>>>>>> 2909c93f
       render: (gqlVal) =>
         (<div class="border-current border-1 resize overflow-auto">
           <OpenBrowserList gql={gqlVal}/>
@@ -44,12 +38,6 @@
 
   it('displays a tooltip for an unsupported browser', () => {
     cy.mountFragment(OpenBrowserListFragmentDoc, {
-<<<<<<< HEAD
-      onResult: (result) => {
-        result.activeBrowser = null
-      },
-=======
->>>>>>> 2909c93f
       render: (gqlVal) =>
         (<div class="border-current border-1 resize overflow-auto">
           <div class="h-40" />
@@ -123,10 +111,7 @@
     cy.mountFragment(OpenBrowserListFragmentDoc, {
       onResult: (res) => {
         res.browserStatus = 'open'
-<<<<<<< HEAD
-        res.activeBrowser = longBrowsersList.find((browser) => !browser.isFocusSupported) || null
-=======
-        res.currentBrowser!.isFocusSupported = false
+        res.activeBrowser!.isFocusSupported = false
       },
       render: (gqlVal) => {
         return (
@@ -135,7 +120,6 @@
               gql={gqlVal}
               onCloseBrowser={cy.stub().as('closeBrowser')}/>
           </div>)
->>>>>>> 2909c93f
       },
     })
 
@@ -145,10 +129,10 @@
     cy.percySnapshot()
   })
 
-  it('hides action buttons when currentBrowser is null', () => {
+  it('hides action buttons when activeBrowser is null', () => {
     cy.mountFragment(OpenBrowserListFragmentDoc, {
       onResult: (res) => {
-        res.currentBrowser = null
+        res.activeBrowser = null
       },
       render: (gqlVal) => {
         return (
