<template>
  <div class="mb-5 children:relative">
    <EnvironmentSetup
      v-if="wizardStore.wizardStep === 'selectFramework'"
      :gql="props.gql"
    />
    <InstallDependencies
<<<<<<< HEAD
      v-else-if="wizardStore.wizardStep === 'installDependencies'"
=======
      v-if="props.gql.wizard.step === 'installDependencies'"
>>>>>>> 8bdbd1a2
      :gql="props.gql"
    />
    <ConfigFiles
      v-else-if="wizardStore.wizardStep === 'configFiles'"
      :gql="props.gql"
    />
  </div>
</template>

<script lang="ts" setup>
import EnvironmentSetup from './EnvironmentSetup.vue'
import InstallDependencies from './InstallDependencies.vue'
import ConfigFiles from './ConfigFiles.vue'
import { gql } from '@urql/core'
import type { WizardFragment } from '../generated/graphql'
import { useWizardStore } from '../store/wizardStore'

const wizardStore = useWizardStore()

gql`
<<<<<<< HEAD
fragment Wizard on Wizard {
  ...ConfigFiles
=======
fragment Wizard on Query {
  wizard {
    title
    description
    step
    testingType
    ...EnvironmentSetup
    ...ConfigFiles
  }
  browserErrorMessage
  ...InstallDependencies
  ...InitializeConfig_Config
>>>>>>> 8bdbd1a2
}`

const props = defineProps<{
  gql: WizardFragment
}>()
</script><|MERGE_RESOLUTION|>--- conflicted
+++ resolved
@@ -5,11 +5,7 @@
       :gql="props.gql"
     />
     <InstallDependencies
-<<<<<<< HEAD
       v-else-if="wizardStore.wizardStep === 'installDependencies'"
-=======
-      v-if="props.gql.wizard.step === 'installDependencies'"
->>>>>>> 8bdbd1a2
       :gql="props.gql"
     />
     <ConfigFiles
@@ -30,23 +26,8 @@
 const wizardStore = useWizardStore()
 
 gql`
-<<<<<<< HEAD
-fragment Wizard on Wizard {
-  ...ConfigFiles
-=======
 fragment Wizard on Query {
-  wizard {
-    title
-    description
-    step
-    testingType
-    ...EnvironmentSetup
-    ...ConfigFiles
-  }
-  browserErrorMessage
   ...InstallDependencies
-  ...InitializeConfig_Config
->>>>>>> 8bdbd1a2
 }`
 
 const props = defineProps<{
