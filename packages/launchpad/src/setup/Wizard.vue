<template>
  <template v-if="wizard && app">
    <h1 class="text-3xl pt-12 text-center">{{ wizard.title }}</h1>
    <p class="text-center text-gray-400 my-2 mx-10" v-html="wizard.description" />
    <div class="mx-5">
      <TestingTypeCards 
        v-if="wizard.step === 'welcome'"
        :gql="query" 
      />
      <EnvironmentSetup 
        v-if="wizard.step === 'selectFramework'" 
        :gql="wizard" 
      />
      <InstallDependencies 
        v-if="wizard.step === 'installDependencies'" 
        :gql="wizard" 
      />
      <ConfigFile 
        v-if="wizard.step === 'createConfig'" 
        :wizard="wizard" 
        :app="app" 
      />
      <OpenBrowser 
        v-if="wizard.step === 'setupComplete'" 
        :app="app"
        :wizard="wizard"
      />
    </div>
  </template> 
</template>

<script lang="ts" setup>
import { computed } from "vue";
import TestingTypeCards from "./TestingTypeCards.vue";
import EnvironmentSetup from "./EnvironmentSetup.vue";
import InstallDependencies from "./InstallDependencies.vue";
import ConfigFile from "./ConfigFile.vue";
import OpenBrowser from "./OpenBrowser.vue";
import { gql } from '@urql/core'
<<<<<<< HEAD
import { 
  WizardDocument, 
  InitializeOpenProjectDocument,
  LaunchOpenProjectDocument,
=======
import type { 
>>>>>>> 536e465c
  WizardFragment,
} from '../generated/graphql'

gql`
fragment Wizard on Query {
  ...TestingTypeCards
  app {
    isFirstOpen
    activeProject {
      hasSetupComponentTesting
      hasSetupE2ETesting
    }
    ...ProjectRoot
    ...OpenBrowserApp
  }

  wizard {
    step
    title
    description
    testingType
    ...TestingType
    ...ConfigFile
    ...InstallDependencies
    ...EnvironmentSetup
    ...OpenBrowserWizard
  }
}
`

const props = defineProps<{
  query: WizardFragment
}>()

const app = computed(() => props.query?.app)
const wizard = computed(() => props.query?.wizard)
</script><|MERGE_RESOLUTION|>--- conflicted
+++ resolved
@@ -37,14 +37,7 @@
 import ConfigFile from "./ConfigFile.vue";
 import OpenBrowser from "./OpenBrowser.vue";
 import { gql } from '@urql/core'
-<<<<<<< HEAD
-import { 
-  WizardDocument, 
-  InitializeOpenProjectDocument,
-  LaunchOpenProjectDocument,
-=======
 import type { 
->>>>>>> 536e465c
   WizardFragment,
 } from '../generated/graphql'
 
