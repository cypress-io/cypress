<template>
  <Alert
<<<<<<< HEAD
    v-model="isAlertOpen"
=======
    v-if="shouldRenderAlert"
    v-model="isAlertOpen"
    :icon="ErrorOutlineIcon"
>>>>>>> f4077321
    class="mx-auto my-24px max-w-640px"
    status="warning"
    :title="t('setupPage.projectSetup.communityFrameworkDefinitionProblem')"
    dismissible
  >
    <p>
<<<<<<< HEAD
      {{ t('setupPage.projectSetup.communityDependenciesCouldNotBeParsed') }}
=======
      {{ t('setupPage.projectSetup.communityDependenciesCouldNotBeParsed', erroredFrameworks.length) }}
>>>>>>> f4077321
    </p>
    <ul class="list-disc my-12px ml-36px">
      <li
        v-for="framework in erroredFrameworks"
        :key="framework.path as string"
      >
        <ExternalLink
          data-cy="errored-framework-path"
          :href="`file://${framework.path}`"
        >
          {{ framework.path }}
        </ExternalLink>
      </li>
    </ul>
    <i18n-t
      tag="p"
      keypath="setupPage.projectSetup.seeFrameworkDefinitionDocumentation"
    >
      <ExternalLink
        :href="getUrlWithParams({
          url :'https://on.cypress.io/component-integrations',
          params: {
            utm_medium: 'Framework Definition Warning'
          }
        })"
      >
        {{ t('setupPage.projectSetup.frameworkDefinitionDocumentation') }}
      </ExternalLink>
    </i18n-t>
  </Alert>
  <WizardLayout
    :back-fn="onBack"
    :next-fn="props.nextFn"
    :can-navigate-forward="canNavigateForward"
    class="max-w-640px"
  >
    <div class="m-24px">
      <SelectFrameworkOrBundler
        :options="frameworks || []"
        :value="props.gql.framework?.type ?? undefined"
        :placeholder="t('setupPage.projectSetup.frameworkPlaceholder')"
        :label="t('setupPage.projectSetup.frameworkLabel')"
        selector-type="framework"
        data-testid="select-framework"
        @select-framework="val => onWizardSetup('framework', val)"
      />
      <SelectFrameworkOrBundler
        v-if="props.gql.framework?.type && bundlers.length > 1"
        class="pt-3px"
        :options="bundlers"
        :value="props.gql.bundler?.type ?? undefined"
        :placeholder="t('setupPage.projectSetup.bundlerPlaceholder')"
        :label="t('setupPage.projectSetup.bundlerLabel')"
        selector-type="bundler"
        data-testid="select-bundler"
        @select-bundler="val => onWizardSetup('bundler', val)"
      />
    </div>
  </WizardLayout>
</template>

<script lang="ts" setup>
import { computed, ref } from 'vue'
import WizardLayout from './WizardLayout.vue'
import SelectFrameworkOrBundler from './SelectFrameworkOrBundler.vue'
import Alert from '@cy/components/Alert.vue'
import { gql } from '@urql/core'
import type { WizardUpdateInput, EnvironmentSetupFragment } from '../generated/graphql'
import {
  EnvironmentSetup_ClearTestingTypeDocument,
  EnvironmentSetup_WizardUpdateDocument,
  EnvironmentSetup_DetectionChangeDocument,
} from '../generated/graphql'

import { useI18n } from '@cy/i18n'
import { useMutation, useSubscription } from '@urql/vue'
import type { FrameworkOption } from './types'
import ExternalLink from '@cy/gql-components/ExternalLink.vue'
import { getUrlWithParams } from '@packages/frontend-shared/src/utils/getUrlWithParams'
<<<<<<< HEAD
=======
import ErrorOutlineIcon from '~icons/cy/status-errored-outline_x16.svg'
>>>>>>> f4077321

gql`
fragment EnvironmentSetup on Wizard {
  bundler {
    id
    name
    type
    isDetected
  }
  framework {
    type
    id
    name
    isDetected
    supportedBundlers {
      id
      type
      name
      isDetected
    }
    category
    icon
  }
  frameworks {
    id
    supportStatus
    name
    isDetected
    type
    category
    icon
  }
  allBundlers {
    id
    name
    type
    isDetected
  }
  erroredFrameworks {
    id
    path
  }
<<<<<<< HEAD
}
`

gql`
subscription EnvironmentSetup_DetectionChange {
  frameworkDetectionChange {
    ...EnvironmentSetup
  }
=======
>>>>>>> f4077321
}
`

const props = defineProps<{
  gql: EnvironmentSetupFragment
  nextFn: () => void
}>()

const { t } = useI18n()

const bundlers = computed(() => {
  const all = props.gql.framework?.supportedBundlers || []

  return all.map((b) => ({ disabled: all.length <= 1, ...b })).sort((x, y) => x.name.localeCompare(y.name))
})

const frameworks = computed(() => {
  const data = (props.gql.frameworks || []).map<FrameworkOption>((x) => {
    return {
      type: x.type,
      supportStatus: x.supportStatus,
      name: x.name,
      id: x.id,
      isDetected: x.isDetected,
      icon: x.icon || undefined,
    }
  })

  data.sort((x, y) => x.name.localeCompare(y.name))

  return data
})

const erroredFrameworks = computed(() => {
  return props.gql.erroredFrameworks.filter((framework) => framework.path)
})

gql`
mutation EnvironmentSetup_wizardUpdate($input: WizardUpdateInput!) {
  wizardUpdate(input: $input) {
    ...EnvironmentSetup
    bundler {
      id
      type
    }
    framework {
      id
      type
    }
  }
}
`

const wizardUpdateMutation = useMutation(EnvironmentSetup_WizardUpdateDocument)

const onWizardSetup = <K extends keyof WizardUpdateInput>(key: K, val: WizardUpdateInput[K]) => {
  const input = {} as unknown as WizardUpdateInput

  input[key] = val

  wizardUpdateMutation.executeMutation({
    input,
  })
}

gql`
mutation EnvironmentSetup_ClearTestingType {
  clearCurrentTestingType {
    currentProject {
      id
      currentTestingType
    }
  }
}
`

const clearTestingTypeMutation = useMutation(EnvironmentSetup_ClearTestingTypeDocument)

const onBack = () => {
  clearTestingTypeMutation.executeMutation({})
}

const canNavigateForward = computed(() => {
  const { bundler, framework } = props.gql

  return bundler !== null && framework !== null
})

<<<<<<< HEAD
const isAlertOpen = ref(erroredFrameworks.value.length > 0)

useSubscription({ query: EnvironmentSetup_DetectionChangeDocument })
=======
const isAlertOpen = ref(true)
const shouldRenderAlert = computed(() => erroredFrameworks.value.length > 0)
>>>>>>> f4077321
</script><|MERGE_RESOLUTION|>--- conflicted
+++ resolved
@@ -1,23 +1,15 @@
 <template>
   <Alert
-<<<<<<< HEAD
-    v-model="isAlertOpen"
-=======
     v-if="shouldRenderAlert"
     v-model="isAlertOpen"
     :icon="ErrorOutlineIcon"
->>>>>>> f4077321
     class="mx-auto my-24px max-w-640px"
     status="warning"
     :title="t('setupPage.projectSetup.communityFrameworkDefinitionProblem')"
     dismissible
   >
     <p>
-<<<<<<< HEAD
-      {{ t('setupPage.projectSetup.communityDependenciesCouldNotBeParsed') }}
-=======
       {{ t('setupPage.projectSetup.communityDependenciesCouldNotBeParsed', erroredFrameworks.length) }}
->>>>>>> f4077321
     </p>
     <ul class="list-disc my-12px ml-36px">
       <li
@@ -97,10 +89,7 @@
 import type { FrameworkOption } from './types'
 import ExternalLink from '@cy/gql-components/ExternalLink.vue'
 import { getUrlWithParams } from '@packages/frontend-shared/src/utils/getUrlWithParams'
-<<<<<<< HEAD
-=======
 import ErrorOutlineIcon from '~icons/cy/status-errored-outline_x16.svg'
->>>>>>> f4077321
 
 gql`
 fragment EnvironmentSetup on Wizard {
@@ -143,7 +132,6 @@
     id
     path
   }
-<<<<<<< HEAD
 }
 `
 
@@ -152,8 +140,6 @@
   frameworkDetectionChange {
     ...EnvironmentSetup
   }
-=======
->>>>>>> f4077321
 }
 `
 
@@ -242,12 +228,8 @@
   return bundler !== null && framework !== null
 })
 
-<<<<<<< HEAD
-const isAlertOpen = ref(erroredFrameworks.value.length > 0)
-
 useSubscription({ query: EnvironmentSetup_DetectionChangeDocument })
-=======
+
 const isAlertOpen = ref(true)
 const shouldRenderAlert = computed(() => erroredFrameworks.value.length > 0)
->>>>>>> f4077321
 </script>