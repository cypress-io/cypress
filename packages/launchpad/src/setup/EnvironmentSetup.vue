--- conflicted
+++ resolved
@@ -4,7 +4,7 @@
       <SelectFramework
         :name="t('setupPage.projectSetup.frameworkLabel')"
         :options="frameworks ?? []"
-        :value="props.gql.framework?.type ?? undefined"
+        :value="props.gql.framework?.id ?? undefined"
         :placeholder="t('setupPage.projectSetup.frameworkPlaceholder')"
         @select="setFEFramework"
       />
@@ -12,7 +12,7 @@
         :name="t('setupPage.projectSetup.bundlerLabel')"
         :disabled="bundlers.length === 1"
         :options="bundlers || []"
-        :value="props.gql.bundler?.type ?? undefined"
+        :value="props.gql.bundler?.id ?? undefined"
         :placeholder="t('setupPage.projectSetup.bundlerPlaceholder')"
         @select="setFEBundler"
       />
@@ -21,16 +21,10 @@
 </template>
 
 <script lang="ts" setup>
-<<<<<<< HEAD
 import { computed } from 'vue'
 import WizardLayout from './WizardLayout.vue'
 import SelectFramework from '../components/select/SelectFramework.vue'
-=======
-import { computed } from "vue";
-import WizardLayout from "./WizardLayout.vue";
-import SelectFramework from "../components/select/SelectFramework.vue";
-import SelectBundler from "../components/select/SelectBundler.vue";
->>>>>>> 1d5b185c
+import SelectBundler from '../components/select/SelectBundler.vue'
 import { gql } from '@urql/core'
 import { EnvironmentSetupFragment, EnvironmentSetupSetFrameworkDocument, EnvironmentSetupSetBundlerDocument, FrontendFrameworkEnum, SupportedBundlers } from '../generated/graphql'
 import { useMutation } from '@urql/vue'
@@ -97,12 +91,10 @@
 const setBundler = useMutation(EnvironmentSetupSetBundlerDocument)
 
 const setFEBundler = (bundler: SupportedBundlers) => {
-  console.log(bundler)
   setBundler.executeMutation({ bundler })
 }
 
 const setFEFramework = (framework: FrontendFrameworkEnum) => {
-  console.log(framework)
   setFramework.executeMutation({ framework })
 }
 
