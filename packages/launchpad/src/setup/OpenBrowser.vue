<template>
  <template
    v-if="query.data.value?.currentProject"
  >
    <WarningList :gql="query.data.value" />
    <LaunchpadHeader
      :title="t('setupWizard.chooseBrowser.title')"
      :description="headingDescription"
    />
    {{ query.data.value.currentProject.isBrowserOpen }}
    <OpenBrowserList
      variant=""
      :gql="query.data.value.currentProject"
      :is-browser-open="isBrowserOpen"
<<<<<<< HEAD
      :browser-is-opening="isBrowserOpening"
=======
      :is-browser-opening="isBrowserOpening"
>>>>>>> c49f045f
      @navigated-back="backFn"
      @launch="launch"
      @close-browser="closeBrowserFn"
    />
  </template>
</template>

<script lang="ts" setup>
import { useMutation, gql, useQuery } from '@urql/vue'
import OpenBrowserList from './OpenBrowserList.vue'
import WarningList from '../warning/WarningList.vue'
import { OpenBrowserDocument, OpenBrowser_CloseBrowserDocument, OpenBrowser_ClearTestingTypeDocument, OpenBrowser_LaunchProjectDocument } from '../generated/graphql'
import LaunchpadHeader from './LaunchpadHeader.vue'
import { useI18n } from '@cy/i18n'
<<<<<<< HEAD
import { computed } from 'vue'
=======
import { computed, ref } from 'vue'
>>>>>>> c49f045f

const { t } = useI18n()

gql`
query OpenBrowser {
  currentProject {
    id
    currentTestingType
    isLoadingConfigFile
    isLoadingNodeEvents
    isBrowserOpen
    ...OpenBrowserList
  }
  ...WarningList
  currentTestingType
}
`

const query = useQuery({ query: OpenBrowserDocument })

gql`
mutation OpenBrowser_ClearTestingType {
  clearCurrentTestingType {
    currentTestingType
    currentProject {
      id
      currentTestingType
    }
  }
}
`

gql`
mutation OpenBrowser_LaunchProject ($testingType: TestingTypeEnum!)  {
  launchOpenProject {
    id
  }
  # Removing for now until we decide what the behavior should be
  # hideBrowserWindow
  setProjectPreferences(testingType: $testingType) {
    currentProject {
      id
      title
    }
  }
}
`

gql`
mutation OpenBrowser_CloseBrowser {
  closeBrowser
}
`

const launchOpenProject = useMutation(OpenBrowser_LaunchProjectDocument)
const clearCurrentTestingType = useMutation(OpenBrowser_ClearTestingTypeDocument)
const closeBrowser = useMutation(OpenBrowser_CloseBrowserDocument)

const launching = ref(false)
const launch = async () => {
  const testingType = query.data.value?.currentTestingType

  if (testingType && !launching.value) {
    launching.value = true
    await launchOpenProject.executeMutation({
      testingType,
    })

    launching.value = false
  }
}

const backFn = () => {
  clearCurrentTestingType.executeMutation({})
}

<<<<<<< HEAD
const isBrowserOpen = computed(() => !!query.data.value?.currentProject?.isBrowserOpen)

const isBrowserOpening = computed(() => !!launchOpenProject.fetching.value)
=======
const closeBrowserFn = () => {
  closeBrowser.executeMutation({})
}

const isBrowserOpen = computed(() => !!query.data.value?.currentProject?.isBrowserOpen)

const isBrowserOpening = computed(() => !!launchOpenProject.fetching.value || launching.value)
>>>>>>> c49f045f

const headingDescription = computed(() => {
  return t('setupWizard.chooseBrowser.description', { testingType: query.data.value?.currentProject?.currentTestingType === 'component' ? 'component' : 'E2E' })
})
</script><|MERGE_RESOLUTION|>--- conflicted
+++ resolved
@@ -12,11 +12,7 @@
       variant=""
       :gql="query.data.value.currentProject"
       :is-browser-open="isBrowserOpen"
-<<<<<<< HEAD
-      :browser-is-opening="isBrowserOpening"
-=======
       :is-browser-opening="isBrowserOpening"
->>>>>>> c49f045f
       @navigated-back="backFn"
       @launch="launch"
       @close-browser="closeBrowserFn"
@@ -31,11 +27,7 @@
 import { OpenBrowserDocument, OpenBrowser_CloseBrowserDocument, OpenBrowser_ClearTestingTypeDocument, OpenBrowser_LaunchProjectDocument } from '../generated/graphql'
 import LaunchpadHeader from './LaunchpadHeader.vue'
 import { useI18n } from '@cy/i18n'
-<<<<<<< HEAD
-import { computed } from 'vue'
-=======
 import { computed, ref } from 'vue'
->>>>>>> c49f045f
 
 const { t } = useI18n()
 
@@ -112,11 +104,6 @@
   clearCurrentTestingType.executeMutation({})
 }
 
-<<<<<<< HEAD
-const isBrowserOpen = computed(() => !!query.data.value?.currentProject?.isBrowserOpen)
-
-const isBrowserOpening = computed(() => !!launchOpenProject.fetching.value)
-=======
 const closeBrowserFn = () => {
   closeBrowser.executeMutation({})
 }
@@ -124,7 +111,6 @@
 const isBrowserOpen = computed(() => !!query.data.value?.currentProject?.isBrowserOpen)
 
 const isBrowserOpening = computed(() => !!launchOpenProject.fetching.value || launching.value)
->>>>>>> c49f045f
 
 const headingDescription = computed(() => {
   return t('setupWizard.chooseBrowser.description', { testingType: query.data.value?.currentProject?.currentTestingType === 'component' ? 'component' : 'E2E' })
