--- conflicted
+++ resolved
@@ -23,15 +23,10 @@
     .should('be.visible')
     .and('have.attr', 'href', 'https://www.npmjs.com/package/@cypress/webpack-dev-server')
 
-<<<<<<< HEAD
     cy.contains(PACKAGES_DESCRIPTIONS['@cypress/react'].split('<span')[0])
     cy.contains(PACKAGES_DESCRIPTIONS['@cypress/webpack-dev-server'].split('<span')[0])
-=======
-    cy.contains('Used to interact with React components via Cypress').should('be.visible')
-    cy.contains('Used to bundle code').should('be.visible')
 
     cy.percySnapshot()
->>>>>>> 7b8e12eb
   })
 
   it('shows expected actions', () => {
