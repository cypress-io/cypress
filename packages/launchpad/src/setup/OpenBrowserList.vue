<template>
  <form
    v-if="props.gql.browsers"
    @submit.prevent="emit('launch', props.gql?.currentBrowser?.path)"
  >
    <div class="flex flex-wrap py-16 gap-6 justify-center">
      <div
        v-for="browser of props.gql.browsers"
        :key="browser.id"
<<<<<<< HEAD
        :data-cy-browser="browser.name"
        class="relative block pt-6 pb-4 text-center rounded w-160px border-1"
=======
        class="rounded border-1 text-center pt-6 pb-4 w-160px relative block"
>>>>>>> 85417f3b
        :class="{
          'border-jade-300 ring-2 ring-jade-50': browser.isSelected,
          'border-gray-200': !browser.isSelected,
          'filter grayscale bg-gray-100': browser.disabled,
          'hover:border-indigo-200 hover:ring-2 hover:ring-indigo-50': !browser.disabled && !browser.isSelected
        }"
      >
        <input
          :id="browser.id"
          :key="browser.id"
          type="radio"
          :value="browser.id"
          :disabled="browser.disabled"
          class="opacity-0 absolute"
          :class="{
            'filter grayscale': browser.disabled
          }"
          @click="setSelected(browser.id)"
        >
        <label
          :for="browser.id"
          class="radio-label"
        >
          <div class="text-center">
            <img
              :src="allBrowsersIcons[browser.displayName]"
              :alt="browser.displayName"
              class="h-40px w-40px inline"
            >
          </div>
          <div class="text-lg pt-2 text-indigo-600">{{ browser.displayName }}</div>
          <div class="text-xs text-gray-400">v{{ browser.majorVersion }}</div>
        </label>
      </div>
    </div>
    <div class="mb-14">
      <div class="flex mb-4 items-center justify-center">
        <Button
          v-if="launchText"
          type="submit"
          class="mr-2 inline"
          :suffix-icon="openInNew"
          data-testid="launch-button"
          size="lg-wide"
        >
          {{ launchText }}
        </Button>
        <Button
          type="button"
          size="lg"
          class="ml-2 inline"
          variant="outline"
          @click="emit('navigated-back')"
        >
          {{ t('setupPage.step.back') }}
        </Button>
      </div>
    </div>
  </form>
</template>

<script lang="ts" setup>
import { useI18n } from '@cy/i18n'
import Button from '@packages/frontend-shared/src/components/Button.vue'
import { computed } from 'vue'
import _clone from 'lodash/clone'
import openInNew from '~icons/mdi/open-in-new'
import { useMutation, gql } from '@urql/vue'
import { allBrowsersIcons } from '@packages/frontend-shared/src/assets/browserLogos'

import { OpenBrowserListFragment, OpenBrowserList_SetBrowserDocument } from '../generated/graphql'

gql`
mutation OpenBrowserList_SetBrowser($id: ID!) {
  launchpadSetBrowser(id: $id) {
    id
    ...OpenBrowserList
  }
}
`

gql`
fragment OpenBrowserList on CurrentProject {
  id
  currentBrowser {
    id
    displayName
    path
  }
  browsers {
    id
    name
    family
    disabled
    isSelected
    channel
    displayName
    path
    version
    majorVersion
  }
}
`

const props = defineProps<{
  gql: OpenBrowserListFragment,
}>()

const emit = defineEmits<{
  (e: 'navigated-back'): void
  (e: 'launch', value: string | undefined): void
}>()

const { t } = useI18n()

const setBrowser = useMutation(OpenBrowserList_SetBrowserDocument)

const setSelected = (browserId: string) => {
  setBrowser.executeMutation({ id: browserId })
}

const launchText = computed(() => props.gql.currentBrowser ? `${t('setupPage.openBrowser.launch')} ${props.gql.currentBrowser.displayName}` : '')
</script>

<style scoped>
/* Make whole card clickable */
.radio-label::before {
  position: absolute;
  top: 0;
  left: 0;
  content: "";
  height: 100%;
  width: 100%;
}
</style><|MERGE_RESOLUTION|>--- conflicted
+++ resolved
@@ -7,12 +7,8 @@
       <div
         v-for="browser of props.gql.browsers"
         :key="browser.id"
-<<<<<<< HEAD
         :data-cy-browser="browser.name"
-        class="relative block pt-6 pb-4 text-center rounded w-160px border-1"
-=======
         class="rounded border-1 text-center pt-6 pb-4 w-160px relative block"
->>>>>>> 85417f3b
         :class="{
           'border-jade-300 ring-2 ring-jade-50': browser.isSelected,
           'border-gray-200': !browser.isSelected,
