--- conflicted
+++ resolved
@@ -30,11 +30,7 @@
 
 <script lang="ts" setup>
 import StatusIndicator from '../../components/badge/StatusIndicator.vue'
-<<<<<<< HEAD
-import { useI18n } from '@cy/i18n';
-=======
-import { useI18n } from '../../composables'
->>>>>>> 377ef0aa
+import { useI18n } from '@cy/i18n'
 
 export interface Experiment {
   key: string
