<template>
  <div class="mx-auto space-y-32px text-center min-w-476px max-w-848px pt-16px children:text-center">
    <div>
      <h1
        class="font-medium leading-snug text-32px text-gray-900"
        data-testid="error-header"
      >
        <slot name="header">
          {{ headerText }}
        </slot>
      </h1>
      <!-- eslint-disable vue/multiline-html-element-content-newline  -->

      <slot name="message">
        <!-- Can't pull this out because of the i18n-t component -->
        <i18n-t
<<<<<<< HEAD
=======
          v-else
          scope="global"
>>>>>>> 427b1679
          keypath="launchpadErrors.generic.message"
          tag="p"
          class="font-light pb-24px"
          data-testid="error-message"
        >
          <OpenConfigFileInIDE />
        </i18n-t>
        <Alert
          :title="props.gql.title ?? ''"
          status="error"
          :divider="false"
          body-class="p-0px bg-red-50"
          alert-class="bg-red-50"
          header-class="bg-red-100 text-red-600 rounded-b-none"
          :icon="ErrorOutlineIcon"
          icon-classes="icon-dark-red-400"
        >
          <p
            v-if="errorMessage"
            class="border-b-1 border-b-red-100 p-16px text-red-500"
          >
            {{ errorMessage }}
          </p>
          <p
            v-if="stack"
            class="m-16px overflow-hidden"
          >
            <Collapsible
              disable
              max-height="400px"
              initially-open
            >
              <template #target="{open, toggle}">
                <p
                  class="gap-8px inline-flex items-center justify-center"
                  :class="{'pb-8px': open}"
                >
                  <i-cy-chevron-right-small_x16
                    class="min-w-8px min-h-8px transform duration-150 icon-dark-red-400"
                    :class="{'rotate-90': open}"
                  />
                  <a
                    href="#"
                    class="cursor-pointer font-medium outline-none text-red-600 hocus:underline"
                    @click="toggle()"
                    @keypress.space.enter.self.prevent="toggle()"
                  >{{ t('launchpadErrors.generic.stackTraceLabel') }}</a>
                </p>
              </template>
              <pre
                v-if="
                  stack"
                class="bg-white rounded font-light border-1 border-red-200 p-16px overflow-auto"
                v-html="stack"
              />
            </Collapsible>
          </p>
        </Alert>
      </slot>
      <!-- eslint-enable vue/multiline-html-element-content-newline  -->

      <slot name="stack" />
    </div>
    <div class="w-full gap-16px inline-flex">
      <slot name="footer">
        <Button
          v-if="retry"
          size="lg"
          variant="primary"
          data-testid="error-retry-button"
          :prefix-icon="RestartIcon"
          prefix-icon-class="icon-dark-white"
          @click="retry"
        >
          {{ t('launchpadErrors.generic.retryButton') }}
        </Button>
        <Button
          size="lg"
          variant="outline"
          data-testid="error-read-the-docs-button"
          @click="openDocs"
        >
          {{ t('launchpadErrors.generic.readTheDocsButton') }}
        </Button>
      </slot>
    </div>
  </div>
</template>

<script lang="ts" setup>
import { gql } from '@urql/vue'
import Button from '@cy/components/Button.vue'
import { computed } from 'vue'
import { useI18n } from '@cy/i18n'
import type { BaseError_DataFragment } from '../generated/graphql'
import Alert from '@cy/components/Alert.vue'
import OpenConfigFileInIDE from '@packages/frontend-shared/src/gql-components/OpenConfigFileInIDE.vue'
import Collapsible from '@cy/components/Collapsible.vue'
import RestartIcon from '~icons/cy/restart_x16.svg'
import { useExternalLink } from '@packages/frontend-shared/src/gql-components/useExternalLink'
import ErrorOutlineIcon from '~icons/cy/status-errored-outline_x16.svg'

gql`
fragment BaseError_Data on BaseError {
  title
  message
  stack
}
`

const openDocs = useExternalLink('https://on.cypress.io/')

const { t } = useI18n()

const props = defineProps<{
  gql: BaseError_DataFragment
  retry?: () => void
  onReadDocs?: () => void
}>()

const headerText = computed(() => t('launchpadErrors.generic.header'))
const errorMessage = computed(() => props.gql.message ?? null)
const stack = computed(() => props.gql.stack ?? null)

</script><|MERGE_RESOLUTION|>--- conflicted
+++ resolved
@@ -14,11 +14,7 @@
       <slot name="message">
         <!-- Can't pull this out because of the i18n-t component -->
         <i18n-t
-<<<<<<< HEAD
-=======
-          v-else
           scope="global"
->>>>>>> 427b1679
           keypath="launchpadErrors.generic.message"
           tag="p"
           class="font-light pb-24px"
