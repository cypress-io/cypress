<template>
  <div class="mx-auto space-y-32px mt-40px text-center min-w-476px max-w-565px">
    <div>
      <h1
        class="font-medium leading-snug text-32px text-gray-900"
        data-testid="error-header"
      >
        <slot name="header">
          {{ headerText }}
        </slot>
      </h1>
      <slot name="message">
        <!-- Can't pull this out because of the i18n-t component -->

        <i18n-t
          keypath="launchpadErrors.generic.message"
          tag="p"
          class="font-light"
          data-testid="error-message"
        >
<<<<<<< HEAD
          <ExternalLink
            href="https://on.cypress.io/guides/configuration"
            data-testid="error-docs-link"
          >
            cypress.config.js
          </ExternalLink>
=======
          <OpenConfigFileInIDE :gql="props.gql" />
>>>>>>> b302739d
        </i18n-t>
      </slot>
    </div>
    <Alert
      v-if="stack"
      type="error"
      class="mt-16px text-left"
      data-testid="error-alert"
      :stack-trace="stack"
    >
      <p
        v-if="errorMessage"
        ref="markdownTarget"
        class="font-light text-left"
        v-html="errorMessageRendered"
      />
    </Alert>
    <div class="gap-16px inline-flex justify-between">
      <slot name="footer">
        <Button
          v-if="lastMutationDefined"
          size="lg"
          variant="primary"
          data-testid="error-retry-button"
          @click="retry()"
        >
          {{ t('launchpadErrors.generic.retryButton') }}
        </Button>
        <Button
          size="lg"
          variant="outline"
          data-testid="error-read-the-docs-button"
          @click="openDocs"
        >
          {{ t('launchpadErrors.generic.readTheDocsButton') }}
        </Button>
      </slot>
    </div>
  </div>
</template>

<script lang="ts" setup>
import { gql } from '@urql/vue'
import Button from '@cy/components/Button.vue'
import { computed, ref } from 'vue'
import { useI18n } from '@cy/i18n'
import type { BaseErrorFragment } from '../generated/graphql'
<<<<<<< HEAD
import ExternalLink from '@packages/frontend-shared/src/gql-components/ExternalLink.vue'
import Alert from '../../../frontend-shared/src/components/Alert.vue'
import { useMarkdown } from '@packages/frontend-shared/src/composables/useMarkdown'
=======
import OpenConfigFileInIDE from '@packages/frontend-shared/src/gql-components/OpenConfigFileInIDE.vue'
>>>>>>> b302739d

gql`
fragment BaseError on Query {
  baseError {
    title
    message
    stack
  }
  ...OpenConfigFileInIDE
}
`

const openDocs = () => {
  document.location.href = 'https://on.cypress.io'
}

const { t } = useI18n()

const props = defineProps<{
  gql: BaseErrorFragment
}>()

const markdownTarget = ref()
const { markdown: errorMessageRendered } = useMarkdown(markdownTarget, props.gql.message || '', { classes: { code: ['bg-error-200 text-error-600 py-0'] } })

const latestOperation = window.localStorage.getItem('latestGQLOperation')

const retry = async () => {
  const { getLaunchpadClient } = await import('../main')
  const launchpadClient = getLaunchpadClient()

  const op = latestOperation ? JSON.parse(latestOperation) : null

  return launchpadClient.reexecuteOperation(
    launchpadClient.createRequestOperation('mutation', op, {
      requestPolicy: 'cache-and-network',
    }),
  )
}

const headerText = computed(() => props.gql.baseError?.title ? props.gql.baseError.title : t('launchpadErrors.generic.header'))
const errorMessage = computed(() => props.gql?.baseError?.message ? props.gql.baseError.message : null)
const stack = computed(() => props.gql?.baseError?.stack ? props.gql.baseError.stack : null)
const lastMutationDefined = computed(() => {
  return Boolean(latestOperation)
})
</script><|MERGE_RESOLUTION|>--- conflicted
+++ resolved
@@ -18,16 +18,7 @@
           class="font-light"
           data-testid="error-message"
         >
-<<<<<<< HEAD
-          <ExternalLink
-            href="https://on.cypress.io/guides/configuration"
-            data-testid="error-docs-link"
-          >
-            cypress.config.js
-          </ExternalLink>
-=======
           <OpenConfigFileInIDE :gql="props.gql" />
->>>>>>> b302739d
         </i18n-t>
       </slot>
     </div>
@@ -75,13 +66,9 @@
 import { computed, ref } from 'vue'
 import { useI18n } from '@cy/i18n'
 import type { BaseErrorFragment } from '../generated/graphql'
-<<<<<<< HEAD
-import ExternalLink from '@packages/frontend-shared/src/gql-components/ExternalLink.vue'
-import Alert from '../../../frontend-shared/src/components/Alert.vue'
 import { useMarkdown } from '@packages/frontend-shared/src/composables/useMarkdown'
-=======
-import OpenConfigFileInIDE from '@packages/frontend-shared/src/gql-components/OpenConfigFileInIDE.vue'
->>>>>>> b302739d
+import Alert from '@cy/components/Alert.vue'
+import OpenConfigFileInIDE from '@cy/gql-components/OpenConfigFileInIDE.vue'
 
 gql`
 fragment BaseError on Query {
