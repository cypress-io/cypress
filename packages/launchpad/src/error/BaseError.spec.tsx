--- conflicted
+++ resolved
@@ -37,13 +37,6 @@
     .should('contain.text', messages.retryButton)
     .get(docsButtonSelector)
     .should('contain.text', messages.readTheDocsButton)
-<<<<<<< HEAD
-    .get(openConfigFileSelector)
-    .click()
-
-    cy.contains('Select Preferred Editor').should('be.visible')
-=======
->>>>>>> 59703a61
   })
 
   // NOTE: Figure out how to stub the graphql mutation call
