--- conflicted
+++ resolved
@@ -2,10 +2,9 @@
   <main class="text-center" ref="projectUpload">
     <h1 class="text-2rem mb-2">{{ t('globalPage.empty.title') }}</h1>
     <p class="text-lg font-light text-gray-600 mb-6">{{ t('globalPage.empty.helper') }}</p>
-    <FileSelector v-model="files" v-slot="{ openDialog }" allow-multiple >
+    <FileSelector v-model="files" v-slot="{ openDialog }" allow-multiple>
       <Dropzone v-slot="{ hovered }" @click="openDialog">
         <div
-<<<<<<< HEAD
           class="min-w-220px relative block w-full border-2 bg-gray-50 border-gray-300 border-dashed rounded-lg p-12 text-center hover:border-gray-400"
           :class="{ 'border-blue-200': hovered }"
         >
@@ -13,31 +12,18 @@
             class="mx-auto max-w-65px h-full reålative justify-center w-full text-primary"
           />
           <i18n-t keypath="globalPage.empty.dropText">
-            <button
-              class="text-primary hover:underline"
-=======
-          class="min-w-220px relative block w-full border-2 bg-gray-50 border-gray-300 border-dashed rounded-lg p-12 text-center hover:border-gray-400 text-center"
-          :class="{ 'border-blue-200': hovered }"
-        >
-          <IconPlaceholder
-            class="mx-auto max-w-65px h-full relative justify-center w-full text-indigo-600"
-          />
-          <i18n-t keypath="globalPage.empty.dropText">
-            <button
-              class="text-indigo-600 hover:underline"
->>>>>>> bad700b5
-            >
-            <!-- 
+            <button class="text-primary hover:underline">
+              <!-- 
               This button allows keyboard users to fire a click event with the Enter or Space keys, 
               which will be handled by the dropzone's existing click handler.
-             -->
-            {{ t('globalPage.empty.browseManually') }}</button>
+              -->
+              {{ t('globalPage.empty.browseManually') }}
+            </button>
           </i18n-t>
         </div>
       </Dropzone>
     </FileSelector>
-<<<<<<< HEAD
-    <div data-testid="upload-name" class="hidden">{{uploadName}}</div>    
+    <div data-testid="upload-name" class="hidden">{{ uploadName }}</div>
     <div>
       <div class="text-primary">primary</div>
       <div class="text-secondary">secondary</div>
@@ -48,9 +34,6 @@
       <div class="text-confirm">confirm</div>
       <div class="body-text">confirm</div>
     </div>
-=======
-    <div data-testid="upload-name" class="hidden">{{uploadName}}</div>
->>>>>>> bad700b5
   </main>
 </template>
 
@@ -65,7 +48,7 @@
 const uploadName = ref('')
 const projectUpload = ref<HTMLDivElement>()
 
-const selectProject = (file: File) => { uploadName.value = file.name}
+const selectProject = (file: File) => { uploadName.value = file.name }
 
 watch(files, (newVal) => {
   const uploadLength = newVal.length;
