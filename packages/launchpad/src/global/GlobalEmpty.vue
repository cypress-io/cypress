--- conflicted
+++ resolved
@@ -1,13 +1,12 @@
 <template>
-<<<<<<< HEAD
   <main
     ref="projectUpload"
     class="text-center"
   >
-    <h1 class="text-2rem mb-2">
+    <h1 class="mb-2 text-2rem">
       {{ t('globalPage.empty.title') }}
     </h1>
-    <p class="text-lg font-light text-gray-600 mb-6">
+    <p class="mb-6 text-lg font-light text-body-gray">
       {{ t('globalPage.empty.helper') }}
     </p>
     <FileSelector
@@ -19,32 +18,22 @@
         v-slot="{ hovered }"
         @click="openDialog"
       >
-=======
-  <main class="text-center" ref="projectUpload">
-    <h1 class="mb-2 text-2rem">{{ t('globalPage.empty.title') }}</h1>
-    <p class="mb-6 text-lg font-light text-body-gray">{{ t('globalPage.empty.helper') }}</p>
-    <FileSelector v-model="files" v-slot="{ openDialog }" allow-multiple>
-      <Dropzone v-slot="{ hovered }" @click="openDialog">
->>>>>>> 3a4b971e
         <div
           class="relative block w-full p-12 text-center border-2 border-gray-300 border-dashed rounded-lg h-240px min-w-220px bg-gray-50 hover:border-gray-400"
           :class="{ 'border-blue-200': hovered }"
         >
-<<<<<<< HEAD
-          <IconPlaceholder
-            class="mx-auto max-w-65px h-full relative justify-center w-full text-indigo-600"
-          />
-          <i18n-t keypath="globalPage.empty.dropText">
-            <button
-              class="text-indigo-600 hover:underline"
-            >
-              <!--
+          <IconPlaceholder class="relative mx-auto mb-2 w-72px h-72px text-primary" />
+          <span class="font-light text-body-gray-700 text-18px">
+            <i18n-t keypath="globalPage.empty.dropText">
+              <button class="font-medium text-primary hover:underline">
+                <!--
               This button allows keyboard users to fire a click event with the Enter or Space keys,
               which will be handled by the dropzone's existing click handler.
-             -->
-              {{ t('globalPage.empty.browseManually') }}
-            </button>
-          </i18n-t>
+                -->
+                {{ t('globalPage.empty.browseManually') }}
+              </button>
+            </i18n-t>
+          </span>
         </div>
       </Dropzone>
     </FileSelector>
@@ -54,24 +43,6 @@
     >
       {{ uploadName }}
     </div>
-=======
-          <IconPlaceholder class="relative mx-auto mb-2 w-72px h-72px text-primary" />
-          <span class="font-light text-body-gray-700 text-18px">
-            <i18n-t keypath="globalPage.empty.dropText">
-              <button class="font-medium text-primary hover:underline">
-                <!-- 
-              This button allows keyboard users to fire a click event with the Enter or Space keys, 
-              which will be handled by the dropzone's existing click handler.
-                -->
-                {{ t('globalPage.empty.browseManually') }}
-              </button>
-            </i18n-t>
-          </span>
-        </div>
-      </Dropzone>
-    </FileSelector>
-    <div data-testid="upload-name" class="hidden">{{ uploadName }}</div>
->>>>>>> 3a4b971e
   </main>
 </template>
 
@@ -86,13 +57,9 @@
 const uploadName = ref('')
 const projectUpload = ref<HTMLDivElement>()
 
-<<<<<<< HEAD
 const selectProject = (file: File) => {
   uploadName.value = file.name
 }
-=======
-const selectProject = (file: File) => { uploadName.value = file.name }
->>>>>>> 3a4b971e
 
 watch(files, (newVal) => {
   const uploadLength = newVal.length
