--- conflicted
+++ resolved
@@ -30,12 +30,8 @@
 
 <script setup lang="ts">
 import { gql, useMutation } from '@urql/vue'
-<<<<<<< HEAD
 import { Icon } from '@iconify/vue'
-import { GlobalProjectCard_ProjectFragment, GlobalProjectCard_SetActiveProjectDocument } from '../generated/graphql'
-=======
 import { GlobalProjectCardFragment, GlobalProjectCard_SetActiveProjectDocument } from '../generated/graphql'
->>>>>>> 11ba5c53
 
 gql`
 mutation GlobalProjectCard_setActiveProject($path: String!) {
@@ -76,12 +72,8 @@
 }>()
 
 const emit = defineEmits<{
-<<<<<<< HEAD
-  (event: 'projectSelected', project: GlobalProjectCard_ProjectFragment): void
+  (event: 'projectSelected', project: GlobalProjectCardFragment): void
   (event: 'removeProject', path: string): void
-=======
-  (event: 'projectSelected', project: GlobalProjectCardFragment): void
->>>>>>> 11ba5c53
 }>()
 </script>
 
