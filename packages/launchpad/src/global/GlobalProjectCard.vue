--- conflicted
+++ resolved
@@ -3,35 +3,20 @@
     <div class="flex-1 min-w-0">
       <button
         class="focus:outline-none underline-transparent grid w-full text-left children:truncate"
-<<<<<<< HEAD
         @dblclick="setActiveProject(props.gql.projectRoot)"
       >
-        <p class="text-16px row-[1] leading-normal font-medium text-indigo-600">{{ props.gql.title }}</p>
-=======
-        @click="emit('projectSelected', project)"
-      >
         <p class="text-16px row-[1] leading-normal font-medium text-indigo-600">
-          {{ project.name }}
+          {{ props.gql.title }}
         </p>
->>>>>>> 338da829
         <p class="text-sm text-gray-500 relative flex flex-wrap self-end items-center gap-1 bullet-points children:flex children:items-center children:gap-1">
           <span>{{ props.gql.projectRoot }}</span>
         </p>
-<<<<<<< HEAD
-=======
-        <Icon
-          :icon="iconForStatus.icon"
-          :class="iconForStatus.classes"
-          class="ml-2 justify-self-end self-center row-start-1 row-end-3 col-start-2 text-sm"
-        />
->>>>>>> 338da829
       </button>
     </div>
   </div>
 </template>
 
 <script setup lang="ts">
-<<<<<<< HEAD
 import { computed, FunctionalComponent, SVGAttributes } from 'vue'
 import { gql } from '@urql/vue'
 import Icon from '../components/icon/Icon.vue'
@@ -42,15 +27,6 @@
 import type { CloudRunStatus, GlobalProjectCard_ProjectFragment } from '../generated/graphql'
 
 const { setActiveProject } = useSetActiveProject()
-=======
-import { computed } from 'vue'
-import Icon from '@cy/components/Icon.vue'
-import IconChecked from '~icons/mdi/check-circle'
-import IconX from '~icons/mdi/plus-circle'
-import IconPending from '~icons/mdi/refresh-circle'
-
-import { getTimeAgo } from '../utils/time'
->>>>>>> 338da829
 
 type IconMap = {
   [x in CloudRunStatus]: {
@@ -94,26 +70,21 @@
 }
 `
 
-// TODO: I want to use an enum here for 'lastRunStatus'
-// but I'm struggling to get the types within the tests
-// When GQL exists, I'll be able to pull in the shared types.
 const props = defineProps<{
-<<<<<<< HEAD
   gql: GlobalProjectCard_ProjectFragment
-=======
-  project: Project
 }>()
 
 const emit = defineEmits<{
   (event: 'projectSelected', project: Project): void
->>>>>>> 338da829
 }>()
 
 const iconForStatus = computed(() => {
   const status = props.gql.cloudProject?.latestRun?.status
+
   if (!status) {
     return
   }
+
   return icons[status]
 })
 </script>
