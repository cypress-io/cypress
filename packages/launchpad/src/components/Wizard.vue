<template>
  <template v-if="!loading && wizard">
    <h1 class="text-3xl mt-12 text-center">{{ wizard.title }}</h1>
    <p class="text-center text-gray-400 my-2 mx-10" v-html="wizard.description" />
    <div class="mx-5">
      <TestingType v-if="wizard.step === 'welcome'" :gql="wizard" />
      <template v-else-if="wizard.testingType === 'component'">
        <EnvironmentSetup v-if="wizard.step === 'selectFramework'" :gql="wizard" />
        <InstallDependencies v-else-if="wizard.step === 'installDependencies'" :gql="wizard" />
        <ConfigFile v-else-if="wizard.step === 'createConfig'" :gql="wizard" />
        <OpenBrowser v-else-if="wizard.step === 'setupComplete'" />
      </template>
      <template v-else>
        <WizardLayout>
          <div>Here be dragons</div>
        </WizardLayout>
      </template>
    </div>
  </template>
</template>

<script lang="ts">
import { defineComponent, watch, computed } from "vue";
import TestingType from "./TestingType.vue";
import EnvironmentSetup from "./EnvironmentSetup.vue";
import InstallDependencies from "./InstallDependencies.vue";
import ConfigFile from "./ConfigFile.vue";
import OpenBrowser from "./OpenBrowser.vue";
import { gql } from '@urql/core'
import { WizardDocument } from '../generated/graphql'
import { useQuery } from "@urql/vue";

gql`
query Wizard {
  app {
    isFirstOpen
  }
  wizard {
    step
    title
    description
    testingType
    ...TestingType
    ...ConfigFile
    ...InstallDependencies
    ...EnvironmentSetup
  }
}
`

export default defineComponent({
  components: {
    TestingType,
    EnvironmentSetup,
    InstallDependencies,
    ConfigFile,
    OpenBrowser,
  },
  setup() {
<<<<<<< HEAD
    const result = useQuery({ query: WizardDocument })

    watch(result.data, value => {
      console.log(value)
=======
    const result = useQuery({
      query: WizardDocument,
>>>>>>> dcfcb2e4
    })

    return { 
      loading: result.fetching, 
      wizard: computed(() => result.data.value?.wizard) };
  },
});
</script><|MERGE_RESOLUTION|>--- conflicted
+++ resolved
@@ -57,15 +57,8 @@
     OpenBrowser,
   },
   setup() {
-<<<<<<< HEAD
-    const result = useQuery({ query: WizardDocument })
-
-    watch(result.data, value => {
-      console.log(value)
-=======
     const result = useQuery({
       query: WizardDocument,
->>>>>>> dcfcb2e4
     })
 
     return { 
