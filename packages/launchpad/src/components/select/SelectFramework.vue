--- conflicted
+++ resolved
@@ -21,14 +21,9 @@
         w-full
         focus:border-indigo-600 focus:outline-transparent
       "
-<<<<<<< HEAD
+      data-cy="select-framework"
       :class="disabledClass
         + (isOpen ? ' border-indigo-600' : ' border-gray-200')
-=======
-      data-cy="select-framework"
-      :class="disabledClass 
-        + (isOpen ? ' border-indigo-600' : ' border-gray-200') 
->>>>>>> 1d5b185c
         + (props.disabled ? ' bg-gray-300 text-gray-600' : '')"
       :disabled="props.disabled"
       @click="
@@ -71,15 +66,10 @@
     >
       <li
         v-for="opt in props.options"
-<<<<<<< HEAD
         :key="opt.id"
-=======
-        :key="opt.type"
-        @click="selectOption(opt.type)"
->>>>>>> 1d5b185c
         focus="1"
         class="cursor-pointer flex items-center py-1 px-2 hover:bg-gray-10"
-        @click="selectOption(opt)"
+        @click="selectOption(opt.type)"
       >
         <img
           :src="FrameworkBundlerLogos[opt.type]"
@@ -88,15 +78,6 @@
         <span>
           {{ opt.name }}
         </span>
-<<<<<<< HEAD
-        <span
-          v-if="opt.description"
-          class="text-gray-400 ml-2"
-        >
-          {{ opt.description }}
-        </span>
-=======
->>>>>>> 1d5b185c
       </li>
     </ul>
   </div>
@@ -105,21 +86,17 @@
 <script lang="ts" setup>
 import { computed, ref } from 'vue'
 import { ClickOutside as vClickOutside } from '../../directives/ClickOutside'
-import type { EnvironmentSetupFragment, FrontendFrameworkEnum } from "../../generated/graphql";
+import type { EnvironmentSetupFragment, FrontendFrameworkEnum } from '../../generated/graphql'
 import { FrameworkBundlerLogos } from '../../utils/icons'
 
-<<<<<<< HEAD
 export interface Option {
   name: string;
   description?: string;
   id: string;
 }
 
-const emit = defineEmits<{(event: 'select', id: string)
-=======
 const emit = defineEmits<{
   (event: 'select', type: FrontendFrameworkEnum)
->>>>>>> 1d5b185c
 }>()
 
 const props = withDefaults(defineProps<{
@@ -137,24 +114,12 @@
 const isOpen = ref(false)
 
 const selectedOptionObject = computed(() => {
-<<<<<<< HEAD
   return props.options.find((opt) => opt.id === props.value)
 })
 
-const selectOption = (opt: Option) => {
-  emit('select', opt.id)
+const selectOption = (opt: FrontendFrameworkEnum) => {
+  emit('select', opt)
 }
 
 const disabledClass = computed(() => props.disabled ? 'opacity-50' : undefined)
-
-=======
-  return props.options.find((opt) => opt.type === props.value);
-});
-
-const selectOption = (opt: FrontendFrameworkEnum) => {
-  emit("select", opt);
-};
-
-const disabledClass = computed(() => props.disabled ? "opacity-50" : undefined)
->>>>>>> 1d5b185c
 </script>