--- conflicted
+++ resolved
@@ -15,14 +15,6 @@
       emit(`update:${name}` as any, value)
     },
   })
-<<<<<<< HEAD
 }
 
-export function useI18n () {
-  return _useI18n<{ message: MessageSchema }>({ useScope: 'global' })
-}
-
-export { useSetActiveProject } from './useSetActiveProject'
-=======
-}
->>>>>>> 338da829
+export { useSetActiveProject } from './useSetActiveProject'