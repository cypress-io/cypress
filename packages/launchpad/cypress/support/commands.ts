import '@testing-library/cypress/add-commands'
import { mount, CyMountOptions } from '@cypress/vue'
import urql, { TypedDocumentNode, useQuery } from '@urql/vue'
import { print, FragmentDefinitionNode } from 'graphql'
import { testUrqlClient } from './testUrqlClient'
import { Component, computed, defineComponent, h } from 'vue'

import { ClientTestContext } from '../../src/graphql/ClientTestContext'
import type { TestSourceTypeLookup } from '@packages/graphql/src/testing/testUnionType'
import { createI18n } from '../../src/locales/i18n'

/**
 * This variable is mimicing ipc provided by electron.
 * It has to be loaded run before initializing GraphQL
 * because graphql uses it.
 */
;(window as any).ipc = {
  on: () => {},
  send: () => {},
}

Cypress.Commands.add(
  'mount',
  <C extends Parameters<typeof mount>[0]>(comp: C, options: CyMountOptions<C> = {}) => {
    const context = new ClientTestContext({
      config: {},
      cwd: '/dev/null',
      // @ts-ignore
      browser: null,
      project: '/dev/null',
      projectRoot: '/dev/null',
      invokedFromCli: true,
      testingType: 'e2e',
      os: 'darwin',
      _: [''],
    }, {})

    options.global = options.global || {}
    options.global.stubs = options.global.stubs || {}
    options.global.stubs.transition = false
    options.global.plugins = options.global.plugins || []
    options.global.plugins.push(createI18n())
    options.global.plugins.push({
      install (app) {
        app.use(urql, testUrqlClient({
<<<<<<< HEAD
          context: new ClientTestContext(),
=======
          context,
>>>>>>> 98b80be5
        }))
      },
    })

    return mount(comp, options)
  },
)

function mountFragment<Result, Variables, T extends TypedDocumentNode<Result, Variables>> (source: T, options: MountFragmentConfig<T>, list: boolean = false): Cypress.Chainable<ClientTestContext> {
  const context = new ClientTestContext({
    config: {},
    cwd: '/dev/null',
    // @ts-ignore
    browser: null,
    project: '/dev/null',
    projectRoot: '/dev/null',
    invokedFromCli: true,
    testingType: 'e2e',
    os: 'darwin',
    _: [''],
  }, {})

  return mount(defineComponent({
    name: `mountFragment`,
    setup () {
      const fieldName = list ? 'testFragmentMemberList' : 'testFragmentMember'
      const result = useQuery({
        query: `
          query MountFragmentTest {
            ${fieldName} {
              ...${(source.definitions[0] as FragmentDefinitionNode).name.value}
            }
          }
          ${print(source)}
        `,
      })

      return {
        gql: computed(() => result.data.value?.[fieldName]),
      }
    },
    render: (props) => {
      return props.gql ? options.render(props.gql) : h('div')
    },
  }), {
    global: {
      stubs: {
        transition: false,
      },
      plugins: [
        createI18n(),
        {
          install (app) {
            app.use(urql, testUrqlClient({
<<<<<<< HEAD
              context: ctx,
              rootValue: options.type(ctx),
=======
              context,
              rootValue: options.type(context),
>>>>>>> 98b80be5
            }))
          },
        },
      ],
    },
  }).then(() => context)
}

function mountFragmentList<Result, Variables, T extends TypedDocumentNode<Result, Variables>> (source: T[], options: MountFragmentConfig<T>): Cypress.Chainable<ClientTestContext> {
  const context = new ClientTestContext({
    config: {},
    cwd: '/dev/null',
    // @ts-ignore
    browser: null,
    project: '/dev/null',
    projectRoot: '/dev/null',
    invokedFromCli: true,
    testingType: 'e2e',
    os: 'darwin',
    _: [''],
  }, {})

  return mount(defineComponent({
    name: `mountFragmentList`,
    setup () {
      const getTypeCondition = (source: any) => (source.definitions[0] as any).typeCondition.name.value.toLowerCase()
      const frags = source.map((src) => {
        /**
         * generates something like
         * wizard {
         *    ... MyFragment
         * }
         *
         * for each fragment passed in.
         */
        const parent = getTypeCondition(src)

        return `${parent} {
          ...${(src.definitions[0] as FragmentDefinitionNode).name.value}
        }`
      })

      const query = `
        query MountFragmentTest {
          ${frags.join('\n')}
        }

        ${source.map(print)}
      `

      const result = useQuery({
        query,
      })

      return {
        gql: computed(() => result.data.value),
      }
    },
    render: (props) => {
      return props.gql ? options.render(props.gql) : h('div')
    },
  }), {
    global: {
      stubs: {
        transition: false,
      },
      plugins: [
        createI18n(),
        {
          install (app) {
            app.use(urql, testUrqlClient({
<<<<<<< HEAD
              context: ctx,
              rootValue: options.type(ctx),
=======
              context,
              rootValue: options.type(context),
>>>>>>> 98b80be5
            }))
          },
        },
      ],
    },
  }).then(() => context)
}

Cypress.Commands.add('mountFragment', mountFragment)

Cypress.Commands.add('mountFragmentList', mountFragmentList)

type GetRootType<T> = T extends TypedDocumentNode<infer U, any>
  ? U extends { __typename?: infer V }
    ? V extends keyof TestSourceTypeLookup
      ? TestSourceTypeLookup[V]
      : never
    : never
  : never

type MountFragmentConfig<T extends TypedDocumentNode> = {
  variables?: T['__variablesType']
  render: (frag: Exclude<T['__resultType'], undefined>) => JSX.Element
  type: (ctx: ClientTestContext) => GetRootType<T>
} & CyMountOptions<unknown>

type MountFragmentListConfig<T extends TypedDocumentNode> = {
  variables?: T['__variablesType']
  render: (frag: Array<Exclude<T['__resultType'], undefined>>) => JSX.Element
  type: (ctx: ClientTestContext) => GetRootType<T>[]
} & CyMountOptions<unknown>

declare global {
  namespace Cypress {
    interface Chainable {
      /**
       * Install all vue plugins and globals then mount
       */
      mount<Props = any>(comp: Component<Props>, options?: CyMountOptions<Props>): Cypress.Chainable<any>
      /**
       * Mount helper for a component with a GraphQL fragment
       */
      mountFragment<Result, Variables, T extends TypedDocumentNode<Result, Variables>>(
        fragment: T,
        config: MountFragmentConfig<T>
      ): Cypress.Chainable<ClientTestContext>
      /**
       * Mount helper for a component with a GraphQL fragment, as a list
       */
      mountFragmentList<Result, Variables, T extends TypedDocumentNode<Result, Variables>>(
        fragment: T,
        config: MountFragmentListConfig<T>
      ): Cypress.Chainable<ClientTestContext>
    }
  }
}<|MERGE_RESOLUTION|>--- conflicted
+++ resolved
@@ -43,11 +43,7 @@
     options.global.plugins.push({
       install (app) {
         app.use(urql, testUrqlClient({
-<<<<<<< HEAD
-          context: new ClientTestContext(),
-=======
           context,
->>>>>>> 98b80be5
         }))
       },
     })
@@ -102,13 +98,8 @@
         {
           install (app) {
             app.use(urql, testUrqlClient({
-<<<<<<< HEAD
-              context: ctx,
-              rootValue: options.type(ctx),
-=======
               context,
               rootValue: options.type(context),
->>>>>>> 98b80be5
             }))
           },
         },
@@ -180,13 +171,8 @@
         {
           install (app) {
             app.use(urql, testUrqlClient({
-<<<<<<< HEAD
-              context: ctx,
-              rootValue: options.type(ctx),
-=======
               context,
               rootValue: options.type(context),
->>>>>>> 98b80be5
             }))
           },
         },
