--- conflicted
+++ resolved
@@ -270,11 +270,7 @@
 
       cy.contains('Component Testing').click()
 
-<<<<<<< HEAD
-      cy.findByTestId('alert-header').should('be.visible').contains('Community Framework Definition Problem')
-=======
       cy.findByTestId('alert-header').should('be.visible').contains('Community framework definition problem')
->>>>>>> f4077321
 
       cy.findByTestId('alert-body').within(() => {
         cy.get('li').should('have.length', 2)
