--- conflicted
+++ resolved
@@ -18,18 +18,14 @@
   return cy.get('[data-cy="migration-wizard"]')
 })
 
-<<<<<<< HEAD
-function scaffoldAndVisitLaunchpad (project: typeof e2eProjectDirs[number]) {
-=======
-function startMigrationFor (project: typeof e2eProjectDirs[number], argv?: string[]) {
->>>>>>> ae884fb9
+function scaffoldAndVisitLaunchpad (project: typeof e2eProjectDirs[number], argv?: string[]) {
   cy.scaffoldProject(project)
   cy.openProject(project, argv)
   cy.visitLaunchpad()
 }
 
-function startMigrationFor (project: typeof e2eProjectDirs[number]) {
-  scaffoldAndVisitLaunchpad(project)
+function startMigrationFor (project: typeof e2eProjectDirs[number], argv?: string[]) {
+  scaffoldAndVisitLaunchpad(project, argv)
   cy.waitForWizard()
 }
 
