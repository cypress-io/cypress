--- conflicted
+++ resolved
@@ -538,14 +538,9 @@
     checkOutcome()
   })
 
-<<<<<<< HEAD
-  it('completes journey for migration-e2e-module', () => {
-    startMigrationFor('migration-e2e-module')
-=======
   it('completes journey for migration-e2e-defaults-with-projectId', () => {
     startMigrationFor('migration-e2e-defaults-with-projectId')
     // defaults, rename all the things
->>>>>>> 88ef75c3
     // can rename integration->e2e
     cy.get(renameAutoStep).should('exist')
     // no CT
@@ -569,22 +564,14 @@
     cy.contains('cypress/integration/foo.spec.js')
 
     // after auto migration
-<<<<<<< HEAD
-    cy.contains('cypress/e2e/foo.cy.js')
-=======
     cy.contains('cypress/e2e/foo.spec.js')
->>>>>>> 88ef75c3
-
-    runAutoRename()
-
-    cy.wait(100)
-
-    cy.withCtx(async (ctx) => {
-<<<<<<< HEAD
-      const specs = ['cypress/e2e/foo.cy.js']
-=======
+
+    runAutoRename()
+
+    cy.wait(100)
+
+    cy.withCtx(async (ctx) => {
       const specs = ['cypress/e2e/foo.spec.js']
->>>>>>> 88ef75c3
 
       for (const spec of specs) {
         const stats = await ctx.file.checkIfFileExists(ctx.path.join(spec))
@@ -593,9 +580,6 @@
       }
     })
 
-<<<<<<< HEAD
-    renameSupport('js')
-=======
     renameSupport('ts')
     migrateAndVerifyConfig()
     checkOutcome()
@@ -644,7 +628,52 @@
     })
 
     renameSupport('ts')
->>>>>>> 88ef75c3
+    migrateAndVerifyConfig()
+    checkOutcome()
+  })
+
+  it('completes journey for migration-e2e-module', () => {
+    startMigrationFor('migration-e2e-module')
+    // can rename integration->e2e
+    cy.get(renameAutoStep).should('exist')
+    // no CT
+    cy.get(renameManualStep).should('not.exist')
+    // supportFile is false - cannot migrate
+    cy.get(renameSupportStep).should('exist')
+    cy.get(setupComponentStep).should('not.exist')
+    cy.get(configFileStep).should('exist')
+
+    // default testFiles but custom integration - can rename automatically
+    cy.get(renameAutoStep).should('exist')
+    // no CT
+    cy.get(renameManualStep).should('not.exist')
+    // supportFile is false - cannot migrate
+    cy.get(renameSupportStep).should('exist')
+    cy.get(setupComponentStep).should('not.exist')
+    cy.get(configFileStep).should('exist')
+
+    // Migration workflow
+    // before auto migration
+    cy.contains('cypress/integration/foo.spec.js')
+
+    // after auto migration
+    cy.contains('cypress/e2e/foo.cy.js')
+
+    runAutoRename()
+
+    cy.wait(100)
+
+    cy.withCtx(async (ctx) => {
+      const specs = ['cypress/e2e/foo.cy.js']
+
+      for (const spec of specs) {
+        const stats = await ctx.file.checkIfFileExists(ctx.path.join(spec))
+
+        expect(stats, `spec file not renamed ${spec}`).to.not.be.null
+      }
+    })
+
+    renameSupport('js')
     migrateAndVerifyConfig()
     checkOutcome()
   })
