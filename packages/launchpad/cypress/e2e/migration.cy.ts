import type { ProjectFixtureDir } from '@tooling/system-tests'
import { getPathForPlatform } from './support/getPathForPlatform'

// @ts-ignore
const platform = window.Cypress.platform

const renameAutoStep = `[data-cy="migration-step renameAuto"]`
const renameManualStep = `[data-cy="migration-step renameManual"]`
const renameSupportStep = `[data-cy="migration-step renameSupport"]`
const configFileStep = `[data-cy="migration-step configFile"]`
const setupComponentStep = `[data-cy="migration-step setupComponent"]`

declare global {
  namespace Cypress {
    interface Chainable {
      waitForWizard(): Cypress.Chainable<JQuery<HTMLDivElement>>
    }
  }
}

Cypress.Commands.add('waitForWizard', () => {
  return cy.get('[data-cy="migration-wizard"]')
})

function scaffoldAndVisitLaunchpad (project: ProjectFixtureDir, argv?: string[]) {
  cy.scaffoldProject(project)
  cy.openProject(project, argv)
  cy.visitLaunchpad()
}

function startMigrationFor (project: ProjectFixtureDir, argv?: string[]) {
  scaffoldAndVisitLaunchpad(project, argv)
  cy.waitForWizard()
}

function skipCTMigration () {
  cy.contains(`I'll do this later`).click()
}

function migrateAndVerifyConfig (migratedConfigFile: string = 'cypress.config.js') {
  cy.contains('Migrate the configuration for me').click()

  cy.withCtx(async (ctx, o) => {
    const configStats = await ctx.file.checkIfFileExists(o.migratedConfigFile)

    expect(configStats).to.not.be.null.and.not.be.undefined

    const oldConfigStats = ctx.migration.legacyConfigFileExists()

    expect(oldConfigStats).to.be.false

    await ctx.actions.migration.assertSuccessfulConfigMigration(o.migratedConfigFile)
  }, { migratedConfigFile })
}

function finishMigrationAndContinue () {
  cy.contains('Finish migration and continue').click()
}

function checkOutcome () {
  cy.contains('Welcome to Cypress!').should('be.visible')
}

function runAutoRename () {
  cy.get('button').contains('Rename these specs for me').click()
}

function renameSupport (lang: 'js' | 'ts' | 'coffee' = 'js') {
  cy.contains(`Rename the support file for me`).click()

  // give to to finish the file rename
  cy.wait(200)

  cy.withCtx(async (ctx, { lang }) => {
    expect(
      await ctx.file.checkIfFileExists(ctx.path.join('cypress', 'support', `e2e.${lang}`)), 'support file not renamed',
    ).not.to.be.null
  }, { lang })
}

describe('global mode', () => {
  it('migrates 2 projects in global mode', () => {
    cy.openGlobalMode()
    cy.addProject('migration-e2e-export-default')
    cy.addProject('migration-e2e-custom-integration-with-projectId')
    cy.visitLaunchpad()

    cy.withCtx((ctx, o) => {
      o.sinon.stub(ctx.actions.migration, 'locallyInstalledCypressVersion').returns('10.0.0')
    })

    cy.contains('migration-e2e-export-default').click()
    // rename integration->e2e
    cy.get(renameAutoStep).should('exist')
    cy.get(renameManualStep).should('not.exist')

    // cypress/support/index.ts -> cypress/support/e2e.ts
    cy.get(renameSupportStep).should('exist')
    // no component specs
    cy.get(setupComponentStep).should('not.exist')

    cy.get(configFileStep).should('exist')

    runAutoRename()
    renameSupport('ts')
    migrateAndVerifyConfig('cypress.config.ts')
    checkOutcome()

    cy.contains('Projects').click()
    cy.contains('migration-e2e-custom-integration-with-projectId').click()
    // default testFiles but custom integration - can rename automatically
    cy.get(renameAutoStep).should('not.exist')
    // no CT
    cy.get(renameManualStep).should('not.exist')
    // supportFile is false - cannot migrate
    cy.get(renameSupportStep).should('exist')
    cy.get(setupComponentStep).should('not.exist')
    cy.get(configFileStep).should('exist')

    renameSupport()
    migrateAndVerifyConfig()
    checkOutcome()
  })
})

describe('Opening unmigrated project', () => {
  it('legacy project with --e2e', () => {
    cy.scaffoldProject('migration')
    cy.openProject('migration', ['--e2e'])
    cy.visitLaunchpad()
    cy.get('h1').should('contain', 'Migration')
  })

  it('legacy project with --component', () => {
    cy.scaffoldProject('migration-component-testing')
    cy.openProject('migration-component-testing', ['--component'])
    cy.visitLaunchpad()
    cy.get('h1').should('contain', 'Migration')
  })
})

describe('Full migration flow for each project', { retries: { openMode: 0, runMode: 2 }, defaultCommandTimeout: 10000 }, () => {
  it('completes journey for migration-component-testing', () => {
    startMigrationFor('migration-component-testing')
    // custom testFiles - cannot auto
    cy.get(renameAutoStep).should('not.exist')
    cy.get(renameManualStep).should('not.exist')
    // supportFile is false - cannot migrate
    cy.get(renameSupportStep).should('not.exist')
    cy.get(setupComponentStep).should('exist')
    cy.get(configFileStep).should('exist')

    migrateAndVerifyConfig()
    finishMigrationAndContinue()
    checkOutcome()
  })

  it('completes journey for migration-component-testing-defaults', () => {
    startMigrationFor('migration-component-testing-defaults')
    // default testFiles - auto
    cy.get(renameAutoStep).should('exist')
    cy.get(renameManualStep).should('exist')
    // supportFile is false - cannot migrate
    cy.get(renameSupportStep).should('not.exist')
    cy.get(setupComponentStep).should('exist')
    cy.get(configFileStep).should('exist')

    // Migration workflow
    // before auto migration
    cy.contains('cypress/component/button.spec.js')
    cy.contains('cypress/component/input-spec.tsx')

    // after auto migration
    cy.contains('cypress/component/button.cy.js')
    cy.contains('cypress/component/input.cy.tsx')

    runAutoRename()

    cy.wait(100)
    cy.withCtx(async (ctx) => {
      const specs = [
        'cypress/component/button.cy.js',
        'cypress/component/input.cy.tsx',
      ]

      for (const spec of specs) {
        const stats = await ctx.file.checkIfFileExists(ctx.path.join(spec))

        expect(stats).to.not.be.null
      }
    })

    skipCTMigration()
    migrateAndVerifyConfig()
    finishMigrationAndContinue()
    checkOutcome()
  })

  describe('migration-e2e-component-default-everything', () => {
    it('completes journey for migration-e2e-component-default-everything', () => {
      startMigrationFor('migration-e2e-component-default-everything')
      // default testFiles - auto
      cy.get(renameAutoStep).should('exist')
      cy.get(renameManualStep).should('exist')
      cy.get(renameSupportStep).should('exist')
      cy.get(setupComponentStep).should('exist')
      cy.get(configFileStep).should('exist')

      // Migration workflow
      // before auto migration
      cy.contains('cypress/integration/foo.spec.ts')
      cy.contains('cypress/integration/spec.ts')
      cy.contains('cypress/component/button.spec.js')

      // after auto migration
      cy.contains('cypress/e2e/foo.cy.ts')
      cy.contains('cypress/e2e/spec.cy.ts')
      cy.contains('cypress/component/button.cy.js')

      runAutoRename()

      cy.wait(100)

      cy.withCtx(async (ctx) => {
        const specs = [
          'cypress/e2e/foo.cy.ts',
          'cypress/component/button.cy.js',
        ]

        for (const spec of specs) {
          const stats = await ctx.file.checkIfFileExists(ctx.path.join(spec))

          expect(stats).to.not.be.null
        }
      })

      skipCTMigration()
      renameSupport()
      migrateAndVerifyConfig()
      finishMigrationAndContinue()

      cy.withCtx(async (ctx) => {
        const integrationFolderStats = await ctx.file.checkIfFileExists(ctx.path.join('cypress', 'integration'))

        expect(integrationFolderStats).to.be.null
      })

      checkOutcome()
    })

    it('renames only the folder renaming migration-e2e-defaults-rename-folder-only', () => {
      startMigrationFor('migration-e2e-defaults-rename-folder-only')
      // default testFiles - auto
      cy.get(renameAutoStep).should('exist')
      cy.get(renameManualStep).should('not.exist')
      // supportFile is false - cannot migrate
      cy.get(renameSupportStep).should('exist')
      cy.get(setupComponentStep).should('not.exist')
      cy.get(configFileStep).should('exist')

      // Migration workflow
      // before auto migration

      // after auto migration

      cy.get('[data-cy="migrate-before"]').within(() => {
        cy.contains('cypress/integration/foo.spec.js')
        cy.get('.text-red-500').should('contain', 'spec')
      })

      cy.get('[data-cy="migrate-after"]').within(() => {
        cy.contains('cypress/e2e/foo.cy.js')
        cy.get('.text-jade-500').should('contain', 'cy')
      })

      cy.findByText('change').click()

      // this project has a default integration folder and default testFiles.
      // We rename the integration folder, even if the user skips the spec rename
      cy.findByText('Rename folder only.').click()

      cy.findByText('Save Changes').click()

      cy.percySnapshot()

      cy.get('[data-cy="migrate-before"]').within(() => {
        cy.get('.text-red-500').should('not.contain', 'spec')
      })

      cy.get('[data-cy="migrate-after"]').within(() => {
        cy.get('.text-jade-500').should('not.contain', 'cy')
        cy.get('.text-jade-500').should('not.contain', 'spec')
      })

      cy.findByText('Rename the folder for me').click()

      cy.wait(100)

      cy.withCtx(async (ctx) => {
        const specs = [
          'cypress/e2e/foo.spec.js',
        ]

        for (const spec of specs) {
          const stats = await ctx.file.checkIfFileExists(ctx.path.join(spec))

          expect(stats).to.not.be.null
        }
      })

      renameSupport()
      migrateAndVerifyConfig()
      checkOutcome()
    })
  })

  it('completes journey for migration-e2e-component-with-json-files', () => {
    startMigrationFor('migration-e2e-component-with-json-files')
    // default testFiles - auto
    cy.get(renameAutoStep).should('exist')
    cy.get(renameManualStep).should('exist')
    cy.get(renameSupportStep).should('exist')
    cy.get(setupComponentStep).should('exist')
    cy.get(configFileStep).should('exist')

    // Migration workflow
    // before auto migration
    cy.contains('cypress/integration/foo.spec.ts')
    cy.contains('cypress/integration/spec.ts')
    cy.contains('cypress/component/button.spec.js')

    // after auto migration
    cy.contains('cypress/e2e/foo.cy.ts')
    cy.contains('cypress/e2e/spec.cy.ts')
    cy.contains('cypress/component/button.cy.js')

    runAutoRename()

    cy.wait(100)

    cy.withCtx(async (ctx) => {
      const specs = [
        'cypress/e2e/foo.cy.ts',
        'cypress/component/button.cy.js',
      ]

      for (const spec of specs) {
        const stats = await ctx.file.checkIfFileExists(ctx.path.join(spec))

        expect(stats).to.not.be.null
      }
    })

    skipCTMigration()
    renameSupport()
    migrateAndVerifyConfig()
    finishMigrationAndContinue()

    cy.withCtx(async (ctx) => {
      const integrationFolderStats = await ctx.file.checkIfFileExists(ctx.path.join('cypress', 'integration'))

      expect(integrationFolderStats).to.be.null
    })

    checkOutcome()
  })

  it('completes journey for migration-e2e-component-default-with-types', () => {
    startMigrationFor('migration-e2e-component-default-with-types')
    // default testFiles - auto
    cy.get(renameAutoStep).should('exist')
    cy.get(renameManualStep).should('exist')
    cy.get(renameSupportStep).should('exist')
    cy.get(setupComponentStep).should('exist')
    cy.get(configFileStep).should('exist')

    // Migration workflow
    // before auto migration
    cy.contains('cypress/integration/foo.spec.ts')
    cy.contains('cypress/integration/spec.ts')
    cy.contains('cypress/component/button.spec.js')

    // after auto migration
    cy.contains('cypress/e2e/foo.cy.ts')
    cy.contains('cypress/e2e/spec.cy.ts')
    cy.contains('cypress/component/button.cy.js')

    runAutoRename()

    cy.wait(100)

    cy.withCtx(async (ctx) => {
      const specs = [
        'cypress/e2e/foo.cy.ts',
        'cypress/component/button.cy.js',
      ]

      for (const spec of specs) {
        const stats = await ctx.file.checkIfFileExists(ctx.path.join(spec))

        expect(stats).to.not.be.null
      }
    })

    skipCTMigration()
    renameSupport()
    migrateAndVerifyConfig()
    finishMigrationAndContinue()

    cy.withCtx(async (ctx) => {
      const integrationFolderStats = await ctx.file.checkIfFileExists(ctx.path.join('cypress', 'integration'))

      expect(integrationFolderStats).to.be.null
    })

    checkOutcome()
  })

  it('completes journey for migration-e2e-custom-integration', () => {
    startMigrationFor('migration-e2e-custom-integration')
    // default testFiles but custom integration - can rename automatically
    cy.get(renameAutoStep).should('exist')
    // no CT
    cy.get(renameManualStep).should('not.exist')
    // supportFile is false - cannot migrate
    cy.get(renameSupportStep).should('exist')
    cy.get(setupComponentStep).should('not.exist')
    cy.get(configFileStep).should('exist')

    // Migration workflow
    // before auto migration
    cy.contains('src/basic.spec.js')

    // after auto migration
    cy.contains('src/basic.cy.js')

    runAutoRename()

    cy.wait(100)

    cy.withCtx(async (ctx) => {
      const specs = ['src/basic.cy.js']

      for (const spec of specs) {
        const stats = await ctx.file.checkIfFileExists(ctx.path.join(spec))

        expect(stats).to.not.be.null
      }
    })

    renameSupport()
    migrateAndVerifyConfig()
    checkOutcome()
  })

  it('completes journey for migration-e2e-custom-integration-with-projectId', () => {
    startMigrationFor('migration-e2e-custom-integration-with-projectId')
    // default testFiles but custom integration - can rename automatically
    cy.get(renameAutoStep).should('not.exist')
    // no CT
    cy.get(renameManualStep).should('not.exist')
    // supportFile is false - cannot migrate
    cy.get(renameSupportStep).should('exist')
    cy.get(setupComponentStep).should('not.exist')
    cy.get(configFileStep).should('exist')

    renameSupport()
    migrateAndVerifyConfig()
    checkOutcome()
  })

  it('completes journey for migration-e2e-custom-test-files', () => {
    startMigrationFor('migration-e2e-custom-test-files')
    // default integration but custom testFiles
    // can rename integration->e2e
    cy.get(renameAutoStep).should('exist')
    // no CT
    cy.get(renameManualStep).should('not.exist')
    // supportFile is false - cannot migrate
    cy.get(renameSupportStep).should('exist')
    cy.get(setupComponentStep).should('not.exist')
    cy.get(configFileStep).should('exist')

    startMigrationFor('migration-e2e-custom-test-files')
    // default testFiles but custom integration - can rename automatically
    cy.get(renameAutoStep).should('exist')
    // no CT
    cy.get(renameManualStep).should('not.exist')
    // supportFile is false - cannot migrate
    cy.get(renameSupportStep).should('exist')
    cy.get(setupComponentStep).should('not.exist')
    cy.get(configFileStep).should('exist')

    // Migration workflow
    // before auto migration
    cy.contains('cypress/integration/basic.test.js')

    // after auto migration
    cy.contains('cypress/e2e/basic.test.js')

    runAutoRename()

    cy.wait(100)

    cy.withCtx(async (ctx) => {
      const specs = ['cypress/e2e/basic.test.js']

      for (const spec of specs) {
        const stats = await ctx.file.checkIfFileExists(ctx.path.join(spec))

        expect(stats).to.not.be.null
      }
    })

    renameSupport()
    migrateAndVerifyConfig()
    checkOutcome()
  })

  it('completes journey for migration-e2e-defaults', () => {
    startMigrationFor('migration-e2e-defaults')
    // defaults, rename all the things
    // can rename integration->e2e
    cy.get(renameAutoStep).should('exist')
    // no CT
    cy.get(renameManualStep).should('not.exist')
    // supportFile is false - cannot migrate
    cy.get(renameSupportStep).should('exist')
    cy.get(setupComponentStep).should('not.exist')
    cy.get(configFileStep).should('exist')

    // default testFiles but custom integration - can rename automatically
    cy.get(renameAutoStep).should('exist')
    // no CT
    cy.get(renameManualStep).should('not.exist')
    // supportFile is false - cannot migrate
    cy.get(renameSupportStep).should('exist')
    cy.get(setupComponentStep).should('not.exist')
    cy.get(configFileStep).should('exist')

    // Migration workflow
    // before auto migration
    cy.contains('cypress/integration/foo.spec.js')

    // after auto migration
    cy.contains('cypress/e2e/foo.cy.js')

    runAutoRename()

    cy.wait(100)

    cy.withCtx(async (ctx) => {
      const specs = ['cypress/e2e/foo.cy.js']

      for (const spec of specs) {
        const stats = await ctx.file.checkIfFileExists(ctx.path.join(spec))

        expect(stats, `spec file not renamed ${spec}`).to.not.be.null
      }
    })

    renameSupport('ts')
    migrateAndVerifyConfig()
    checkOutcome()
  })

  it('completes journey for migration-e2e-defaults-with-projectId', () => {
    startMigrationFor('migration-e2e-defaults-with-projectId')
    // defaults, rename all the things
    // can rename integration->e2e
    cy.get(renameAutoStep).should('exist')
    // no CT
    cy.get(renameManualStep).should('not.exist')
    // supportFile is false - cannot migrate
    cy.get(renameSupportStep).should('exist')
    cy.get(setupComponentStep).should('not.exist')
    cy.get(configFileStep).should('exist')

    // default testFiles but custom integration - can rename automatically
    cy.get(renameAutoStep).should('exist')
    // no CT
    cy.get(renameManualStep).should('not.exist')
    // supportFile is false - cannot migrate
    cy.get(renameSupportStep).should('exist')
    cy.get(setupComponentStep).should('not.exist')
    cy.get(configFileStep).should('exist')

    // Migration workflow
    // before auto migration
    cy.contains('cypress/integration/foo.spec.js')

    // after auto migration
    cy.contains('cypress/e2e/foo.spec.js')

    runAutoRename()

    cy.wait(100)

    cy.withCtx(async (ctx) => {
      const specs = ['cypress/e2e/foo.spec.js']

      for (const spec of specs) {
        const stats = await ctx.file.checkIfFileExists(ctx.path.join(spec))

        expect(stats, `spec file not renamed ${spec}`).to.not.be.null
      }
    })

    renameSupport('ts')
    migrateAndVerifyConfig()
    checkOutcome()
  })

  it('completes journey for migration-e2e-defaults-with-nested-projectId', () => {
    startMigrationFor('migration-e2e-defaults-with-nested-projectId')
    // defaults, rename all the things
    // can rename integration->e2e
    cy.get(renameAutoStep).should('exist')
    // no CT
    cy.get(renameManualStep).should('not.exist')
    // supportFile is false - cannot migrate
    cy.get(renameSupportStep).should('exist')
    cy.get(setupComponentStep).should('not.exist')
    cy.get(configFileStep).should('exist')

    // default testFiles but custom integration - can rename automatically
    cy.get(renameAutoStep).should('exist')
    // no CT
    cy.get(renameManualStep).should('not.exist')
    // supportFile is false - cannot migrate
    cy.get(renameSupportStep).should('exist')
    cy.get(setupComponentStep).should('not.exist')
    cy.get(configFileStep).should('exist')

    // Migration workflow
    // before auto migration
    cy.contains('cypress/integration/foo.spec.js')

    // after auto migration
    cy.contains('cypress/e2e/foo.spec.js')

    runAutoRename()

    cy.wait(100)

    cy.withCtx(async (ctx) => {
      const specs = ['cypress/e2e/foo.spec.js']

      for (const spec of specs) {
        const stats = await ctx.file.checkIfFileExists(ctx.path.join(spec))

        expect(stats, `spec file not renamed ${spec}`).to.not.be.null
      }
    })

    renameSupport('ts')
    migrateAndVerifyConfig()
    checkOutcome()
  })

  it('completes journey for migration-e2e-module', () => {
    startMigrationFor('migration-e2e-module')
    // can rename integration->e2e
    cy.get(renameAutoStep).should('exist')
    // no CT
    cy.get(renameManualStep).should('not.exist')
    // supportFile is false - cannot migrate
    cy.get(renameSupportStep).should('exist')
    cy.get(setupComponentStep).should('not.exist')
    cy.get(configFileStep).should('exist')

    // default testFiles but custom integration - can rename automatically
    cy.get(renameAutoStep).should('exist')
    // no CT
    cy.get(renameManualStep).should('not.exist')
    // supportFile is false - cannot migrate
    cy.get(renameSupportStep).should('exist')
    cy.get(setupComponentStep).should('not.exist')
    cy.get(configFileStep).should('exist')

    // Migration workflow
    // before auto migration
    cy.contains('cypress/integration/foo.spec.js')

    // after auto migration
    cy.contains('cypress/e2e/foo.cy.js')

    runAutoRename()

    cy.wait(100)

    cy.withCtx(async (ctx) => {
      const specs = ['cypress/e2e/foo.cy.js']

      for (const spec of specs) {
        const stats = await ctx.file.checkIfFileExists(ctx.path.join(spec))

        expect(stats, `spec file not renamed ${spec}`).to.not.be.null
      }
    })

    renameSupport('js')
    migrateAndVerifyConfig()
    checkOutcome()
  })

  it('completes journey for migration-e2e-coffeescript', () => {
    startMigrationFor('migration-e2e-coffeescript')
    // defaults, rename all the things
    // can rename integration->e2e
    cy.get(renameAutoStep).should('exist')
    // no CT
    cy.get(renameManualStep).should('not.exist')
    // supportFile is false - cannot migrate
    cy.get(renameSupportStep).should('exist')
    cy.get(setupComponentStep).should('not.exist')
    cy.get(configFileStep).should('exist')

    // Migration workflow
    // before auto migration
    cy.contains('cypress/integration/foo.spec.coffee')

    // after auto migration
    cy.contains('cypress/e2e/foo.cy.coffee')

    runAutoRename()

    cy.wait(100)

    cy.withCtx(async (ctx) => {
      const specs = ['cypress/e2e/foo.cy.coffee']

      for (const spec of specs) {
        const stats = await ctx.file.checkIfFileExists(ctx.path.join(spec))

        expect(stats, `spec file not renamed ${spec}`).to.not.be.null
      }
    })

    renameSupport('coffee')
    migrateAndVerifyConfig()
    checkOutcome()
  })

  it('completes journey for migration-e2e-cjsx', () => {
    startMigrationFor('migration-e2e-cjsx')
    // defaults, rename all the things
    // can rename integration->e2e
    cy.get(renameAutoStep).should('exist')
    // no CT
    cy.get(renameManualStep).should('not.exist')

    cy.get(renameSupportStep).should('exist')
    cy.get(setupComponentStep).should('not.exist')
    cy.get(configFileStep).should('exist')

    // Migration workflow
    // before auto migration
    cy.contains('cypress/integration/foo.spec.cjsx')

    // after auto migration
    cy.contains('cypress/e2e/foo.cy.cjsx')

    runAutoRename()

    cy.wait(100)

    cy.withCtx(async (ctx) => {
      const specs = ['cypress/e2e/foo.cy.cjsx']

      for (const spec of specs) {
        const stats = await ctx.file.checkIfFileExists(ctx.path.join(spec))

        expect(stats, `spec file not renamed ${spec}`).to.not.be.null
      }
    })

    renameSupport()
    migrateAndVerifyConfig()
    checkOutcome()
  })

  it('completes journey for migration-e2e-plugins-modify-config', () => {
    startMigrationFor('migration-e2e-plugins-modify-config')
    // No rename, integrationFolder and testFiles are custom (via plugins)
    cy.get(renameAutoStep).should('not.exist')
    // no CT
    cy.get(renameManualStep).should('not.exist')
    cy.get(renameSupportStep).should('exist')
    cy.get(setupComponentStep).should('not.exist')
    cy.get(configFileStep).should('exist')

    renameSupport()
    migrateAndVerifyConfig()
    checkOutcome()
  })

  it('completes journey for migration-e2e-no-plugins-support-file', () => {
    startMigrationFor('migration-e2e-no-plugins-support-file')
    // defaults, rename all the things
    // can rename integration->e2e
    cy.get(renameAutoStep).should('exist')
    // no CT
    cy.get(renameManualStep).should('not.exist')
    // no supportFile
    cy.get(renameSupportStep).should('not.exist')
    cy.get(setupComponentStep).should('not.exist')
    cy.get(configFileStep).should('exist')

    // default testFiles but custom integration - can rename automatically
    cy.get(renameAutoStep).should('exist')
    // no CT
    cy.get(renameManualStep).should('not.exist')
    // supportFile is false - cannot migrate
    cy.get(renameSupportStep).should('not.exist')
    cy.get(setupComponentStep).should('not.exist')
    cy.get(configFileStep).should('exist')

    // Migration workflow
    // before auto migration
    cy.contains('cypress/integration/foo.spec.js')

    // after auto migration
    cy.contains('cypress/e2e/foo.cy.js')

    runAutoRename()

    migrateAndVerifyConfig()
    checkOutcome()
  })

  it('completes journey for migration-e2e-false-plugins-support-file', () => {
    startMigrationFor('migration-e2e-false-plugins-support-file')
    // defaults, rename all the things
    // can rename integration->e2e
    cy.get(renameAutoStep).should('exist')
    // no CT
    cy.get(renameManualStep).should('not.exist')
    // no supportFile
    cy.get(renameSupportStep).should('not.exist')
    cy.get(setupComponentStep).should('not.exist')
    cy.get(configFileStep).should('exist')

    // default testFiles but custom integration - can rename automatically
    cy.get(renameAutoStep).should('exist')
    // no CT
    cy.get(renameManualStep).should('not.exist')
    // supportFile is false - cannot migrate
    cy.get(renameSupportStep).should('not.exist')
    cy.get(setupComponentStep).should('not.exist')
    cy.get(configFileStep).should('exist')

    // Migration workflow
    // before auto migration
    cy.contains('cypress/integration/foo.spec.js')

    // after auto migration
    cy.contains('cypress/e2e/foo.cy.js')

    runAutoRename()

    migrateAndVerifyConfig()
    checkOutcome()
  })

  // TODO: Do we need to consider this case?
  it.skip('completes journey for migration-e2e-defaults-no-specs', () => {
    startMigrationFor('migration-e2e-defaults-no-specs')
    // no specs, nothing to rename?
    cy.get(renameAutoStep).should('not.exist')
    // no CT
    cy.get(renameManualStep).should('not.exist')
    // supportFile is false - cannot migrate
    cy.get(renameSupportStep).should('exist')
    cy.get(setupComponentStep).should('not.exist')
    cy.get(configFileStep).should('exist')

    renameSupport()
    migrateAndVerifyConfig()
    checkOutcome()
  })

  it('completes journey for migration-e2e-fully-custom', () => {
    startMigrationFor('migration-e2e-fully-custom')
    // integration folder and testFiles are custom, cannot rename anything
    cy.get(renameAutoStep).should('not.exist')
    // no CT
    cy.get(renameManualStep).should('not.exist')
    // supportFile is custom - cannot rename
    cy.get(renameSupportStep).should('not.exist')
    cy.get(setupComponentStep).should('not.exist')
    cy.get(configFileStep).should('exist')

    migrateAndVerifyConfig()
    checkOutcome()
  })

  it('completes journey for migration-component-testing-customized', () => {
    startMigrationFor('migration-component-testing-customized')
    // cannot rename anything automatically here, testFiles are customized
    cy.get(renameAutoStep).should('not.exist')

    cy.get(renameManualStep).should('not.exist')

    // no supportFile rename for CT
    cy.get(renameSupportStep).should('not.exist')

    cy.get(setupComponentStep).should('exist')
    cy.get(configFileStep).should('exist')

    migrateAndVerifyConfig()
    finishMigrationAndContinue()
    checkOutcome()
  })

  it('completes journey for migration-e2e-export-default', () => {
    startMigrationFor('migration-e2e-export-default')
    // rename integration->e2e
    cy.get(renameAutoStep).should('exist')
    cy.get(renameManualStep).should('not.exist')

    // cypress/support/index.ts -> cypress/support/e2e.ts
    cy.get(renameSupportStep).should('exist')
    // no component specs
    cy.get(setupComponentStep).should('not.exist')

    cy.get(configFileStep).should('exist')

    runAutoRename()
    renameSupport('ts')
    migrateAndVerifyConfig('cypress.config.ts')
    checkOutcome()
  })

  it('completes journey for migration-typescript-project', () => {
    startMigrationFor('migration-typescript-project')
    // defaults, rename all the things
    // can rename integration->e2e
    cy.get(renameAutoStep).should('exist')
    // no CT
    cy.get(renameManualStep).should('not.exist')
    // supportFile is false - cannot migrate
    cy.get(renameSupportStep).should('exist')
    cy.get(setupComponentStep).should('not.exist')
    cy.get(configFileStep).should('exist')

    // default testFiles but custom integration - can rename automatically
    cy.get(renameAutoStep).should('exist')
    // no CT
    cy.get(renameManualStep).should('not.exist')
    // supportFile is false - cannot migrate
    cy.get(renameSupportStep).should('exist')
    cy.get(setupComponentStep).should('not.exist')
    cy.get(configFileStep).should('exist')

    // Migration workflow
    // before auto migration
    cy.contains('cypress/integration/foo.spec.js')

    // after auto migration
    cy.contains('cypress/e2e/foo.cy.js')

    runAutoRename()

    cy.wait(100)
    cy.withCtx((ctx) => {
      ['cypress/e2e/foo.cy.js'].forEach(async (spec) => {
        const stats = await ctx.file.checkIfFileExists(ctx.path.join(spec))

        expect(stats).to.not.be.null
      })
    })

    renameSupport()
    migrateAndVerifyConfig('cypress.config.ts')
    checkOutcome()
  })

  it('handles re-migrating a partially migrated codebase', { retries: 0 }, () => {
    startMigrationFor('migration-specs-already-migrated')
    cy.get(renameAutoStep).should('not.exist')

    cy.withCtx(async (ctx) => {
      const specs = [
        'cypress/tests/foo.cy.js',
      ]

      for (const spec of specs) {
        const stats = await ctx.file.checkIfFileExists(ctx.path.join(spec))

        expect(stats).to.not.be.null
      }
    })

    renameSupport('ts')
    migrateAndVerifyConfig()
  })

  it('completes journey for migration-e2e-duplicated-spec-names', () => {
    startMigrationFor('migration-e2e-duplicated-spec-names')
    // default testFiles - auto
    cy.get(renameAutoStep).should('exist')
    cy.get(configFileStep).should('exist')

    cy.get('[data-cy="migrate-before"]').within(() => {
      cy.get('code').eq(0).should('contain', 'cypress/integration/app-spec2.js')
      cy.get('code').eq(1).should('contain', 'cypress/integration/app_spec2.js')
      cy.get('code').eq(2).should('contain', 'cypress/integration/app.spec.js')
      cy.get('code').eq(3).should('contain', 'cypress/integration/app2_spec.js')
      cy.get('code').eq(4).should('contain', 'cypress/integration/app_spec.js')
      cy.get('code').eq(5).should('contain', 'cypress/integration/app-spec.js')
    })

    cy.get('[data-cy="migrate-after"]').within(() => {
      cy.get('code').eq(0).should('contain', 'cypress/e2e/app-spec2.cy.js')
      cy.get('code').eq(1).should('contain', 'cypress/e2e/app_spec2.cy.js')
      cy.get('code').eq(2).should('contain', 'cypress/e2e/app.cy.js')
      cy.get('code').eq(3).should('contain', 'cypress/e2e/app2.cy.js')
      cy.get('code').eq(4).should('contain', 'cypress/e2e/app_spec.cy.js')
      cy.get('code').eq(5).should('contain', 'cypress/e2e/app-spec.cy.js')
    })

    runAutoRename()

    cy.wait(100)

    cy.withCtx(async (ctx) => {
      const specs = [
        'cypress/e2e/app-spec2.cy.js',
        'cypress/e2e/app_spec2.cy.js',
        'cypress/e2e/app.cy.js',
        'cypress/e2e/app2.cy.js',
        'cypress/e2e/app_spec.cy.js',
        'cypress/e2e/app-spec.cy.js',
      ]

      for (const spec of specs) {
        const stats = await ctx.file.checkIfFileExists(ctx.path.join(spec))

        expect(stats).to.not.be.null
      }
    })

    migrateAndVerifyConfig()

    cy.withCtx(async (ctx) => {
      const integrationFolderStats = await ctx.file.checkIfFileExists(ctx.path.join('cypress', 'integration'))

      expect(integrationFolderStats).to.be.null
    })

    checkOutcome()
  })

  context('migration-e2e-component-default-test-files', () => {
    it('completes journey', () => {
      startMigrationFor('migration-e2e-component-default-test-files')
      // default testFiles - auto
      cy.get(renameAutoStep).should('exist')
      cy.get(renameManualStep).should('not.exist')
      // supportFile is false - cannot migrate
      cy.get(renameSupportStep).should('exist')
      cy.get(setupComponentStep).should('exist')
      cy.get(configFileStep).should('exist')

      // Migration workflow
      // before auto migration
      cy.contains('cypress/custom-integration/foo.spec.ts')
      cy.contains('cypress/custom-component/button.spec.js')

      // after auto migration
      cy.contains('cypress/custom-integration/foo.cy.ts')
      cy.contains('cypress/custom-component/button.cy.js')

      runAutoRename()

      cy.wait(100)

      cy.withCtx(async (ctx) => {
        const specs = [
          'cypress/custom-integration/foo.cy.ts',
          'cypress/custom-component/button.cy.js',
        ]

        for (const spec of specs) {
          const stats = await ctx.file.checkIfFileExists(ctx.path.join(spec))

          expect(stats).to.not.be.null
        }
      })

      renameSupport()
      migrateAndVerifyConfig()
      finishMigrationAndContinue()
    })

    it('skips the file renaming', () => {
      startMigrationFor('migration-e2e-component-default-test-files')
      // default testFiles - auto
      cy.get(renameAutoStep).should('exist')
      // non default component folder - should skip.
      cy.get(renameManualStep).should('not.exist')
      // supportFile is false - cannot migrate
      cy.get(renameSupportStep).should('exist')
      cy.get(setupComponentStep).should('exist')
      cy.get(configFileStep).should('exist')

      // Migration workflow
      // before auto migration
      cy.contains('cypress/custom-integration/foo.spec.ts')
      cy.contains('cypress/custom-component/button.spec.js')

      // after auto migration
      cy.contains('cypress/custom-integration/foo.cy.ts')
      cy.contains('cypress/custom-component/button.cy.js')

      cy.findByText('change').click()

      cy.contains('I may need to change my specPattern later').should('not.exist')
      cy.findByText('Don\'t rename anything — keep what I have.').click()
      cy.contains('I may need to change my specPattern later')

      cy.findByText('Save Changes').click()

      cy.findByText('Skip renaming specs').click()

      cy.withCtx(async (ctx) => {
        const specs = [
          'cypress/custom-integration/foo.spec.ts',
          'cypress/custom-component/button.spec.js',
        ]

        for (const spec of specs) {
          const stats = await ctx.file.checkIfFileExists(ctx.path.join(spec))

          expect(stats).to.not.be.null
        }
      })

      renameSupport()
      migrateAndVerifyConfig()
    })
  })

  it('completes journey for migration-e2e-legacy-plugins-throws-error and recovers', () => {
    scaffoldAndVisitLaunchpad('migration-e2e-legacy-plugins-throws-error')
    // no steps are shown - we show the error that surfaced when executing pluginsFile.
    cy.get(renameAutoStep).should('not.exist')
    cy.get(renameManualStep).should('not.exist')
    cy.get(renameSupportStep).should('not.exist')
    cy.get(setupComponentStep).should('not.exist')
    cy.get(configFileStep).should('not.exist')

    cy.contains(cy.i18n.launchpadErrors.generic.configErrorTitle)
    // correct location of error
    const pluginsPath = platform === 'win32' ? 'cypress\\plugins\\index.js:2:9' : 'cypress/plugins/index.js:2:9'

    cy.get('[data-testid="error-code-frame"]').contains(pluginsPath)
    // correct error from pluginsFile
    cy.contains(`throw Error('Uh oh, there was an error!')`)

    cy.withCtx(async (ctx, o) => {
      await ctx.actions.file.writeFileInProject(o.path, 'module.exports = (on, config) => {}')
    }, { path: getPathForPlatform('cypress/plugins/index.js') })

    cy.findByRole('button', { name: 'Try again' }).click()

    cy.waitForWizard()
  })

  it('completes journey for migration-e2e-with-extra-files', () => {
    startMigrationFor('migration-e2e-with-extra-files')
    // defaults, rename all the things
    // can rename integration->e2e
    cy.get(renameAutoStep).should('exist')
    // no CT
    cy.get(renameManualStep).should('not.exist')
    // supportFile is false - cannot migrate
    cy.get(renameSupportStep).should('exist')
    cy.get(setupComponentStep).should('not.exist')
    cy.get(configFileStep).should('exist')

    // default testFiles but custom integration - can rename automatically
    cy.get(renameAutoStep).should('exist')
    // no CT
    cy.get(renameManualStep).should('not.exist')
    // supportFile is false - cannot migrate
    cy.get(renameSupportStep).should('exist')
    cy.get(setupComponentStep).should('not.exist')
    cy.get(configFileStep).should('exist')

    // Migration workflow
    // before auto migration
    cy.contains('cypress/integration/foo.spec.js')

    // after auto migration
    cy.contains('cypress/e2e/foo.cy.js')

    runAutoRename()

    cy.wait(100)

    cy.withCtx(async (ctx) => {
      const files = ['cypress/e2e/foo.cy.js', 'cypress/e2e/example.json']

      for (const file of files) {
        const stats = await ctx.file.checkIfFileExists(ctx.path.join(file))

        expect(stats, `file ${file}`).to.not.be.null
      }
    })

    renameSupport('ts')
    migrateAndVerifyConfig()
    checkOutcome()
  })
})

// TODO: UNIFY-1350 toLaunchpad emitter not working in Cypress in Cypress,
// re-evaluate after conversion to subscriptions
describe.skip('component testing migration - defaults', () => {
  it('live update migration UI as user moves files', () => {
    cy.scaffoldProject('migration-component-testing-customized')
    cy.openProject('migration-component-testing-customized')
    cy.visitLaunchpad()
    cy.waitForWizard()

    // need to move your specs before this button shows
    cy.get('button').contains('I have moved my component specs').should('not.exist')

    // two files to move, src/button.spec.js and src/input-spec.tsx.
    cy.withCtx((ctx) => {
      return ctx.actions.file.moveFileInProject('src/button.spec.js', 'src/button.cy.js')
    }).then(() => {
      cy.get('[data-cy="moved"]').contains('src/button.spec.js')
    })

    cy.withCtx((ctx) => {
      return ctx.actions.file.moveFileInProject('src/input-spec.tsx', 'src/input.cy.tsx')
    }).then(() => {
      cy.get('[data-cy="moved"]').contains('src/input-spec.tsx')
    })

    cy.get('button').contains('I have moved my component specs')
  })

  it('live update migration UI as user moves files', () => {
    cy.scaffoldProject('migration-component-testing-customized')
    cy.openProject('migration-component-testing-customized')
    cy.visitLaunchpad()
    cy.waitForWizard()

    // need to move your specs before this button shows
    cy.get('button').contains('I have moved my component specs').should('not.exist')

    // two files to move, src/button.spec.js and src/input-spec.tsx.
    cy.withCtx((ctx) => {
      return ctx.actions.file.moveFileInProject('src/button.spec.js', 'src/button.cy.js')
    }).then(() => {
      cy.get('[data-cy="moved"]').contains('src/button.spec.js')
    })

    cy.withCtx((ctx) => {
      return ctx.actions.file.moveFileInProject('src/input-spec.tsx', 'src/input.cy.tsx')
    }).then(() => {
      cy.get('[data-cy="moved"]').contains('src/input-spec.tsx')
    })

    cy.get('button').contains('I have moved my component specs')
  })
})

describe('Migration', { viewportWidth: 1200, retries: { openMode: 2, runMode: 2 } }, () => {
  it('should create the cypress.config.js file and delete old config', () => {
    startMigrationFor('migration')

    // all steps
    cy.get(renameAutoStep).should('exist')
    cy.get(renameManualStep).should('not.exist')
    cy.get(renameSupportStep).should('exist')
    cy.get(setupComponentStep).should('exist')
    cy.get(configFileStep).should('exist')

    cy.get('button').contains('Rename these specs for me').scrollIntoView().click()
    cy.findByText('Rename the support file for me').click()
    cy.findByText('Migrate the configuration for me').click()

    cy.withCtx(async (ctx) => {
      const configStats = await ctx.file.checkIfFileExists('cypress.config.js')

      expect(configStats).to.not.be.null.and.not.be.undefined

      const oldConfigStats = await ctx.file.checkIfFileExists('cypress.json')

      expect(oldConfigStats).to.be.null

      await ctx.actions.migration.assertSuccessfulConfigMigration()
    })

    finishMigrationAndContinue()
    checkOutcome()
  })
<<<<<<< HEAD
=======

  it('should show spec pattern rename change modal', () => {
    startMigrationFor('migration')

    cy.get(renameAutoStep).should('exist')
    cy.get(renameManualStep).should('not.exist')
    cy.get(renameSupportStep).should('exist')
    cy.get(setupComponentStep).should('exist')
    cy.get(configFileStep).should('exist')

    cy.findByText('change').click()
    cy.get('h2').should('contain', 'Change the existing spec file extension')
    cy.get('button').get('[aria-label="Close"]').click()
    cy.get('h2').should('not.contain', 'Change the existing spec file extension')

    cy.findByText('change').click()
    cy.get('h2').should('contain', 'Change the existing spec file extension')
    cy.get(renameAutoStep).click({ force: true })
    cy.get('h2').should('not.contain', 'Change the existing spec file extension')

    cy.findByText('change').click()
    cy.get('h2').should('contain', 'Change the existing spec file extension')
    cy.get('button').contains('Cancel, keep the default extension').click()
    cy.get('h2').should('not.contain', 'Change the existing spec file extension')

    cy.findByText('change').click()
    cy.get('h2').should('contain', 'Change the existing spec file extension')
    cy.get('button').contains('I still want to change the spec file extension').click()
    cy.get('button').contains('Save Changes').click()
    cy.get('h2').should('not.contain', 'Change the existing spec file extension')

    cy.findByText('change').click()
    cy.get('h2').should('contain', 'Change the existing spec file extension')
    cy.get('button').contains('I still want to change the spec file extension').click()
    cy.get('button').contains('Cancel').click()
    cy.get('h2').should('not.contain', 'Change the existing spec file extension')
  })

  it('shows error if plugins file throws an error', () => {
    scaffoldAndVisitLaunchpad('migration-e2e-plugins-throw-error')

    cy.contains('cypress/plugins/index.js file threw an error.')
    cy.contains('Please ensure your pluginsFile is valid and relaunch the migration tool to migrate to Cypress version 10.0.0.')
    cy.contains('throw new Error(\'New error from plugin\')')
  })
>>>>>>> a355ad61
})

describe('Migrate custom config files', () => {
  it('completes journey for migration-custom-config-file-root-level', () => {
    startMigrationFor('migration-custom-config-file-root-level', ['--config-file', 'customConfig.json'])

    // defaults, rename all the things
    // can rename integration->e2e
    cy.get(renameAutoStep).should('exist')
    // no CT
    cy.get(renameManualStep).should('not.exist')
    // supportFile is false - cannot migrate
    cy.get(renameSupportStep).should('exist')
    cy.get(setupComponentStep).should('not.exist')
    cy.get(configFileStep).should('exist')

    // default testFiles but custom integration - can rename automatically
    cy.get(renameAutoStep).should('exist')
    // no CT
    cy.get(renameManualStep).should('not.exist')
    // supportFile is false - cannot migrate
    cy.get(renameSupportStep).should('exist')
    cy.get(setupComponentStep).should('not.exist')
    cy.get(configFileStep).should('exist')

    // Migration workflow
    // before auto migration
    cy.contains('cypress/integration/foo.spec.js')

    // after auto migration
    cy.contains('cypress/e2e/foo.cy.js')

    runAutoRename()

    cy.wait(100)

    cy.withCtx(async (ctx) => {
      const specs = ['cypress/e2e/foo.cy.js']

      for (const spec of specs) {
        const stats = await ctx.file.checkIfFileExists(ctx.path.join(spec))

        expect(stats, `spec file not renamed ${spec}`).to.not.be.null
      }
    })

    renameSupport('ts')

    cy.contains('customConfig.json')
    cy.contains('customConfig.config.js')

    migrateAndVerifyConfig('customConfig.config.js')
    checkOutcome()
  })

  it('completes journey for migration-custom-config-file-respect-pathname', () => {
    startMigrationFor('migration-custom-config-file-respect-pathname', ['--config-file', 'cypress.foo.json'])

    // defaults, rename all the things
    // can rename integration->e2e
    cy.get(renameAutoStep).should('exist')
    // no CT
    cy.get(renameManualStep).should('not.exist')
    // supportFile is false - cannot migrate
    cy.get(renameSupportStep).should('exist')
    cy.get(setupComponentStep).should('not.exist')
    cy.get(configFileStep).should('exist')

    // default testFiles but custom integration - can rename automatically
    cy.get(renameAutoStep).should('exist')
    // no CT
    cy.get(renameManualStep).should('not.exist')
    // supportFile is false - cannot migrate
    cy.get(renameSupportStep).should('exist')
    cy.get(setupComponentStep).should('not.exist')
    cy.get(configFileStep).should('exist')

    // Migration workflow
    // before auto migration
    cy.contains('cypress/integration/foo.spec.js')

    // after auto migration
    cy.contains('cypress/e2e/foo.cy.js')

    runAutoRename()

    cy.wait(100)

    cy.withCtx(async (ctx) => {
      const specs = ['cypress/e2e/foo.cy.js']

      for (const spec of specs) {
        const stats = await ctx.file.checkIfFileExists(ctx.path.join(spec))

        expect(stats, `spec file not renamed ${spec}`).to.not.be.null
      }
    })

    renameSupport('ts')

    cy.contains('cypress.foo.json')
    cy.contains('cypress.foo.config.js')

    migrateAndVerifyConfig('cypress.foo.config.js')
    checkOutcome()
  })

  it('completes journey for migration-custom-config-file-respect-dirname', () => {
    startMigrationFor('migration-custom-config-file-respect-dirname', ['--config-file', 'config/cypress.foo.json'])

    // defaults, rename all the things
    // can rename integration->e2e
    cy.get(renameAutoStep).should('exist')
    // no CT
    cy.get(renameManualStep).should('not.exist')
    // supportFile is false - cannot migrate
    cy.get(renameSupportStep).should('exist')
    cy.get(setupComponentStep).should('not.exist')
    cy.get(configFileStep).should('exist')

    // default testFiles but custom integration - can rename automatically
    cy.get(renameAutoStep).should('exist')
    // no CT
    cy.get(renameManualStep).should('not.exist')
    // supportFile is false - cannot migrate
    cy.get(renameSupportStep).should('exist')
    cy.get(setupComponentStep).should('not.exist')
    cy.get(configFileStep).should('exist')

    // Migration workflow
    // before auto migration
    cy.contains('cypress/integration/foo.spec.js')

    // after auto migration
    cy.contains('cypress/e2e/foo.cy.js')

    runAutoRename()

    cy.wait(100)

    cy.withCtx(async (ctx) => {
      const specs = ['cypress/e2e/foo.cy.js']

      for (const spec of specs) {
        const stats = await ctx.file.checkIfFileExists(ctx.path.join(spec))

        expect(stats, `spec file not renamed ${spec}`).to.not.be.null
      }
    })

    renameSupport('ts')

    cy.contains('config/cypress.foo.json')
    cy.contains('config/cypress.foo.config.js')

    migrateAndVerifyConfig('config/cypress.foo.config.js')
    checkOutcome()
  })

  it('shows error for migration-custom-config-file-migration-already-ocurred', () => {
    scaffoldAndVisitLaunchpad('migration-custom-config-file-migration-already-ocurred', ['--config-file', 'customConfig.json'])

    cy.contains('You are attempting to use Cypress with an older config file: customConfig.json')
    cy.contains('When you upgraded to Cypress v10.0 the config file was updated and moved to a new location: customConfig.config.js')
  })

  it('shows error for migration-custom-config-file-with-existing-v10-config-file', () => {
    scaffoldAndVisitLaunchpad('migration-custom-config-file-with-existing-v10-config-file', ['--config-file', 'customConfig.json'])

    cy.contains('There is both a customConfig.config.js and a customConfig.json file at the location below:')
    cy.contains('Cypress no longer supports customConfig.json, please remove it from your project.')
  })

  it('shows error if plugins file do not exist', () => {
    scaffoldAndVisitLaunchpad('migration', ['--config-file', 'erroredConfigFiles/incorrectPluginsFile.json'])

    cy.contains('foo/bar file threw an error.')
    cy.contains('Please ensure your pluginsFile is valid and relaunch the migration tool to migrate to Cypress version 10.0.0.')
  })
})<|MERGE_RESOLUTION|>--- conflicted
+++ resolved
@@ -1300,8 +1300,6 @@
     finishMigrationAndContinue()
     checkOutcome()
   })
-<<<<<<< HEAD
-=======
 
   it('should show spec pattern rename change modal', () => {
     startMigrationFor('migration')
@@ -1347,7 +1345,6 @@
     cy.contains('Please ensure your pluginsFile is valid and relaunch the migration tool to migrate to Cypress version 10.0.0.')
     cy.contains('throw new Error(\'New error from plugin\')')
   })
->>>>>>> a355ad61
 })
 
 describe('Migrate custom config files', () => {
