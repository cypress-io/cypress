function verifyFiles (relativePaths: string[]) {
  cy.withCtx(async (ctx, o) => {
    for (const relativePath of o.relativePaths) {
      const stats = await ctx.file.checkIfFileExists(relativePath)

      expect(stats).to.not.be.null.and.not.be.undefined
    }
  }, { relativePaths })
}

describe('Launchpad: Setup Project', () => {
  function scaffoldAndOpenProject (name: Parameters<typeof cy.scaffoldProject>[0], args?: Parameters<typeof cy.openProject>[1]) {
    cy.scaffoldProject(name)
    cy.openProject(name, args)

    // Delete the fixtures folder so it scaffold correctly the example
    cy.withCtx(async (ctx) => {
      await ctx.actions.file.removeFileInProject('cypress/fixtures')
    })
  }

  const verifyWelcomePage = ({ e2eIsConfigured, ctIsConfigured }) => {
    cy.contains('Welcome to Cypress!').should('be.visible')
    cy.contains('[data-cy-testingtype="e2e"]', e2eIsConfigured ? 'Configured' : 'Not Configured')
    cy.contains('[data-cy-testingtype="component"]', ctIsConfigured ? 'Configured' : 'Not Configured')
  }

  const verifyChooseABrowserPage = () => {
    cy.contains('Choose a Browser', { timeout: 10000 })

    cy.findByRole('radio', { name: 'Chrome v1' })
    cy.findByRole('radio', { name: 'Firefox v5' })
    cy.findByRole('radio', { name: 'Electron v12' })
    cy.findByRole('radio', { name: 'Edge v8' })
  }

  beforeEach(() => {
    cy.findBrowsers({
      filter: (browser) => {
        return Cypress._.includes(['chrome', 'firefox', 'electron', 'edge'], browser.name) && browser.channel === 'stable'
      },
    })
  })

  it('no initial setup displays welcome page', () => {
    scaffoldAndOpenProject('pristine')
    cy.visitLaunchpad()
    cy.contains('Welcome to Cypress!').should('be.visible')
    verifyWelcomePage({ e2eIsConfigured: false, ctIsConfigured: false })
  })

  it('opens correctly in unconfigured project with --e2e', () => {
    cy.scaffoldProject('pristine')
    cy.openProject('pristine', ['--e2e'])
    cy.visitLaunchpad()
    cy.get('h1').should('contain', 'Project Setup')
  })

  it('opens correctly in unconfigured project with --component', () => {
    cy.scaffoldProject('pristine')
    cy.openProject('pristine', ['--component'])
    cy.visitLaunchpad()
    cy.get('h1').should('contain', 'Project Setup')
  })

  describe('"learn about testing types" modal', () => {
    beforeEach(() => {
      scaffoldAndOpenProject('pristine')
      cy.visitLaunchpad()
      verifyWelcomePage({ e2eIsConfigured: false, ctIsConfigured: false })
    })

    it('welcome page has "learn about testing types" link which opens modal', () => {
      cy.contains('Review the differences').click()

      cy.get('#app').should('have.attr', 'aria-hidden', 'true')

      cy.findByRole('dialog', { name: 'Key Differences' }).should('be.visible')
      cy.contains('Need help').should('be.visible')

      cy.get('[data-cy="end-to-end-comparison"]').within(() => {
        cy.contains('End-to-end Tests').should('be.visible')
        cy.get('li').should('have.length', 3)
        cy.contains('Code Example').should('be.visible')
      })

      cy.get('[data-cy="component-comparison"]').within(() => {
        cy.contains('Component Tests').should('be.visible')
        cy.get('li').should('have.length', 3)
        cy.contains('Code Example').should('be.visible')
      })
    })

    it('close modal with escape key', () => {
      cy.contains('Review the differences').click()
      cy.get('#app').should('have.attr', 'aria-hidden', 'true')

      cy.findByRole('dialog', { name: 'Key Differences' })
      .as('aboutTestingTypes')
      .should('be.visible')

      cy.get('body').type('{esc}')
      cy.get('#app').should('not.have.attr', 'aria-hidden')
      cy.get('@aboutTestingTypes').should('not.exist')
    })

    it('closes modal by clicking outside of modal', () => {
      cy.contains('Review the differences').click()
      cy.get('#app').should('have.attr', 'aria-hidden', 'true')

      cy.findByRole('dialog', { name: 'Key Differences' })
      .as('aboutTestingTypes')
      .should('be.visible')

      cy.get('body').click(5, 5)
      cy.get('#app').should('not.have.attr', 'aria-hidden')
      cy.get('@aboutTestingTypes').should('not.exist')
    })

    it('closes modal by clicking close button', () => {
      cy.contains('Review the differences').click()
      cy.get('#app').should('have.attr', 'aria-hidden', 'true')

      cy.findByRole('dialog', { name: 'Key Differences' })
      .as('aboutTestingTypes')
      .should('be.visible')
      .within(() => {
        cy.get('h2').contains('Key Differences').should('be.visible')
      })

      cy.findByRole('button', { name: 'Close' }).click()
      cy.get('#app').should('not.have.attr', 'aria-hidden')
      cy.get('@aboutTestingTypes').should('not.exist')
    })

    it('closes modal by pressing enter key when close button is focused', () => {
      cy.contains('Review the differences').click()
      cy.get('#app').should('have.attr', 'aria-hidden', 'true')

      cy.findByRole('dialog', { name: 'Key Differences' })
      .as('aboutTestingTypes')
      .should('be.visible')
      .within(() => {
        cy.get('h2').contains('Key Differences').should('be.visible')

        cy.findByRole('button', { name: 'Close' })
        .focus()
        .type('{enter}')
      })

      cy.get('#app').should('not.have.attr', 'aria-hidden')
      cy.get('@aboutTestingTypes').should('not.exist')
    })

    it('clicking "Need Help?" links to Cypress documentation', () => {
      cy.contains('Review the differences').click()
      cy.get('#app').should('have.attr', 'aria-hidden', 'true')

      cy.findByRole('dialog', { name: 'Key Differences' })
      .should('be.visible')
      .within(() => {
        cy.validateExternalLink({
          name: 'Need help',
          href: 'https://on.cypress.io/choosing-testing-type',
        })
      })
    })
  })

  describe('E2E test setup', () => {
    describe('project has been configured for e2e', () => {
      it('skips the setup page when choosing e2e tests to run', () => {
        scaffoldAndOpenProject('pristine-with-e2e-testing')
        cy.visitLaunchpad()

        verifyWelcomePage({ e2eIsConfigured: true, ctIsConfigured: true })

        cy.get('[data-cy-testingtype="e2e"]').click()

        verifyChooseABrowserPage()
      })

      it('opens to the browser pages when opened via cli with --e2e flag', () => {
        scaffoldAndOpenProject('pristine-with-e2e-testing', ['--e2e'])
        cy.visitLaunchpad()

        verifyChooseABrowserPage()
      })
    })

    // project has a cypress.configuration file with component testing configured
    describe('project that has not been configured for e2e', () => {
      it('shows the configuration setup page when selecting e2e tests', () => {
        scaffoldAndOpenProject('pristine-with-ct-testing')
        cy.visitLaunchpad()

        verifyWelcomePage({ e2eIsConfigured: false, ctIsConfigured: true })

        cy.get('[data-cy-testingtype="e2e"]').click()
        cy.findByRole('button', { name: 'Next Step' }).click()

        cy.contains('h1', 'Configuration Files')
        cy.findByText('We added the following files to your project.')

        cy.get('[data-cy=changes]').within(() => {
          cy.contains('cypress.config.js')
        })

        cy.get('[data-cy=valid]').within(() => {
          cy.containsPath('cypress/support/e2e.js')
          cy.containsPath('cypress/support/commands.js')
          cy.containsPath('cypress/fixtures/example.json')
        })

        verifyFiles([
          'cypress.config.js',
          'cypress/support/e2e.js',
          'cypress/support/commands.js',
          'cypress/fixtures/example.json',
        ])
      })

      it('moves to "Choose a Browser" page after clicking "Continue" button in first step in configuration page', () => {
        scaffoldAndOpenProject('pristine')
        cy.visitLaunchpad()

        verifyWelcomePage({ e2eIsConfigured: false, ctIsConfigured: false })

        cy.get('[data-cy-testingtype="e2e"]').click()
        cy.findByRole('button', { name: 'Next Step' }).click()

        cy.contains('h1', 'Configuration Files')
        cy.findByText('We added the following files to your project.')

        cy.get('[data-cy=valid]').within(() => {
          cy.contains('cypress.config.js')
          cy.containsPath('cypress/support/e2e.js')
          cy.containsPath('cypress/support/commands.js')
          cy.containsPath('cypress/fixtures/example.json')
        })

        verifyFiles([
          'cypress.config.js',
          'cypress/support/e2e.js',
          'cypress/support/commands.js',
          'cypress/fixtures/example.json',
        ])
      })

      it('shows the configuration setup page when opened via cli with --component flag', () => {
        scaffoldAndOpenProject('pristine-with-ct-testing', ['--component'])
        cy.visitLaunchpad()
<<<<<<< HEAD

        cy.findByRole('button', { name: 'Next Step' }).click()

        cy.contains('h1', 'Configuration Files')
        cy.contains('We added the following files to your project.')

        cy.get('[data-cy=changes]').within(() => {
          cy.contains('cypress.config.js')
        })

        cy.get('[data-cy=valid]').within(() => {
          cy.containsPath('cypress/support/e2e.js')
          cy.containsPath('cypress/support/commands.js')
          cy.containsPath('cypress/fixtures/example.json')
        })

        verifyFiles([
          'cypress.config.js',
          'cypress/support/e2e.js',
          'cypress/support/commands.js',
          'cypress/fixtures/example.json',
        ])
=======
        cy.contains('h1', 'Choose a Browser')
>>>>>>> f8621da4
      })
    })

    describe('project not been configured for cypress', () => {
      it('can go back before selecting e2e scaffold lang', () => {
        scaffoldAndOpenProject('pristine')
        cy.visitLaunchpad()

        verifyWelcomePage({ e2eIsConfigured: false, ctIsConfigured: false })

        cy.tabUntil((el) => {
          return el.text().includes('E2E Testing')
        })

        cy.contains('button', 'E2E Testing')
        .should('have.focus')
        .realPress('Enter')

        cy.contains('h1', 'Project Setup')
        cy.findByRole('button', { name: 'Back' }).click()

        verifyWelcomePage({ e2eIsConfigured: false, ctIsConfigured: false })
      })

      it('can setup e2e testing for a project selecting JS', () => {
        scaffoldAndOpenProject('pristine')
        cy.visitLaunchpad()

        verifyWelcomePage({ e2eIsConfigured: false, ctIsConfigured: false })

        cy.tabUntil((el) => el.text().includes('E2E Testing'))

        cy.contains('button', 'E2E Testing')
        .should('have.focus')
        .realPress('Enter')

        cy.contains('h1', 'Project Setup')
        cy.contains('p', 'Confirm your project\'s preferred language.')
        cy.findByRole('button', { name: 'JavaScript' }).click()
        cy.findByRole('button', { name: 'Next Step' }).click()

        cy.contains('h1', 'Configuration Files')
        cy.findByText('We added the following files to your project.')

        cy.get('[data-cy=valid]').within(() => {
          cy.contains('cypress.config.js')
          cy.containsPath('cypress/support/e2e.js')
          cy.containsPath('cypress/support/commands.js')
          cy.containsPath('cypress/fixtures/example.json')
        })

        verifyFiles([
          'cypress.config.js',
          'cypress/support/e2e.js',
          'cypress/support/commands.js',
          'cypress/fixtures/example.json',
        ])

        cy.findByRole('button', { name: 'Continue' })
        .should('not.have.disabled')
        .click()

        verifyChooseABrowserPage()
      })

      it('can setup e2e testing for a project selecting TS', () => {
        scaffoldAndOpenProject('pristine')
        cy.visitLaunchpad()

        verifyWelcomePage({ e2eIsConfigured: false, ctIsConfigured: false })

        cy.tabUntil((el) => el.text().includes('E2E Testing'))

        cy.contains('button', 'E2E Testing')
        .should('have.focus')
        .realPress('Enter')

        cy.contains('h1', 'Project Setup')
        cy.contains('p', 'Confirm your project\'s preferred language.')
        cy.findByRole('button', { name: 'TypeScript' }).click()
        cy.findByRole('button', { name: 'Next Step' }).click()

        cy.contains('h1', 'Configuration Files')
        cy.findByText('We added the following files to your project.')

        cy.get('[data-cy=valid]').within(() => {
          cy.contains('cypress.config.ts')
          cy.containsPath('cypress/support/e2e.ts')
          cy.containsPath('cypress/support/commands.ts')
          cy.containsPath('cypress/fixtures/example.json')
        })

        verifyFiles([
          'cypress.config.ts',
          'cypress/support/e2e.ts',
          'cypress/support/commands.ts',
          'cypress/fixtures/example.json',
        ])
      })

      it('can setup e2e testing for a project selecting TS when CT is configured and config file is JS', () => {
        scaffoldAndOpenProject('pristine-with-ct-testing')
        cy.visitLaunchpad()

        verifyWelcomePage({ e2eIsConfigured: false, ctIsConfigured: true })

        cy.tabUntil((el) => el.text().includes('E2E Testing'))

        cy.contains('button', 'E2E Testing')
        .should('have.focus')
        .realPress('Enter')

        cy.contains('h1', 'Project Setup')
        cy.findByRole('button', { name: 'TypeScript' }).click()
        cy.findByRole('button', { name: 'Next Step' }).click()

        cy.contains('h1', 'Configuration Files')
        cy.findByText('We added the following files to your project.')

        cy.get('[data-cy=changes]').within(() => {
          cy.contains('cypress.config.js')
        })

        cy.get('[data-cy=valid]').within(() => {
          cy.containsPath('cypress/support/e2e.ts')
          cy.containsPath('cypress/support/commands.ts')
          cy.containsPath('cypress/fixtures/example.json')
        })

        verifyFiles([
          'cypress.config.js',
          'cypress/support/e2e.ts',
          'cypress/support/commands.ts',
          'cypress/fixtures/example.json',
        ])
      })

      it('can setup CT testing for a project selecting TS when E2E is configured and config file is JS', () => {
        scaffoldAndOpenProject('pristine-with-e2e-testing')
        cy.visitLaunchpad()

        verifyWelcomePage({ e2eIsConfigured: true, ctIsConfigured: false })

        cy.contains('button', 'Component Testing')
        .focus()
        .realPress('Enter')

        cy.findByText('Confirm the front-end framework and bundler used in your project.')

        cy.findByRole('button', { name: 'Front-end Framework React.js (detected)' }).click()
        cy.findByRole('option', { name: 'Create React App' }).click()

        cy.get('[data-testid="select-bundler"').should('not.exist')
        cy.findByRole('button', { name: 'Next Step' }).should('not.have.disabled')

        cy.findByRole('button', { name: 'Back' }).click()
        cy.get('[data-cy-testingtype="component"]').click()

        cy.findByRole('button', { name: 'Front-end Framework React.js (detected)' }).click()
        cy.findByRole('option', { name: 'Vue.js 3' }).click()

        cy.findByRole('button', { name: 'Bundler(Dev Server) Pick a bundler' }).click()
        cy.findByRole('option', { name: 'Vite' }).click()
        cy.findByRole('button', { name: 'Next Step' }).should('not.have.disabled')

        cy.findByRole('button', { name: 'Front-end Framework Vue.js 3' }).click()
        cy.findByRole('option', { name: 'Create React App' }).click()
        cy.findByRole('button', { name: 'Bundler(Dev Server) Webpack' }).should('not.exist')
        cy.findByRole('button', { name: 'Next Step' }).should('not.have.disabled')

        cy.findByRole('button', { name: 'TypeScript' }).click()

        cy.findByRole('button', { name: 'Next Step' }).click()
        cy.findByRole('button', { name: 'Waiting for you to install the dependencies...' })

        cy.contains('li', 'webpack')
        cy.contains('li', 'react-scripts')
        cy.contains('li', 'typescript')

        cy.findByRole('button', { name: 'Skip' }).click()

        cy.get('[data-cy=changes]').within(() => {
          cy.contains('cypress.config.js')
        })

        cy.get('[data-cy=valid]').within(() => {
          cy.containsPath('cypress/support/component-index.html')
          cy.containsPath('cypress/support/component.ts')
          cy.containsPath('cypress/support/commands.ts')
        })

        verifyFiles([
          'cypress.config.js',
          'cypress/support/component-index.html',
          'cypress/support/component.ts',
          'cypress/support/commands.ts',
        ])

        cy.findByRole('button', { name: 'Continue' }).should('have.disabled')
      })

      it('can skip setup CT testing for a project', () => {
        scaffoldAndOpenProject('pristine-with-e2e-testing')
        cy.visitLaunchpad()

        verifyWelcomePage({ e2eIsConfigured: true, ctIsConfigured: false })

        cy.contains('button', 'Component Testing')
        .focus()
        .realPress('Enter')

        cy.findByText('Confirm the front-end framework and bundler used in your project.')

        cy.findByRole('button', { name: 'Front-end Framework React.js (detected)' }).click()
        cy.findByRole('option', { name: 'Create React App' }).click()

        cy.get('[data-testid="select-bundler"').should('not.exist')
        cy.findByRole('button', { name: 'Next Step' }).should('not.have.disabled')

        cy.findByRole('button', { name: 'Back' }).click()
        cy.get('[data-cy-testingtype="component"]').click()

        cy.findByRole('button', { name: 'Next Step' }).should('not.have.disabled')

        cy.findByRole('button', { name: 'Front-end Framework React.js (detected)' }).click()
        cy.findByRole('option', { name: 'Create React App' }).click()
        cy.findByRole('button', { name: 'Bundler(Dev Server) Webpack' }).should('not.exist')
        cy.findByRole('button', { name: 'Next Step' }).should('not.have.disabled')

        cy.findByRole('button', { name: 'TypeScript' }).click()

        cy.findByRole('button', { name: 'Next Step' }).click()
        cy.findByRole('button', { name: 'Waiting for you to install the dependencies...' })

        cy.contains('li', 'webpack')
        cy.contains('li', 'react-scripts')
        cy.contains('li', 'typescript')

        cy.findByRole('button', { name: 'Skip' }).click()

        cy.get('[data-cy=changes]').within(() => {
          cy.contains('cypress.config.js')
        })

        cy.get('[data-cy=valid]').within(() => {
          cy.containsPath('cypress/support/component-index.html')
          cy.containsPath('cypress/support/component.ts')
          cy.containsPath('cypress/support/commands.ts')
        })

        verifyFiles([
          'cypress.config.js',
          'cypress/support/component-index.html',
          'cypress/support/component.ts',
          'cypress/support/commands.ts',
        ])

        cy.findByRole('button', { name: 'Continue' }).should('have.disabled')
      })

      it('shows the configuration setup page when opened via cli with --e2e flag', () => {
        scaffoldAndOpenProject('pristine-with-e2e-testing', ['--e2e'])
        cy.visitLaunchpad()
<<<<<<< HEAD

        cy.findByRole('button', { name: 'Next Step' }).click()

        cy.contains('h1', 'Configuration Files')
        cy.contains('We added the following files to your project.')

        cy.get('[data-cy=changes]').within(() => {
          cy.contains('cypress.config.js')
        })

        cy.get('[data-cy=valid]').within(() => {
          cy.containsPath('cypress/support/e2e.js')
          cy.containsPath('cypress/support/commands.js')
          cy.containsPath('cypress/fixtures/example.json')
        })

        verifyFiles([
          'cypress.config.js',
          'cypress/support/e2e.js',
          'cypress/support/commands.js',
          'cypress/fixtures/example.json',
        ])
=======
        cy.contains('h1', 'Choose a Browser')
>>>>>>> f8621da4
      })

      it('can reconfigure config after CT has been set up', () => {
        scaffoldAndOpenProject('pristine-with-ct-testing')
        cy.withCtx((ctx) => {
          ctx.coreData.forceReconfigureProject = {
            component: true,
          }
        })

        cy.visitLaunchpad()

        verifyWelcomePage({ e2eIsConfigured: false, ctIsConfigured: true })

        cy.get('[data-cy-testingtype="component"]').click()

        cy.contains('Project Setup')
      })

      it('can reconfigure config after e2e has been set up', () => {
        scaffoldAndOpenProject('pristine-with-e2e-testing')
        cy.withCtx((ctx) => {
          ctx.coreData.forceReconfigureProject = {
            e2e: true,
          }
        })

        cy.visitLaunchpad()

        verifyWelcomePage({ e2eIsConfigured: true, ctIsConfigured: false })

        cy.get('[data-cy-testingtype="e2e"]').click()

        cy.contains('Project Setup')
      })

      it('can move forward to choose browser if e2e is configured and is selected from the dropdown list', () => {
        cy.openProject('pristine-with-e2e-testing')
        cy.visitLaunchpad()

        verifyWelcomePage({ e2eIsConfigured: true, ctIsConfigured: false })

        cy.get('[data-cy-testingtype="e2e"]').within(() => {
          cy.get('[data-cy=status-badge-menu]').click()
          cy.get('[data-cy="Choose a Browser"]').click()
        })

        verifyChooseABrowserPage()
      })

      it('can reconfigure config from the testing type card selecting E2E', () => {
        cy.openProject('pristine-with-e2e-testing')
        cy.visitLaunchpad()

        verifyWelcomePage({ e2eIsConfigured: true, ctIsConfigured: false })

        cy.get('[data-cy-testingtype="component"]').within(() => {
          cy.contains('Not Configured')
        })

        cy.get('[data-cy-testingtype="e2e"]').within(() => {
          cy.get('[data-cy=status-badge-menu]').click()
          cy.get('[data-cy="Reconfigure"]').click()
        })

        cy.contains('Project Setup')
      })

      it('can move forward to choose browser if component is configured and is selected from the dropdown list', () => {
        cy.openProject('pristine-with-ct-testing')
        cy.visitLaunchpad()

        verifyWelcomePage({ e2eIsConfigured: false, ctIsConfigured: true })

        cy.get('[data-cy-testingtype="component"]').within(() => {
          cy.get('[data-cy=status-badge-menu]').click()
          cy.get('[data-cy="Choose a Browser"]').click()
        })

        verifyChooseABrowserPage()
      })

      it('can reconfigure config from the testing type card selecting Component', () => {
        cy.openProject('pristine-with-ct-testing')
        cy.visitLaunchpad()

        verifyWelcomePage({ e2eIsConfigured: false, ctIsConfigured: true })

        cy.get('[data-cy-testingtype="e2e"]').within(() => {
          cy.contains('Not Configured')
        })

        cy.get('[data-cy-testingtype="component"]').within(() => {
          cy.get('[data-cy=status-badge-menu]').click()
          cy.get('[data-cy="Reconfigure"]').click()
        })

        cy.contains('Project Setup')
      })
    })
  })

  describe('Component setup', () => {
    describe('project has been configured for component testing', () => {
      it('skips the setup steps when choosing component tests to run', () => {
        scaffoldAndOpenProject('pristine-with-ct-testing')
        cy.visitLaunchpad()

        verifyWelcomePage({ e2eIsConfigured: false, ctIsConfigured: true })

        cy.get('[data-cy-testingtype="component"]').click()

        verifyChooseABrowserPage()
      })

      it('opens to the browser pages when opened via cli with --component flag', () => {
        scaffoldAndOpenProject('pristine-with-ct-testing', ['--component'])
        cy.visitLaunchpad()
        verifyChooseABrowserPage()
      })
    })

    it('opens to the "choose framework" page when opened via cli with --component flag', () => {
      scaffoldAndOpenProject('pristine-with-e2e-testing', ['--component'])
      cy.visitLaunchpad()

      cy.get('h1').should('contain', 'Project Setup')
      cy.contains('Confirm the front-end framework and bundler used in your project.')
    })

    describe('project not been configured for cypress', () => {
      // TODO: unskip once Object API lands https://github.com/cypress-io/cypress/pull/20861
      it.skip('can setup component testing', () => {
        scaffoldAndOpenProject('pristine')
        cy.visitLaunchpad()

        verifyWelcomePage({ e2eIsConfigured: false, ctIsConfigured: false })

        cy.contains('button', 'Component Testing')
        .focus()
        .realPress('Enter')

        cy.findByText('Confirm the front-end framework and bundler used in your project.')

        cy.findByRole('button', { name: 'Front-end Framework React.js (detected)' }).click()
        cy.findByRole('option', { name: 'Create React App' }).click()

        cy.get('[data-testid="select-bundler"').should('not.exist')
        cy.findByRole('button', { name: 'Next Step' }).should('not.have.disabled')

        cy.findByRole('button', { name: 'Back' }).click()
        cy.get('[data-cy-testingtype="component"]').click()

        cy.findByRole('button', { name: 'Front-end Framework React.js (detected)' }).click()
        cy.findByRole('option', { name: 'Vue.js 3' }).click()

        cy.findByRole('button', { name: 'Bundler(Dev Server) Pick a bundler' }).click()
        cy.findByRole('option', { name: 'Vite' }).click()

        cy.findByRole('button', { name: 'TypeScript' }).click()
        cy.findByRole('button', { name: 'Next Step' }).should('not.have.disabled')
        cy.findByRole('button', { name: 'Next Step' }).click()

        cy.findByRole('button', { name: 'Skip' }).click()

        cy.get('[data-cy=valid]').within(() => {
          cy.contains('cypress.config.ts')
          cy.containsPath('cypress/support/component-index.html')
          cy.containsPath(`cypress/support/component.ts`)
          cy.containsPath(`cypress/support/commands.ts`)
          cy.containsPath('cypress/fixtures/example.json')
        })

        cy.findByRole('button', { name: 'Continue' }).click()

        verifyChooseABrowserPage()
      })

      // TODO: unskip once Object API lands https://github.com/cypress-io/cypress/pull/20861
      it.skip('setup component testing with typescript files', () => {
        scaffoldAndOpenProject('pristine')
        cy.visitLaunchpad()

        verifyWelcomePage({ e2eIsConfigured: false, ctIsConfigured: false })

        cy.contains('button', 'Component Testing')
        .focus()
        .realPress('Enter')

        cy.findByText('Confirm the front-end framework and bundler used in your project.')

        cy.findByRole('button', { name: 'Front-end Framework React.js (detected)' }).click()
        cy.findByRole('option', { name: 'Create React App' }).click()
        cy.findByRole('button', { name: 'TypeScript' }).click()

        cy.findByRole('button', { name: 'Next Step' }).click()
        cy.findByRole('button', { name: 'Skip' }).click()

        cy.get('[data-cy=valid]').within(() => {
          cy.contains('cypress.config.ts')
          cy.containsPath('cypress/support/component-index.html')
          cy.containsPath('cypress/support/component.ts')
          cy.containsPath('cypress/support/commands.ts')
          cy.containsPath('cypress/fixtures/example.json')
        })

        verifyFiles(['cypress.config.ts', 'cypress/support/component-index.html', 'cypress/support/component.ts', 'cypress/support/commands.ts', 'cypress/fixtures/example.json'])

        cy.findByRole('button', { name: 'Continue' }).click()

        verifyChooseABrowserPage()
      })
    })
  })

  describe('Command for package managers', () => {
    it('makes the right command for yarn', () => {
      scaffoldAndOpenProject('pristine-yarn')

      cy.visitLaunchpad()

      cy.get('[data-cy-testingtype="component"]').click()
      cy.get('[data-testid="select-framework"]').click()
      cy.findByText('Create React App').click()
      cy.findByText('Next Step').click()
      cy.get('code').should('contain.text', 'yarn add -D ')
    })

    it('makes the right command for pnpm', () => {
      scaffoldAndOpenProject('pristine-pnpm')

      cy.visitLaunchpad()

      cy.get('[data-cy-testingtype="component"]').click()
      cy.get('[data-testid="select-framework"]').click()
      cy.findByText('Create React App').click()
      cy.findByText('Next Step').click()
      cy.get('code').should('contain.text', 'pnpm install -D ')
    })

    it('makes the right command for npm', () => {
      scaffoldAndOpenProject('pristine-npm')

      cy.visitLaunchpad()

      cy.get('[data-cy-testingtype="component"]').click()
      cy.get('[data-testid="select-framework"]').click()
      cy.findByText('Create React App').click()
      cy.findByText('Next Step').click()
      cy.get('code').should('contain.text', 'npm install -D ')
    })
  })

  describe('openLink', () => {
    it('opens docs link in the default browser', () => {
      scaffoldAndOpenProject('pristine-with-e2e-testing')

      cy.visitLaunchpad()

      cy.get('[data-cy-testingtype="component"]').click()
      cy.get('[data-testid="select-framework"]').click()
      cy.findByText('Nuxt.js').click()
      cy.findByRole('button', { name: 'Next Step' }).should('not.be.disabled').click()
      cy.findByRole('button', { name: 'Skip' }).click()
      cy.intercept('POST', 'mutation-ExternalLink_OpenExternal', { 'data': { 'openExternal': true } }).as('OpenExternal')
      cy.findByText('Learn more.').click()
      cy.wait('@OpenExternal')
      .its('request.body.variables.url')
      .should('equal', 'https://on.cypress.io/guides/configuration')
    })
  })
})<|MERGE_RESOLUTION|>--- conflicted
+++ resolved
@@ -250,18 +250,53 @@
       it('shows the configuration setup page when opened via cli with --component flag', () => {
         scaffoldAndOpenProject('pristine-with-ct-testing', ['--component'])
         cy.visitLaunchpad()
-<<<<<<< HEAD
-
+        cy.contains('h1', 'Choose a Browser')
+      })
+    })
+
+    describe('project not been configured for cypress', () => {
+      it('can go back before selecting e2e scaffold lang', () => {
+        scaffoldAndOpenProject('pristine')
+        cy.visitLaunchpad()
+
+        verifyWelcomePage({ e2eIsConfigured: false, ctIsConfigured: false })
+
+        cy.tabUntil((el) => {
+          return el.text().includes('E2E Testing')
+        })
+
+        cy.contains('button', 'E2E Testing')
+        .should('have.focus')
+        .realPress('Enter')
+
+        cy.contains('h1', 'Project Setup')
+        cy.findByRole('button', { name: 'Back' }).click()
+
+        verifyWelcomePage({ e2eIsConfigured: false, ctIsConfigured: false })
+      })
+
+      it('can setup e2e testing for a project selecting JS', () => {
+        scaffoldAndOpenProject('pristine')
+        cy.visitLaunchpad()
+
+        verifyWelcomePage({ e2eIsConfigured: false, ctIsConfigured: false })
+
+        cy.tabUntil((el) => el.text().includes('E2E Testing'))
+
+        cy.contains('button', 'E2E Testing')
+        .should('have.focus')
+        .realPress('Enter')
+
+        cy.contains('h1', 'Project Setup')
+        cy.contains('p', 'Confirm your project\'s preferred language.')
+        cy.findByRole('button', { name: 'JavaScript' }).click()
         cy.findByRole('button', { name: 'Next Step' }).click()
 
         cy.contains('h1', 'Configuration Files')
-        cy.contains('We added the following files to your project.')
-
-        cy.get('[data-cy=changes]').within(() => {
+        cy.findByText('We added the following files to your project.')
+
+        cy.get('[data-cy=valid]').within(() => {
           cy.contains('cypress.config.js')
-        })
-
-        cy.get('[data-cy=valid]').within(() => {
           cy.containsPath('cypress/support/e2e.js')
           cy.containsPath('cypress/support/commands.js')
           cy.containsPath('cypress/fixtures/example.json')
@@ -273,66 +308,6 @@
           'cypress/support/commands.js',
           'cypress/fixtures/example.json',
         ])
-=======
-        cy.contains('h1', 'Choose a Browser')
->>>>>>> f8621da4
-      })
-    })
-
-    describe('project not been configured for cypress', () => {
-      it('can go back before selecting e2e scaffold lang', () => {
-        scaffoldAndOpenProject('pristine')
-        cy.visitLaunchpad()
-
-        verifyWelcomePage({ e2eIsConfigured: false, ctIsConfigured: false })
-
-        cy.tabUntil((el) => {
-          return el.text().includes('E2E Testing')
-        })
-
-        cy.contains('button', 'E2E Testing')
-        .should('have.focus')
-        .realPress('Enter')
-
-        cy.contains('h1', 'Project Setup')
-        cy.findByRole('button', { name: 'Back' }).click()
-
-        verifyWelcomePage({ e2eIsConfigured: false, ctIsConfigured: false })
-      })
-
-      it('can setup e2e testing for a project selecting JS', () => {
-        scaffoldAndOpenProject('pristine')
-        cy.visitLaunchpad()
-
-        verifyWelcomePage({ e2eIsConfigured: false, ctIsConfigured: false })
-
-        cy.tabUntil((el) => el.text().includes('E2E Testing'))
-
-        cy.contains('button', 'E2E Testing')
-        .should('have.focus')
-        .realPress('Enter')
-
-        cy.contains('h1', 'Project Setup')
-        cy.contains('p', 'Confirm your project\'s preferred language.')
-        cy.findByRole('button', { name: 'JavaScript' }).click()
-        cy.findByRole('button', { name: 'Next Step' }).click()
-
-        cy.contains('h1', 'Configuration Files')
-        cy.findByText('We added the following files to your project.')
-
-        cy.get('[data-cy=valid]').within(() => {
-          cy.contains('cypress.config.js')
-          cy.containsPath('cypress/support/e2e.js')
-          cy.containsPath('cypress/support/commands.js')
-          cy.containsPath('cypress/fixtures/example.json')
-        })
-
-        verifyFiles([
-          'cypress.config.js',
-          'cypress/support/e2e.js',
-          'cypress/support/commands.js',
-          'cypress/fixtures/example.json',
-        ])
 
         cy.findByRole('button', { name: 'Continue' })
         .should('not.have.disabled')
@@ -539,32 +514,7 @@
       it('shows the configuration setup page when opened via cli with --e2e flag', () => {
         scaffoldAndOpenProject('pristine-with-e2e-testing', ['--e2e'])
         cy.visitLaunchpad()
-<<<<<<< HEAD
-
-        cy.findByRole('button', { name: 'Next Step' }).click()
-
-        cy.contains('h1', 'Configuration Files')
-        cy.contains('We added the following files to your project.')
-
-        cy.get('[data-cy=changes]').within(() => {
-          cy.contains('cypress.config.js')
-        })
-
-        cy.get('[data-cy=valid]').within(() => {
-          cy.containsPath('cypress/support/e2e.js')
-          cy.containsPath('cypress/support/commands.js')
-          cy.containsPath('cypress/fixtures/example.json')
-        })
-
-        verifyFiles([
-          'cypress.config.js',
-          'cypress/support/e2e.js',
-          'cypress/support/commands.js',
-          'cypress/fixtures/example.json',
-        ])
-=======
         cy.contains('h1', 'Choose a Browser')
->>>>>>> f8621da4
       })
 
       it('can reconfigure config after CT has been set up', () => {
