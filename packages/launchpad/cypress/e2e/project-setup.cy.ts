--- conflicted
+++ resolved
@@ -579,11 +579,7 @@
       cy.get('[data-testid="select-framework"]').click()
       cy.findByText('Create React App').click()
       cy.findByText('Next step').click()
-<<<<<<< HEAD
       cy.findByDisplayValue('pnpm install -D react-scripts react-dom react')
-=======
-      cy.findByTestId('terminal-prompt-input').should('have.value', 'pnpm install -D react-scripts react-dom react')
->>>>>>> ac99a5ca
     })
 
     it('makes the right command for npm', () => {
@@ -595,11 +591,7 @@
       cy.get('[data-testid="select-framework"]').click()
       cy.findByText('Create React App').click()
       cy.findByText('Next step').click()
-<<<<<<< HEAD
       cy.findByDisplayValue('npm install -D react-scripts react-dom react')
-=======
-      cy.findByTestId('terminal-prompt-input').should('have.value', 'npm install -D react-scripts react-dom react')
->>>>>>> ac99a5ca
     })
   })
 
