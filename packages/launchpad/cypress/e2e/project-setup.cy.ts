--- conflicted
+++ resolved
@@ -416,13 +416,8 @@
         })
       })
 
-<<<<<<< HEAD
-      it('can re-configure config after CT has been set up', () => {
+      it('can reconfigure config after CT has been set up', () => {
         scaffoldAndOpenProject('pristine-with-ct-testing')
-=======
-      it('can reconfigure config after CT has been set up', () => {
-        cy.openProject('pristine-with-ct-testing')
->>>>>>> faa8fb53
         cy.withCtx((ctx) => {
           ctx.coreData.forceReconfigureProject = {
             component: true,
@@ -438,13 +433,8 @@
         cy.contains('Project Setup')
       })
 
-<<<<<<< HEAD
-      it('can re-configure config after e2e has been set up', () => {
+      it('can reconfigure config after e2e has been set up', () => {
         scaffoldAndOpenProject('pristine-with-e2e-testing')
-=======
-      it('can reconfigure config after e2e has been set up', () => {
-        cy.openProject('pristine-with-e2e-testing')
->>>>>>> faa8fb53
         cy.withCtx((ctx) => {
           ctx.coreData.forceReconfigureProject = {
             e2e: true,
