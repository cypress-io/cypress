--- conflicted
+++ resolved
@@ -580,13 +580,8 @@
       cy.get('[data-cy-testingtype="component"]').click()
       cy.get('[data-testid="select-framework"]').click()
       cy.findByText('Create React App').click()
-<<<<<<< HEAD
       cy.findByText('Next step').click()
-      cy.get('code').should('contain.text', 'yarn add -D ')
-=======
-      cy.findByText('Next Step').click()
       cy.findByDisplayValue('yarn add -D react-scripts react-dom react').should('be.visible')
->>>>>>> 582ab6ce
     })
 
     // TODO: fix flaky test https://github.com/cypress-io/cypress/issues/23153
