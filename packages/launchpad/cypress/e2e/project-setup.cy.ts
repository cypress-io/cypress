import { FRONTEND_FRAMEWORKS, BUNDLERS, CODE_LANGUAGES, PACKAGES_DESCRIPTIONS } from '@packages/types/src/constants'

describe('Launchpad: Setup Project', () => {
  beforeEach(() => {
    cy.scaffoldProject('pristine') // not configured
    cy.scaffoldProject('pristine-with-ct-testing') // component configured
    cy.scaffoldProject('pristine-with-e2e-testing') // e2e configured
    cy.scaffoldProject('pristine-with-e2e-testing-and-storybook') // e2e configured
  })

  const verifyWelcomePage = ({ e2eIsConfigured, ctIsConfigured }) => {
    cy.contains('Welcome to Cypress!').should('be.visible')
    cy.contains('[data-cy-testingtype="e2e"]', e2eIsConfigured ? 'Configured' : 'Not Configured')
    cy.contains('[data-cy-testingtype="component"]', ctIsConfigured ? 'Configured' : 'Not Configured')
  }

  it('no initial setup displays welcome page', () => {
    cy.openProject('pristine')
    cy.visitLaunchpad()
    cy.contains('Welcome to Cypress!').should('be.visible')
    verifyWelcomePage({ e2eIsConfigured: false, ctIsConfigured: false })
  })

  describe('"learn about testing types" modal', () => {
    beforeEach(() => {
      cy.openProject('pristine')
      cy.visitLaunchpad()
      verifyWelcomePage({ e2eIsConfigured: false, ctIsConfigured: false })
    })

    it('welcome page has "learn about testing types" link which opens modal', () => {
      cy.contains('Review the differences').click()

      cy.get('#app').should('have.attr', 'aria-hidden', 'true')

      cy.findByRole('dialog', { name: 'Key Differences' }).should('be.visible')
      cy.contains('Need help?').should('be.visible')

      cy.get('[data-cy="end-to-end-comparison"]').within(() => {
        cy.contains('End-to-end Tests').should('be.visible')
        cy.get('li').should('have.length', 3)
        cy.contains('Code Example').should('be.visible')
      })

      cy.get('[data-cy="component-comparison"]').within(() => {
        cy.contains('Component Tests').should('be.visible')
        cy.get('li').should('have.length', 3)
        cy.contains('Code Example').should('be.visible')
      })
    })

    it('close modal with escape key', () => {
      cy.contains('Review the differences').click()
      cy.get('#app').should('have.attr', 'aria-hidden', 'true')

      cy.findByRole('dialog', { name: 'Key Differences' })
      .as('aboutTestingTypes')
      .should('be.visible')

      cy.get('body').type('{esc}')
      cy.get('#app').should('not.have.attr', 'aria-hidden')
      cy.get('@aboutTestingTypes').should('not.exist')
    })

    it('closes modal by clicking outside of modal', () => {
      cy.contains('Review the differences').click()
      cy.get('#app').should('have.attr', 'aria-hidden', 'true')

      cy.findByRole('dialog', { name: 'Key Differences' })
      .as('aboutTestingTypes')
      .should('be.visible')

      cy.get('body').click(5, 5)
      cy.get('#app').should('not.have.attr', 'aria-hidden')
      cy.get('@aboutTestingTypes').should('not.exist')
    })

    it('closes modal by clicking close button', () => {
      cy.contains('Review the differences').click()
      cy.get('#app').should('have.attr', 'aria-hidden', 'true')

      cy.findByRole('dialog', { name: 'Key Differences' })
      .as('aboutTestingTypes')
      .should('be.visible')
      .within(() => {
        cy.get('h2').contains('Key Differences').should('be.visible')
      })

      cy.findByRole('button', { name: 'Close' }).click()
      cy.get('#app').should('not.have.attr', 'aria-hidden')
      cy.get('@aboutTestingTypes').should('not.exist')
    })

    // Cypress enter key down isn't trigger close callback. Working correctly when manually tested
    // or when using the cypress-real-evens plugin.
    // Could be related to this bug? https://github.com/cypress-io/cypress/issues/14864
    it('closes modal by pressing enter key when close button is focused', () => {
      cy.contains('Review the differences').click()
      cy.get('#app').should('have.attr', 'aria-hidden', 'true')

      cy.findByRole('dialog', { name: 'Key Differences' })
      .as('aboutTestingTypes')
      .should('be.visible')
      .within(() => {
        cy.get('h2').contains('Key Differences').should('be.visible')

        // @ts-ignore
<<<<<<< HEAD
        cy.realPress('Tab')
=======
        cy.get('body').tab().tab()
>>>>>>> a2d9dbb7

        cy.findByRole('button', { name: 'Close' })
        .should('have.focus')

        // @ts-ignore
        cy.realType('{enter}')
      })

      cy.get('#app').should('not.have.attr', 'aria-hidden')
      cy.get('@aboutTestingTypes').should('not.exist')
    })

    it('clicking "Need Help?" links to Cypress documentation', () => {
      cy.contains('Review the differences').click()
      cy.get('#app').should('have.attr', 'aria-hidden', 'true')

      cy.findByRole('dialog', { name: 'Key Differences' })
      .should('be.visible')
      .within(() => {
        cy.validateExternalLink({
          name: 'Need help?',
          href: 'https://on.cypress.io',
        })
      })
    })
  })

  describe('E2E test setup', () => {
    describe('project has been configured for e2e', () => {
      it('skips the setup page when choosing e2e tests to run', () => {
        cy.openProject('pristine-with-e2e-testing')
        cy.visitLaunchpad()

        verifyWelcomePage({ e2eIsConfigured: true, ctIsConfigured: true })

        cy.get('[data-cy-testingtype="e2e"]').click()

        cy.contains(/(Initializing Config|Choose a Browser)/)
      })

      it('opens to the browser pages when opened via cli with --e2e flag', () => {
        cy.openProject('pristine-with-e2e-testing', ['--e2e'])
        cy.visitLaunchpad()

        cy.get('h1').should('contain', 'Choose a Browser')
      })
    })

    // project has a cypress.configuration file with component testing configured
    describe('project that has not been configured for e2e', () => {
      // FIXME: ProjectLifecycleManager is skipping straight to browser pages when it should show setup page.
      it.skip('shows the configuration setup page when selecting e2e tests', () => {
        cy.openProject('pristine-with-ct-testing')
        cy.visitLaunchpad()

        verifyWelcomePage({ e2eIsConfigured: false, ctIsConfigured: true })

        cy.get('[data-cy-testingtype="e2e"]').click()

        cy.contains('h1', 'Configuration Files')
        cy.findByText('We added the following files to your project.')

        cy.get('[data-cy=changes]').within(() => {
          cy.contains('cypress.config.js')
        })

        cy.get('[data-cy=valid]').within(() => {
          cy.contains('cypress/support/e2e.js')
          cy.contains('cypress/fixtures/example.json')
        })
      })

      // FIXME: ProjectLifecycleManager is skipping straight to browser pages when it should show setup page.
      it.skip('moves to "Choose a Browser" page after clicking "Continue" button in first step in configuration page', () => {
        cy.openProject('pristine-with-ct-testing')
        cy.visitLaunchpad()

        verifyWelcomePage({ e2eIsConfigured: false, ctIsConfigured: true })

        cy.get('[data-cy-testingtype="e2e"]').click()

        cy.contains('h1', 'Configuration Files')
        cy.findByText('We added the following files to your project.')

        cy.get('[data-cy=changes]').within(() => {
          cy.contains('cypress.config.js')
        })

        cy.get('[data-cy=valid]').within(() => {
          cy.contains('cypress/support/e2e.js')
          cy.contains('cypress/fixtures/example.json')
        })
      })

      it('shows the configuration setup page when opened via cli with --e2e flag', () => {
        cy.openProject('pristine-with-ct-testing', ['--e2e'])
        cy.visitLaunchpad()

        cy.contains('h1', 'Configuration Files')
        cy.contains('We added the following files to your project.')

        cy.get('[data-cy=changes]').within(() => {
          cy.contains('cypress.config.js')
        })

        cy.get('[data-cy=valid]').within(() => {
          cy.contains('cypress/support/e2e.js')
          cy.contains('cypress/fixtures/example.json')
        })
      })
    })

    describe('project not been configured for cypress', () => {
      it('can setup e2e testing for a project', () => {
        cy.openProject('pristine')
        cy.visitLaunchpad()

        verifyWelcomePage({ e2eIsConfigured: false, ctIsConfigured: false })

        // @ts-ignore
        // cy.get('body').tab()
        // @ts-ignore
        cy.realPress('Tab')
        cy.get('[data-cy-testingtype="e2e"]')
        .should('have.focus')
        .type('{enter}')

        cy.contains('h1', 'Configuration Files')
        cy.findByText('We added the following files to your project.')

        cy.get('[data-cy=valid]').within(() => {
          cy.contains('cypress.config.js')
          cy.contains('cypress/support/e2e.js')
          cy.contains('cypress/fixtures/example.json')
        })

        cy.findByRole('button', { name: 'Continue' })
        .should('not.have.disabled')
        .click()

<<<<<<< HEAD
        cy.contains(/(Initializing Config|Choose a Browser)/)
      })
=======
      // @ts-ignore
      cy.get('body').tab().tab()
>>>>>>> a2d9dbb7

      it('shows the configuration setup page when opened via cli with --e2e flag', () => {
        cy.openProject('pristine-with-ct-testing', ['--e2e'])
        cy.visitLaunchpad()

        cy.contains('h1', 'Configuration Files')
        cy.contains('We added the following files to your project.')

        cy.get('[data-cy=changes]').within(() => {
          cy.contains('cypress.config.js')
        })

        cy.get('[data-cy=valid]').within(() => {
          cy.contains('cypress/support/e2e.js')
          cy.contains('cypress/fixtures/example.json')
        })
      })
    })
  })

  describe('Component setup', () => {
    describe('project has been configured for component testing', () => {
      it('skips the setup steps when choosing component tests to run', () => {
        cy.openProject('pristine-with-ct-testing')
        cy.visitLaunchpad()

        verifyWelcomePage({ e2eIsConfigured: false, ctIsConfigured: true })

        cy.get('[data-cy-testingtype="component"]').click()

        cy.contains(/(Initializing Config|Choose a Browser)/)
      })

      it('opens to the browser pages when opened via cli with --component flag', () => {
        cy.openProject('pristine-with-ct-testing', ['--component'])
        cy.visitLaunchpad()

        cy.get('h1').should('contain', 'Choose a Browser')
      })
    })

    describe('project that has not been configured for component testing', () => {
      it('shows the first setup page for configuration when selecting component tests', () => {
        cy.openProject('pristine-with-e2e-testing')
        cy.visitLaunchpad()

        verifyWelcomePage({ e2eIsConfigured: true, ctIsConfigured: false })

        cy.get('[data-cy-testingtype="component"]').click()

        cy.get('h1').should('contain', 'Project Setup')
        cy.contains('Confirm the front-end framework and bundler used in your project.')

        cy.findByRole('button', {
          name: 'Front-end Framework Pick a framework',
          expanded: false,
        })
        .should('have.attr', 'aria-haspopup', 'true')

        cy.findByRole('button', { name: 'Next Step' }).should('have.disabled')

        cy.findByRole('button', { name: 'Back' }).click()

        verifyWelcomePage({ e2eIsConfigured: true, ctIsConfigured: false })
      })

      const hasStorybookPermutations = [false, true]

      FRONTEND_FRAMEWORKS.forEach((framework) => {
        hasStorybookPermutations.forEach((hasStorybookDep) => {
          framework.supportedBundlers.forEach((testBundler) => {
            const bundler = BUNDLERS.find((b) => b.type === testBundler)

            if (!bundler) {
              throw new Error(`${framework.name} claims to support the bundler, ${testBundler}, however it is not a valid Cypress bundler.`)
            }

            CODE_LANGUAGES.forEach((lang) => {
              let testTitle = `can setup ${framework.name} + ${lang.name}`

              if (framework.supportedBundlers.length > 1) {
                testTitle = `can setup ${framework.name} + ${bundler.name} + ${lang.name}`
              }

              if (hasStorybookDep) {
                testTitle += ` for project using Storybook`
              }

              it(testTitle, () => {
                cy.openProject(hasStorybookDep ? 'pristine-with-e2e-testing-and-storybook' : 'pristine-with-e2e-testing')
                cy.visitLaunchpad()

                verifyWelcomePage({ e2eIsConfigured: true, ctIsConfigured: false })

                cy.get('[data-cy-testingtype="component"]').click()

                cy.log('Choose project setup')
                cy.get('h1').should('contain', 'Project Setup')
                cy.contains('Confirm the front-end framework and bundler used in your project.')

                cy.findByRole('button', { name: 'Next Step' })
                .should('have.disabled')
                .as('nextStepButton')

                cy.findByRole('button', {
                  name: 'Front-end Framework Pick a framework',
                  expanded: false,
                })
                .click()

                cy.findByRole('option', { name: framework.name }).click()
                cy.findByRole('button', { name: `Front-end Framework ${framework.name}` }) // ensure selected option updates

                if (framework.supportedBundlers.length > 1) {
                  cy.findByRole('button', {
                    name: 'Bundler Pick a bundler',
                    expanded: false,
                  })
                  .should('have.attr', 'aria-haspopup', 'true')
                  .click()
                  .should('have.attr', 'aria-expanded', 'true')

                  framework.supportedBundlers.forEach((supportedBundler) => {
                    cy.findByRole('option', { name: Cypress._.startCase(supportedBundler) })
                    .find('svg')
                    .should('have.attr', 'data-cy', `${Cypress._.lowerCase(supportedBundler)}-logo`)
                  })

                  cy.findByRole('option', { name: bundler.name })
                  .find('svg')
                  .should('have.attr', 'data-cy', `${Cypress._.lowerCase(bundler.name)}-logo`)
                  .click()

                  cy.findByRole('button', { name: `Bundler ${bundler.name}` }) // ensure selected option updates
                }

                cy.findByRole('button', { name: lang.name }).click()

                cy.log('Go to next step')
                cy.get('@nextStepButton').should('not.have.disabled').click()

                cy.contains('h1', 'Install Dev Dependencies')
                cy.contains('p', 'Paste the command below into your terminal to install the required packages.')

                cy.log('Return to previous step')
                cy.findByRole('button', { name: 'Back' })
                .click()

                cy.findByRole('button', { name: `Front-end Framework ${framework.name}` })
                if (framework.supportedBundlers.length > 1) {
                  cy.findByRole('button', { name: `Bundler ${bundler.name}` })
                }

                cy.findByRole('button', { name: lang.name })
                cy.findByRole('button', { name: 'Next Step' }).click()

                cy.log('Go to next step and verify Install Dev Dependencies page')
                cy.contains('h1', 'Install Dev Dependencies')

                let installCommand = `yarn add -D ${framework.package} ${bundler.package}`

                if (hasStorybookDep) {
                  installCommand += ` ${framework.storybookDep}`
                }

                cy.contains('code', installCommand)

                const validatePackage = (packageName) => {
                  cy.validateExternalLink({
                    name: packageName,
                    href: `https://www.npmjs.com/package/${packageName}`,
                  })

                  cy.contains(PACKAGES_DESCRIPTIONS[framework.package].split('<span')[0])
                }

                validatePackage(framework.package)
                validatePackage(bundler.package)
                if (hasStorybookDep) {
                  validatePackage(framework.storybookDep)
                }

                cy.findByRole('button', { name: 'I\'ve installed them' }).click()

                // FIXME: remove if-check once this is fixed. https://cypress-io.atlassian.net/browse/UNIFY-980
                if (lang.type !== 'ts') {
                  cy.get('[data-cy=changes]').within(() => {
                    cy.contains('cypress.config.js')
                  })
                }

                cy.get('[data-cy=valid]').within(() => {
                  cy.contains('cypress/component/index.html')
                  cy.contains(`cypress/support/component.${lang.type}`)
                  cy.contains('cypress/fixtures/example.json')
                })
              })
            })
          })
        })
      })

      it('opens to the "choose framework" page when opened via cli with --component flag', () => {
        cy.openProject('pristine-with-e2e-testing', ['--component'])
        cy.visitLaunchpad()

        cy.get('h1').should('contain', 'Project Setup')
        cy.contains('Confirm the front-end framework and bundler used in your project.')
      })
    })

    describe('project not been configured for cypress', () => {
      it('can setup component testing', () => {
        cy.openProject('pristine')
        cy.visitLaunchpad()

        verifyWelcomePage({ e2eIsConfigured: false, ctIsConfigured: false })

<<<<<<< HEAD
        cy.get('[data-cy-testingtype="component"]')
        .focus()
        .should('have.focus')
        .type('{enter}')

        cy.findByText('Confirm the front-end framework and bundler used in your project.')

        cy.findByRole('button', { name: 'Front-end Framework Pick a framework' }).click()
        cy.findByRole('option', { name: 'Create React App' }).click()

        cy.get('[data-testid="select-bundler"').should('not.exist')
        cy.findByRole('button', { name: 'Next Step' }).should('not.have.disabled')

        cy.findByRole('button', { name: 'Back' }).click()
        cy.get('[data-cy-testingtype="component"]').click()

        cy.findByRole('button', { name: 'Front-end Framework Create React App' }).click()
        cy.findByRole('option', { name: 'React.js' }).click()

        cy.findByRole('button', { name: 'Next Step' }).should('have.disabled')

        cy.findByRole('button', { name: 'Bundler Pick a bundler' }).click()
        cy.findByRole('option', { name: 'Webpack' }).click()
        cy.findByRole('button', { name: 'Next Step' }).should('not.have.disabled')

        cy.findByRole('button', { name: 'Front-end Framework React.js' }).click()
        cy.findByRole('option', { name: 'Create React App' }).click()
        cy.findByRole('button', { name: 'Bundler Webpack' }).should('not.exist')
        cy.findByRole('button', { name: 'Next Step' }).should('not.have.disabled')

        cy.findByRole('button', { name: 'Next Step' }).click()
        cy.findByRole('button', { name: 'I\'ve installed them' }).click()

        cy.get('[data-cy=valid]').within(() => {
          cy.contains('cypress.config.js')
          cy.contains('cypress/component/index.html')
          cy.contains(`cypress/support/component.js`)
          cy.contains('cypress/fixtures/example.json')
        })

        // Fix me: https://cypress-io.atlassian.net/browse/UNIFY-981
        // cy.findByRole('button', { name: 'Continue' }).click()
        // cy.contains(/(Initializing Config|Choose a Browser)/)
        cy.findByRole('button', { name: 'Continue' }).click()
        cy.contains(/(Initializing Config|Choose a Browser)/)
      })

      it('opens to the "choose framework" page when opened via cli with --component flag', () => {
        cy.openProject('pristine')
        cy.visitLaunchpad()

        verifyWelcomePage({ e2eIsConfigured: false, ctIsConfigured: false })
=======
        // @ts-ignore
        cy.get('body').tab().tab().tab()
>>>>>>> a2d9dbb7

        cy.get('[data-cy-testingtype="component"]')
        .focus()
        .should('have.focus')
        .type('{enter}')

        cy.findByText('Confirm the front-end framework and bundler used in your project.')

        cy.findByRole('button', { name: 'Front-end Framework Pick a framework' }).click()
        cy.findByRole('option', { name: 'Create React App' }).click()
        cy.findByRole('button', { name: 'TypeScript' }).click()
        cy.findByRole('button', { name: 'Next Step' }).click()
        cy.findByRole('button', { name: 'I\'ve installed them' }).click()

        cy.get('[data-cy=valid]').within(() => {
          cy.contains('cypress.config.ts')
          cy.contains('cypress/component/index.html')
          cy.contains(`cypress/support/component.ts`)
          cy.contains('cypress/fixtures/example.json')
        })

        // Fix me: https://cypress-io.atlassian.net/browse/UNIFY-981
        // cy.findByRole('button', { name: 'Continue' }).click()
        // cy.contains(/(Initializing Config|Choose a Browser)/)
      })
    })
  })
})<|MERGE_RESOLUTION|>--- conflicted
+++ resolved
@@ -105,11 +105,8 @@
         cy.get('h2').contains('Key Differences').should('be.visible')
 
         // @ts-ignore
-<<<<<<< HEAD
         cy.realPress('Tab')
-=======
-        cy.get('body').tab().tab()
->>>>>>> a2d9dbb7
+        cy.realPress('Tab')
 
         cy.findByRole('button', { name: 'Close' })
         .should('have.focus')
@@ -250,13 +247,8 @@
         .should('not.have.disabled')
         .click()
 
-<<<<<<< HEAD
         cy.contains(/(Initializing Config|Choose a Browser)/)
       })
-=======
-      // @ts-ignore
-      cy.get('body').tab().tab()
->>>>>>> a2d9dbb7
 
       it('shows the configuration setup page when opened via cli with --e2e flag', () => {
         cy.openProject('pristine-with-ct-testing', ['--e2e'])
@@ -475,7 +467,6 @@
 
         verifyWelcomePage({ e2eIsConfigured: false, ctIsConfigured: false })
 
-<<<<<<< HEAD
         cy.get('[data-cy-testingtype="component"]')
         .focus()
         .should('have.focus')
@@ -528,10 +519,6 @@
         cy.visitLaunchpad()
 
         verifyWelcomePage({ e2eIsConfigured: false, ctIsConfigured: false })
-=======
-        // @ts-ignore
-        cy.get('body').tab().tab().tab()
->>>>>>> a2d9dbb7
 
         cy.get('[data-cy-testingtype="component"]')
         .focus()
