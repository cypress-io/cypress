import { BUNDLERS, FRONTEND_FRAMEWORKS, AllPackagePackages } from '@packages/scaffold-config/src'
import { CODE_LANGUAGES } from '@packages/types/src'

function fakeInstalledDeps () {
  cy.withCtx(async (ctx) => {
    const deps = (await ctx.wizard.packagesToInstall() ?? []).map((x) => x.package)

    ctx.update((coreData) => {
      coreData.wizard.__fakeInstalledPackagesForTesting = deps
    })
  })
}

function verifyFiles (relativePaths: string[]) {
  cy.withCtx(async (ctx, o) => {
    for (const relativePath of o.relativePaths) {
      const stats = await ctx.actions.file.checkIfFileExists(relativePath)

      expect(stats).to.not.be.null.and.not.be.undefined
    }
  }, { relativePaths })
}

describe('Launchpad: Setup Project', () => {
  function scaffoldAndOpenProject (name: Parameters<typeof cy.scaffoldProject>[0], args?: Parameters<typeof cy.openProject>[1]) {
    cy.scaffoldProject(name)
    cy.openProject(name, args)
  }

  const verifyWelcomePage = ({ e2eIsConfigured, ctIsConfigured }) => {
    cy.contains('Welcome to Cypress!').should('be.visible')
    cy.contains('[data-cy-testingtype="e2e"]', e2eIsConfigured ? 'Configured' : 'Not Configured')
    cy.contains('[data-cy-testingtype="component"]', ctIsConfigured ? 'Configured' : 'Not Configured')
  }

  it('no initial setup displays welcome page', () => {
    scaffoldAndOpenProject('pristine')
    cy.visitLaunchpad()
    cy.contains('Welcome to Cypress!').should('be.visible')
    verifyWelcomePage({ e2eIsConfigured: false, ctIsConfigured: false })
  })

  it('opens correctly in unconfigured project with --e2e', () => {
    cy.scaffoldProject('pristine')
    cy.openProject('pristine', ['--e2e'])
    cy.visitLaunchpad()
    cy.get('h1').should('contain', 'Project Setup')
  })

  it('opens correctly in unconfigured project with --component', () => {
    cy.scaffoldProject('pristine')
    cy.openProject('pristine', ['--component'])
    cy.visitLaunchpad()
    cy.get('h1').should('contain', 'Project Setup')
  })

  describe('"learn about testing types" modal', () => {
    beforeEach(() => {
      scaffoldAndOpenProject('pristine')
      cy.visitLaunchpad()
      verifyWelcomePage({ e2eIsConfigured: false, ctIsConfigured: false })
    })

    it('welcome page has "learn about testing types" link which opens modal', () => {
      cy.contains('Review the differences').click()

      cy.get('#app').should('have.attr', 'aria-hidden', 'true')

      cy.findByRole('dialog', { name: 'Key Differences' }).should('be.visible')
      cy.contains('Need help').should('be.visible')

      cy.get('[data-cy="end-to-end-comparison"]').within(() => {
        cy.contains('End-to-end Tests').should('be.visible')
        cy.get('li').should('have.length', 3)
        cy.contains('Code Example').should('be.visible')
      })

      cy.get('[data-cy="component-comparison"]').within(() => {
        cy.contains('Component Tests').should('be.visible')
        cy.get('li').should('have.length', 3)
        cy.contains('Code Example').should('be.visible')
      })
    })

    it('close modal with escape key', () => {
      cy.contains('Review the differences').click()
      cy.get('#app').should('have.attr', 'aria-hidden', 'true')

      cy.findByRole('dialog', { name: 'Key Differences' })
      .as('aboutTestingTypes')
      .should('be.visible')

      cy.get('body').type('{esc}')
      cy.get('#app').should('not.have.attr', 'aria-hidden')
      cy.get('@aboutTestingTypes').should('not.exist')
    })

    it('closes modal by clicking outside of modal', () => {
      cy.contains('Review the differences').click()
      cy.get('#app').should('have.attr', 'aria-hidden', 'true')

      cy.findByRole('dialog', { name: 'Key Differences' })
      .as('aboutTestingTypes')
      .should('be.visible')

      cy.get('body').click(5, 5)
      cy.get('#app').should('not.have.attr', 'aria-hidden')
      cy.get('@aboutTestingTypes').should('not.exist')
    })

    it('closes modal by clicking close button', () => {
      cy.contains('Review the differences').click()
      cy.get('#app').should('have.attr', 'aria-hidden', 'true')

      cy.findByRole('dialog', { name: 'Key Differences' })
      .as('aboutTestingTypes')
      .should('be.visible')
      .within(() => {
        cy.get('h2').contains('Key Differences').should('be.visible')
      })

      cy.findByRole('button', { name: 'Close' }).click()
      cy.get('#app').should('not.have.attr', 'aria-hidden')
      cy.get('@aboutTestingTypes').should('not.exist')
    })

    // Cypress enter key down isn't trigger close callback. Working correctly when manually tested
    // or when using the cypress-real-evens plugin.
    // Could be related to this bug? https://github.com/cypress-io/cypress/issues/14864
    // FIXME: https://github.com/cypress-io/cypress/pull/19726
    it.skip('closes modal by pressing enter key when close button is focused', () => {
      cy.contains('Review the differences').click()
      cy.get('#app').should('have.attr', 'aria-hidden', 'true')

      cy.findByRole('dialog', { name: 'Key Differences' })
      .as('aboutTestingTypes')
      .should('be.visible')
      .within(() => {
        cy.get('h2').contains('Key Differences').should('be.visible')

        cy.tabUntil((el) => el.text().includes('Close'))

        cy.findByRole('button', { name: 'Close' })
        .should('have.focus')
        .type('{enter}')
      })

      cy.get('#app').should('not.have.attr', 'aria-hidden')
      cy.get('@aboutTestingTypes').should('not.exist')
    })

    it('clicking "Need Help?" links to Cypress documentation', () => {
      cy.contains('Review the differences').click()
      cy.get('#app').should('have.attr', 'aria-hidden', 'true')

      cy.findByRole('dialog', { name: 'Key Differences' })
      .should('be.visible')
      .within(() => {
        cy.validateExternalLink({
          name: 'Need help',
          href: 'https://on.cypress.io/choosing-testing-type',
        })
      })
    })
  })

  describe('E2E test setup', () => {
    describe('project has been configured for e2e', () => {
      it('skips the setup page when choosing e2e tests to run', () => {
        scaffoldAndOpenProject('pristine-with-e2e-testing')
        cy.visitLaunchpad()

        verifyWelcomePage({ e2eIsConfigured: true, ctIsConfigured: true })

        cy.get('[data-cy-testingtype="e2e"]').click()

        cy.contains(/(Initializing Config|Choose a Browser)/, { timeout: 10000 })
      })

      it('opens to the browser pages when opened via cli with --e2e flag', () => {
        scaffoldAndOpenProject('pristine-with-e2e-testing', ['--e2e'])
        cy.visitLaunchpad()

        cy.get('h1').should('contain', 'Choose a Browser')
      })
    })

    // project has a cypress.configuration file with component testing configured
    describe('project that has not been configured for e2e', () => {
      it('shows the configuration setup page when selecting e2e tests', () => {
        scaffoldAndOpenProject('pristine-with-ct-testing')
        cy.visitLaunchpad()

        verifyWelcomePage({ e2eIsConfigured: false, ctIsConfigured: true })

        cy.get('[data-cy-testingtype="e2e"]').click()
        cy.findByRole('button', { name: 'Next Step' }).click()

        cy.contains('h1', 'Configuration Files')
        cy.findByText('We added the following files to your project.')

        cy.get('[data-cy=changes]').within(() => {
          cy.contains('cypress.config.js')
        })

        cy.get('[data-cy=valid]').within(() => {
          cy.containsPath('cypress/support/e2e.js')
          cy.containsPath('cypress/support/commands.js')
          cy.containsPath('cypress/fixtures/example.json')
        })

        verifyFiles([
          'cypress.config.js',
          'cypress/support/e2e.js',
          'cypress/support/commands.js',
          'cypress/fixtures/example.json',
        ])
      })

      it('moves to "Choose a Browser" page after clicking "Continue" button in first step in configuration page', () => {
        scaffoldAndOpenProject('pristine')
        cy.visitLaunchpad()

        verifyWelcomePage({ e2eIsConfigured: false, ctIsConfigured: false })

        cy.get('[data-cy-testingtype="e2e"]').click()
        cy.findByRole('button', { name: 'Next Step' }).click()

        cy.contains('h1', 'Configuration Files')
        cy.findByText('We added the following files to your project.')

        cy.get('[data-cy=valid]').within(() => {
          cy.contains('cypress.config.js')
          cy.containsPath('cypress/support/e2e.js')
          cy.containsPath('cypress/support/commands.js')
          cy.containsPath('cypress/fixtures/example.json')
        })

<<<<<<< HEAD
        cy.findByRole('button', { name: 'Continue' }).click()
        cy.contains('Choose a Browser')
=======
        verifyFiles([
          'cypress.config.js',
          'cypress/support/e2e.js',
          'cypress/support/commands.js',
          'cypress/fixtures/example.json',
        ])
>>>>>>> 0343de10
      })

      it('shows the configuration setup page when opened via cli with --e2e flag', () => {
        scaffoldAndOpenProject('pristine-with-ct-testing', ['--e2e'])
        cy.visitLaunchpad()

        cy.contains('h1', 'Configuration Files')
        cy.contains('We added the following files to your project.')

        cy.get('[data-cy=changes]').within(() => {
          cy.contains('cypress.config.js')
        })

        cy.get('[data-cy=valid]').within(() => {
          cy.containsPath('cypress/support/e2e.js')
          cy.containsPath('cypress/support/commands.js')
          cy.containsPath('cypress/fixtures/example.json')
        })

        verifyFiles([
          'cypress.config.js',
          'cypress/support/e2e.js',
          'cypress/support/commands.js',
          'cypress/fixtures/example.json',
        ])
      })
    })

    describe('project not been configured for cypress', () => {
      it('can go back before selecting e2e scaffold lang', () => {
        scaffoldAndOpenProject('pristine')
        cy.visitLaunchpad()

        verifyWelcomePage({ e2eIsConfigured: false, ctIsConfigured: false })

        cy.tabUntil((el) => {
          return el.text().includes('E2E Testing')
        })

        cy.contains('button', 'E2E Testing')
        .should('have.focus')
        .realPress('Enter')

        cy.contains('h1', 'Project Setup')
        cy.findByRole('button', { name: 'Back' }).click()

        verifyWelcomePage({ e2eIsConfigured: false, ctIsConfigured: false })
      })

      it('can setup e2e testing for a project selecting JS', () => {
        scaffoldAndOpenProject('pristine')
        cy.visitLaunchpad()

        verifyWelcomePage({ e2eIsConfigured: false, ctIsConfigured: false })

        cy.tabUntil((el) => el.text().includes('E2E Testing'))

        cy.contains('button', 'E2E Testing')
        .should('have.focus')
        .realPress('Enter')

        cy.contains('h1', 'Project Setup')
        cy.findByRole('button', { name: 'JavaScript' }).click()
        cy.findByRole('button', { name: 'Next Step' }).click()

        cy.contains('h1', 'Configuration Files')
        cy.findByText('We added the following files to your project.')

        cy.get('[data-cy=valid]').within(() => {
          cy.contains('cypress.config.js')
          cy.containsPath('cypress/support/e2e.js')
          cy.containsPath('cypress/support/commands.js')
          cy.containsPath('cypress/fixtures/example.json')
        })

        verifyFiles([
          'cypress.config.js',
          'cypress/support/e2e.js',
          'cypress/support/commands.js',
          'cypress/fixtures/example.json',
        ])

        cy.findByRole('button', { name: 'Continue' })
        .should('not.have.disabled')
        .click()

        cy.contains(/(Initializing Config|Choose a Browser)/, { timeout: 10000 })
      })

      it('can setup e2e testing for a project selecting TS', () => {
        scaffoldAndOpenProject('pristine')
        cy.visitLaunchpad()

        verifyWelcomePage({ e2eIsConfigured: false, ctIsConfigured: false })

        cy.tabUntil((el) => el.text().includes('E2E Testing'))

        cy.contains('button', 'E2E Testing')
        .should('have.focus')
        .realPress('Enter')

        cy.contains('h1', 'Project Setup')
        cy.findByRole('button', { name: 'TypeScript' }).click()
        cy.findByRole('button', { name: 'Next Step' }).click()

        cy.contains('h1', 'Configuration Files')
        cy.findByText('We added the following files to your project.')

        cy.get('[data-cy=valid]').within(() => {
          cy.contains('cypress.config.ts')
          cy.containsPath('cypress/support/e2e.ts')
          cy.containsPath('cypress/support/commands.ts')
          cy.containsPath('cypress/fixtures/example.json')
        })

        verifyFiles([
          'cypress.config.ts',
          'cypress/support/e2e.ts',
          'cypress/support/commands.ts',
          'cypress/fixtures/example.json',
        ])
      })

      it('can setup e2e testing for a project selecting TS when CT is configured and config file is JS', () => {
        scaffoldAndOpenProject('pristine-with-ct-testing')
        cy.visitLaunchpad()

        verifyWelcomePage({ e2eIsConfigured: false, ctIsConfigured: true })

        cy.tabUntil((el) => el.text().includes('E2E Testing'))

        cy.contains('button', 'E2E Testing')
        .should('have.focus')
        .realPress('Enter')

        cy.contains('h1', 'Project Setup')
        cy.findByRole('button', { name: 'TypeScript' }).click()
        cy.findByRole('button', { name: 'Next Step' }).click()

        cy.contains('h1', 'Configuration Files')
        cy.findByText('We added the following files to your project.')

        cy.get('[data-cy=changes]').within(() => {
          cy.contains('cypress.config.js')
        })

        cy.get('[data-cy=valid]').within(() => {
          cy.containsPath('cypress/support/e2e.ts')
          cy.containsPath('cypress/support/commands.ts')
          cy.containsPath('cypress/fixtures/example.json')
        })

        verifyFiles([
          'cypress.config.js',
          'cypress/support/e2e.ts',
          'cypress/support/commands.ts',
          'cypress/fixtures/example.json',
        ])
      })

      it('can setup CT testing for a project selecting TS when E2E is configured and config file is JS', () => {
        scaffoldAndOpenProject('pristine-with-e2e-testing')
        cy.visitLaunchpad()

        verifyWelcomePage({ e2eIsConfigured: true, ctIsConfigured: false })

        cy.contains('button', 'Component Testing')
        .focus()
        .realPress('Enter')

        cy.findByText('Confirm the front-end framework and bundler used in your project.')

        cy.findByRole('button', { name: 'Front-end Framework Pick a framework' }).click()
        cy.findByRole('option', { name: 'Create React App (v4)' }).click()

        cy.get('[data-testid="select-bundler"').should('not.exist')
        cy.findByRole('button', { name: 'Next Step' }).should('not.have.disabled')

        cy.findByRole('button', { name: 'Back' }).click()
        cy.get('[data-cy-testingtype="component"]').click()

        cy.findByRole('button', { name: 'Front-end Framework Pick a framework' }).click()
        cy.findByRole('option', { name: 'React.js' }).click()

        cy.findByRole('button', { name: 'Next Step' }).should('have.disabled')

        cy.findByRole('button', { name: 'Bundler(Dev Server) Pick a bundler' }).click()
        cy.findByRole('option', { name: 'Webpack (v4)' }).click()
        cy.findByRole('button', { name: 'Next Step' }).should('not.have.disabled')

        cy.findByRole('button', { name: 'Front-end Framework React.js' }).click()
        cy.findByRole('option', { name: 'Create React App (v4)' }).click()
        cy.findByRole('button', { name: 'Bundler(Dev Server) Webpack' }).should('not.exist')
        cy.findByRole('button', { name: 'Next Step' }).should('not.have.disabled')

        cy.findByRole('button', { name: 'TypeScript' }).click()

        cy.findByRole('button', { name: 'Next Step' }).click()
        cy.findByRole('button', { name: 'Waiting for you to install the dependencies...' })

        fakeInstalledDeps()

        cy.contains('li', '@cypress/react').findByLabelText('installed').should('be.visible')

        cy.findByRole('button', { name: 'Continue' }).click()

        cy.get('[data-cy=changes]').within(() => {
          cy.contains('cypress.config.js')
        })

        cy.get('[data-cy=valid]').within(() => {
          cy.containsPath('cypress/component/index.html')
          cy.containsPath('cypress/support/component.ts')
          cy.containsPath('cypress/support/commands.ts')
        })

        verifyFiles([
          'cypress.config.js',
          'cypress/component/index.html',
          'cypress/support/component.ts',
          'cypress/support/commands.ts',
        ])

        cy.findByRole('button', { name: 'Continue' }).should('have.disabled')
      })

      it('shows the configuration setup page when opened via cli with --e2e flag', () => {
        scaffoldAndOpenProject('pristine-with-ct-testing', ['--e2e'])
        cy.visitLaunchpad()

        cy.contains('h1', 'Configuration Files')
        cy.contains('We added the following files to your project.')

        cy.get('[data-cy=changes]').within(() => {
          cy.contains('cypress.config.js')
        })

        cy.get('[data-cy=valid]').within(() => {
          cy.containsPath('cypress/support/e2e.js')
          cy.containsPath('cypress/support/commands.js')
          cy.containsPath('cypress/fixtures/example.json')
        })

        verifyFiles([
          'cypress.config.js',
          'cypress/support/e2e.js',
          'cypress/support/commands.js',
          'cypress/fixtures/example.json',
        ])
      })

      it('can reconfigure config after CT has been set up', () => {
        scaffoldAndOpenProject('pristine-with-ct-testing')
        cy.withCtx((ctx) => {
          ctx.coreData.forceReconfigureProject = {
            component: true,
          }
        })

        cy.visitLaunchpad()

        verifyWelcomePage({ e2eIsConfigured: false, ctIsConfigured: true })

        cy.get('[data-cy-testingtype="component"]').click()

        cy.contains('Project Setup')
      })

      it('can reconfigure config after e2e has been set up', () => {
        scaffoldAndOpenProject('pristine-with-e2e-testing')
        cy.withCtx((ctx) => {
          ctx.coreData.forceReconfigureProject = {
            e2e: true,
          }
        })

        cy.visitLaunchpad()

        verifyWelcomePage({ e2eIsConfigured: true, ctIsConfigured: false })

        cy.get('[data-cy-testingtype="e2e"]').click()

        cy.contains('Project Setup')
      })

      it('can move forward to choose browser if e2e is configured and is selected from the dropdown list', () => {
        cy.openProject('pristine-with-e2e-testing')
        cy.visitLaunchpad()

        verifyWelcomePage({ e2eIsConfigured: true, ctIsConfigured: false })

        cy.get('[data-cy-testingtype="e2e"]').within(() => {
          cy.get('[data-cy=status-badge-menu]').click()
          cy.get('[data-cy="Choose a Browser"]').click()
        })

        cy.contains('Choose a Browser')
        cy.contains('Choose your preferred browser for E2E testing.')
      })

      it('can reconfigure config from the testing type card selecting E2E', () => {
        cy.openProject('pristine-with-e2e-testing')
        cy.visitLaunchpad()

        verifyWelcomePage({ e2eIsConfigured: true, ctIsConfigured: false })

        cy.get('[data-cy-testingtype="component"]').within(() => {
          cy.contains('Not Configured')
        })

        cy.get('[data-cy-testingtype="e2e"]').within(() => {
          cy.get('[data-cy=status-badge-menu]').click()
          cy.get('[data-cy="Reconfigure"]').click()
        })

        cy.contains('Project Setup')
      })

      it('can move forward to choose browser if component is configured and is selected from the dropdown list', () => {
        cy.openProject('pristine-with-ct-testing')
        cy.visitLaunchpad()

        verifyWelcomePage({ e2eIsConfigured: false, ctIsConfigured: true })

        cy.get('[data-cy-testingtype="component"]').within(() => {
          cy.get('[data-cy=status-badge-menu]').click()
          cy.get('[data-cy="Choose a Browser"]').click()
        })

        cy.contains('Choose a Browser')
      })

      it('can reconfigure config from the testing type card selecting Component', () => {
        cy.openProject('pristine-with-ct-testing')
        cy.visitLaunchpad()

        verifyWelcomePage({ e2eIsConfigured: false, ctIsConfigured: true })

        cy.get('[data-cy-testingtype="e2e"]').within(() => {
          cy.contains('Not Configured')
        })

        cy.get('[data-cy-testingtype="component"]').within(() => {
          cy.get('[data-cy=status-badge-menu]').click()
          cy.get('[data-cy="Reconfigure"]').click()
        })

        cy.contains('Project Setup')
      })
    })
  })

  describe('Component setup', () => {
    describe('project has been configured for component testing', () => {
      it('skips the setup steps when choosing component tests to run', () => {
        scaffoldAndOpenProject('pristine-with-ct-testing')
        cy.visitLaunchpad()

        verifyWelcomePage({ e2eIsConfigured: false, ctIsConfigured: true })

        cy.get('[data-cy-testingtype="component"]').click()

        cy.contains(/(Initializing Config|Choose a Browser)/, { timeout: 10000 })
      })

      it('opens to the browser pages when opened via cli with --component flag', () => {
        scaffoldAndOpenProject('pristine-with-ct-testing', ['--component'])
        cy.visitLaunchpad()

        cy.get('h1').should('contain', 'Choose a Browser')
      })
    })

    beforeEach(() => {
      fakeInstalledDeps()
    })

    const hasStorybookPermutations = [false, true]

    FRONTEND_FRAMEWORKS.forEach((framework) => {
      hasStorybookPermutations.forEach((hasStorybookDep) => {
        framework.supportedBundlers.forEach((testBundler) => {
          const bundler = BUNDLERS.find((b) => b.type === testBundler.type)

          if (!bundler) {
            throw new Error(`${framework.name} claims to support the bundler, ${testBundler}, however it is not a valid Cypress bundler.`)
          }

          CODE_LANGUAGES.forEach((lang) => {
            let testTitle = `can setup ${framework.name} + ${lang.name}`

            if (framework.supportedBundlers.length > 1) {
              testTitle = `can setup ${framework.name} + ${bundler.name} + ${lang.name}`
            }

            if (hasStorybookDep) {
              testTitle += ` for project using Storybook`
            }

            it(testTitle, () => {
              scaffoldAndOpenProject(hasStorybookDep ? 'pristine-with-e2e-testing-and-storybook' : 'pristine-with-e2e-testing')
              cy.withCtx((ctx) => {
                ctx.actions.file.writeFileInProject('yarn.lock', '# THIS IS AN AUTOGENERATED FILE. DO NOT EDIT THIS FILE DIRECTLY.')
              })

              cy.visitLaunchpad()

              verifyWelcomePage({ e2eIsConfigured: true, ctIsConfigured: false })

              cy.get('[data-cy-testingtype="component"]').click()

              cy.log('Choose project setup')
              cy.get('h1').should('contain', 'Project Setup')
              cy.contains('Confirm the front-end framework and bundler used in your project.')

              cy.findByRole('button', { name: 'Next Step' })
              .should('have.disabled')
              .as('nextStepButton')

              cy.findByRole('button', {
                name: 'Front-end Framework Pick a framework',
                expanded: false,
              })
              .click()

              cy.findByRole('option', { name: framework.name }).click()
              cy.findByRole('button', { name: `Front-end Framework ${framework.name}` }) // ensure selected option updates

              if (framework.supportedBundlers.length > 1) {
                cy.findByRole('button', {
                  name: 'Bundler(Dev Server) Pick a bundler',
                  expanded: false,
                })
                .should('have.attr', 'aria-haspopup', 'true')
                .click()
                .should('have.attr', 'aria-expanded', 'true')

                framework.supportedBundlers.forEach((supportedBundler) => {
                  cy.findByRole('option', { name: supportedBundler.name })
                  .find('svg')
                  .should('have.attr', 'data-cy', `${supportedBundler.package}-logo`)
                })

                cy.findByRole('option', { name: bundler.name })
                .find('svg')
                .should('have.attr', 'data-cy', `${Cypress._.lowerCase(bundler.package)}-logo`)
                .click()

                cy.findByRole('button', { name: `Bundler(Dev Server) ${bundler.name}` }) // ensure selected option updates
              }

              cy.findByRole('button', { name: lang.name }).click()

              cy.log('Go to next step')
              cy.get('@nextStepButton').should('not.have.disabled').click()

              cy.contains('h1', 'Install Dev Dependencies')
              cy.contains('p', 'Paste the command below into your terminal to install the required packages.')

              cy.log('Return to previous step')
              cy.findByRole('button', { name: 'Back' })
              .click()

              cy.findByRole('button', { name: `Front-end Framework ${framework.name}` })
              if (framework.supportedBundlers.length > 1) {
                cy.findByRole('button', { name: `Bundler(Dev Server) ${bundler.name}` })
              }

              cy.findByRole('button', { name: lang.name })
              cy.findByRole('button', { name: 'Next Step' }).click()

              cy.log('Go to next step and verify Install Dev Dependencies page')
              cy.contains('h1', 'Install Dev Dependencies')

              const validatePackage = (packageName: AllPackagePackages) => {
                cy.validateExternalLink({
                  name: packageName,
                  href: `https://www.npmjs.com/package/${packageName}`,
                })
              }

              [...framework.packages].forEach((pkg) => {
                cy.contains(pkg.description.split('<span')[0])
                validatePackage(pkg.package)
              })

              fakeInstalledDeps()

              if (hasStorybookDep && framework.storybookDep) {
                validatePackage(framework.storybookDep.package)
              }

              cy.findByRole('button', { name: 'Continue' }).click()

              // Even if user chooses typescript in the previous
              // step, they already have a config file in js.
              // We cannot rename this file for them.
              cy.contains('[data-cy=changes]', `cypress.config.js`)

              cy.get('[data-cy=valid]').within(() => {
                cy.containsPath('cypress/component/index.html')
                cy.containsPath(`cypress/support/component.${lang.type}`)
                cy.containsPath(`cypress/support/commands.${lang.type}`)
                cy.containsPath('cypress/fixtures/example.json')
              })

              verifyFiles([
                'cypress.config.js',
                'cypress/component/index.html',
                `cypress/support/component.${lang.type}`,
                `cypress/support/commands.${lang.type}`,
                'cypress/fixtures/example.json',
              ])
            })
          })
        })
      })
    })

    it('opens to the "choose framework" page when opened via cli with --component flag', () => {
      scaffoldAndOpenProject('pristine-with-e2e-testing', ['--component'])
      cy.visitLaunchpad()

      cy.get('h1').should('contain', 'Project Setup')
      cy.contains('Confirm the front-end framework and bundler used in your project.')
    })

    describe('project not been configured for cypress', () => {
      it('can setup component testing', () => {
        scaffoldAndOpenProject('pristine')
        cy.visitLaunchpad()

        verifyWelcomePage({ e2eIsConfigured: false, ctIsConfigured: false })

        cy.contains('button', 'Component Testing')
        .focus()
        .realPress('Enter')

        cy.findByText('Confirm the front-end framework and bundler used in your project.')

        cy.findByRole('button', { name: 'Front-end Framework Pick a framework' }).click()
        cy.findByRole('option', { name: 'Create React App (v4)' }).click()

        cy.get('[data-testid="select-bundler"').should('not.exist')
        cy.findByRole('button', { name: 'Next Step' }).should('not.have.disabled')

        cy.findByRole('button', { name: 'Back' }).click()
        cy.get('[data-cy-testingtype="component"]').click()

        cy.findByRole('button', { name: 'Front-end Framework Pick a framework' }).click()
        cy.findByRole('option', { name: 'React.js' }).click()

        cy.findByRole('button', { name: 'Next Step' }).should('have.disabled')

        cy.findByRole('button', { name: 'Bundler(Dev Server) Pick a bundler' }).click()
        cy.findByRole('option', { name: 'Webpack (v4)' }).click()

        cy.findByRole('button', { name: 'TypeScript' }).click()
        cy.findByRole('button', { name: 'Next Step' }).should('not.have.disabled')

        cy.findByRole('button', { name: 'Front-end Framework React.js' }).click()
        cy.findByRole('option', { name: 'Create React App (v4)' }).click()
        cy.findByRole('button', { name: 'Bundler(Dev Server) Webpack' }).should('not.exist')
        cy.findByRole('button', { name: 'Next Step' }).should('not.have.disabled')

        cy.findByRole('button', { name: 'Next Step' }).click()

        fakeInstalledDeps()

        cy.findByRole('button', { name: 'Continue' }).click()

        cy.get('[data-cy=valid]').within(() => {
          cy.contains('cypress.config.ts')
          cy.containsPath('cypress/component/index.html')
          cy.containsPath(`cypress/support/component.ts`)
          cy.containsPath(`cypress/support/commands.ts`)
          cy.containsPath('cypress/fixtures/example.json')
        })

        cy.findByRole('button', { name: 'Continue' }).click()
        cy.contains(/(Initializing Config|Choose a Browser)/, { timeout: 10000 })
      })

      it('setup component testing with typescript files', () => {
        scaffoldAndOpenProject('pristine')
        cy.visitLaunchpad()

        verifyWelcomePage({ e2eIsConfigured: false, ctIsConfigured: false })

        cy.contains('button', 'Component Testing')
        .focus()
        .realPress('Enter')

        cy.findByText('Confirm the front-end framework and bundler used in your project.')

        cy.findByRole('button', { name: 'Front-end Framework Pick a framework' }).click()
        cy.findByRole('option', { name: 'Create React App (v4)' }).click()
        cy.findByRole('button', { name: 'TypeScript' }).click()

        fakeInstalledDeps()

        cy.findByRole('button', { name: 'Next Step' }).click()
        cy.findByRole('button', { name: 'Continue' }).click()

        cy.get('[data-cy=valid]').within(() => {
          cy.contains('cypress.config.ts')
          cy.containsPath('cypress/component/index.html')
          cy.containsPath('cypress/support/component.ts')
          cy.containsPath('cypress/support/commands.ts')
          cy.containsPath('cypress/fixtures/example.json')
        })

        verifyFiles(['cypress.config.ts', 'cypress/component/index.html', 'cypress/support/component.ts', 'cypress/support/commands.ts', 'cypress/fixtures/example.json'])

        cy.findByRole('button', { name: 'Continue' }).click()
        cy.contains(/(Initializing Config|Choose a Browser)/, { timeout: 10000 })
      })
    })
  })

  describe('Command for package managers', () => {
    it('makes the right command for yarn', () => {
      scaffoldAndOpenProject('pristine-yarn')

      cy.visitLaunchpad()

      cy.get('[data-cy-testingtype="component"]').click()
      cy.get('[data-testid="select-framework"]').click()
      cy.findByText('Create React App (v4)').click()
      cy.findByText('Next Step').click()
      cy.get('code').should('contain.text', 'yarn add -D ')
    })

    it('makes the right command for pnpm', () => {
      scaffoldAndOpenProject('pristine-pnpm')

      cy.visitLaunchpad()

      cy.get('[data-cy-testingtype="component"]').click()
      cy.get('[data-testid="select-framework"]').click()
      cy.findByText('Create React App (v4)').click()
      cy.findByText('Next Step').click()
      cy.get('code').should('contain.text', 'pnpm install -D ')
    })

    it('makes the right command for npm', () => {
      scaffoldAndOpenProject('pristine-npm')

      cy.visitLaunchpad()

      cy.get('[data-cy-testingtype="component"]').click()
      cy.get('[data-testid="select-framework"]').click()
      cy.findByText('Create React App (v4)').click()
      cy.findByText('Next Step').click()
      cy.get('code').should('contain.text', 'npm install -D ')
    })
  })

  describe('openLink', () => {
    it('opens docs link in the default browser', () => {
      scaffoldAndOpenProject('pristine-with-e2e-testing')

      cy.visitLaunchpad()

      cy.get('[data-cy-testingtype="component"]').click()
      cy.get('[data-testid="select-framework"]').click()
      cy.findByText('Nuxt.js (v2)').click()
      cy.findByText('Next Step').click()
      fakeInstalledDeps()
      cy.findByRole('button', { name: 'Continue' }).click()
      cy.intercept('POST', 'mutation-ExternalLink_OpenExternal', { 'data': { 'openExternal': true } }).as('OpenExternal')
      cy.findByText('Learn more.').click()
      cy.wait('@OpenExternal')
      .its('request.body.variables.url')
      .should('equal', 'https://on.cypress.io/guides/configuration')
    })
  })
})<|MERGE_RESOLUTION|>--- conflicted
+++ resolved
@@ -236,17 +236,12 @@
           cy.containsPath('cypress/fixtures/example.json')
         })
 
-<<<<<<< HEAD
-        cy.findByRole('button', { name: 'Continue' }).click()
-        cy.contains('Choose a Browser')
-=======
         verifyFiles([
           'cypress.config.js',
           'cypress/support/e2e.js',
           'cypress/support/commands.js',
           'cypress/fixtures/example.json',
         ])
->>>>>>> 0343de10
       })
 
       it('shows the configuration setup page when opened via cli with --e2e flag', () => {
