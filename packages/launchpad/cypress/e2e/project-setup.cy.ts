function verifyFiles (relativePaths: string[]) {
  cy.withCtx(async (ctx, o) => {
    for (const relativePath of o.relativePaths) {
      const stats = await ctx.actions.file.checkIfFileExists(relativePath)

      expect(stats).to.not.be.null.and.not.be.undefined
    }
  }, { relativePaths })
}

describe('Launchpad: Setup Project', () => {
  function scaffoldAndOpenProject (name: Parameters<typeof cy.scaffoldProject>[0], args?: Parameters<typeof cy.openProject>[1]) {
    cy.scaffoldProject(name)
    cy.openProject(name, args)
  }

  const verifyWelcomePage = ({ e2eIsConfigured, ctIsConfigured }) => {
    cy.contains('Welcome to Cypress!').should('be.visible')
    cy.contains('[data-cy-testingtype="e2e"]', e2eIsConfigured ? 'Configured' : 'Not Configured')
    cy.contains('[data-cy-testingtype="component"]', ctIsConfigured ? 'Configured' : 'Not Configured')
  }

  const verifyChooseABrowserPage = () => {
    cy.contains('Choose a Browser', { timeout: 10000 })

    cy.findByRole('radio', { name: 'Chrome v1' })
    cy.findByRole('radio', { name: 'Firefox v5' })
    cy.findByRole('radio', { name: 'Electron v12' })
    cy.findByRole('radio', { name: 'Edge v8' })
  }

  beforeEach(() => {
    cy.findBrowsers({
      filter: (browser) => {
        return Cypress._.includes(['chrome', 'firefox', 'electron', 'edge'], browser.name) && browser.channel === 'stable'
      },
    })
  })

  it('no initial setup displays welcome page', () => {
    scaffoldAndOpenProject('pristine')
    cy.visitLaunchpad()
    cy.contains('Welcome to Cypress!').should('be.visible')
    verifyWelcomePage({ e2eIsConfigured: false, ctIsConfigured: false })
  })

  it('opens correctly in unconfigured project with --e2e', () => {
    cy.scaffoldProject('pristine')
    cy.openProject('pristine', ['--e2e'])
    cy.visitLaunchpad()
    cy.get('h1').should('contain', 'Project Setup')
  })

  it('opens correctly in unconfigured project with --component', () => {
    cy.scaffoldProject('pristine')
    cy.openProject('pristine', ['--component'])
    cy.visitLaunchpad()
    cy.get('h1').should('contain', 'Project Setup')
  })

  describe('"learn about testing types" modal', () => {
    beforeEach(() => {
      scaffoldAndOpenProject('pristine')
      cy.visitLaunchpad()
      verifyWelcomePage({ e2eIsConfigured: false, ctIsConfigured: false })
    })

    it('welcome page has "learn about testing types" link which opens modal', () => {
      cy.contains('Review the differences').click()

      cy.get('#app').should('have.attr', 'aria-hidden', 'true')

      cy.findByRole('dialog', { name: 'Key Differences' }).should('be.visible')
      cy.contains('Need help').should('be.visible')

      cy.get('[data-cy="end-to-end-comparison"]').within(() => {
        cy.contains('End-to-end Tests').should('be.visible')
        cy.get('li').should('have.length', 3)
        cy.contains('Code Example').should('be.visible')
      })

      cy.get('[data-cy="component-comparison"]').within(() => {
        cy.contains('Component Tests').should('be.visible')
        cy.get('li').should('have.length', 3)
        cy.contains('Code Example').should('be.visible')
      })
    })

    it('close modal with escape key', () => {
      cy.contains('Review the differences').click()
      cy.get('#app').should('have.attr', 'aria-hidden', 'true')

      cy.findByRole('dialog', { name: 'Key Differences' })
      .as('aboutTestingTypes')
      .should('be.visible')

      cy.get('body').type('{esc}')
      cy.get('#app').should('not.have.attr', 'aria-hidden')
      cy.get('@aboutTestingTypes').should('not.exist')
    })

    it('closes modal by clicking outside of modal', () => {
      cy.contains('Review the differences').click()
      cy.get('#app').should('have.attr', 'aria-hidden', 'true')

      cy.findByRole('dialog', { name: 'Key Differences' })
      .as('aboutTestingTypes')
      .should('be.visible')

      cy.get('body').click(5, 5)
      cy.get('#app').should('not.have.attr', 'aria-hidden')
      cy.get('@aboutTestingTypes').should('not.exist')
    })

    it('closes modal by clicking close button', () => {
      cy.contains('Review the differences').click()
      cy.get('#app').should('have.attr', 'aria-hidden', 'true')

      cy.findByRole('dialog', { name: 'Key Differences' })
      .as('aboutTestingTypes')
      .should('be.visible')
      .within(() => {
        cy.get('h2').contains('Key Differences').should('be.visible')
      })

      cy.findByRole('button', { name: 'Close' }).click()
      cy.get('#app').should('not.have.attr', 'aria-hidden')
      cy.get('@aboutTestingTypes').should('not.exist')
    })

    it('closes modal by pressing enter key when close button is focused', () => {
      cy.contains('Review the differences').click()
      cy.get('#app').should('have.attr', 'aria-hidden', 'true')

      cy.findByRole('dialog', { name: 'Key Differences' })
      .as('aboutTestingTypes')
      .should('be.visible')
      .within(() => {
        cy.get('h2').contains('Key Differences').should('be.visible')

        cy.findByRole('button', { name: 'Close' })
        .focus()
        .type('{enter}')
      })

      cy.get('#app').should('not.have.attr', 'aria-hidden')
      cy.get('@aboutTestingTypes').should('not.exist')
    })

    it('clicking "Need Help?" links to Cypress documentation', () => {
      cy.contains('Review the differences').click()
      cy.get('#app').should('have.attr', 'aria-hidden', 'true')

      cy.findByRole('dialog', { name: 'Key Differences' })
      .should('be.visible')
      .within(() => {
        cy.validateExternalLink({
          name: 'Need help',
          href: 'https://on.cypress.io/choosing-testing-type',
        })
      })
    })
  })

  describe('E2E test setup', () => {
    describe('project has been configured for e2e', () => {
      it('skips the setup page when choosing e2e tests to run', () => {
        scaffoldAndOpenProject('pristine-with-e2e-testing')
        cy.visitLaunchpad()

        verifyWelcomePage({ e2eIsConfigured: true, ctIsConfigured: true })

        cy.get('[data-cy-testingtype="e2e"]').click()

        verifyChooseABrowserPage()
      })

      it('opens to the browser pages when opened via cli with --e2e flag', () => {
        scaffoldAndOpenProject('pristine-with-e2e-testing', ['--e2e'])
        cy.visitLaunchpad()

        verifyChooseABrowserPage()
      })
    })

    // project has a cypress.configuration file with component testing configured
    describe('project that has not been configured for e2e', () => {
      it('shows the configuration setup page when selecting e2e tests', () => {
        scaffoldAndOpenProject('pristine-with-ct-testing')
        cy.visitLaunchpad()

        verifyWelcomePage({ e2eIsConfigured: false, ctIsConfigured: true })

        cy.get('[data-cy-testingtype="e2e"]').click()
        cy.findByRole('button', { name: 'Next Step' }).click()

        cy.contains('h1', 'Configuration Files')
        cy.findByText('We added the following files to your project.')

        cy.get('[data-cy=changes]').within(() => {
          cy.contains('cypress.config.js')
        })

        cy.get('[data-cy=valid]').within(() => {
          cy.containsPath('cypress/support/e2e.js')
          cy.containsPath('cypress/support/commands.js')
          cy.containsPath('cypress/fixtures/example.json')
        })

        verifyFiles([
          'cypress.config.js',
          'cypress/support/e2e.js',
          'cypress/support/commands.js',
          'cypress/fixtures/example.json',
        ])
      })

      it('moves to "Choose a Browser" page after clicking "Continue" button in first step in configuration page', () => {
        scaffoldAndOpenProject('pristine')
        cy.visitLaunchpad()

        verifyWelcomePage({ e2eIsConfigured: false, ctIsConfigured: false })

        cy.get('[data-cy-testingtype="e2e"]').click()
        cy.findByRole('button', { name: 'Next Step' }).click()

        cy.contains('h1', 'Configuration Files')
        cy.findByText('We added the following files to your project.')

        cy.get('[data-cy=valid]').within(() => {
          cy.contains('cypress.config.js')
          cy.containsPath('cypress/support/e2e.js')
          cy.containsPath('cypress/support/commands.js')
          cy.containsPath('cypress/fixtures/example.json')
        })

        verifyFiles([
          'cypress.config.js',
          'cypress/support/e2e.js',
          'cypress/support/commands.js',
          'cypress/fixtures/example.json',
        ])
      })

      it('shows the configuration setup page when opened via cli with --component flag', () => {
        scaffoldAndOpenProject('pristine-with-ct-testing', ['--component'])
        cy.visitLaunchpad()
        cy.contains('h1', 'Choose a Browser')
      })
    })

    describe('project not been configured for cypress', () => {
      it('can go back before selecting e2e scaffold lang', () => {
        scaffoldAndOpenProject('pristine')
        cy.visitLaunchpad()

        verifyWelcomePage({ e2eIsConfigured: false, ctIsConfigured: false })

        cy.tabUntil((el) => {
          return el.text().includes('E2E Testing')
        })

        cy.contains('button', 'E2E Testing')
        .should('have.focus')
        .realPress('Enter')

        cy.contains('h1', 'Project Setup')
        cy.findByRole('button', { name: 'Back' }).click()

        verifyWelcomePage({ e2eIsConfigured: false, ctIsConfigured: false })
      })

      it('can setup e2e testing for a project selecting JS', () => {
        scaffoldAndOpenProject('pristine')
        cy.visitLaunchpad()

        verifyWelcomePage({ e2eIsConfigured: false, ctIsConfigured: false })

        cy.tabUntil((el) => el.text().includes('E2E Testing'))

        cy.contains('button', 'E2E Testing')
        .should('have.focus')
        .realPress('Enter')

        cy.contains('h1', 'Project Setup')
        cy.contains('p', 'Confirm your project\'s preferred language.')
        cy.findByRole('button', { name: 'JavaScript' }).click()
        cy.findByRole('button', { name: 'Next Step' }).click()

        cy.contains('h1', 'Configuration Files')
        cy.findByText('We added the following files to your project.')

        cy.get('[data-cy=valid]').within(() => {
          cy.contains('cypress.config.js')
          cy.containsPath('cypress/support/e2e.js')
          cy.containsPath('cypress/support/commands.js')
          cy.containsPath('cypress/fixtures/example.json')
        })

        verifyFiles([
          'cypress.config.js',
          'cypress/support/e2e.js',
          'cypress/support/commands.js',
          'cypress/fixtures/example.json',
        ])

        cy.findByRole('button', { name: 'Continue' })
        .should('not.have.disabled')
        .click()

        verifyChooseABrowserPage()
      })

      it('can setup e2e testing for a project selecting TS', () => {
        scaffoldAndOpenProject('pristine')
        cy.visitLaunchpad()

        verifyWelcomePage({ e2eIsConfigured: false, ctIsConfigured: false })

        cy.tabUntil((el) => el.text().includes('E2E Testing'))

        cy.contains('button', 'E2E Testing')
        .should('have.focus')
        .realPress('Enter')

        cy.contains('h1', 'Project Setup')
        cy.contains('p', 'Confirm your project\'s preferred language.')
        cy.findByRole('button', { name: 'TypeScript' }).click()
        cy.findByRole('button', { name: 'Next Step' }).click()

        cy.contains('h1', 'Configuration Files')
        cy.findByText('We added the following files to your project.')

        cy.get('[data-cy=valid]').within(() => {
          cy.contains('cypress.config.ts')
          cy.containsPath('cypress/support/e2e.ts')
          cy.containsPath('cypress/support/commands.ts')
          cy.containsPath('cypress/fixtures/example.json')
        })

        verifyFiles([
          'cypress.config.ts',
          'cypress/support/e2e.ts',
          'cypress/support/commands.ts',
          'cypress/fixtures/example.json',
        ])
      })

      it('can setup e2e testing for a project selecting TS when CT is configured and config file is JS', () => {
        scaffoldAndOpenProject('pristine-with-ct-testing')
        cy.visitLaunchpad()

        verifyWelcomePage({ e2eIsConfigured: false, ctIsConfigured: true })

        cy.tabUntil((el) => el.text().includes('E2E Testing'))

        cy.contains('button', 'E2E Testing')
        .should('have.focus')
        .realPress('Enter')

        cy.contains('h1', 'Project Setup')
        cy.findByRole('button', { name: 'TypeScript' }).click()
        cy.findByRole('button', { name: 'Next Step' }).click()

        cy.contains('h1', 'Configuration Files')
        cy.findByText('We added the following files to your project.')

        cy.get('[data-cy=changes]').within(() => {
          cy.contains('cypress.config.js')
        })

        cy.get('[data-cy=valid]').within(() => {
          cy.containsPath('cypress/support/e2e.ts')
          cy.containsPath('cypress/support/commands.ts')
          cy.containsPath('cypress/fixtures/example.json')
        })

        verifyFiles([
          'cypress.config.js',
          'cypress/support/e2e.ts',
          'cypress/support/commands.ts',
          'cypress/fixtures/example.json',
        ])
      })

      it('can setup CT testing for a project selecting TS when E2E is configured and config file is JS', () => {
        scaffoldAndOpenProject('pristine-with-e2e-testing')
        cy.visitLaunchpad()

        verifyWelcomePage({ e2eIsConfigured: true, ctIsConfigured: false })

        cy.contains('button', 'Component Testing')
        .focus()
        .realPress('Enter')

        cy.findByText('Confirm the front-end framework and bundler used in your project.')

        cy.findByRole('button', { name: 'Front-end Framework React.js (detected)' }).click()
        cy.findByRole('option', { name: 'Create React App' }).click()

        cy.get('[data-testid="select-bundler"').should('not.exist')
        cy.findByRole('button', { name: 'Next Step' }).should('not.have.disabled')

        cy.findByRole('button', { name: 'Back' }).click()
        cy.get('[data-cy-testingtype="component"]').click()

        cy.findByRole('button', { name: 'Front-end Framework React.js (detected)' }).click()
        cy.findByRole('option', { name: 'Vue.js 3' }).click()

        cy.findByRole('button', { name: 'Bundler(Dev Server) Pick a bundler' }).click()
        cy.findByRole('option', { name: 'Vite' }).click()
        cy.findByRole('button', { name: 'Next Step' }).should('not.have.disabled')

        cy.findByRole('button', { name: 'Front-end Framework Vue.js 3' }).click()
        cy.findByRole('option', { name: 'Create React App' }).click()
        cy.findByRole('button', { name: 'Bundler(Dev Server) Webpack' }).should('not.exist')
        cy.findByRole('button', { name: 'Next Step' }).should('not.have.disabled')

        cy.findByRole('button', { name: 'TypeScript' }).click()

        cy.findByRole('button', { name: 'Next Step' }).click()
        cy.findByRole('button', { name: 'Waiting for you to install the dependencies...' })

        cy.contains('li', 'webpack')
        cy.contains('li', 'react-scripts')
        cy.contains('li', 'typescript')

        cy.findByRole('button', { name: 'Skip' }).click()

        cy.get('[data-cy=changes]').within(() => {
          cy.contains('cypress.config.js')
        })

        cy.get('[data-cy=valid]').within(() => {
          cy.containsPath('cypress/support/component-index.html')
          cy.containsPath('cypress/support/component.ts')
          cy.containsPath('cypress/support/commands.ts')
        })

        verifyFiles([
          'cypress.config.js',
          'cypress/support/component-index.html',
          'cypress/support/component.ts',
          'cypress/support/commands.ts',
        ])

        cy.findByRole('button', { name: 'Continue' }).should('have.disabled')
      })

      it('can skip setup CT testing for a project', () => {
        scaffoldAndOpenProject('pristine-with-e2e-testing')
        cy.visitLaunchpad()

        verifyWelcomePage({ e2eIsConfigured: true, ctIsConfigured: false })

        cy.contains('button', 'Component Testing')
        .focus()
        .realPress('Enter')

        cy.findByText('Confirm the front-end framework and bundler used in your project.')

        cy.findByRole('button', { name: 'Front-end Framework React.js (detected)' }).click()
        cy.findByRole('option', { name: 'Create React App' }).click()

        cy.get('[data-testid="select-bundler"').should('not.exist')
        cy.findByRole('button', { name: 'Next Step' }).should('not.have.disabled')

        cy.findByRole('button', { name: 'Back' }).click()
        cy.get('[data-cy-testingtype="component"]').click()

        cy.findByRole('button', { name: 'Next Step' }).should('not.have.disabled')

        cy.findByRole('button', { name: 'Front-end Framework React.js (detected)' }).click()
        cy.findByRole('option', { name: 'Create React App' }).click()
        cy.findByRole('button', { name: 'Bundler(Dev Server) Webpack' }).should('not.exist')
        cy.findByRole('button', { name: 'Next Step' }).should('not.have.disabled')

        cy.findByRole('button', { name: 'TypeScript' }).click()

        cy.findByRole('button', { name: 'Next Step' }).click()
        cy.findByRole('button', { name: 'Waiting for you to install the dependencies...' })

        cy.contains('li', 'webpack')
        cy.contains('li', 'react-scripts')
        cy.contains('li', 'typescript')

        cy.findByRole('button', { name: 'Skip' }).click()

        cy.get('[data-cy=changes]').within(() => {
          cy.contains('cypress.config.js')
        })

        cy.get('[data-cy=valid]').within(() => {
          cy.containsPath('cypress/support/component-index.html')
          cy.containsPath('cypress/support/component.ts')
          cy.containsPath('cypress/support/commands.ts')
        })

        verifyFiles([
          'cypress.config.js',
          'cypress/support/component-index.html',
          'cypress/support/component.ts',
          'cypress/support/commands.ts',
        ])

        cy.findByRole('button', { name: 'Continue' }).should('have.disabled')
      })

      it('shows the configuration setup page when opened via cli with --e2e flag', () => {
        scaffoldAndOpenProject('pristine-with-e2e-testing', ['--e2e'])
        cy.visitLaunchpad()
        cy.contains('h1', 'Choose a Browser')
      })

      it('can reconfigure config after CT has been set up', () => {
        scaffoldAndOpenProject('pristine-with-ct-testing')
        cy.withCtx((ctx) => {
          ctx.coreData.forceReconfigureProject = {
            component: true,
          }
        })

        cy.visitLaunchpad()

        verifyWelcomePage({ e2eIsConfigured: false, ctIsConfigured: true })

        cy.get('[data-cy-testingtype="component"]').click()

        cy.contains('Project Setup')
      })

      it('can reconfigure config after e2e has been set up', () => {
        scaffoldAndOpenProject('pristine-with-e2e-testing')
        cy.withCtx((ctx) => {
          ctx.coreData.forceReconfigureProject = {
            e2e: true,
          }
        })

        cy.visitLaunchpad()

        verifyWelcomePage({ e2eIsConfigured: true, ctIsConfigured: false })

        cy.get('[data-cy-testingtype="e2e"]').click()

        cy.contains('Project Setup')
      })

      it('can move forward to choose browser if e2e is configured and is selected from the dropdown list', () => {
        cy.openProject('pristine-with-e2e-testing')
        cy.visitLaunchpad()

        verifyWelcomePage({ e2eIsConfigured: true, ctIsConfigured: false })

        cy.get('[data-cy-testingtype="e2e"]').within(() => {
          cy.get('[data-cy=status-badge-menu]').click()
          cy.get('[data-cy="Choose a Browser"]').click()
        })

        verifyChooseABrowserPage()
      })

      it('can reconfigure config from the testing type card selecting E2E', () => {
        cy.openProject('pristine-with-e2e-testing')
        cy.visitLaunchpad()

        verifyWelcomePage({ e2eIsConfigured: true, ctIsConfigured: false })

        cy.get('[data-cy-testingtype="component"]').within(() => {
          cy.contains('Not Configured')
        })

        cy.get('[data-cy-testingtype="e2e"]').within(() => {
          cy.get('[data-cy=status-badge-menu]').click()
          cy.get('[data-cy="Reconfigure"]').click()
        })

        cy.contains('Project Setup')
      })

      it('can move forward to choose browser if component is configured and is selected from the dropdown list', () => {
        cy.openProject('pristine-with-ct-testing')
        cy.visitLaunchpad()

        verifyWelcomePage({ e2eIsConfigured: false, ctIsConfigured: true })

        cy.get('[data-cy-testingtype="component"]').within(() => {
          cy.get('[data-cy=status-badge-menu]').click()
          cy.get('[data-cy="Choose a Browser"]').click()
        })

        verifyChooseABrowserPage()
      })

      it('can reconfigure config from the testing type card selecting Component', () => {
        cy.openProject('pristine-with-ct-testing')
        cy.visitLaunchpad()

        verifyWelcomePage({ e2eIsConfigured: false, ctIsConfigured: true })

        cy.get('[data-cy-testingtype="e2e"]').within(() => {
          cy.contains('Not Configured')
        })

        cy.get('[data-cy-testingtype="component"]').within(() => {
          cy.get('[data-cy=status-badge-menu]').click()
          cy.get('[data-cy="Reconfigure"]').click()
        })

        cy.contains('Project Setup')
      })
    })
  })

  describe('Component setup', () => {
    describe('project has been configured for component testing', () => {
      it('skips the setup steps when choosing component tests to run', () => {
        scaffoldAndOpenProject('pristine-with-ct-testing')
        cy.visitLaunchpad()

        verifyWelcomePage({ e2eIsConfigured: false, ctIsConfigured: true })

        cy.get('[data-cy-testingtype="component"]').click()

        verifyChooseABrowserPage()
      })

      it('opens to the browser pages when opened via cli with --component flag', () => {
        scaffoldAndOpenProject('pristine-with-ct-testing', ['--component'])
        cy.visitLaunchpad()
<<<<<<< HEAD
        cy.get('h1').should('contain', 'Choose a Browser')
=======

        verifyChooseABrowserPage()
>>>>>>> ba93023f
      })
    })

    it('opens to the "choose framework" page when opened via cli with --component flag', () => {
      scaffoldAndOpenProject('pristine-with-e2e-testing', ['--component'])
      cy.visitLaunchpad()

      cy.get('h1').should('contain', 'Project Setup')
      cy.contains('Confirm the front-end framework and bundler used in your project.')
    })

    describe('project not been configured for cypress', () => {
      // TODO: unskip once Object API lands https://github.com/cypress-io/cypress/pull/20861
      it.skip('can setup component testing', () => {
        scaffoldAndOpenProject('pristine')
        cy.visitLaunchpad()

        verifyWelcomePage({ e2eIsConfigured: false, ctIsConfigured: false })

        cy.contains('button', 'Component Testing')
        .focus()
        .realPress('Enter')

        cy.findByText('Confirm the front-end framework and bundler used in your project.')

        cy.findByRole('button', { name: 'Front-end Framework React.js (detected)' }).click()
        cy.findByRole('option', { name: 'Create React App' }).click()

        cy.get('[data-testid="select-bundler"').should('not.exist')
        cy.findByRole('button', { name: 'Next Step' }).should('not.have.disabled')

        cy.findByRole('button', { name: 'Back' }).click()
        cy.get('[data-cy-testingtype="component"]').click()

        cy.findByRole('button', { name: 'Front-end Framework React.js (detected)' }).click()
        cy.findByRole('option', { name: 'Vue.js 3' }).click()

        cy.findByRole('button', { name: 'Bundler(Dev Server) Pick a bundler' }).click()
        cy.findByRole('option', { name: 'Vite' }).click()

        cy.findByRole('button', { name: 'TypeScript' }).click()
        cy.findByRole('button', { name: 'Next Step' }).should('not.have.disabled')
        cy.findByRole('button', { name: 'Next Step' }).click()

        cy.findByRole('button', { name: 'Skip' }).click()

        cy.get('[data-cy=valid]').within(() => {
          cy.contains('cypress.config.ts')
          cy.containsPath('cypress/support/component-index.html')
          cy.containsPath(`cypress/support/component.ts`)
          cy.containsPath(`cypress/support/commands.ts`)
          cy.containsPath('cypress/fixtures/example.json')
        })

        cy.findByRole('button', { name: 'Continue' }).click()

        verifyChooseABrowserPage()
      })

      // TODO: unskip once Object API lands https://github.com/cypress-io/cypress/pull/20861
      it.skip('setup component testing with typescript files', () => {
        scaffoldAndOpenProject('pristine')
        cy.visitLaunchpad()

        verifyWelcomePage({ e2eIsConfigured: false, ctIsConfigured: false })

        cy.contains('button', 'Component Testing')
        .focus()
        .realPress('Enter')

        cy.findByText('Confirm the front-end framework and bundler used in your project.')

        cy.findByRole('button', { name: 'Front-end Framework React.js (detected)' }).click()
        cy.findByRole('option', { name: 'Create React App' }).click()
        cy.findByRole('button', { name: 'TypeScript' }).click()

        cy.findByRole('button', { name: 'Next Step' }).click()
        cy.findByRole('button', { name: 'Skip' }).click()

        cy.get('[data-cy=valid]').within(() => {
          cy.contains('cypress.config.ts')
          cy.containsPath('cypress/support/component-index.html')
          cy.containsPath('cypress/support/component.ts')
          cy.containsPath('cypress/support/commands.ts')
          cy.containsPath('cypress/fixtures/example.json')
        })

        verifyFiles(['cypress.config.ts', 'cypress/support/component-index.html', 'cypress/support/component.ts', 'cypress/support/commands.ts', 'cypress/fixtures/example.json'])

        cy.findByRole('button', { name: 'Continue' }).click()

        verifyChooseABrowserPage()
      })
    })
  })

  describe('Command for package managers', () => {
    it('makes the right command for yarn', () => {
      scaffoldAndOpenProject('pristine-yarn')

      cy.visitLaunchpad()

      cy.get('[data-cy-testingtype="component"]').click()
      cy.get('[data-testid="select-framework"]').click()
      cy.findByText('Create React App').click()
      cy.findByText('Next Step').click()
      cy.get('code').should('contain.text', 'yarn add -D ')
    })

    it('makes the right command for pnpm', () => {
      scaffoldAndOpenProject('pristine-pnpm')

      cy.visitLaunchpad()

      cy.get('[data-cy-testingtype="component"]').click()
      cy.get('[data-testid="select-framework"]').click()
      cy.findByText('Create React App').click()
      cy.findByText('Next Step').click()
      cy.get('code').should('contain.text', 'pnpm install -D ')
    })

    it('makes the right command for npm', () => {
      scaffoldAndOpenProject('pristine-npm')

      cy.visitLaunchpad()

      cy.get('[data-cy-testingtype="component"]').click()
      cy.get('[data-testid="select-framework"]').click()
      cy.findByText('Create React App').click()
      cy.findByText('Next Step').click()
      cy.get('code').should('contain.text', 'npm install -D ')
    })
  })

  describe('openLink', () => {
    it('opens docs link in the default browser', () => {
      scaffoldAndOpenProject('pristine-with-e2e-testing')

      cy.visitLaunchpad()

      cy.get('[data-cy-testingtype="component"]').click()
      cy.get('[data-testid="select-framework"]').click()
      cy.findByText('Nuxt.js').click()
      cy.findByRole('button', { name: 'Next Step' }).should('not.be.disabled').click()
      cy.findByRole('button', { name: 'Skip' }).click()
      cy.intercept('POST', 'mutation-ExternalLink_OpenExternal', { 'data': { 'openExternal': true } }).as('OpenExternal')
      cy.findByText('Learn more.').click()
      cy.wait('@OpenExternal')
      .its('request.body.variables.url')
      .should('equal', 'https://on.cypress.io/guides/configuration')
    })
  })
})<|MERGE_RESOLUTION|>--- conflicted
+++ resolved
@@ -628,12 +628,7 @@
       it('opens to the browser pages when opened via cli with --component flag', () => {
         scaffoldAndOpenProject('pristine-with-ct-testing', ['--component'])
         cy.visitLaunchpad()
-<<<<<<< HEAD
-        cy.get('h1').should('contain', 'Choose a Browser')
-=======
-
-        verifyChooseABrowserPage()
->>>>>>> ba93023f
+        verifyChooseABrowserPage()
       })
     })
 
