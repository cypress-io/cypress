import type { SinonStub } from 'sinon'
import defaultMessages from '@packages/frontend-shared/src/locales/en-US.json'

describe('Launchpad: Open Mode', () => {
  describe('global mode', () => {
    beforeEach(() => {
      cy.openGlobalMode()
      cy.visitLaunchpad()
    })

    it('shows Add Project when no projects have been added', () => {
      cy.get('h1').should('contain', defaultMessages.globalPage.empty.title)
    })

    it('shows the projects page when a project is not specified', () => {
      cy.addProject('todos')
      cy.visitLaunchpad()
      cy.contains(defaultMessages.globalPage.recentProjectsHeader)
    })
  })

  it('goes directly to e2e tests when launched with --e2e', () => {
    cy.scaffoldProject('todos')
    cy.openProject('todos', ['--e2e'])
    cy.visitLaunchpad()
    cy.get('[data-cy=header-bar-content]').contains('e2e testing', { matchCase: false })
    // e2e testing is configured for the todo project, so we don't expect an error.
    cy.get('h1').should('contain', 'Choose a Browser')
  })

  it('goes to component test onboarding when launched with --component and not configured', () => {
    cy.scaffoldProject('launchpad')
    cy.openProject('launchpad', ['--component'])
    cy.visitLaunchpad()
    cy.get('[data-cy=header-bar-content]').contains('component testing', { matchCase: false })
    // Component testing is not configured for the todo project
    cy.get('h1').should('contain', 'Project Setup')
  })

  // since circle cannot have firefox installed by default,
  // we need to skip this test relying on it
  // It is very unlikely that it would only fail on Windows though
  // (tested manually on Windows and it works fine)
  if (Cypress.platform !== 'win32') {
    it('auto-selects the browser when launched with --browser', () => {
      cy.scaffoldProject('launchpad')
      cy.openProject('launchpad', ['--browser', 'firefox', '--e2e'])
      // Need to visit after args have been configured, todo: fix in #18776
      cy.visitLaunchpad()
      cy.get('h1').should('contain', 'Choose a Browser')
      cy.get('[data-cy-browser=firefox]').should('have.attr', 'aria-checked', 'true')
      cy.get('button[data-cy=launch-button]').invoke('text').should('include', 'Start E2E Testing in Firefox')
    })
  }

  describe('when there is a list of projects', () => {
    it('goes to an active project if one is added', () => {
      cy.openProject('todos')
      cy.visitLaunchpad()

      cy.withCtx(async (ctx, o) => {
        ctx.emitter.toLaunchpad()
      })

      cy.get('h1').should('contain', 'Welcome to Cypress!')
    })
  })

  describe('when a user interacts with the header', () => {
    it('the Docs menu opens when clicked', () => {
      cy.openProject('todos')
      cy.visitLaunchpad()

      cy.contains('Projects').should('be.visible')
      cy.contains('button', 'Docs').click()
      cy.contains(defaultMessages.topNav.docsMenu.gettingStartedTitle).should('be.visible')
    })
  })

  describe('open in ide', () => {
    beforeEach(() => {
      cy.scaffoldProject('todos')
      cy.openGlobalMode()
    })

    it('configures an editor if one is not configured', () => {
      cy.withCtx(async (ctx, o) => {
        ctx.coreData.localSettings.preferences.preferredEditorBinary = undefined
        ctx.coreData.localSettings.availableEditors = [
          // don't rely on CI machines to have specific editors installed
          // so just adding one here
          {
            id: 'well-known-editor',
            binary: '/usr/bin/well-known',
            name: 'Well known editor',
          },
        ]

        ctx.coreData.app.projects = [{ projectRoot: '/some/project' }]
      })

      cy.visitLaunchpad()
      cy.get('a').contains('Projects').click()
      cy.findByTestId('project-card')
      cy.get('[aria-label="Project Actions"]').click()
      cy.get('button').contains('Open In IDE').click()

      cy.get('[data-cy="choose-editor-modal"]').as('modal')

      cy.intercept('POST', 'mutation-ChooseExternalEditorModal_SetPreferredEditorBinary').as('SetPreferred')
      cy.get('@modal').contains('Choose your editor...').click()
      cy.get('@modal').contains('Well known editor').click()
      cy.get('@modal').contains('Done').click()
      cy.wait('@SetPreferred').its('request.body.variables.value').should('include', '/usr/bin/well-known')
    })

    it('opens using finder', () => {
      cy.withCtx(async (ctx, o) => {
        ctx.coreData.app.projects = [{ projectRoot: '/some/project' }]
      })

      cy.visitLaunchpad()
      cy.get('a').contains('Projects').click()
      cy.findByTestId('project-card')
      cy.get('[aria-label="Project Actions"]').click()

      cy.intercept('POST', 'mutation-GlobalPage_OpenInFinder').as('OpenInFinder')
      cy.get('button').contains('Open In Finder').click()

      cy.wait('@OpenInFinder')

      cy.withCtx((ctx, o) => {
        expect((ctx.actions.electron.showItemInFolder as SinonStub).lastCall.lastArg).to.eql('/some/project')
      })
    })
  })

<<<<<<< HEAD
  it('can navigate to project from e2e menu', () => {
    cy.scaffoldProject('todos')
    cy.openProject('todos', ['--e2e'])
    cy.visitLaunchpad()
    cy.get('[data-cy=header-bar-content]').contains('e2e testing', { matchCase: false })
    cy.get('h1').should('contain', 'Choose a Browser')
    cy.get('[data-cy=header-bar-content]').contains('todos').click()

    cy.get('h1').should('contain', 'Welcome to Cypress!')
  })

  it('can navigate to project from ct menu', () => {
    cy.scaffoldProject('launchpad')
    cy.openProject('launchpad', ['--component'])
    cy.visitLaunchpad()
    cy.get('[data-cy=header-bar-content]').contains('component testing', { matchCase: false })
    cy.get('h1').should('contain', 'Project Setup')
    cy.get('[data-cy=header-bar-content]').contains('launchpad').click()

    cy.get('h1').should('contain', 'Welcome to Cypress!')
=======
  it('opens an e2e project without a supportFile', () => {
    cy.scaffoldProject('no-support-file')
    cy.openProject('no-support-file', ['--e2e'])
    cy.visitLaunchpad()
    cy.contains('Error Loading Config')
    cy.contains('Your project does not contain a default supportFile.')
    cy.contains('If a support file is not necessary for your project, set supportFile to false.')
>>>>>>> d19cba87
  })
})<|MERGE_RESOLUTION|>--- conflicted
+++ resolved
@@ -135,28 +135,6 @@
     })
   })
 
-<<<<<<< HEAD
-  it('can navigate to project from e2e menu', () => {
-    cy.scaffoldProject('todos')
-    cy.openProject('todos', ['--e2e'])
-    cy.visitLaunchpad()
-    cy.get('[data-cy=header-bar-content]').contains('e2e testing', { matchCase: false })
-    cy.get('h1').should('contain', 'Choose a Browser')
-    cy.get('[data-cy=header-bar-content]').contains('todos').click()
-
-    cy.get('h1').should('contain', 'Welcome to Cypress!')
-  })
-
-  it('can navigate to project from ct menu', () => {
-    cy.scaffoldProject('launchpad')
-    cy.openProject('launchpad', ['--component'])
-    cy.visitLaunchpad()
-    cy.get('[data-cy=header-bar-content]').contains('component testing', { matchCase: false })
-    cy.get('h1').should('contain', 'Project Setup')
-    cy.get('[data-cy=header-bar-content]').contains('launchpad').click()
-
-    cy.get('h1').should('contain', 'Welcome to Cypress!')
-=======
   it('opens an e2e project without a supportFile', () => {
     cy.scaffoldProject('no-support-file')
     cy.openProject('no-support-file', ['--e2e'])
@@ -164,6 +142,5 @@
     cy.contains('Error Loading Config')
     cy.contains('Your project does not contain a default supportFile.')
     cy.contains('If a support file is not necessary for your project, set supportFile to false.')
->>>>>>> d19cba87
   })
 })