--- conflicted
+++ resolved
@@ -118,42 +118,6 @@
       cy.contains('button', 'Docs').click()
       cy.contains(defaultMessages.topNav.docsMenu.gettingStartedTitle).should('be.visible')
     })
-<<<<<<< HEAD
-=======
-
-    it('updates the breadcrumb when navigating forward and back', () => {
-      const getBreadcrumbLink = (name: string, options: { disabled: boolean } = { disabled: false }) => {
-        return cy.findByRole('link', { name }).should('have.attr', 'aria-disabled', options.disabled ? 'true' : 'false')
-      }
-
-      cy.scaffoldProject('todos')
-      cy.openProject('todos')
-      cy.visitLaunchpad()
-
-      cy.contains('h1', 'Welcome to Cypress!')
-
-      getBreadcrumbLink('todos', { disabled: true })
-
-      cy.get('[data-cy-testingtype="e2e"]').click()
-
-      cy.contains('h1', 'Choose a Browser')
-
-      cy.contains('li', 'e2e testing', { matchCase: false }).should('not.have.attr', 'href')
-
-      cy.withCtx((ctx, { sinon }) => {
-        sinon.spy(ctx.lifecycleManager, 'setAndLoadCurrentTestingType')
-      })
-
-      getBreadcrumbLink('todos').click()
-
-      cy.contains('h1', 'Welcome to Cypress!')
-      getBreadcrumbLink('todos', { disabled: true })
-
-      cy.withCtx((ctx) => {
-        expect(ctx.lifecycleManager.setAndLoadCurrentTestingType).to.have.been.calledWith(null)
-      })
-    })
->>>>>>> 1ccc9057
   })
 
   describe('open in ide', () => {
