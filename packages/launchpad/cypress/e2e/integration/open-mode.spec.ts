--- conflicted
+++ resolved
@@ -1,14 +1,10 @@
 import defaultMessages from '../../../../frontend-shared/src/locales/en-US.json'
 
 describe('Launchpad: Open Mode', () => {
-  it('Shows the open page', () => {
+  it('shows the open page when testingType is not specified', () => {
     cy.setupE2E()
     cy.visitLaunchpad()
 
-<<<<<<< HEAD
-=======
-  it('shows the open page when testingType is not specified', () => {
->>>>>>> a98eadaa
     cy.get('h1').should('contain', defaultMessages.globalPage.empty.title)
   })
 
