// TODO: add when we land the lifecycle management
describe.skip('Config files error handling', () => {
  beforeEach(() => {
    cy.scaffoldProject('pristine')
    cy.scaffoldProject('pristine-with-config-file')
  })

  it('it handles multiples config files', () => {
    cy.openProject('pristine-with-config-file')
    cy.visitLaunchpad()

    cy.get('[data-cy-testingType=e2e]').click()

    cy.withCtx(async (ctx) => {
      await ctx.actions.file.writeFileInProject('cypress.config.ts', 'export default {}')
    })

    cy.get('body').should('contain.text', 'Initializing Config...')

    cy.get('body')
    .should('contain.text', 'Cypress Configuration Error')
    .and('contain.text', 'There is both a `cypress.config.js` and a `cypress.config.ts` at the location below')

    cy.withCtx(async (ctx) => {
      await ctx.actions.file.removeFileInProject('cypress.config.ts')
    })

    cy.get('[data-testid=error-retry-button]').click()
    cy.get('body')
    .should('not.contain.text', 'Cypress Configuration Error')
  })

  it('it handles legacy config file', () => {
    cy.openProject('pristine-with-config-file')
    cy.withCtx(async (ctx) => {
      await ctx.actions.file.writeFileInProject('cypress.json', '{}')
      await ctx.actions.file.removeFileInProject('cypress.config.js')
    })

<<<<<<< HEAD
    cy.get('body').should('contain.text', 'Initializing Config...')
=======
    cy.visitLaunchpad()

    cy.get('[data-cy-testingType=e2e]').click()

    cy.get('body').should('contain.text', 'Configuration Files')

    cy.get('button').contains('Continue').click()
>>>>>>> 806a31a9

    cy.get('body')
    .should('contain.text', 'Cypress Configuration Error')
    .and('contain.text', 'There is a cypress.json file at the location below:')

    cy.withCtx(async (ctx) => {
      await ctx.actions.file.removeFileInProject('cypress.json')
    })

    cy.get('[data-testid=error-retry-button]').click()
    cy.get('body')
    .should('contain.text', 'Cypress Configuration Error')
    .and('contain.text', 'Could not find a Cypress configuration file, exiting.')

    cy.withCtx(async (ctx) => {
      await ctx.actions.file.writeFileInProject('cypress.config.js', 'module.exports = {}')
    })

    cy.get('[data-testid=error-retry-button]').click()
    cy.get('body')
    .should('not.contain.text', 'Cypress Configuration Error')
  })

  it('it handles config files with legacy config file in same project', () => {
    cy.openProject('pristine-with-config-file')
    cy.visitLaunchpad()

    cy.get('[data-cy-testingType=e2e]').click()

    cy.withCtx(async (ctx) => {
      await ctx.actions.file.writeFileInProject('cypress.json', '{}')
    })

    cy.get('body').should('contain.text', 'Initializing Config...')

    cy.get('body')
    .should('contain.text', 'Cypress Configuration Error')
    .and('contain.text', 'There is both a `cypress.config.js` and a cypress.json file at the location below')

    cy.withCtx(async (ctx) => {
      await ctx.actions.file.removeFileInProject('cypress.json')
    })

    cy.get('[data-testid=error-retry-button]').click()
    cy.get('body')
    .should('not.contain.text', 'Cypress Configuration Error')
  })

  it('creates config file if it do not exist', () => {
    cy.scaffoldProject('pristine')
    cy.openProject('pristine')
    cy.visitLaunchpad()

    cy.get('[data-cy-testingType=e2e]').click()

    cy.get('body').should('contain.text', 'Configuration Files')

    cy.get('button').contains('Continue').click()

    cy.get('body')
    .should('contain.text', 'Initializing Config')

    cy.withCtx(async (ctx) => {
      await ctx.actions.file.checkIfFileExists('cypress.config.js')
    })
  })
})<|MERGE_RESOLUTION|>--- conflicted
+++ resolved
@@ -37,9 +37,6 @@
       await ctx.actions.file.removeFileInProject('cypress.config.js')
     })
 
-<<<<<<< HEAD
-    cy.get('body').should('contain.text', 'Initializing Config...')
-=======
     cy.visitLaunchpad()
 
     cy.get('[data-cy-testingType=e2e]').click()
@@ -47,7 +44,6 @@
     cy.get('body').should('contain.text', 'Configuration Files')
 
     cy.get('button').contains('Continue').click()
->>>>>>> 806a31a9
 
     cy.get('body')
     .should('contain.text', 'Cypress Configuration Error')
