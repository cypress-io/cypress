import { defineConfig } from 'cypress'
import getenv from 'getenv'

const CYPRESS_INTERNAL_CLOUD_ENV = getenv('CYPRESS_INTERNAL_CLOUD_ENV', process.env.CYPRESS_INTERNAL_ENV || 'development')

export default defineConfig({
  projectId: CYPRESS_INTERNAL_CLOUD_ENV === 'staging' ? 'ypt4pf' : 'sehy69',
  'viewportWidth': 800,
  'viewportHeight': 850,
  'retries': {
    'runMode': 2,
    'openMode': 0,
  },
  'testFiles': '**/*.spec.{js,ts,tsx,jsx}',
  'reporter': '../../node_modules/cypress-multi-reporters/index.js',
  'reporterOptions': {
    'configFile': '../../mocha-reporter-config.json',
  },
  'componentFolder': 'src',
  'component': {
    'testFiles': '**/*.spec.{js,ts,tsx,jsx}',
    'supportFile': 'cypress/component/support/index.ts',
<<<<<<< HEAD
    devServer (cypressConfig) {
=======
    'pluginsFile': 'cypress/component/plugins/index.js',
    devServer (cypressConfig, devServerConfig) {
>>>>>>> 1cc3053f
      const { startDevServer } = require('@cypress/vite-dev-server')

      return startDevServer({
        options: cypressConfig,
        ...devServerConfig,
      })
    },
    devServerConfig: {
      viteConfig: {
        optimizeDeps: {
          include: [
            '@packages/ui-components/cypress/support/customPercyCommand',
          ],
        },
      },
    },
  },
  'e2e': {
    'supportFile': 'cypress/e2e/support/e2eSupport.ts',
    'integrationFolder': 'cypress/e2e/integration',
    'pluginsFile': 'cypress/e2e/plugins/index.ts',
    async setupNodeEvents (on, config) {
      const { e2ePluginSetup } = require('@packages/frontend-shared/cypress/e2e/e2ePluginSetup')

      return await e2ePluginSetup(on, config)
    },
  },
})<|MERGE_RESOLUTION|>--- conflicted
+++ resolved
@@ -20,12 +20,7 @@
   'component': {
     'testFiles': '**/*.spec.{js,ts,tsx,jsx}',
     'supportFile': 'cypress/component/support/index.ts',
-<<<<<<< HEAD
-    devServer (cypressConfig) {
-=======
-    'pluginsFile': 'cypress/component/plugins/index.js',
     devServer (cypressConfig, devServerConfig) {
->>>>>>> 1cc3053f
       const { startDevServer } = require('@cypress/vite-dev-server')
 
       return startDevServer({
