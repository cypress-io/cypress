--- conflicted
+++ resolved
@@ -193,12 +193,7 @@
       "type": "hook",
       "duration": "match.number",
       "file": null,
-<<<<<<< HEAD
-      "currentRetry": 0,
-      "retries": -1
-=======
       "originalTitle": "\"after all\" hook"
->>>>>>> 230ffef5
     },
     {
       "message": "[error message]",
@@ -212,39 +207,6 @@
   ],
   [
     "mocha",
-<<<<<<< HEAD
-    "test end",
-    {
-      "id": "r4",
-      "order": 2,
-      "title": "test 2",
-      "hookName": "after all",
-      "err": "{Object 6}",
-      "state": "failed",
-      "failedFromHookId": "h1",
-      "body": "[body]",
-      "type": "test",
-      "duration": "match.number",
-      "wallClockStartedAt": "match.date",
-      "timings": {
-        "lifecycle": "match.number",
-        "test": {
-          "fnDuration": "match.number",
-          "afterFnDuration": "match.number"
-        },
-        "after all": [
-          {
-            "hookId": "h1",
-            "fnDuration": "match.number",
-            "afterFnDuration": "match.number"
-          }
-        ]
-      },
-      "file": null,
-      "final": true,
-      "currentRetry": 0,
-      "retries": -1
-=======
     "suite end",
     {
       "id": "r2",
@@ -252,7 +214,6 @@
       "root": false,
       "type": "suite",
       "file": null
->>>>>>> 230ffef5
     }
   ],
   [
@@ -295,21 +256,6 @@
     "mocha",
     "suite end",
     {
-<<<<<<< HEAD
-      "id": "r2",
-      "title": "suite 1",
-      "root": false,
-      "type": "suite",
-      "file": null,
-      "retries": -1
-    }
-  ],
-  [
-    "mocha",
-    "suite end",
-    {
-=======
->>>>>>> 230ffef5
       "id": "r1",
       "title": "",
       "root": true,
@@ -464,12 +410,7 @@
       "type": "hook",
       "duration": "match.number",
       "file": null,
-<<<<<<< HEAD
-      "currentRetry": 0,
-      "retries": -1
-=======
       "originalTitle": "\"after each\" hook"
->>>>>>> 230ffef5
     },
     {
       "message": "[error message]",
@@ -483,20 +424,31 @@
   ],
   [
     "mocha",
-<<<<<<< HEAD
-    "test end",
+    "suite end",
+    {
+      "id": "r2",
+      "title": "suite 1",
+      "root": false,
+      "type": "suite",
+      "file": null
+    }
+  ],
+  [
+    "mocha",
+    "test:after:run",
     {
       "id": "r3",
       "order": 1,
       "title": "test 1",
       "hookName": "after each",
-      "err": "{Object 6}",
+      "err": "{Object 9}",
       "state": "failed",
       "failedFromHookId": "h1",
       "body": "[body]",
       "type": "test",
       "duration": "match.number",
       "wallClockStartedAt": "match.date",
+      "wallClockDuration": "match.number",
       "timings": {
         "lifecycle": "match.number",
         "test": {
@@ -515,72 +467,12 @@
       "final": true,
       "currentRetry": 0,
       "retries": -1
-=======
+    }
+  ],
+  [
+    "mocha",
     "suite end",
     {
-      "id": "r2",
-      "title": "suite 1",
-      "root": false,
-      "type": "suite",
-      "file": null
->>>>>>> 230ffef5
-    }
-  ],
-  [
-    "mocha",
-    "test:after:run",
-    {
-      "id": "r3",
-      "order": 1,
-      "title": "test 1",
-      "hookName": "after each",
-      "err": "{Object 9}",
-      "state": "failed",
-      "failedFromHookId": "h1",
-      "body": "[body]",
-      "type": "test",
-      "duration": "match.number",
-      "wallClockStartedAt": "match.date",
-      "wallClockDuration": "match.number",
-      "timings": {
-        "lifecycle": "match.number",
-        "test": {
-          "fnDuration": "match.number",
-          "afterFnDuration": "match.number"
-        },
-        "after each": [
-          {
-            "hookId": "h1",
-            "fnDuration": "match.number",
-            "afterFnDuration": "match.number"
-          }
-        ]
-      },
-      "file": null,
-      "final": true,
-      "currentRetry": 0,
-      "retries": -1
-    }
-  ],
-  [
-    "mocha",
-    "suite end",
-    {
-<<<<<<< HEAD
-      "id": "r2",
-      "title": "suite 1",
-      "root": false,
-      "type": "suite",
-      "file": null,
-      "retries": -1
-    }
-  ],
-  [
-    "mocha",
-    "suite end",
-    {
-=======
->>>>>>> 230ffef5
       "id": "r1",
       "title": "",
       "root": true,
@@ -712,12 +604,7 @@
       "type": "hook",
       "duration": "match.number",
       "file": null,
-<<<<<<< HEAD
-      "currentRetry": 0,
-      "retries": -1
-=======
       "originalTitle": "\"before all\" hook"
->>>>>>> 230ffef5
     },
     {
       "message": "[error message]",
@@ -731,35 +618,6 @@
   ],
   [
     "mocha",
-<<<<<<< HEAD
-    "test end",
-    {
-      "id": "r3",
-      "order": 1,
-      "title": "test 1",
-      "hookName": "before all",
-      "err": "{Object 6}",
-      "state": "failed",
-      "failedFromHookId": "h1",
-      "body": "[body]",
-      "type": "test",
-      "duration": "match.number",
-      "wallClockStartedAt": "match.date",
-      "timings": {
-        "lifecycle": "match.number",
-        "before all": [
-          {
-            "hookId": "h1",
-            "fnDuration": "match.number",
-            "afterFnDuration": "match.number"
-          }
-        ]
-      },
-      "file": null,
-      "final": true,
-      "currentRetry": 0,
-      "retries": -1
-=======
     "suite end",
     {
       "id": "r2",
@@ -767,7 +625,6 @@
       "root": false,
       "type": "suite",
       "file": null
->>>>>>> 230ffef5
     }
   ],
   [
@@ -806,21 +663,6 @@
     "mocha",
     "suite end",
     {
-<<<<<<< HEAD
-      "id": "r2",
-      "title": "suite 1",
-      "root": false,
-      "type": "suite",
-      "file": null,
-      "retries": -1
-    }
-  ],
-  [
-    "mocha",
-    "suite end",
-    {
-=======
->>>>>>> 230ffef5
       "id": "r1",
       "title": "",
       "root": true,
@@ -966,12 +808,7 @@
       "type": "hook",
       "duration": "match.number",
       "file": null,
-<<<<<<< HEAD
-      "currentRetry": 0,
-      "retries": -1
-=======
       "originalTitle": "\"before each\" hook"
->>>>>>> 230ffef5
     },
     {
       "message": "[error message]",
@@ -985,35 +822,6 @@
   ],
   [
     "mocha",
-<<<<<<< HEAD
-    "test end",
-    {
-      "id": "r3",
-      "order": 1,
-      "title": "test 1",
-      "hookName": "before each",
-      "err": "{Object 6}",
-      "state": "failed",
-      "failedFromHookId": "h1",
-      "body": "[body]",
-      "type": "test",
-      "duration": "match.number",
-      "wallClockStartedAt": "match.date",
-      "timings": {
-        "lifecycle": "match.number",
-        "before each": [
-          {
-            "hookId": "h1",
-            "fnDuration": "match.number",
-            "afterFnDuration": "match.number"
-          }
-        ]
-      },
-      "file": null,
-      "final": true,
-      "currentRetry": 0,
-      "retries": -1
-=======
     "suite end",
     {
       "id": "r2",
@@ -1021,7 +829,6 @@
       "root": false,
       "type": "suite",
       "file": null
->>>>>>> 230ffef5
     }
   ],
   [
@@ -1060,21 +867,6 @@
     "mocha",
     "suite end",
     {
-<<<<<<< HEAD
-      "id": "r2",
-      "title": "suite 1",
-      "root": false,
-      "type": "suite",
-      "file": null,
-      "retries": -1
-    }
-  ],
-  [
-    "mocha",
-    "suite end",
-    {
-=======
->>>>>>> 230ffef5
       "id": "r1",
       "title": "",
       "root": true,
@@ -2252,21 +2044,6 @@
     "mocha",
     "suite end",
     {
-<<<<<<< HEAD
-      "id": "r2",
-      "title": "suite 1",
-      "root": false,
-      "type": "suite",
-      "file": null,
-      "retries": -1
-    }
-  ],
-  [
-    "mocha",
-    "suite end",
-    {
-=======
->>>>>>> 230ffef5
       "id": "r1",
       "title": "",
       "root": true,
@@ -3133,21 +2910,6 @@
     "mocha",
     "suite end",
     {
-<<<<<<< HEAD
-      "id": "r2",
-      "title": "suite 1",
-      "root": false,
-      "type": "suite",
-      "file": null,
-      "retries": -1
-    }
-  ],
-  [
-    "mocha",
-    "suite end",
-    {
-=======
->>>>>>> 230ffef5
       "id": "r1",
       "title": "",
       "root": true,
