import _ from 'lodash'
import { EventEmitter } from 'events'
import Promise from 'bluebird'
import { action } from 'mobx'
import io from '@packages/socket'

import automation from './automation'
import logger from './logger'

import $Cypress, { $ } from '@packages/driver'

const channel = io.connect({
  path: '/__socket.io',
  transports: ['websocket'],
})

channel.on('connect', () => {
  channel.emit('runner:connected')
})

const driverToReporterEvents = 'paused'.split(' ')
const driverToLocalAndReporterEvents = 'run:start run:end'.split(' ')
const driverToSocketEvents = 'backend:request automation:request mocha'.split(' ')
const driverTestEvents = 'test:before:run:async test:after:run test:set:state'.split(' ')
const driverToLocalEvents = 'viewport:changed config stop url:changed page:loading visit:failed'.split(' ')
const socketRerunEvents = 'runner:restart watched:file:changed'.split(' ')

const localBus = new EventEmitter()
const reporterBus = new EventEmitter()

let Cypress

const eventManager = {
  reporterBus,

  getCypress () {
    return Cypress
  },

  addGlobalListeners (state, connectionInfo) {
    const rerun = () => this._reRun(state)

    channel.emit('is:automation:client:connected', connectionInfo, action('automationEnsured', (isConnected) => {
      state.automation = isConnected ? automation.CONNECTED : automation.MISSING
      channel.on('automation:disconnected', action('automationDisconnected', () => {
        state.automation = automation.DISCONNECTED
      }))
    }))

    channel.on('change:to:url', (url) => {
      window.location.href = url
    })

    channel.on('automation:push:message', (msg, data = {}) => {
      if (!Cypress) return

      switch (msg) {
        case 'change:cookie':
          Cypress.Cookies.log(data.message, data.cookie, data.removed)
          break
        default:
          break
      }
    })

    _.each(socketRerunEvents, (event) => {
<<<<<<< HEAD
      channel.on(event, rerun)
=======
      channel.on(event, this._reRun.bind(this))
>>>>>>> 5d761630
    })

    reporterBus.on('runner:console:error', (testId) => {
      if (!Cypress) return

      const err = Cypress.getErrorByTestId(testId)
      if (err) {
        logger.clearLog()
        logger.logError(err.stack)
      } else {
        logger.logError('No error found for test id', testId)
      }
    })

    reporterBus.on('runner:console:log', (logId) => {
      if (!Cypress) return

      const consoleProps = Cypress.getConsolePropsForLogById(logId)
      logger.clearLog()
      logger.logFormatted(consoleProps)
    })

    reporterBus.on('focus:tests', this.focusTests)

    reporterBus.on('runner:restart', rerun)

    function sendEventIfSnapshotProps (logId, event) {
      if (!Cypress) return

      const snapshotProps = Cypress.getSnapshotPropsForLogById(logId)

      if (snapshotProps) {
        localBus.emit(event, snapshotProps)
      }
    }

    reporterBus.on('runner:show:snapshot', (logId) => {
      sendEventIfSnapshotProps(logId, 'show:snapshot')
    })

    reporterBus.on('runner:hide:snapshot', this._hideSnapshot.bind(this))

    reporterBus.on('runner:pin:snapshot', (logId) => {
      sendEventIfSnapshotProps(logId, 'pin:snapshot')
    })

    reporterBus.on('runner:unpin:snapshot', this._unpinSnapshot.bind(this))

    reporterBus.on('runner:resume', () => {
      if (!Cypress) return

      Cypress.emit('resume:all')
    })

    reporterBus.on('runner:next', () => {
      if (!Cypress) return

      Cypress.emit('resume:next')
    })

    reporterBus.on('runner:stop', () => {
      if (!Cypress) return

      Cypress.stop()
    })

    reporterBus.on('save:state', (state) => {
      this.saveState(state)
    })

    const $window = $(window)

    $window.on('hashchange', rerun)

    // when we actually unload then
    // nuke all of the cookies again
    // so we clear out unload
    $window.on('unload', () => {
      this._clearAllCookies()
    })

    // when our window triggers beforeunload
    // we know we've change the URL and we need
    // to clear our cookies
    // additionally we set unload to true so
    // that Cypress knows not to set any more
    // cookies
    $window.on('beforeunload', () => {
      reporterBus.emit('reporter:restart:test:run')

      this._clearAllCookies()
      this._setUnload()
    })
  },

  start (config) {
    if (config.socketId) {
      channel.emit('app:connect', config.socketId)
    }
  },

  setup (config, specPath) {
    Cypress = $Cypress.create(config)

    // expose Cypress globally
    window.Cypress = Cypress

    this._addListeners()

    channel.emit('watch:test:file', specPath)
  },

  initialize ($autIframe, config) {
    Cypress.initialize($autIframe)

    // get the current runnable in case we reran mid-test due to a visit
    // to a new domain
    channel.emit('get:existing:run:state', (state = {}) => {
      const runnables = Cypress.normalizeAll(state.tests)
      const run = () => {
        this._runDriver(state)
      }

      reporterBus.emit('runnables:ready', runnables)

      if (state.numLogs) {
        Cypress.setNumLogs(state.numLogs)
      }

      if (state.startTime) {
        Cypress.setStartTime(state.startTime)
      }

      if (state.currentId) {
        // if we have a currentId it means
        // we need to tell the Cypress to skip
        // ahead to that test
        Cypress.resumeAtTest(state.currentId, state.emissions)
      }

      if (config.isTextTerminal && !state.currentId) {
        channel.emit('set:runnables', runnables, run)
      } else {
        run()
      }
    })
  },

  _addListeners () {
    Cypress.on('message', (msg, data, cb) => {
      channel.emit('client:request', msg, data, cb)
    })

    _.each(driverToSocketEvents, (event) => {
      Cypress.on(event, (...args) => channel.emit(event, ...args))
    })

    Cypress.on('collect:run:state', () => new Promise((resolve) => {
      reporterBus.emit('reporter:collect:run:state', resolve)
    }))

    Cypress.on('log:added', (log) => {
      const displayProps = Cypress.getDisplayPropsForLog(log)
      reporterBus.emit('reporter:log:add', displayProps)
    })

    Cypress.on('log:changed', (log) => {
      const displayProps = Cypress.getDisplayPropsForLog(log)
      reporterBus.emit('reporter:log:state:changed', displayProps)
    })

    _.each(driverToReporterEvents, (event) => {
      Cypress.on(event, (...args) => {
        reporterBus.emit(event, ...args)
      })
    })

    _.each(driverTestEvents, (event) => {
      Cypress.on(event, (test, cb) => {
        reporterBus.emit(event, test, cb)
      })
    })

    _.each(driverToLocalAndReporterEvents, (event) => {
      Cypress.on(event, (...args) => {
        localBus.emit(event, ...args)
        reporterBus.emit(event, ...args)
      })
    })

    _.each(driverToLocalEvents, (event) => {
      Cypress.on(event, (...args) => localBus.emit(event, ...args))
    })

    Cypress.on('script:error', (err) => {
      Cypress.stop()
      localBus.emit('script:error', err)
    })
  },

  _runDriver (state) {
    Cypress.run(() => {})

    reporterBus.emit('reporter:start', {
      startTime: Cypress.getStartTime(),
      numPassed: state.passed,
      numFailed: state.failed,
      numPending: state.pending,
      autoScrollingEnabled: state.autoScrollingEnabled,
      scrollTop: state.scrollTop,
    })
  },

  stop () {
    localBus.removeAllListeners()
    channel.off()
  },

  _reRun (state) {
    if (!Cypress) return

    state.setIsLoading(true)

    // when we are re-running we first
    // need to stop cypress always
    Cypress.stop()

    return this._restart()
    .then(() => {
      // this probably isn't 100% necessary
      // since Cypress will fall out of scope
      // but we want to be aggressive here
      // and force GC early and often
      Cypress.removeAllListeners()

      localBus.emit('restart')
    })
  },

  _restart () {
    return new Promise((resolve) => {
      reporterBus.once('reporter:restarted', resolve)
      reporterBus.emit('reporter:restart:test:run')
    })
  },

  on (event, ...args) {
    localBus.on(event, ...args)
  },

  notifyRunningSpec (specFile) {
    channel.emit('spec:changed', specFile)
  },

  focusTests () {
    channel.emit('focus:tests')
  },

  snapshotUnpinned () {
    this._unpinSnapshot()
    this._hideSnapshot()
    reporterBus.emit('reporter:snapshot:unpinned')
  },

  _unpinSnapshot () {
    localBus.emit('unpin:snapshot')
  },

  _hideSnapshot () {
    localBus.emit('hide:snapshot')
  },

  launchBrowser (browser) {
    channel.emit('reload:browser', window.location.toString(), browser && browser.name)
  },

  // clear all the cypress specific cookies
  // whenever our app starts
  // and additional when we stop running our tests
  _clearAllCookies () {
    if (!Cypress) return

    Cypress.Cookies.clearCypressCookies()
  },

  _setUnload () {
    if (!Cypress) return

    Cypress.Cookies.setCy('unload', true)
  },

  saveState (state) {
    channel.emit('save:app:state', state)
  },
}

export default eventManager<|MERGE_RESOLUTION|>--- conflicted
+++ resolved
@@ -64,11 +64,7 @@
     })
 
     _.each(socketRerunEvents, (event) => {
-<<<<<<< HEAD
       channel.on(event, rerun)
-=======
-      channel.on(event, this._reRun.bind(this))
->>>>>>> 5d761630
     })
 
     reporterBus.on('runner:console:error', (testId) => {
