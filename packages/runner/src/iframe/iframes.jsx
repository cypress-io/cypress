import cs from 'classnames'
import { action, autorun } from 'mobx'
import { observer } from 'mobx-react'
import React, { Component } from 'react'
import $Cypress from '@packages/driver'
import {
  SnapshotControls,
  ScriptError,
  IframeModel,
  selectorPlaygroundModel,
  AutIframe,
  logger,
  studioRecorder,
} from '@packages/runner-shared'

import util from '../lib/util'

const $ = $Cypress.$

@observer
export default class Iframes extends Component {
  _disposers = []

  render () {
    const { width, height, scale, marginLeft, headerHeight, scriptError } = this.props.state

    return (
      <div
        className={cs(
          'iframes-container',
          {
            'has-error': !!scriptError,
            'studio-is-open': studioRecorder.isOpen,
            'studio-is-loading': studioRecorder.isLoading,
            'studio-is-ready': studioRecorder.isReady,
            'studio-is-failed': studioRecorder.isFailed,
          },
        )}
        style={{
          top: headerHeight,
          left: this.props.state.absoluteReporterWidth + this.props.state.specListWidth,
        }}
      >
        <div
          ref='container'
          className='size-container'
          style={{
            marginLeft,
            height,
            transform: `scale(${scale})`,
            width,
          }}
        />
        <ScriptError error={scriptError} />
        <div className='cover' />
        {studioRecorder.isLoading && (
          <div
            className='studio-loading-cover'
            style={{
              marginLeft,
              height,
              transform: `scale(${scale})`,
              width,
            }}
          >
            <div><i className='fa fa-spinner fa-spin' /></div>
          </div>
        )}
      </div>
    )
  }

  componentDidMount () {
    this.autIframe = new AutIframe(this.props.config)

    this.props.eventManager.on('visit:failed', this.autIframe.showVisitFailure)
    this.props.eventManager.on('script:error', this._setScriptError)
    this.props.eventManager.on('visit:blank', this.autIframe.visitBlank)

    this.props.eventManager.on('run:end', this.autIframe.startStudio)
    this.props.eventManager.on('page:loading', (isLoading) => {
      if (!isLoading) {
        this.autIframe.reattachStudio()
      }
    })

    // TODO: need to take headless mode into account
    // may need to not display reporter if more than 200 tests
    this.props.eventManager.on('restart', () => {
      this._run(this.props.config)
    })

    this.props.eventManager.on('print:selector:elements:to:console', this._printSelectorElementsToConsole)

    this.props.eventManager.on('expect:domain', this._addCrossDomainIframe)

    this._disposers.push(autorun(() => {
      this.autIframe.toggleSelectorPlayground(selectorPlaygroundModel.isEnabled)
    }))

    this._disposers.push(autorun(() => {
      this.autIframe.toggleSelectorHighlight(selectorPlaygroundModel.isShowingHighlight)
    }))

    this.props.eventManager.start(this.props.config)

    this.iframeModel = new IframeModel({
      state: this.props.state,
      restoreDom: this.autIframe.restoreDom,
      highlightEl: this.autIframe.highlightEl,
      detachDom: this.autIframe.detachDom,
      snapshotControls: (snapshotProps) => (
        <SnapshotControls
          eventManager={this.props.eventManager}
          snapshotProps={snapshotProps}
          state={this.props.state}
          onToggleHighlights={this._toggleSnapshotHighlights}
          onStateChange={this._changeSnapshotState}
        />
      ),
    })

    this.iframeModel.listen()
    this._run(this.props.config)
  }

  @action _setScriptError = (err) => {
    if (err && 'error' in err) {
      this.props.state.scriptError = err.error
    }

    if (!err) {
      this.props.state.scriptError = null
    }
  }

  _run = (config) => {
    const specPath = util.specPath()

    this.props.eventManager.notifyRunningSpec(specPath)
    logger.clearLog()
    this._setScriptError(null)

    this.props.eventManager.setup(config)

    const $autIframe = this._loadIframes(specPath)

    this.props.eventManager.initialize($autIframe, config)
  }

  // jQuery is a better fit for managing these iframes, since they need to get
  // wiped out and reset on re-runs and the snapshots are from dom we don't control
  _loadIframes (specPath) {
    const specSrc = `/${this.props.config.namespace}/iframes/${encodeURIComponent(specPath)}`
    const $container = $(this.refs.container).empty()
    const $autIframe = this.autIframe.create(this.props.config).appendTo($container)

    // Remove the spec bridge iframe
    $('iframe.spec-bridge-iframe').remove()

    this.autIframe.showInitialBlankContents()

    this._addIframe({
      $container,
      id: `Your Spec: ${specSrc}`,
      className: 'spec-iframe',
      src: specSrc,
    })

    return $autIframe
  }

  _addCrossDomainIframe = (domain) => {
    const id = `Spec Bridge: ${domain}`

    // if it already exists, don't add another one
    if (document.getElementById(id)) {
      this.props.eventManager.notifyCrossDomainBridgeReady(domain)

      return
    }

    this._addIframe({
      id,
      // the cross domain iframe is added to the document body instead of the
      // container since it needs to match the size of the top window for screenshots
      $container: $(document.body),
      className: 'spec-bridge-iframe',
<<<<<<< HEAD
      // FIXME: If a site can serve both http and https and if the AUT visits
      // https, the spec bridge will end up on http and the AUT on https,
      // meaning they won't be able to communicate. Need ability for
      // multi-domain command to specify http or https and utilize that here
      // (i.e use `https://${domain}` or `http://${domain}` instead of `//${domain}`)
      src: `//${domain}/${this.props.config.namespace}/multi-domain-iframes/${encodeURIComponent(domain)}`,
=======
      // TODO: Update this to the correct origin once we decide on string vs object
      src: `//${domain}:3500/${this.props.config.namespace}/multi-domain-iframes/${encodeURIComponent(domain)}`,
>>>>>>> ca1857f8
    })
  }

  _addIframe ({ $container, id, src, className }) {
    const $specIframe = $('<iframe />', {
      id,
      class: className,
    }).appendTo($container)

    $specIframe.prop('src', src)
  }

  _toggleSnapshotHighlights = (snapshotProps) => {
    this.props.state.snapshot.showingHighlights = !this.props.state.snapshot.showingHighlights

    if (this.props.state.snapshot.showingHighlights) {
      const snapshot = snapshotProps.snapshots[this.props.state.snapshot.stateIndex]

      this.autIframe.highlightEl(snapshot, snapshotProps)
    } else {
      this.autIframe.removeHighlights()
    }
  }

  _changeSnapshotState = (snapshotProps, index) => {
    const snapshot = snapshotProps.snapshots[index]

    this.props.state.snapshot.stateIndex = index
    this.autIframe.restoreDom(snapshot)

    if (this.props.state.snapshot.showingHighlights && snapshotProps.$el) {
      this.autIframe.highlightEl(snapshot, snapshotProps)
    } else {
      this.autIframe.removeHighlights()
    }
  }

  componentDidUpdate () {
    const cb = this.props.state.callbackAfterUpdate

    // call the clientWidth to force the browser to repaint for viewport changes
    // otherwise firefox may fail when changing the viewport in multi-domain
    this.refs.container.clientWidth

    if (cb) {
      cb()
    }
  }

  _printSelectorElementsToConsole = () => {
    this.autIframe.printSelectorElementsToConsole()
  }

  componentWillUnmount () {
    this.props.eventManager.notifyRunningSpec(null)
    this.props.eventManager.stop()
    this._disposers.forEach((dispose) => {
      dispose()
    })
  }

  getSizeContainer () {
    return this.refs.container
  }
}<|MERGE_RESOLUTION|>--- conflicted
+++ resolved
@@ -186,17 +186,13 @@
       // container since it needs to match the size of the top window for screenshots
       $container: $(document.body),
       className: 'spec-bridge-iframe',
-<<<<<<< HEAD
       // FIXME: If a site can serve both http and https and if the AUT visits
       // https, the spec bridge will end up on http and the AUT on https,
       // meaning they won't be able to communicate. Need ability for
       // multi-domain command to specify http or https and utilize that here
       // (i.e use `https://${domain}` or `http://${domain}` instead of `//${domain}`)
-      src: `//${domain}/${this.props.config.namespace}/multi-domain-iframes/${encodeURIComponent(domain)}`,
-=======
       // TODO: Update this to the correct origin once we decide on string vs object
       src: `//${domain}:3500/${this.props.config.namespace}/multi-domain-iframes/${encodeURIComponent(domain)}`,
->>>>>>> ca1857f8
     })
   }
 
