--- conflicted
+++ resolved
@@ -198,17 +198,10 @@
           })
         }
 
-<<<<<<< HEAD
-        cy.spy(win.reporterBus, 'emit').snapshot(enableStubSnapshots).as('reporterBus').log(enableStubLogs)
-        cy.spy(win.localBus, 'emit').snapshot(enableStubSnapshots).as('localBus').log(enableStubLogs)
-
-        cy.stub(win.channel, 'emit').snapshot(enableStubSnapshots).log(enableStubLogs)
-=======
-        cy.spy(win.eventManager.reporterBus, 'emit').snapshot(enableStubSnapshots).as('reporterBus')
-        cy.spy(win.eventManager.localBus, 'emit').snapshot(enableStubSnapshots).as('localBus')
-
-        cy.stub(win.runnerWs, 'emit').snapshot(enableStubSnapshots)
->>>>>>> 1a0ac78c
+        cy.spy(win.eventManager.reporterBus, 'emit').snapshot(enableStubSnapshots).as('reporterBus').log(enableStubLogs)
+        cy.spy(win.eventManager.localBus, 'emit').snapshot(enableStubSnapshots).as('localBus').log(enableStubLogs)
+
+        cy.stub(win.runnerWs, 'emit').snapshot(enableStubSnapshots).log(enableStubLogs)
         .withArgs('watch:test:file')
         .callsFake(() => {
           autCypress = win.Cypress
@@ -232,11 +225,7 @@
             specWindow.describe = () => {}
           })
 
-<<<<<<< HEAD
-          cy.stub(autCypress, 'run').snapshot(enableStubSnapshots).log(enableStubLogs).callsFake(runCypress)
-=======
-          cy.stub(autCypress, 'run').snapshot(enableStubSnapshots).callsFake(runIsolatedCypress)
->>>>>>> 1a0ac78c
+          cy.stub(autCypress, 'run').snapshot(enableStubSnapshots).log(enableStubLogs).callsFake(runIsolatedCypress)
         })
         .withArgs('is:automation:client:connected')
         .yieldsAsync(true)
@@ -278,11 +267,7 @@
 
         c.state = {}
 
-<<<<<<< HEAD
-        cy.stub(win.channel, 'on').snapshot(enableStubSnapshots).log(enableStubLogs)
-=======
-        cy.stub(win.runnerWs, 'on').snapshot(enableStubSnapshots)
->>>>>>> 1a0ac78c
+        cy.stub(win.runnerWs, 'on').snapshot(enableStubSnapshots).log(enableStubLogs)
 
         win.Runner.start(win.document.getElementById('app'), window.btoa(JSON.stringify(c)))
       })
