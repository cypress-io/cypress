{
  "name": "@packages/runner",
  "version": "0.0.0",
  "private": true,
  "files": [
    "dist",
    "lib"
  ],
  "main": "lib/runner.js",
  "scripts": {
    "prebuild": "npm run check-deps-pre && rebuild-node-sass",
    "build": "node ./scripts/build-dev.js",
    "prebuild-prod": "npm run check-deps-pre",
    "build-prod": "node ./scripts/build-prod.js",
    "check-deps": "node ../../scripts/check-deps.js --verbose",
    "check-deps-pre": "npm run check-deps -- --prescript",
    "clean": "zunder clean",
    "clean-deps": "rm -rf node_modules",
    "postinstall": "echo '@packages/runner needs: npm run build'",
    "pretest": "npm run check-deps-pre",
    "test": "node ./scripts/test.js",
    "prewatch": "npm run check-deps-pre",
    "watch": "node ./scripts/watch.js"
  },
  "devDependencies": {
    "@babel/plugin-proposal-object-rest-spread": "7.4.4",
    "@cypress/react-tooltip": "0.5.0",
    "bin-up": "1.2.0",
    "bluebird": "3.5.0",
    "chai": "4.2.0",
    "chai-enzyme": "1.0.0-beta.1",
    "classnames": "2.2.6",
    "enzyme": "3.9.0",
    "enzyme-adapter-react-16": "1.12.1",
    "font-awesome": "4.7.0",
    "jsdom": "13.2.0",
<<<<<<< HEAD
    "lodash": "4.17.13",
    "mobx": "4.12.0",
    "mobx-react": "5.4.4",
=======
    "lodash": "4.17.14",
    "mobx": "3.6.2",
    "mobx-react": "4.4.3",
>>>>>>> 325fbf6f
    "prop-types": "15.7.2",
    "react": "16.8.6",
    "react-dom": "16.8.6",
    "react-input-autosize": "2.2.1",
    "rebuild-node-sass": "1.1.0",
    "sinon": "7.0.0",
    "sinon-chai": "3.3.0",
    "zunder": "6.4.1"
  }
}<|MERGE_RESOLUTION|>--- conflicted
+++ resolved
@@ -34,15 +34,9 @@
     "enzyme-adapter-react-16": "1.12.1",
     "font-awesome": "4.7.0",
     "jsdom": "13.2.0",
-<<<<<<< HEAD
-    "lodash": "4.17.13",
+    "lodash": "4.17.14",
     "mobx": "4.12.0",
     "mobx-react": "5.4.4",
-=======
-    "lodash": "4.17.14",
-    "mobx": "3.6.2",
-    "mobx-react": "4.4.3",
->>>>>>> 325fbf6f
     "prop-types": "15.7.2",
     "react": "16.8.6",
     "react-dom": "16.8.6",
