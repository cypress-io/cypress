--- conflicted
+++ resolved
@@ -35,12 +35,8 @@
     "enzyme": "3.9.0",
     "enzyme-adapter-react-16": "1.12.1",
     "font-awesome": "4.7.0",
-<<<<<<< HEAD
-    "lodash": "4.17.11",
-=======
     "jsdom": "13.2.0",
     "lodash": "4.17.13",
->>>>>>> e51f87ba
     "mobx": "3.6.2",
     "mobx-react": "4.4.3",
     "mocha": "6.1.4",
