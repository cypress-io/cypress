{
  "name": "@packages/runner",
  "version": "0.0.0",
  "private": true,
  "main": "src/index.js",
  "scripts": {
    "build": "webpack",
    "build-prod": "cross-env NODE_ENV=production yarn build",
    "clean-deps": "rm -rf node_modules",
    "postinstall": "echo '@packages/runner needs: yarn build'",
    "test": "yarn test-unit",
    "test-debug": "yarn test-unit --inspect-brk=5566",
    "test-unit": "mocha src/**/*.spec.*",
    "test-watch": "yarn test-unit --watch",
    "watch": "webpack --watch --progress"
  },
  "devDependencies": {
    "@cypress/react-tooltip": "0.5.3",
    "@fortawesome/fontawesome-free": "5.12.1",
    "@packages/driver": "*",
    "@packages/reporter": "*",
    "@packages/socket": "*",
    "@packages/web-config": "*",
<<<<<<< HEAD
=======
    "@types/enzyme": "3.10.4",
    "@types/react": "16.9.21",
>>>>>>> 844606bc
    "bluebird": "3.5.0",
    "chai": "4.2.0",
    "chai-enzyme": "1.0.0-beta.1",
    "classnames": "2.2.6",
    "cross-env": "6.0.3",
<<<<<<< HEAD
    "enzyme": "3.9.0",
    "enzyme-adapter-react-16": "1.12.1",
    "font-awesome": "4.7.0",
=======
    "enzyme": "3.11.0",
    "enzyme-adapter-react-16": "1.15.2",
>>>>>>> 844606bc
    "jsdom": "14.1.0",
    "lodash": "4.17.15",
    "mobx": "5.15.4",
    "mobx-react": "6.1.8",
    "mocha": "7.0.1",
    "prop-types": "15.7.2",
    "react": "16.12.0",
    "react-dom": "16.12.0",
    "react-input-autosize": "2.2.2",
    "sinon": "7.5.0",
    "sinon-chai": "3.3.0",
    "webpack": "4.35.3",
    "webpack-cli": "3.3.2"
  },
  "files": [
    "dist",
    "lib"
  ]
}<|MERGE_RESOLUTION|>--- conflicted
+++ resolved
@@ -21,24 +21,13 @@
     "@packages/reporter": "*",
     "@packages/socket": "*",
     "@packages/web-config": "*",
-<<<<<<< HEAD
-=======
-    "@types/enzyme": "3.10.4",
-    "@types/react": "16.9.21",
->>>>>>> 844606bc
     "bluebird": "3.5.0",
     "chai": "4.2.0",
     "chai-enzyme": "1.0.0-beta.1",
     "classnames": "2.2.6",
     "cross-env": "6.0.3",
-<<<<<<< HEAD
-    "enzyme": "3.9.0",
-    "enzyme-adapter-react-16": "1.12.1",
-    "font-awesome": "4.7.0",
-=======
     "enzyme": "3.11.0",
     "enzyme-adapter-react-16": "1.15.2",
->>>>>>> 844606bc
     "jsdom": "14.1.0",
     "lodash": "4.17.15",
     "mobx": "5.15.4",
