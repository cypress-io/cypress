--- conflicted
+++ resolved
@@ -21,11 +21,6 @@
   "devDependencies": {
     "@cypress/react-tooltip": "0.5.3",
     "@fortawesome/fontawesome-free": "5.11.2",
-<<<<<<< HEAD
-=======
-    "@types/enzyme": "3.10.4",
-    "@types/react": "16.9.17",
->>>>>>> d204d321
     "bin-up": "1.2.2",
     "bluebird": "3.5.0",
     "chai": "4.2.0",
