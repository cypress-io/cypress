--- conflicted
+++ resolved
@@ -10,13 +10,9 @@
     "cypress:open": "echo \"These tests have been moved to @packages/app. \" && exit 1",
     "cypress:run": "echo \"These tests have been moved to @packages/app. \" && exit 1",
     "postinstall": "echo '@packages/runner needs: yarn build'",
-<<<<<<< HEAD
+    "lint": "eslint --ext .js,.jsx,.ts,.tsx,.json, .",
     "test-unit": "echo 'no unit tests'",
     "watch": "node ../../scripts/run-webpack --watch --progress"
-=======
-    "watch": "node ../../scripts/run-webpack --watch --progress",
-    "lint": "eslint --ext .js,.jsx,.ts,.tsx,.json, ."
->>>>>>> 06187121
   },
   "devDependencies": {
     "babel-plugin-prismjs": "1.0.2",
