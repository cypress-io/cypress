--- conflicted
+++ resolved
@@ -57,22 +57,15 @@
   parent.postMessage({ event: 'cross:origin:before:unload', data: window.location.origin }, '*')
 })
 
-<<<<<<< HEAD
-=======
 // This error could also be handled by creating and attaching a spec bridge and re-throwing the error.
 // If this approach proves to be an issue we could try the new solution.
->>>>>>> 823ffd0c
 const handleErrorEvent = (event) => {
   if (window.Cypress) {
     // A spec bridge has attached so we don't need to forward errors to top anymore.
     window.removeEventListener('error', handleErrorEvent)
   } else {
     const { error } = event
-<<<<<<< HEAD
-    const data = {}
-=======
     const data = { href: window.location.href }
->>>>>>> 823ffd0c
 
     if (error && error.stack && error.message) {
       data.message = error.message
@@ -92,11 +85,7 @@
 
 // return null to trick contentWindow into thinking
 // its not been iFramed if modifyObstructiveCode is true
-<<<<<<< HEAD
-if (window.cypressConfig.modifyObstructiveCode) {
-=======
 if (cypressConfig.modifyObstructiveCode) {
->>>>>>> 823ffd0c
   Object.defineProperty(window, 'frameElement', {
     get () {
       return null
@@ -104,11 +93,7 @@
   })
 }
 
-<<<<<<< HEAD
-if (window.cypressConfig.modifyObstructiveThirdPartyCode) {
-=======
 if (cypressConfig.modifyObstructiveThirdPartyCode) {
->>>>>>> 823ffd0c
   patchElementIntegrity(window)
 }
 
@@ -123,11 +108,7 @@
 window.cypressTimersReset = timers.reset
 window.cypressTimersPause = timers.pause
 
-<<<<<<< HEAD
-if (Cypress) {
-=======
 // Check for cy too to prevent a race condition for attaching.
 if (Cypress && Cypress.cy) {
->>>>>>> 823ffd0c
   Cypress.action('app:window:before:load', window)
 }