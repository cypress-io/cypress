// additional tests that confirm types are done correctly
// these tests are in addition to type checking cypress-example-kitchensink
// (https://github.com/cypress-io/cypress-example-kitchensink)
// and should not repeat them

// extra code that is not in the kitchensink that type checks edge cases
cy.wrap('foo').then(subject => {
  subject // $ExpectType string
  return cy.wrap(subject)
}).then(subject => {
  subject // $ExpectType string
})

Cypress.minimatch('/users/1/comments', '/users/*/comments', {
  matchBase: true,
})

// check if cy.server() yields default server options
cy.server().should((server) => {
  server // $ExpectType ServerOptions
  expect(server.delay).to.eq(0)
  expect(server.method).to.eq('GET')
  expect(server.status).to.eq(200)
})

cy.visit('https://www.acme.com/', {
  auth: {
    username: 'wile',
    password: 'coyote'
  }
})

const serverOptions: Partial<Cypress.ServerOptions> = {
  delay: 100,
  whitelist: () => true
}

cy.server(serverOptions)

Cypress.spec.name // $ExpectType string
Cypress.spec.relative // $ExpectType string | null
Cypress.spec.absolute // $ExpectType string | null

Cypress.browser // $ExpectType Browser

// stubbing window.alert type on "Cypress" should
// work with plain function or with a Sinon stub
<<<<<<< HEAD
Cypress.on('page:alert', () => {})
Cypress.on('page:alert', cy.stub())
// same for a single test
cy.on('page:alert', () => {})
cy.on('page:alert', cy.stub())

// page:confirm stubbing
cy.on('page:confirm', () => {})
cy.on('page:confirm', cy.stub())
=======
Cypress.on('window:alert', () => { })
Cypress.on('window:alert', cy.spy())
Cypress.on('window:alert', cy.stub())
// same for a single test
cy.on('window:alert', () => { })
cy.on('window:alert', cy.spy())
cy.on('window:alert', cy.stub())

// window:confirm stubbing
Cypress.on('window:confirm', () => { })
Cypress.on('window:confirm', cy.spy())
Cypress.on('window:confirm', cy.stub())
cy.on('window:confirm', () => { })
cy.on('window:confirm', cy.spy())
cy.on('window:confirm', cy.stub())
>>>>>>> 5e86622b

// specifying HTTP method directly in the options object
cy.request({
  url: "http://localhost:3000/myressource",
  method: "POST",
  body: {}
})

// specify query parameters
// https://github.com/cypress-io/cypress/issues/2305
cy.request({
  url: "http://localhost:3000/myressource",
  qs: {
    param: 'someValue'
  }
})

// if you want a separate variable, you need specify its type
// otherwise TSC does not cast string "POST" as HttpMethod
// https://github.com/cypress-io/cypress/issues/2093
const opts: Partial<Cypress.RequestOptions> = {
  url: "http://localhost:3000/myressource",
  method: "POST",
  body: {}
}
cy.request(opts)

// you can cast just the "method" property
const opts2 = {
  url: "http://localhost:3000/myressource",
  method: "POST" as Cypress.HttpMethod,
  body: {}
}
cy.request(opts2)

const obj = {
  foo: () => { }
}
cy.spy(obj, 'foo').as('my-spy')<|MERGE_RESOLUTION|>--- conflicted
+++ resolved
@@ -45,33 +45,21 @@
 
 // stubbing window.alert type on "Cypress" should
 // work with plain function or with a Sinon stub
-<<<<<<< HEAD
-Cypress.on('page:alert', () => {})
+Cypress.on('page:alert', () => { })
+Cypress.on('page:alert', cy.spy())
 Cypress.on('page:alert', cy.stub())
 // same for a single test
-cy.on('page:alert', () => {})
+cy.on('page:alert', () => { })
+cy.on('page:alert', cy.spy())
 cy.on('page:alert', cy.stub())
 
-// page:confirm stubbing
-cy.on('page:confirm', () => {})
+// window:confirm stubbing
+Cypress.on('page:confirm', () => { })
+Cypress.on('page:confirm', cy.spy())
+Cypress.on('page:confirm', cy.stub())
+cy.on('page:confirm', () => { })
+cy.on('page:confirm', cy.spy())
 cy.on('page:confirm', cy.stub())
-=======
-Cypress.on('window:alert', () => { })
-Cypress.on('window:alert', cy.spy())
-Cypress.on('window:alert', cy.stub())
-// same for a single test
-cy.on('window:alert', () => { })
-cy.on('window:alert', cy.spy())
-cy.on('window:alert', cy.stub())
-
-// window:confirm stubbing
-Cypress.on('window:confirm', () => { })
-Cypress.on('window:confirm', cy.spy())
-Cypress.on('window:confirm', cy.stub())
-cy.on('window:confirm', () => { })
-cy.on('window:confirm', cy.spy())
-cy.on('window:confirm', cy.stub())
->>>>>>> 5e86622b
 
 // specifying HTTP method directly in the options object
 cy.request({
