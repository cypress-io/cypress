namespace CypressLodashTests {
  Cypress._ // $ExpectType LoDashStatic
  Cypress._.each([1], item => {
    item // $ExpectType number
  })
}

namespace CypressSinonTests {
  Cypress.sinon // $ExpectType SinonStatic

  const stub = cy.stub()
  stub(2, 'foo')
  expect(stub).to.have.been.calledWith(Cypress.sinon.match.number, Cypress.sinon.match('foo'))

  const stub2 = Cypress.sinon.stub()
  stub2(2, 'foo')
  expect(stub2).to.have.been.calledWith(Cypress.sinon.match.number, Cypress.sinon.match('foo'))
}

namespace CypressJqueryTests {
  Cypress.$ // $ExpectType JQueryStatic
  Cypress.$('selector') // $ExpectType JQuery<HTMLElement>
  Cypress.$('selector').click() // $ExpectType JQuery<HTMLElement>
}

namespace CypressAutomationTests {
  Cypress.automation('hello') // $ExpectType Promise<any>
}

namespace CypressConfigTests {
  // getters
  Cypress.config('baseUrl') // $ExpectType string | null
  Cypress.config().baseUrl // $ExpectType string | null

  // setters
  Cypress.config({ e2e: { baseUrl: '.' }}) // $ExpectType void
  Cypress.config({ e2e: { baseUrl: null }}) // $ExpectType void
  Cypress.config({ e2e: { baseUrl: '.', }}) // $ExpectType void
  Cypress.config({ component: { baseUrl: '.', devServer: () => ({} as any) } }) // $ExpectError
<<<<<<< HEAD
=======
  Cypress.config({ e2e: { indexHtmlFile: 'index.html' } }) // $ExpectError
>>>>>>> 404447e3

  Cypress.config('taskTimeout') // $ExpectType number
  Cypress.config('includeShadowDom') // $ExpectType boolean
}

namespace CypressEnvTests {
  // Just making sure these are valid - no real type safety
  Cypress.env('foo')
  Cypress.env('foo', 'bar')
  Cypress.env().foo
  Cypress.env({
    foo: 'bar'
  })
}

namespace CypressIsCyTests {
  Cypress.isCy(cy) // $ExpectType boolean
  Cypress.isCy(undefined) // $ExpectType boolean

  const chainer = cy.wrap("foo").then(function() {
    if (Cypress.isCy(chainer)) {
      chainer // $ExpectType Chainable<string>
    }
  })
}

declare namespace Cypress {
  interface Chainable {
    newCommand: (arg: string) => Chainable<number>
  }
}

namespace CypressCommandsTests {
  Cypress.Commands.add('newCommand', (arg) => {
    // $ExpectType string
    arg
    return
  })
  Cypress.Commands.add('newCommand', (arg) => {
    // $ExpectType string
    arg
  })
  Cypress.Commands.add('newCommand', function(arg) {
    this // $ExpectType Context
    arg // $ExpectType string
  })
  Cypress.Commands.add('newCommand', { prevSubject: true }, (subject, arg) => {
    subject // $ExpectType unknown
    arg // $ExpectType string
    return
  })
  Cypress.Commands.add('newCommand', { prevSubject: false }, (arg) => {
    arg // $ExpectType string
    return
  })
  Cypress.Commands.add('newCommand', { prevSubject: 'optional' }, (subject, arg) => {
    subject // $ExpectType unknown
    arg // $ExpectType string
    return
  })
  Cypress.Commands.add('newCommand', { prevSubject: 'optional' }, (subject, arg) => {
    subject // $ExpectType unknown
    arg // $ExpectType string
  })
  Cypress.Commands.add('newCommand', { prevSubject: ['optional'] }, (subject, arg) => {
    subject // $ExpectType unknown
    arg // $ExpectType string
  })
  Cypress.Commands.add('newCommand', { prevSubject: 'document' }, (subject, arg) => {
    subject // $ExpectType Document
    arg // $ExpectType string
  })
  Cypress.Commands.add('newCommand', { prevSubject: 'window' }, (subject, arg) => {
    subject // $ExpectType Window
    arg // $ExpectType string
  })
  Cypress.Commands.add('newCommand', { prevSubject: 'element' }, (subject, arg) => {
    subject // $ExpectType JQuery<HTMLElement>
    arg // $ExpectType string
  })
  Cypress.Commands.add('newCommand', { prevSubject: ['element'] }, (subject, arg) => {
    subject // $ExpectType JQuery<HTMLElement>
    arg // $ExpectType string
  })
  Cypress.Commands.add('newCommand', { prevSubject: ['element', 'document', 'window'] }, (subject, arg) => {
    if (subject instanceof Window) {
      subject // $ExpectType Window
    } else if (subject instanceof Document) {
      subject // $ExpectType Document
    } else {
      subject // $ExpectType JQuery<HTMLElement>
    }
    arg // $ExpectType string
  })
  Cypress.Commands.add('newCommand', { prevSubject: ['window', 'document', 'optional', 'element'] }, (subject, arg) => {
    if (subject instanceof Window) {
      subject // $ExpectType Window
    } else if (subject instanceof Document) {
      subject // $ExpectType Document
    } else if (subject) {
      subject // $ExpectType JQuery<HTMLElement>
    } else {
      subject // $ExpectType void
    }
    arg // $ExpectType string
  })
  Cypress.Commands.add('newCommand', (arg) => {
    // $ExpectType string
    arg
    return cy.wrap(new Promise<number>((resolve) => { resolve(5) }))
  })
  Cypress.Commands.overwrite('newCommand', (originalFn, arg) => {
    arg // $ExpectType string
    originalFn // $ExpectedType Chainable['newCommand']
    originalFn(arg) // $ExpectType Chainable<number>
  })
  Cypress.Commands.overwrite('newCommand', function(originalFn, arg) {
    this // $ExpectType Context
    arg // $ExpectType string
    originalFn // $ExpectedType Chainable['newCommand']
    originalFn.apply(this, [arg]) // $ExpectType Chainable<number>
  })
  Cypress.Commands.overwrite<'type', 'element'>('type', (originalFn, element, text, options?: Partial<Cypress.TypeOptions & {sensitive: boolean}>) => {
    element // $ExpectType JQuery<HTMLElement>
    text // $ExpectType string

    if (options && options.sensitive) {
      // turn off original log
      options.log = false
      // create our own log with masked message
      Cypress.log({
        $el: element,
        name: 'type',
        message: '*'.repeat(text.length),
      })
    }

    return originalFn(element, text, options)
  })
}

namespace CypressLogsTest {
  const log = Cypress.log({
    $el: Cypress.$('body'),
    name: 'MyCommand',
    displayName: 'My Command',
    message: ['foo', 'bar'],
    consoleProps: () => {
      return {
        foo: 'bar',
      }
    },
  })
    .set('$el', Cypress.$('body'))
    .set({ name: 'MyCommand' })
    .snapshot()
    .snapshot('before')
    .snapshot('before', { next: 'after' })

  log.get() // $ExpectType LogConfig
  log.get('name') // $ExpectType string
  log.get('$el') // $ExpectType JQuery<HTMLElement>
}

namespace CypressLocalStorageTest {
  Cypress.LocalStorage.clear = function(keys) {
    keys // $ExpectType string[] | undefined
  }
}

namespace CypressItsTests {
  cy.wrap({ foo: [1, 2, 3] })
    .its('foo')
    .each((s: number) => {
      s
    })

  cy.wrap({foo: 'bar'}).its('foo') // $ExpectType Chainable<string>
  cy.wrap([1, 2]).its(1) // $ExpectType Chainable<number>
  cy.wrap(['foo', 'bar']).its(1) // $ExpectType Chainable<string>
  .then((s: string) => {
    s
  })
  cy.wrap({baz: { quux: '2' }}).its('baz.quux') // $ExpectType Chainable<any>
  cy.wrap({foo: 'bar'}).its('foo', { log: true }) // $ExpectType Chainable<string>
  cy.wrap({foo: 'bar'}).its('foo', { timeout: 100 }) // $ExpectType Chainable<string>
  cy.wrap({foo: 'bar'}).its('foo', { log: true, timeout: 100 }) // $ExpectType Chainable<string>
}

namespace CypressInvokeTests {
  const returnsString = () => 'foo'
  const returnsNumber = () => 42

  cy.wrap({ a: returnsString }).invoke('a') // $ExpectType Chainable<string>
  cy.wrap({ b: returnsNumber }).invoke('b') // $ExpectType Chainable<number>
  cy.wrap({ b: returnsNumber }).invoke({ log: true }, 'b') // $ExpectType Chainable<number>
  cy.wrap({ b: returnsNumber }).invoke({ timeout: 100 }, 'b') // $ExpectType Chainable<number>
  cy.wrap({ b: returnsNumber }).invoke({ log: true, timeout: 100 }, 'b') // $ExpectType Chainable<number>

  // challenging to define a more precise return type than string | number here
  cy.wrap([returnsString, returnsNumber]).invoke(1) // $ExpectType Chainable<string | number>

  // invoke through property path results in any
  cy.wrap({ a: { fn: (x: number) => x * x }}).invoke('a.fn', 4) // $ExpectType Chainable<any>

  // examples below are from previous attempt at typing `invoke`
  // (see https://github.com/cypress-io/cypress/issues/4022)

  // call methods on arbitrary objects with reasonable return types
  cy.wrap({ fn: () => ({a: 1})}).invoke("fn") // $ExpectType Chainable<{ a: number; }>

  // call methods on dom elements with reasonable return types
  cy.get('.trigger-input-range').invoke('val', 25) // $ExpectType Chainable<string | number | string[] | undefined>
}

cy.wrap({ foo: ['bar', 'baz'] })
  .its('foo')
  .then(([first, second]) => {
    first // $ExpectType string
  })
  .spread((first: string, second: string) => {
    first // $ExpectType string
    // return first as string
  })
  .each((s: string) => {
    s // $ExpectType string
  })
  .then(s => {
    s // $ExpectType string[]
  })

cy.get('.someSelector')
  .each(($el, index, list) => {
    $el // $ExpectType JQuery<HTMLElement>
    index // $ExpectType number
    list // $ExpectType HTMLElement[]
  })

cy.wrap(['bar', 'baz'])
  .spread((first, second) => {
    first // $ExpectType any
  })

describe('then', () => {
  // https://github.com/cypress-io/cypress/issues/5575
  it('should respect the return type of callback', () => {
    // Expected type is verbose here because the function below matches 2 declarations.
    // * then<S extends object | any[] | string | number | boolean>(fn: (this: ObjectLike, currentSubject: Subject) => S): Chainable<S>
    // * then<S>(fn: (this: ObjectLike, currentSubject: Subject) => S): ThenReturn<Subject, S>
    // For our purpose, it doesn't matter.
    const result = cy.get('foo').then(el => el.attr('foo'))
    result // $ExpectType Chainable<JQuery<HTMLElement>> | Chainable<string | JQuery<HTMLElement>>

    const result2 = cy.get('foo').then(el => `${el}`)
    result2 // $ExpectType Chainable<string>

    const result3 = cy.get('foo').then({ timeout: 1234 }, el => el.attr('foo'))
    result3 // $ExpectType Chainable<JQuery<HTMLElement>> | Chainable<string | JQuery<HTMLElement>>

    const result4 = cy.get('foo').then({ timeout: 1234 }, el => `${el}`)
    result4 // $ExpectType Chainable<string>
  })

  it('should have the correct type signature', () => {
    cy.wrap({ foo: 'bar' })
      .then(s => {
        s // $ExpectType { foo: string; }
        return s
      })
      .then(s => {
        s // $ExpectType { foo: string; }
      })
      .then(s => s.foo)
      .then(s => {
        s // $ExpectType string
      })
  })

  it('should have the correct type signature with options', () => {
    cy.wrap({ foo: 'bar' })
      .then({ timeout: 5000 }, s => {
        s // $ExpectType { foo: string; }
        return s
      })
      .then({ timeout: 5000 }, s => {
        s // $ExpectType { foo: string; }
      })
      .then({ timeout: 5000 }, s => s.foo)
      .then({ timeout: 5000 }, s => {
        s // $ExpectType string
      })
  })

  it('HTMLElement', () => {
    cy.get('div')
    .then(($div) => {
      $div // $ExpectType JQuery<HTMLDivElement>
      return $div[0]
    })
    .then(($div) => {
      $div // $ExpectType JQuery<HTMLDivElement>
    })

    cy.get('div')
    .then(($div) => {
      $div // $ExpectType JQuery<HTMLDivElement>
      return [$div[0]]
    })
    .then(($div) => {
      $div // $ExpectType JQuery<HTMLDivElement>
    })

    cy.get('p')
    .then(($p) => {
      $p // $ExpectType JQuery<HTMLParagraphElement>
      return $p[0]
    })
    .then({timeout: 3000}, ($p) => {
      $p // $ExpectType JQuery<HTMLParagraphElement>
    })
  })

  // https://github.com/cypress-io/cypress/issues/16669
  it('any as default', () => {
    cy.get('body')
    .then(() => ({} as any))
    .then(v => {
      v // $ExpectType any
    })
  })
})

cy.wait(['@foo', '@bar'])
  .then(([first, second]) => {
    first // $ExpectType Interception
  })

cy.wait(1234) // $ExpectType Chainable<undefined>

cy.wrap('foo').wait(1234) // $ExpectType Chainable<string>

cy.wrap([{ foo: 'bar' }, { foo: 'baz' }])
  .then(subject => {
    subject // $ExpectType { foo: string; }[]
  })
  .then(([first, second]) => {
    first // $ExpectType { foo: string; }
  })
  .then(subject => {
    subject // $ExpectType { foo: string; }[]
  })
  .then(([first, second]) => {
    return first.foo + second.foo
  })
  .then(subject => {
    subject // $ExpectType string
  })

  cy.wrap([1, 2, 3]).each((num: number, i, array) => {
    return new Cypress.Promise((resolve) => {
      setTimeout(() => {
        resolve()
      }, num * 100)
    })
  })

cy.get('something').should('have.length', 1)

cy.stub().withArgs('').log(false).as('foo')

cy.spy().withArgs('').log(false).as('foo')

cy.wrap('foo').then(subject => {
  subject // $ExpectType string
  return cy.wrap(subject)
}).then(subject => {
  subject // $ExpectType string
})

cy.wrap('foo').then(subject => {
  subject // $ExpectType string
  return Cypress.Promise.resolve(subject)
}).then(subject => {
  subject // $ExpectType string
})

cy.get('body').within(body => {
  body // $ExpectType JQuery<HTMLBodyElement>
})

cy.get('body').within({ log: false }, body => {
  body // $ExpectType JQuery<HTMLBodyElement>
})

cy.get('body').within(() => {
  cy.get('body', { withinSubject: null }).then(body => {
    body // $ExpectType JQuery<HTMLBodyElement>
  })
})

cy
  .get('body')
  .then(() => {
    return cy.wrap(undefined)
  })
  .then(subject => {
    subject // $ExpectType undefined
  })

namespace CypressAUTWindowTests {
  cy.go(2).then((win) => {
    win // $ExpectType AUTWindow
  })

  cy.reload().then((win) => {
    win // $ExpectType AUTWindow
  })

  cy.visit('https://google.com').then(win => {
    win // $ExpectType AUTWindow
  })

  cy.window().then(win => {
    win // $ExpectType AUTWindow
  })
}

namespace CypressOnTests {
  Cypress.on('uncaught:exception', (error, runnable, promise) => {
    error // $ExpectType Error
    runnable // $ExpectType Runnable
    promise // $ExpectType Promise<any> | undefined
  })

  cy.on('uncaught:exception', (error, runnable, promise) => {
    error // $ExpectType Error
    runnable // $ExpectType Runnable
    promise // $ExpectType Promise<any> | undefined
  })

  // you can chain multiple callbacks
  Cypress
    .on('test:before:run', () => { })
    .on('test:after:run', () => { })
    .on('test:before:run:async', () => { })

  cy
    .on('window:before:load', () => { })
    .on('command:start', () => { })
}

namespace CypressOnceTests {
  Cypress.once('uncaught:exception', (error, runnable) => {
    error // $ExpectType Error
    runnable // $ExpectType Runnable
  })

  cy.once('uncaught:exception', (error, runnable) => {
    error // $ExpectType Error
    runnable // $ExpectType Runnable
  })
}

namespace CypressOffTests {
  Cypress.off('uncaught:exception', (error, runnable) => {
    error // $ExpectType Error
    runnable // $ExpectType Runnable
  })

  cy.off('uncaught:exception', (error, runnable) => {
    error // $ExpectType Error
    runnable // $ExpectType Runnable
  })
}

namespace CypressFilterTests {
  cy.get<HTMLDivElement>('#id')
    .filter((index: number, element: HTMLDivElement) => {
      index // $ExpectType number
      element // $ExpectType HTMLDivElement
      return true
    })
}

namespace CypressScreenshotTests {
  cy.screenshot('example-name')
  cy.screenshot('example', { log: false })
  cy.screenshot({ log: false })
  cy.screenshot({
    log: true,
    blackout: []
  })
  cy.screenshot('example', {
    log: true,
    blackout: []
  })
}

namespace CypressShadowDomTests {
  cy.get('my-component').shadow()
}

namespace CypressTriggerTests {
  cy.get('something')
    .trigger('click') // .trigger(eventName)
    .trigger('click', 'center') // .trigger(eventName, position)
    .trigger('click', { // .trigger(eventName, options)
      arbitraryProperty: 0
    })
    .trigger('click', 0, 0) // .trigger(eventName, x, y)
    .trigger('click', 'center', { // .trigger(eventName, position, options)
      arbitraryProperty: 0
    })
    .trigger('click', 0, 0, { // .trigger(eventName, x, y, options)
      arbitraryProperty: 0
    })
}

namespace CypressClockTests {
  // timestamp
  cy.clock(new Date(2019, 3, 2).getTime(), ['Date'])
  // timestamp shortcut
  cy.clock(+ new Date(), ['Date'])
  // Date object
  cy.clock(new Date(2019, 3, 2))
  // restoring the clock
  cy.clock().then(clock => {
    clock.restore()
  })
  // restoring the clock shortcut
  cy.clock().invoke('restore')
}

namespace CypressContainsTests {
  cy.contains('#app')
  cy.contains('my text to find')
  cy.contains('#app', 'my text to find')
  cy.contains('#app', 'my text to find', { log: false, timeout: 100, matchCase: false, includeShadowDom: true })
  cy.contains('my text to find', { log: false, timeout: 100, matchCase: false, includeShadowDom: true })
}

// https://github.com/cypress-io/cypress/pull/5574
namespace CypressLocationTests {
  cy.location('path') // $ExpectError
  cy.location('pathname') // $ExpectType Chainable<string>
}

// https://github.com/cypress-io/cypress/issues/17399
namespace CypressUrlTests {
  cy.url({decode: true}).should('contain', '사랑')
}

namespace CypressBrowserTests {
  Cypress.isBrowser('chrome')// $ExpectType boolean
  Cypress.isBrowser('firefox')// $ExpectType boolean
  Cypress.isBrowser('edge')// $ExpectType boolean
  Cypress.isBrowser('brave')// $ExpectType boolean

  // does not error to allow for user supplied browsers
  Cypress.isBrowser('safari')// $ExpectType boolean

  Cypress.isBrowser({channel: 'stable'})// $ExpectType boolean
  Cypress.isBrowser({family: 'chromium'})// $ExpectType boolean
  Cypress.isBrowser({name: 'chrome'})// $ExpectType boolean

  Cypress.isBrowser({family: 'foo'}) // $ExpectError
  Cypress.isBrowser() // $ExpectError
}

namespace CypressDomTests {
  const obj: any = {}
  const el = {} as any as HTMLElement
  const jel = {} as any as JQuery
  const doc = {} as any as Document

  Cypress.dom.wrap((x: number) => 'a') // $ExpectType JQuery<HTMLElement>
  Cypress.dom.query('foo', el) // $ExpectType JQuery<HTMLElement>
  Cypress.dom.unwrap(obj) // $ExpectType any
  Cypress.dom.isDom(obj) // $ExpectType boolean
  Cypress.dom.isType(el, 'foo') // $ExpectType boolean
  Cypress.dom.isVisible(el) // $ExpectType boolean
  Cypress.dom.isHidden(el) // $ExpectType boolean
  Cypress.dom.isFocusable(el) // $ExpectType boolean
  Cypress.dom.isTextLike(el) // $ExpectType boolean
  Cypress.dom.isScrollable(el) // $ExpectType boolean
  Cypress.dom.isFocused(el) // $ExpectType boolean
  Cypress.dom.isDetached(el) // $ExpectType boolean
  Cypress.dom.isAttached(el) // $ExpectType boolean
  Cypress.dom.isSelector(el, 'foo') // $ExpectType boolean
  Cypress.dom.isDescendent(el, el) // $ExpectType boolean
  Cypress.dom.isElement(obj) // $ExpectType boolean
  Cypress.dom.isDocument(obj) // $ExpectType boolean
  Cypress.dom.isWindow(obj) // $ExpectType boolean
  Cypress.dom.isJquery(obj) // $ExpectType boolean
  Cypress.dom.isInputType(el, 'number') // $ExpectType boolean
  Cypress.dom.stringify(el, 'foo') // $ExpectType string
  Cypress.dom.getElements(jel) // $ExpectType JQuery<HTMLElement> | HTMLElement[]
  Cypress.dom.getContainsSelector('foo', 'bar') // $ExpectType string
  Cypress.dom.getFirstDeepestElement([el], 1) // $ExpectType HTMLElement
  Cypress.dom.getWindowByElement(el) // $ExpectType HTMLElement | JQuery<HTMLElement>
  Cypress.dom.getReasonIsHidden(el) // $ExpectType string
  Cypress.dom.getFirstScrollableParent(el) // $ExpectType HTMLElement | JQuery<HTMLElement>
  Cypress.dom.getFirstFixedOrStickyPositionParent(el) // $ExpectType HTMLElement | JQuery<HTMLElement>
  Cypress.dom.getFirstStickyPositionParent(el) // $ExpectType HTMLElement | JQuery<HTMLElement>
  Cypress.dom.getCoordsByPosition(1, 2) // $ExpectType number
  Cypress.dom.getElementPositioning(el) // $ExpectType ElementPositioning
  Cypress.dom.getElementAtPointFromViewport(doc, 1, 2) // $ExpectType Element | null
  Cypress.dom.getElementCoordinatesByPosition(el, 'top') // $ExpectType ElementCoordinates
  Cypress.dom.getElementCoordinatesByPositionRelativeToXY(el, 1, 2) // $ExpectType ElementPositioning

  Cypress.dom.wrap() // $ExpectError
  Cypress.dom.query(el, 'foo') // $ExpectError
  Cypress.dom.unwrap() // $ExpectError
  Cypress.dom.isDom() // $ExpectError
  Cypress.dom.isType(el) // $ExpectError
  Cypress.dom.isVisible('') // $ExpectError
  Cypress.dom.isHidden('') // $ExpectError
  Cypress.dom.isFocusable('') // $ExpectError
  Cypress.dom.isTextLike('') // $ExpectError
  Cypress.dom.isScrollable('') // $ExpectError
  Cypress.dom.isFocused('') // $ExpectError
  Cypress.dom.isDetached('') // $ExpectError
  Cypress.dom.isAttached('') // $ExpectError
  Cypress.dom.isSelector('', 'foo') // $ExpectError
  Cypress.dom.isDescendent('', '') // $ExpectError
  Cypress.dom.isElement() // $ExpectError
  Cypress.dom.isDocument() // $ExpectError
  Cypress.dom.isWindow() // $ExpectError
  Cypress.dom.isJquery() // $ExpectError
  Cypress.dom.isInputType('', 'number') // $ExpectError
  Cypress.dom.stringify('', 'foo') // $ExpectError
  Cypress.dom.getElements(el) // $ExpectError
  Cypress.dom.getContainsSelector(el, 'bar') // $ExpectError
  Cypress.dom.getFirstDeepestElement(el, 1) // $ExpectError
  Cypress.dom.getWindowByElement('') // $ExpectError
  Cypress.dom.getReasonIsHidden('') // $ExpectError
  Cypress.dom.getFirstScrollableParent('') // $ExpectError
  Cypress.dom.getFirstFixedOrStickyPositionParent('') // $ExpectError
  Cypress.dom.getFirstStickyPositionParent('') // $ExpectError
  Cypress.dom.getCoordsByPosition(1) // $ExpectError
  Cypress.dom.getElementPositioning('') // $ExpectError
  Cypress.dom.getElementAtPointFromViewport(el, 1, 2) // $ExpectError
  Cypress.dom.getElementCoordinatesByPosition(doc, 'top') // $ExpectError
  Cypress.dom.getElementCoordinatesByPositionRelativeToXY(doc, 1, 2) // $ExpectError
}

namespace CypressTestConfigOverridesTests {
  // set config on a per-test basis
  it('test', {
    animationDistanceThreshold: 10,
    defaultCommandTimeout: 6000,
    env: {},
    execTimeout: 6000,
    includeShadowDom: true,
    requestTimeout: 6000,
    responseTimeout: 6000,
    scrollBehavior: 'center',
    taskTimeout: 6000,
    viewportHeight: 200,
    viewportWidth: 200,
    waitForAnimations: false
  }, () => { })
  it('test', {
    browser: {name: 'firefox'}
  }, () => {})
  it('test', {
    browser: [{name: 'firefox'}, {name: 'chrome'}]
  }, () => {})
  it('test', {
    browser: 'firefox',
    keystrokeDelay: 0
  }, () => {})
  it('test', {
    browser: {foo: 'bar'}, // $ExpectError
  }, () => {})
  it('test', {
    retries: null,
    keystrokeDelay: 0
  }, () => { })
  it('test', {
    retries: 3,
    keystrokeDelay: false, // $ExpectError
  }, () => { })
  it('test', {
    retries: {
      runMode: 3,
      openMode: null
    }
  }, () => { })
  it('test', {
    retries: {
      runMode: 3,
    }
  }, () => { })
  it('test', {
    retries: { run: 3 } // $ExpectError
  }, () => { })

  it.skip('test', {}, () => {})
  it.only('test', {}, () => {})
  xit('test', {}, () => {})

  specify('test', {}, () => {})
  specify.only('test', {}, () => {})
  specify.skip('test', {}, () => {})
  xspecify('test', {}, () => {})

  // set config on a per-suite basis
  describe('suite', {
    browser: {family: 'firefox'},
    keystrokeDelay: 0
  }, () => {})

  context('suite', {}, () => {})

  describe('suite', {
    browser: {family: 'firefox'},
    keystrokeDelay: false // $ExpectError
    foo: 'foo' // $ExpectError
  }, () => {})

  describe.only('suite', {}, () => {})
  describe.skip('suite', {}, () => {})
  xdescribe('suite', {}, () => {})
}

namespace CypressShadowTests {
  cy
  .get('.foo')
  .shadow()
  .find('.bar')
  .click()

  cy.get('.foo', { includeShadowDom: true }).click()

  cy
  .get('.foo')
  .find('.bar', {includeShadowDom: true})
}

namespace CypressTaskTests {
  cy.task<number>('foo') // $ExpectType Chainable<number>
  cy.task<number>('foo').then((val) => {
    val // $ExpectType number
  })

  cy.task('foo') // $ExpectType Chainable<unknown>
  cy.task('foo').then((val) => {
    val // $ExpectType unknown
  })
}

namespace CypressSessionsTests {
  Cypress.config('experimentalSessionSupport') // $ExpectType boolean
  cy.session('user')
  cy.session('user', () => {})
  cy.session({ name: 'bob' }, () => {})
  cy.session('user', () => {}, {})
  cy.session('user', () => {}, {
    validate: () => {}
  })

  cy.session() // $ExpectError
  cy.session(null) // $ExpectError
  cy.session('user', () => {}, {
    validate: { foo: true } // $ExpectError
  })
}
namespace CypressCurrentTest {
  Cypress.currentTest.title // $ExpectType string
  Cypress.currentTest.titlePath // $ExpectType string[]
  Cypress.currentTest() // $ExpectError
}

namespace CypressKeyboardTests {
  Cypress.Keyboard.defaults({
    keystrokeDelay: 0
  })
  Cypress.Keyboard.defaults({
    keystrokeDelay: 500
  })
  Cypress.Keyboard.defaults({
    keystrokeDelay: false // $ExpectError
  })
  Cypress.Keyboard.defaults({
    delay: 500 // $ExpectError
  })
}<|MERGE_RESOLUTION|>--- conflicted
+++ resolved
@@ -37,10 +37,7 @@
   Cypress.config({ e2e: { baseUrl: null }}) // $ExpectType void
   Cypress.config({ e2e: { baseUrl: '.', }}) // $ExpectType void
   Cypress.config({ component: { baseUrl: '.', devServer: () => ({} as any) } }) // $ExpectError
-<<<<<<< HEAD
-=======
   Cypress.config({ e2e: { indexHtmlFile: 'index.html' } }) // $ExpectError
->>>>>>> 404447e3
 
   Cypress.config('taskTimeout') // $ExpectType number
   Cypress.config('includeShadowDom') // $ExpectType boolean
