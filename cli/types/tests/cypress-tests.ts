--- conflicted
+++ resolved
@@ -677,9 +677,7 @@
   })
 }
 
-<<<<<<< HEAD
 namespace CypressSessionsTests {
-  
   cy.session('user')
   cy.session('user', ()=>{})
   cy.session('user', ()=>{}, {})
@@ -703,7 +701,6 @@
   cy.session('user', ()=>{}, {
     validate: {foo:true} // $ExpectError
   })
-
 }
 
 namespace CypressCookieTests {
@@ -729,7 +726,6 @@
   cookie.secure
   cookie.value
   cookie.foo // $ExpectError
-=======
 namespace CypressKeyboardTests {
   Cypress.Keyboard.defaults({
     keystrokeDelay: 0
@@ -743,5 +739,4 @@
   Cypress.Keyboard.defaults({
     delay: 500 // $ExpectError
   })
->>>>>>> e3a5bdf1
 }