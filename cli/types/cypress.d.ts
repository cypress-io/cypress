/// <reference path="./cypress-npm-api.d.ts" />
/// <reference path="./cypress-eventemitter.d.ts" />
/// <reference path="./cypress-type-helpers.d.ts" />

declare namespace Cypress {
  type FileContents = string | any[] | object
  type HistoryDirection = 'back' | 'forward'
  type HttpMethod = string
  type RequestBody = string | object
  type ViewportOrientation = 'portrait' | 'landscape'
  type PrevSubject = keyof PrevSubjectMap
  type TestingType = 'e2e' | 'component'
  type PluginConfig = (on: PluginEvents, config: PluginConfigOptions) => void | ConfigOptions | Promise<ConfigOptions>
  interface JQueryWithSelector<TElement = HTMLElement> extends JQuery<TElement> {
    selector?: string | null
  }

  interface PrevSubjectMap<O = unknown> {
    optional: O
    element: JQueryWithSelector
    document: Document
    window: Window
  }

  interface CommandOptions {
    prevSubject: boolean | PrevSubject | PrevSubject[]
  }
  interface CommandFn<T extends keyof ChainableMethods> {
    (this: Mocha.Context, ...args: Parameters<ChainableMethods[T]>): ReturnType<ChainableMethods[T]> | void
  }
  interface CommandFns {
    [name: string]: (this: Mocha.Context, ...args: any) => any
  }
  interface CommandFnWithSubject<T extends keyof ChainableMethods, S> {
    (this: Mocha.Context, prevSubject: S, ...args: Parameters<ChainableMethods[T]>): ReturnType<ChainableMethods[T]> | void
  }
  interface CommandFnsWithSubject<S> {
    [name: string]: (this: Mocha.Context, prevSubject: S, ...args: any) => any
  }
  interface CommandOriginalFn<T extends keyof ChainableMethods> extends CallableFunction {
    (...args: Parameters<ChainableMethods[T]>): ReturnType<ChainableMethods[T]>
  }
  interface CommandOriginalFnWithSubject<T extends keyof ChainableMethods, S> extends CallableFunction {
    (prevSubject: S, ...args: Parameters<ChainableMethods[T]>): ReturnType<ChainableMethods[T]>
  }
  interface CommandFnWithOriginalFn<T extends keyof Chainable> {
    (this: Mocha.Context, originalFn: CommandOriginalFn<T>, ...args: Parameters<ChainableMethods[T]>): ReturnType<ChainableMethods[T]> | void
  }
  interface CommandFnWithOriginalFnAndSubject<T extends keyof Chainable, S> {
    (this: Mocha.Context, originalFn: CommandOriginalFnWithSubject<T, S>, prevSubject: S, ...args: Parameters<ChainableMethods[T]>): ReturnType<ChainableMethods[T]> | void
  }
  interface ObjectLike {
    [key: string]: any
  }
  interface Auth {
    username: string
    password: string
  }

  interface RemoteState {
    auth?: Auth
    domainName: string
    strategy: 'file' | 'http'
    origin: string
    fileServer: string | null
    props: Record<string, any>
    visiting: string
  }

  interface Backend {
    /**
     * Firefox only: Force Cypress to run garbage collection routines.
     * No-op if not running in Firefox.
     *
     * @see https://on.cypress.io/firefox-gc-issue
     */
    (task: 'firefox:force:gc'): Promise<void>
    (task: 'net', eventName: string, frame: any): Promise<void>
  }

  type BrowserName = 'electron' | 'chrome' | 'chromium' | 'firefox' | 'edge' | string

  type BrowserChannel = 'stable' | 'canary' | 'beta' | 'dev' | 'nightly' | string

  type BrowserFamily = 'chromium' | 'firefox'

  /**
   * Describes a browser Cypress can control
   */
  interface Browser {
    /**
     * Short browser name.
     */
    name: BrowserName
    /**
     * The underlying engine for this browser.
     */
    family: BrowserFamily
    /**
     * The release channel of the browser.
     */
    channel: BrowserChannel
    /**
     * Human-readable browser name.
     */
    displayName: string
    version: string
    majorVersion: number | string
    path: string
    isHeaded: boolean
    isHeadless: boolean
    /**
     * Informational text to accompany this browser. Shown in desktop-gui.
     */
    info?: string
    /**
     * Warning text to accompany this browser. Shown in desktop-gui.
     */
    warning?: string
    /**
     * The minimum majorVersion of this browser supported by Cypress.
     */
    minSupportedVersion?: number
    /**
     * If `true`, this browser is too old to be supported by Cypress.
     */
    unsupportedVersion?: boolean
  }

  interface LocalStorage {
    /**
     * Called internally to clear `localStorage` in two situations.
     *
     * 1. Before every test, this is called with no argument to clear all keys.
     * 2. On `cy.clearLocalStorage(keys)` this is called with `keys` as an argument.
     *
     * You should not call this method directly to clear `localStorage`; instead, use `cy.clearLocalStorage(key)`.
     *
     * @see https://on.cypress.io/clearlocalstorage
     */
    clear: (keys?: string[]) => void
  }

  type IsBrowserMatcher = BrowserName | Partial<Browser> | Array<BrowserName | Partial<Browser>>

  interface ViewportPosition extends WindowPosition {
    right: number
    bottom: number
  }

  interface WindowPosition {
    top: number
    left: number
    topCenter: number
    leftCenter: number
  }

  interface ElementPositioning {
    scrollTop: number
    scrollLeft: number
    width: number
    height: number
    fromElViewport: ViewportPosition
    fromElWindow: WindowPosition
    fromAutWindow: WindowPosition
  }

  interface ElementCoordinates {
    width: number
    height: number
    fromElViewport: ViewportPosition & { x: number, y: number }
    fromElWindow: WindowPosition & { x: number, y: number }
    fromAutWindow: WindowPosition & { x: number, y: number }
  }

  /**
   * Spec type for the given test. "integration" is the default, but
   * tests run using `open --component` will be "component"
   *
   * @see https://on.cypress.io/experiments
   */
  type CypressSpecType = 'integration' | 'component'

  /**
   * A Cypress spec.
   */
  interface Spec {
    name: string // "config_passing_spec.js"
    relative: string // "cypress/integration/config_passing_spec.js" or "__all" if clicked all specs button
    absolute: string // "/Users/janelane/app/cypress/integration/config_passing_spec.js"
    specFilter?: string // optional spec filter used by the user
    specType?: CypressSpecType
  }

  /**
   * Window type for Application Under Test(AUT)
   */
  type AUTWindow = Window & typeof globalThis & ApplicationWindow

  /**
   * The interface for user-defined properties in Window object under test.
   */
  interface ApplicationWindow { } // tslint:disable-line

  /**
   * The configuration for Cypress.
   */
  type Config = ResolvedConfigOptions & RuntimeConfigOptions & RuntimeServerConfigOptions

  /**
   * Several libraries are bundled with Cypress by default.
   *
   * @see https://on.cypress.io/api
   */
  interface Cypress {
    /**
     * Lodash library
     *
     * @see https://on.cypress.io/_
     * @example
     *    Cypress._.keys(obj)
     */
    _: _.LoDashStatic
    /**
     * jQuery library
     *
     * @see https://on.cypress.io/$
     * @example
     *    Cypress.$('p')
     */
    $: JQueryStatic
    /**
     * Cypress automatically includes a Blob library and exposes it as Cypress.Blob.
     *
     * @see https://on.cypress.io/blob
     * @see https://github.com/nolanlawson/blob-util
     * @example
     *    Cypress.Blob.method()
     */
    Blob: BlobUtil.BlobUtilStatic
    /**
     * Cypress automatically includes a Buffer library and exposes it as Cypress.Buffer.
     *
     * @see https://on.cypress.io/buffer
     * @see https://github.com/feross/buffer
     * @example
     *    Cypress.Buffer.method()
     */
    Buffer: BufferType
    /**
     * Cypress automatically includes minimatch and exposes it as Cypress.minimatch.
     *
     * @see https://on.cypress.io/minimatch
     */
    minimatch: typeof Minimatch.minimatch
    /**
     * Cypress automatically includes Bluebird and exposes it as Cypress.Promise.
     *
     * @see https://on.cypress.io/promise
     * @see https://github.com/petkaantonov/bluebird
     * @example
     *   new Cypress.Promise((resolve, reject) => { ... })
     */
    Promise: Bluebird.BluebirdStatic
    /**
     * Cypress includes Sinon.js library used in `cy.spy` and `cy.stub`.
     *
     * @see https://sinonjs.org/
     * @see https://on.cypress.io/stubs-spies-and-clocks
     * @see https://example.cypress.io/commands/spies-stubs-clocks
     */
    sinon: sinon.SinonStatic

    /**
     * Cypress version string. i.e. "1.1.2"
     * @see https://on.cypress.io/version
     * @example
      ```
      expect(Cypress.version).to.be.a('string')
      if (Cypress.version === '1.2.0') {
        // test something specific
      }
      ```
     */
    version: string

    /**
     * OS platform name, from Node `os.platform()`
     *
     * @see https://nodejs.org/api/os.html#os_os_platform
     * @example
     *    Cypress.platform // "darwin"
     */
    platform: string

    /**
     * CPU architecture, from Node `os.arch()`
     *
     * @see https://nodejs.org/api/os.html#os_os_arch
     * @example
     *    Cypress.arch // "x64"
     */
    arch: string

    /**
     * Currently executing spec file.
     * @example
     * ```
     * Cypress.spec
     * // {
     * //  name: "config_passing_spec.coffee",
     * //  relative: "cypress/integration/config_passing_spec.coffee",
     * //  absolute: "/users/smith/projects/web/cypress/integration/config_passing_spec.coffee"
     * //  specType: "integration"
     * // }
     * ```
     */
    spec: Spec

    /**
     * Currently executing test runnable instance.
     */
    currentTest: {
      title: string
      titlePath: string[]
    }

    /**
     * Information about the browser currently running the tests
     */
    browser: Browser

    /**
     * Internal class for LocalStorage management.
     */
    LocalStorage: LocalStorage

    /**
     * Internal class for session management.
     */
    session: Session

    /**
     * Current testing type, determined by the Test Runner chosen to run.
     */
    testingType: TestingType

    /**
     * Fire automation:request event for internal use.
     */
    automation(eventName: string, ...args: any[]): Bluebird.Promise<any>

    /**
     * Promise wrapper for certain internal tasks.
     */
    backend: Backend

    /**
     * Returns all configuration objects.
     * @see https://on.cypress.io/config
     * @example
    ```
    Cypress.config()
    // {defaultCommandTimeout: 10000, pageLoadTimeout: 30000, ...}
    ```
     */
    config(): Config
    /**
     * Returns one configuration value.
     * @see https://on.cypress.io/config
     * @example
    ```
    Cypress.config('pageLoadTimeout')
    // 60000
    ```
     */
    config<K extends keyof Config>(key: K): Config[K]
    /**
     * Sets one configuration value.
     * @see https://on.cypress.io/config
     * @example
    ```
    Cypress.config('viewportWidth', 800)
    ```
     */
    config<K extends keyof TestConfigOverrides>(key: K, value: TestConfigOverrides[K]): void
    /**
     * Sets multiple configuration values at once.
     * @see https://on.cypress.io/config
     * @example
    ```
    Cypress.config({
      defaultCommandTimeout: 10000,
      viewportHeight: 900
    })
    ```
     */
    config(Object: ConfigOptions): void

    // no real way to type without generics
    /**
     * Returns all environment variables set with CYPRESS_ prefix or in "env" object in "cypress.config.{js,ts,mjs,cjs}"
     *
     * @see https://on.cypress.io/env
     */
    env(): ObjectLike
    /**
     * Returns specific environment variable or undefined
     * @see https://on.cypress.io/env
     * @example
     *    // cypress.config.js
     *    { "env": { "foo": "bar" } }
     *    Cypress.env("foo") // => bar
     */
    env(key: string): any
    /**
     * Set value for a variable.
     * Any value you change will be permanently changed for the remainder of your tests.
     * @see https://on.cypress.io/env
     * @example
     *    Cypress.env("host", "http://server.dev.local")
     */
    env(key: string, value: any): void
    /**
     * Set values for multiple variables at once. Values are merged with existing values.
     * @see https://on.cypress.io/env
     * @example
     *    Cypress.env({ host: "http://server.dev.local", foo: "foo" })
     */
    env(object: ObjectLike): void

    /**
     * @returns the number of test retries currently enabled for the run
     */
    getTestRetries(): number | null

    /**
     * Checks if a variable is a valid instance of `cy` or a `cy` chainable.
     *
     * @see https://on.cypress.io/iscy
     * @example
     *    Cypress.isCy(cy) // => true
     */
    isCy<TSubject = any>(obj: Chainable<TSubject>): obj is Chainable<TSubject>
    isCy(obj: any): obj is Chainable

    /**
     * Returns true if currently running the supplied browser name or matcher object. Also accepts an array of matchers.
     * @example isBrowser('chrome') will be true for the browser 'chrome:canary' and 'chrome:stable'
     * @example isBrowser({ name: 'firefox', channel: 'dev' }) will be true only for the browser 'firefox:dev' (Firefox Developer Edition)
     * @example isBrowser(['firefox', 'edge']) will be true only for the browsers 'firefox' and 'edge'
     * @example isBrowser('!firefox') will be true for every browser other than 'firefox'
     * @example isBrowser({ family: '!chromium'}) will be true for every browser not matching { family: 'chromium' }
     * @param matcher browser name or matcher object to check.
     */
    isBrowser(name: IsBrowserMatcher): boolean

    /**
     * Internal options for "cy.log" used in custom commands.
     *
     * @see https://on.cypress.io/cypress-log
     */
    log(options: Partial<LogConfig>): Log

    /**
     * @see https://on.cypress.io/api/commands
     */
    Commands: {
      add<T extends keyof Chainable>(name: T, fn: CommandFn<T>): void
      add<T extends keyof Chainable>(name: T, options: CommandOptions & {prevSubject: false}, fn: CommandFn<T>): void
      add<T extends keyof Chainable, S = any>(name: T, options: CommandOptions & {prevSubject: true}, fn: CommandFnWithSubject<T, S>): void
      add<T extends keyof Chainable, S extends PrevSubject>(
          name: T, options: CommandOptions & { prevSubject: S | ['optional'] }, fn: CommandFnWithSubject<T, PrevSubjectMap[S]>,
      ): void
      add<T extends keyof Chainable, S extends PrevSubject>(
          name: T, options: CommandOptions & { prevSubject: S[] }, fn: CommandFnWithSubject<T, PrevSubjectMap<void>[S]>,
      ): void
      addAll<T extends keyof Chainable>(fns: CommandFns): void
      addAll<T extends keyof Chainable>(options: CommandOptions & {prevSubject: false}, fns: CommandFns): void
      addAll<T extends keyof Chainable, S = any>(options: CommandOptions & { prevSubject: true }, fns: CommandFnsWithSubject<S>): void
      addAll<T extends keyof Chainable, S extends PrevSubject>(
          options: CommandOptions & { prevSubject: S | ['optional'] }, fns: CommandFnsWithSubject<PrevSubjectMap[S]>,
      ): void
      addAll<T extends keyof Chainable, S extends PrevSubject>(
          options: CommandOptions & { prevSubject: S[] }, fns: CommandFnsWithSubject<PrevSubjectMap<void>[S]>,
      ): void
      overwrite<T extends keyof Chainable>(name: T, fn: CommandFnWithOriginalFn<T>): void
      overwrite<T extends keyof Chainable, S extends PrevSubject>(name: T, fn: CommandFnWithOriginalFnAndSubject<T, PrevSubjectMap[S]>): void
    }

    /**
     * @see https://on.cypress.io/cookies
     */
    Cookies: {
      debug(enabled: boolean, options?: Partial<DebugOptions>): void
      /**
       * @deprecated Use `cy.session()` instead.
       * @see https://on.cypress.io/session
       */
      preserveOnce(...names: string[]): void
      /**
       * @deprecated Use `cy.session()` instead.
       * @see https://on.cypress.io/session
       */
      defaults(options: Partial<CookieDefaults>): CookieDefaults
    }

    /**
     * @see https://on.cypress.io/dom
     */
    dom: {
      /**
       * Returns a jQuery object obtained by wrapping an object in jQuery.
       */
      wrap(wrappingElement_function: JQuery.Selector | JQuery.htmlString | Element | JQuery | ((index: number) => string | JQuery)): JQuery
      query(selector: JQuery.Selector, context?: Element | JQuery): JQuery
      /**
       * Returns an array of raw elements pulled out from a jQuery object.
       */
      unwrap(obj: any): any
      /**
       * Returns a boolean indicating whether an object is a DOM object.
       */
      isDom(obj: any): boolean
      isType(element: JQuery | HTMLElement, type: string): boolean
      /**
       * Returns a boolean indicating whether an element is visible.
       */
      isVisible(element: JQuery | HTMLElement): boolean
      /**
       * Returns a boolean indicating whether an element is hidden.
       */
      isHidden(element: JQuery | HTMLElement, methodName?: string, options?: object): boolean
      /**
       * Returns a boolean indicating whether an element can receive focus.
       */
      isFocusable(element: JQuery | HTMLElement): boolean
      isTextLike(element: JQuery | HTMLElement): boolean
      /**
       * Returns a boolean indicating whether an element is scrollable.
       */
      isScrollable(element: Window | JQuery | HTMLElement): boolean
      /**
       * Returns a boolean indicating whether an element currently has focus.
       */
      isFocused(element: JQuery | HTMLElement): boolean
      /**
       * Returns a boolean indicating whether an element is detached from the DOM.
       */
      isDetached(element: JQuery | HTMLElement): boolean
      /**
       * Returns a boolean indicating whether an element is attached to the DOM.
       */
      isAttached(element: JQuery | HTMLElement | Window | Document): boolean
      isSelector(element: JQuery | HTMLElement, selector: JQuery.Selector): boolean
      /**
       * Returns a boolean indicating whether an element is a descendent of another element.
       */
      isDescendent(element1: JQuery | HTMLElement, element2: JQuery | HTMLElement): boolean
      /**
       * Returns a boolean indicating whether object is undefined or html, body, or document.
       */
      isUndefinedOrHTMLBodyDoc(obj: any): boolean
      /**
       * Returns a boolean indicating whether an object is a DOM element.
       */
      isElement(obj: any): boolean
      /**
       * Returns a boolean indicating whether a node is of document type.
       */
      isDocument(obj: any): boolean
      /**
       * Returns a boolean indicating whether an object is a window object.
       */
      isWindow(obj: any): obj is Window
      /**
       * Returns a boolean indicating whether an object is a jQuery object.
       */
      isJquery(obj: any): obj is JQuery
      isInputType(element: JQuery | HTMLElement, type: string | string[]): boolean
      stringify(element: JQuery | HTMLElement, form: string): string
      getElements(element: JQuery): JQuery | HTMLElement[]
      getContainsSelector(text: string, filter?: string): JQuery.Selector
      getFirstDeepestElement(elements: HTMLElement[], index?: number): HTMLElement
      getWindowByElement(element: JQuery | HTMLElement): JQuery | HTMLElement
      getReasonIsHidden(element: JQuery | HTMLElement, options?: object): string
      getFirstScrollableParent(element: JQuery | HTMLElement): JQuery | HTMLElement
      getFirstFixedOrStickyPositionParent(element: JQuery | HTMLElement): JQuery | HTMLElement
      getFirstStickyPositionParent(element: JQuery | HTMLElement): JQuery | HTMLElement
      getCoordsByPosition(left: number, top: number, xPosition?: string, yPosition?: string): number
      getElementPositioning(element: JQuery | HTMLElement): ElementPositioning
      getElementAtPointFromViewport(doc: Document, x: number, y: number): Element | null
      getElementCoordinatesByPosition(element: JQuery | HTMLElement, position: string): ElementCoordinates
      getElementCoordinatesByPositionRelativeToXY(element: JQuery | HTMLElement, x: number, y: number): ElementPositioning
    }

    /**
     * @see https://on.cypress.io/keyboard-api
     */
    Keyboard: {
      defaults(options: Partial<KeyboardDefaultsOptions>): void
    }

    /**
     * @see https://on.cypress.io/api/api-server
     */
    Server: {
      defaults(options: Partial<ServerOptions>): void
    }

    /**
     * @see https://on.cypress.io/screenshot-api
     */
    Screenshot: {
      defaults(options: Partial<ScreenshotDefaultsOptions>): void
    }

    /**
     * @see https://on.cypress.io/selector-playground-api
     */
    SelectorPlayground: {
      defaults(options: Partial<SelectorPlaygroundDefaultsOptions>): void
      getSelector($el: JQuery): JQuery.Selector
    }

    /**
     * These events come from Cypress as it issues commands and reacts to their state. These are all useful to listen to for debugging purposes.
     * @see https://on.cypress.io/catalog-of-events#App-Events
     */
    on: Actions

    /**
     * These events come from Cypress as it issues commands and reacts to their state. These are all useful to listen to for debugging purposes.
     * @see https://on.cypress.io/catalog-of-events#App-Events
     */
    once: Actions

    /**
     * These events come from Cypress as it issues commands and reacts to their state. These are all useful to listen to for debugging purposes.
     * @see https://on.cypress.io/catalog-of-events#App-Events
     */
    off: Actions

    /**
     * Trigger action
     * @private
     */
    action: (action: string, ...args: any[]) => any[] | void

    /**
     * Load  files
     * @private
     */
    onSpecWindow: (window: Window, specList: string[] | Array<() => Promise<void>>) => void
  }

  interface SessionOptions {
    validate?: () => false | void
  }

  type CanReturnChainable = void | Chainable | Promise<unknown>
  type ThenReturn<S, R> =
    R extends void ? Chainable<S> :
    R extends R | undefined ? Chainable<S | Exclude<R, undefined>> :
    Chainable<S>

  /**
   * Chainable interface for non-array Subjects
   */
  interface Chainable<Subject = any> {
    /**
     * Create an assertion. Assertions are automatically retried until they pass or time out.
     *
     * @alias should
     * @see https://on.cypress.io/and
     */
    and: Chainer<Subject>

    /**
     * Assign an alias for later use. Reference the alias later within a
     * [cy.get()](https://on.cypress.io/get) or
     * [cy.wait()](https://on.cypress.io/wait) command with a `@` prefix.
     * You can alias DOM elements, routes, stubs and spies.
     *
     * @see https://on.cypress.io/as
     * @see https://on.cypress.io/variables-and-aliases
     * @see https://on.cypress.io/get
     * @example
    ```
    // Get the aliased 'todos' elements
    cy.get('ul#todos').as('todos')
    //...hack hack hack...
    // later retrieve the todos
    cy.get('@todos')
    ```
     */
    as(alias: string): Chainable<Subject>

    /**
     * Select a file with the given <input> element, or drag and drop a file over any DOM subject.
     *
     * @param {FileReference} files - The file(s) to select or drag onto this element.
     * @see https://on.cypress.io/selectfile
     * @example
     *    cy.get('input[type=file]').selectFile(Cypress.Buffer.from('text'))
     *    cy.get('input[type=file]').selectFile({
     *      fileName: 'users.json',
     *      fileContents: [{name: 'John Doe'}]
     *    })
     */
    selectFile(files: FileReference | FileReference[], options?: Partial<SelectFileOptions>): Chainable<Subject>

    /**
     * Blur a focused element. This element must currently be in focus.
     * If you want to ensure an element is focused before blurring,
     * try using .focus() before .blur().
     *
     * @see https://on.cypress.io/blur
     */
    blur(options?: Partial<BlurOptions>): Chainable<Subject>

    /**
     * Check checkbox(es) or radio(s). This element must be an `<input>` with type `checkbox` or `radio`.
     *
     * @see https://on.cypress.io/check
     * @example
     *    // Check checkbox element
     *    cy.get('[type="checkbox"]').check()
     *    // Check first radio element
     *    cy.get('[type="radio"]').first().check()
     */
    check(options?: Partial<CheckOptions>): Chainable<Subject>
    /**
     * Check checkbox(es) or radio(s). This element must be an `<input>` with type `checkbox` or `radio`.
     *
     * @see https://on.cypress.io/check
     * @example
     *    // Select the radio with the value of 'US'
     *    cy.get('[type="radio"]').check('US')
     *    // Check the checkboxes with the values 'ga' and 'ca'
     *    cy.get('[type="checkbox"]').check(['ga', 'ca'])
     */
    check(value: string | string[], options?: Partial<CheckOptions>): Chainable<Subject>

    /**
     * Get the children of each DOM element within a set of DOM elements.
     *
     * @see https://on.cypress.io/children
     */
    children<E extends Node = HTMLElement>(options?: Partial<Loggable & Timeoutable>): Chainable<JQuery<E>>
    children<K extends keyof HTMLElementTagNameMap>(selector: K, options?: Partial<Loggable & Timeoutable>): Chainable<JQuery<HTMLElementTagNameMap[K]>>
    children<E extends Node = HTMLElement>(selector: string, options?: Partial<Loggable & Timeoutable>): Chainable<JQuery<E>>

    /**
     * Clear the value of an `input` or `textarea`.
     * An alias for `.type({selectall}{backspace})`
     *
     * @see https://on.cypress.io/clear
     */
    clear(options?: Partial<ClearOptions>): Chainable<Subject>

    /**
     * Clear a specific browser cookie.
     * Cypress automatically clears all cookies before each test to prevent state from being shared across tests. You shouldn't need to use this command unless you're using it to clear a specific cookie inside a single test.
     *
     * @see https://on.cypress.io/clearcookie
     */
    clearCookie(name: string, options?: Partial<Loggable & Timeoutable>): Chainable<null>

    /**
     * Clear all browser cookies.
     * Cypress automatically clears all cookies before each test to prevent state from being shared across tests. You shouldn't need to use this command unless you're using it to clear a specific cookie inside a single test.
     *
     * @see https://on.cypress.io/clearcookies
     */
    clearCookies(options?: Partial<Loggable & Timeoutable>): Chainable<null>

    /**
     * Clear data in local storage.
     * Cypress automatically runs this command before each test to prevent state from being
     * shared across tests. You shouldn't need to use this command unless you're using it
     * to clear localStorage inside a single test. Yields `localStorage` object.
     *
     * @see https://on.cypress.io/clearlocalstorage
     * @param {string} [key] - name of a particular item to remove (optional).
     * @example
      ```
      // Removes all local storage keys
      cy.clearLocalStorage()
        .should(ls => {
          expect(ls.getItem('prop1')).to.be.null
        })
      // Removes item "todos"
      cy.clearLocalStorage("todos")
      ```
     */
    clearLocalStorage(key?: string): Chainable<Storage>
    /**
     * Clear keys in local storage that match given regular expression.
     *
     * @see https://on.cypress.io/clearlocalstorage
     * @param {RegExp} re - regular expression to match.
     * @example
    ```
    // Clears all local storage matching /app-/
    cy.clearLocalStorage(/app-/)
    ```
     */
    clearLocalStorage(re: RegExp): Chainable<Storage>
    /**
      * Clear data in local storage.
      * Cypress automatically runs this command before each test to prevent state from being
      * shared across tests. You shouldn't need to use this command unless you're using it
      * to clear localStorage inside a single test. Yields `localStorage` object.
      *
      * @see https://on.cypress.io/clearlocalstorage
      * @param {options} [object] - options object
      * @example
       ```
       // Removes all local storage items, without logging
       cy.clearLocalStorage({ log: false })
       ```
      */
    clearLocalStorage(options: Partial<Loggable>): Chainable<Storage>
    /**
      * Clear data in local storage.
      * Cypress automatically runs this command before each test to prevent state from being
      * shared across tests. You shouldn't need to use this command unless you're using it
      * to clear localStorage inside a single test. Yields `localStorage` object.
      *
      * @see https://on.cypress.io/clearlocalstorage
      * @param {string} [key] - name of a particular item to remove (optional).
      * @param {options} [object] - options object
      * @example
       ```
       // Removes item "todos" without logging
       cy.clearLocalStorage("todos", { log: false })
       ```
      */
    clearLocalStorage(key: string, options: Partial<Loggable>): Chainable<Storage>

    /**
     * Click a DOM element.
     *
     * @see https://on.cypress.io/click
     * @example
     *    cy.get('button').click()          // Click on button
     *    cy.focused().click()              // Click on el with focus
     *    cy.contains('Welcome').click()    // Click on first el containing 'Welcome'
     */
    click(options?: Partial<ClickOptions>): Chainable<Subject>
    /**
     * Click a DOM element at specific corner / side.
     *
     * @param {PositionType} position - The position where the click should be issued.
     * The `center` position is the default position.
     * @see https://on.cypress.io/click
     * @example
     *    cy.get('button').click('topRight')
     */
    click(position: PositionType, options?: Partial<ClickOptions>): Chainable<Subject>
    /**
     * Click a DOM element at specific coordinates
     *
     * @param {number} x The distance in pixels from the element's left to issue the click.
     * @param {number} y The distance in pixels from the element's top to issue the click.
     * @see https://on.cypress.io/click
     * @example
    ```
    // The click below will be issued inside of the element
    // (15px from the left and 40px from the top).
    cy.get('button').click(15, 40)
    ```
     */
    click(x: number, y: number, options?: Partial<ClickOptions>): Chainable<Subject>

    /**
     * `cy.clock()` overrides native global functions related to time allowing them to be controlled
     * synchronously via [cy.tick()](https://on.cypress.io/tick) or the yielded clock object.
     * This includes controlling:
     * * `setTimeout`
     * * `clearTimeout`
     * * `setInterval`
     * * `clearInterval`
     * * `Date` Objects
     *
     * The clock starts at the unix epoch (timestamp of 0).
     * This means that when you instantiate new Date in your application,
     * it will have a time of January 1st, 1970.
     *
     * To restore the real clock call `.restore()`
     *
     * @example
     *  cy.clock()
     *  ...
     *  // restore the application clock
     *  cy.clock().then(clock => {
     *    clock.restore()
     *  })
     *  // or use this shortcut
     *  cy.clock().invoke('restore')
     *
     * @see https://on.cypress.io/clock
     */
    clock(): Chainable<Clock>
    /**
     * Mocks global clock and sets current timestamp to the given value.
     * Overrides all functions that deal with time.
     *
     * @see https://on.cypress.io/clock
     * @example
     *    // in your app code
     *    $('#date').text(new Date().toJSON())
     *    // in the spec file
     *    // March 14, 2017 timestamp or Date object
     *    const now = new Date(2017, 2, 14).getTime()
     *    cy.clock(now)
     *    cy.visit('/index.html')
     *    cy.get('#date').contains('2017-03-14')
     *    // to restore the real clock
     *    cy.clock().then(clock => {
     *      clock.restore()
     *    })
     *    // or use this shortcut
     *    cy.clock().invoke('restore')
     */
    clock(now: number | Date, options?: Loggable): Chainable<Clock>
    /**
     * Mocks global clock but only overrides specific functions.
     *
     * @see https://on.cypress.io/clock
     * @example
     *    // keep current date but override "setTimeout" and "clearTimeout"
     *    cy.clock(null, ['setTimeout', 'clearTimeout'])
     */
    clock(now: number | Date, functions?: Array<'setTimeout' | 'clearTimeout' | 'setInterval' | 'clearInterval' | 'Date'>, options?: Loggable): Chainable<Clock>
    /**
     * Mocks global clock and all functions.
     *
     * @see https://on.cypress.io/clock
     * @example
     *    // mock clock but do not log this command
     *    cy.clock({ log: false })
     */
    clock(options: Loggable): Chainable<Clock>

    /**
     * Get the first DOM element that matches the selector (whether it be itself or one of its ancestors).
     *
     * @see https://on.cypress.io/closest
     */
    closest<K extends keyof HTMLElementTagNameMap>(selector: K, options?: Partial<Loggable & Timeoutable>): Chainable<JQuery<HTMLElementTagNameMap[K]>>
    closest<E extends Node = HTMLElement>(selector: string, options?: Partial<Loggable & Timeoutable>): Chainable<JQuery<E>>

    /**
     * Get the DOM element containing the text.
     * DOM elements can contain more than the desired text and still match.
     * Additionally, Cypress prefers some DOM elements over the deepest element found.
     *
     * @see https://on.cypress.io/contains
     * @example
     *    // Yield el in .nav containing 'About'
     *    cy.get('.nav').contains('About')
     *    // Yield first el in document containing 'Hello'
     *    cy.contains('Hello')
     *    // you can use regular expression
     *    cy.contains(/^b\w+/)
     *    // yields <ul>...</ul>
     *    cy.contains('ul', 'apples')
     *    // tries to find the given text for up to 1 second
     *    cy.contains('my text to find', {timeout: 1000})
     */
    contains(content: string | number | RegExp, options?: Partial<Loggable & Timeoutable & CaseMatchable & Shadow>): Chainable<Subject>
    /**
     * Get the child DOM element that contains given text.
     *
     * @see https://on.cypress.io/contains
     * @example
     *    // Yield el in .nav containing 'About'
     *    cy.get('.nav').contains('About')
     */
    contains<E extends Node = HTMLElement>(content: string | number | RegExp): Chainable<JQuery<E>>
    /**
     * Get the DOM element with name "selector" containing the text or regular expression.
     *
     * @see https://on.cypress.io/contains
     * @example
     *    // yields <ul>...</ul>
     *    cy.contains('ul', 'apples')
     */
    contains<K extends keyof HTMLElementTagNameMap>(selector: K, text: string | number | RegExp, options?: Partial<Loggable & Timeoutable & CaseMatchable & Shadow>): Chainable<JQuery<HTMLElementTagNameMap[K]>>
    /**
     * Get the DOM element using CSS "selector" containing the text or regular expression.
     *
     * @see https://on.cypress.io/contains
     * @example
     *    // yields <... class="foo">... apples ...</...>
     *    cy.contains('.foo', 'apples')
     */
    contains<E extends Node = HTMLElement>(selector: string, text: string | number | RegExp, options?: Partial<Loggable & Timeoutable & CaseMatchable & Shadow>): Chainable<JQuery<E>>

    /**
     * Double-click a DOM element.
     *
     * @see https://on.cypress.io/dblclick
     */
    dblclick(options?: Partial<ClickOptions>): Chainable<Subject>
    /**
     * Double-click a DOM element at specific corner / side.
     *
     * @param {PositionType} position - The position where the click should be issued.
     * The `center` position is the default position.
     * @see https://on.cypress.io/dblclick
     * @example
     *    cy.get('button').dblclick('topRight')
     */
    dblclick(position: PositionType, options?: Partial<ClickOptions>): Chainable<Subject>
    /**
     * Double-click a DOM element at specific coordinates
     *
     * @param {number} x The distance in pixels from the element's left to issue the click.
     * @param {number} y The distance in pixels from the element's top to issue the click.
     * @see https://on.cypress.io/dblclick
     * @example
    ```
    // The click below will be issued inside of the element
    // (15px from the left and 40px from the top).
    cy.get('button').dblclick(15, 40)
    ```
     */
    dblclick(x: number, y: number, options?: Partial<ClickOptions>): Chainable<Subject>
    /**
     * Right-click a DOM element.
     *
     * @see https://on.cypress.io/rightclick
     */
    rightclick(options?: Partial<ClickOptions>): Chainable<Subject>
    /**
     * Right-click a DOM element at specific corner / side.
     *
     * @param {PositionType} position - The position where the click should be issued.
     * The `center` position is the default position.
     * @see https://on.cypress.io/click
     * @example
     *    cy.get('button').rightclick('topRight')
     */
    rightclick(position: PositionType, options?: Partial<ClickOptions>): Chainable<Subject>
    /**
     * Right-click a DOM element at specific coordinates
     *
     * @param {number} x The distance in pixels from the element's left to issue the click.
     * @param {number} y The distance in pixels from the element's top to issue the click.
     * @see https://on.cypress.io/rightclick
     * @example
    ```
    // The click below will be issued inside of the element
    // (15px from the left and 40px from the top).
    cy.get('button').rightclick(15, 40)
    ```
     */
    rightclick(x: number, y: number, options?: Partial<ClickOptions>): Chainable<Subject>

    /**
     * Set a debugger and log what the previous command yields.
     *
     * @see https://on.cypress.io/debug
     */
    debug(options?: Partial<Loggable>): Chainable<Subject>

    /**
      * Save/Restore browser Cookies, LocalStorage, and SessionStorage data resulting from the supplied `setup` function.
      *
      * Only available if the `experimentalSessionAndOrigin` config option is enabled.
      *
      * @see https://on.cypress.io/session
      */
    session(id: string | object, setup?: SessionOptions['validate'], options?: SessionOptions): Chainable<null>

    /**
     * Get the window.document of the page that is currently active.
     *
     * @see https://on.cypress.io/document
     * @example
     *    cy.document()
     *      .its('contentType')
     *      .should('eq', 'text/html')
     */
    document(options?: Partial<Loggable & Timeoutable>): Chainable<Document>

    /**
     * Iterate through an array like structure (arrays or objects with a length property).
     *
     * @see https://on.cypress.io/each
     */
    each<E extends Node = HTMLElement>(fn: (element: JQuery<E>, index: number, $list: E[]) => void): Chainable<JQuery<E>> // Can't properly infer type without breaking down Chainable
    each(fn: (item: any, index: number, $list: any[]) => void): Chainable<Subject>

    /**
     * End a chain of commands
     *
     * @see https://on.cypress.io/end
     */
    end(): Chainable<null>

    /**
     * Get A DOM element at a specific index in an array of elements.
     *
     * @see https://on.cypress.io/eq
     * @param {Number} index A number indicating the index to find the element at within an array of elements. A negative number counts index from the end of the list.
     * @example
     *    cy.get('tbody>tr').eq(0)    // Yield first 'tr' in 'tbody'
     *    cy.get('ul>li').eq('4')     // Yield fifth 'li' in 'ul'
     *    cy.get('li').eq(-2) // Yields second from last 'li' element
     */
    eq<E extends Node = HTMLElement>(index: number, options?: Partial<Loggable & Timeoutable>): Chainable<JQuery<E>>

    /**
     * Execute a system command.
     * @see https://on.cypress.io/exec
     */
    exec(command: string, options?: Partial<ExecOptions>): Chainable<Exec>

    /**
     * Get the DOM elements that match a specific selector. Opposite of `.not()`
     *
     * @see https://on.cypress.io/filter
     */
    filter<K extends keyof HTMLElementTagNameMap>(selector: K, options?: Partial<Loggable & Timeoutable>): Chainable<JQuery<HTMLElementTagNameMap[K]>> // automatically returns the correct HTMLElement type
    /**
     * Get the DOM elements that match a specific selector. Opposite of `.not()`
     *
     * @see https://on.cypress.io/filter
     */
    filter<E extends Node = HTMLElement>(selector: string, options?: Partial<Loggable & Timeoutable>): Chainable<JQuery<E>>
    /**
     * Get the DOM elements that match a specific selector. Opposite of `.not()`
     *
     * @see https://on.cypress.io/filter
     */
    filter<E extends Node = HTMLElement>(fn: (index: number, element: E) => boolean, options?: Partial<Loggable & Timeoutable>): Chainable<JQuery<E>>

    /**
     * Get the descendent DOM elements of a specific selector.
     *
     * @see https://on.cypress.io/find
     * @example
     *    cy.get('.article').find('footer') // Yield 'footer' within '.article'
     */
    find<K extends keyof HTMLElementTagNameMap>(selector: K, options?: Partial<Loggable & Timeoutable & Shadow>): Chainable<JQuery<HTMLElementTagNameMap[K]>>
    /**
     * Finds the descendent DOM elements with the given selector.
     *
     * @see https://on.cypress.io/find
     * @example
     *    // Find the li's within the nav
     *    cy.get('.left-nav>.nav').find('>li')
     */
    find<E extends Node = HTMLElement>(selector: string, options?: Partial<Loggable & Timeoutable & Shadow>): Chainable<JQuery<E>>

    /**
     * Get the first DOM element within a set of DOM elements.
     *
     * @see https://on.cypress.io/first
     */
    first(options?: Partial<Loggable & Timeoutable>): Chainable<Subject>

    /**
     * Load a fixed set of data located in a file.
     *
     * @see https://on.cypress.io/fixture
     */
    fixture<Contents = any>(path: string, options?: Partial<Timeoutable>): Chainable<Contents> // no log?
    /**
     * Load a fixed set of data located in a file with given encoding.
     *
     * @see https://on.cypress.io/fixture
     */
    fixture<Contents = any>(path: string, encoding: Encodings, options?: Partial<Timeoutable>): Chainable<Contents> // no log?

    /**
     * Focus on a DOM element.
     *
     * @see https://on.cypress.io/focus
     * @example
     * cy.get('input').first().focus() // Focus on the first input
     */
    focus(options?: Partial<Loggable & Timeoutable>): Chainable<Subject>

    /**
     * Get the DOM element that is currently focused.
     *
     * @see https://on.cypress.io/focused
     * @example
     *    // Get the element that is focused
     *    cy.focused().then(function($el) {
     *       // do something with $el
     *    })
     *    // Blur the element with focus
     *    cy.focused().blur()
     *    // Make an assertion on the focused element
     *    cy.focused().should('have.attr', 'name', 'username')
     */
    focused(options?: Partial<Loggable & Timeoutable>): Chainable<JQuery>

    /**
     * Get one or more DOM elements by node name: input, button, etc.
     * @see https://on.cypress.io/get
     * @example
     *    cy.get('input').should('be.disabled')
     *    cy.get('button').should('be.visible')
     */
    get<K extends keyof HTMLElementTagNameMap>(selector: K, options?: Partial<Loggable & Timeoutable & Withinable & Shadow>): Chainable<JQuery<HTMLElementTagNameMap[K]>>
    /**
     * Get one or more DOM elements by selector.
     * The querying behavior of this command matches exactly how $(…) works in jQuery.
     * @see https://on.cypress.io/get
     * @example
     *    cy.get('.list>li')    // Yield the <li>'s in <.list>
     *    cy.get('ul li:first').should('have.class', 'active')
     *    cy.get('.dropdown-menu').click()
     */
    get<E extends Node = HTMLElement>(selector: string, options?: Partial<Loggable & Timeoutable & Withinable & Shadow>): Chainable<JQuery<E>>
    /**
     * Get one or more DOM elements by alias.
     * @see https://on.cypress.io/get#Alias
     * @example
     *    // Get the aliased 'todos' elements
     *    cy.get('ul#todos').as('todos')
     *    //...hack hack hack...
     *    //later retrieve the todos
     *    cy.get('@todos')
     */
    get<S = any>(alias: string, options?: Partial<Loggable & Timeoutable & Withinable & Shadow>): Chainable<S>

    /**
     * Get a browser cookie by its name.
     *
     * @see https://on.cypress.io/getcookie
     */
    getCookie(name: string, options?: Partial<Loggable & Timeoutable>): Chainable<Cookie | null>

    /**
     * Get all of the browser cookies.
     *
     * @see https://on.cypress.io/getcookies
     */
    getCookies(options?: Partial<Loggable & Timeoutable>): Chainable<Cookie[]>

    /**
     * Navigate back or forward to the previous or next URL in the browser's history.
     *
     * @see https://on.cypress.io/go
     */
    go(direction: HistoryDirection | number, options?: Partial<Loggable & Timeoutable>): Chainable<AUTWindow>

    /**
     * Get the current URL hash of the page that is currently active.
     *
     * @see https://on.cypress.io/hash
     */
    hash(options?: Partial<Loggable & Timeoutable>): Chainable<string>

    /**
     * Invoke a function on the previously yielded subject.
     *
     * @see https://on.cypress.io/invoke
     */
    invoke<K extends keyof Subject, F extends ((...args: any[]) => any) & Subject[K], R = ReturnType<F>>(
      functionName: K,
      ...args: any[]
    ): Chainable<R>
    invoke<K extends keyof Subject, F extends ((...args: any[]) => any) & Subject[K], R = ReturnType<F>>(
      options: Partial<Loggable & Timeoutable>,
      functionName: K,
      ...args: any[]
    ): Chainable<R>

    /**
     * Invoke a function in an array of functions.
     * @see https://on.cypress.io/invoke
     */
    invoke<T extends (...args: any[]) => any, Subject extends T[]>(index: number): Chainable<ReturnType<T>>
    invoke<T extends (...args: any[]) => any, Subject extends T[]>(options: Partial<Loggable & Timeoutable>, index: number): Chainable<ReturnType<T>>

    /**
   * Invoke a function on the previously yielded subject by a property path.
   * Property path invocation cannot be strongly-typed.
   * Invoking by a property path will always result in any.
   *
   * @see https://on.cypress.io/invoke
   */
    invoke(propertyPath: string, ...args: any[]): Chainable

    /**
     * Get a property's value on the previously yielded subject.
     *
     * @see https://on.cypress.io/its
     * @example
     *    // Get the 'width' property
     *    cy.wrap({width: '50'}).its('width')
     *    // Drill into nested properties by using dot notation
     *    cy.wrap({foo: {bar: {baz: 1}}}).its('foo.bar.baz')
     */
    its<K extends keyof Subject>(propertyName: K, options?: Partial<Loggable & Timeoutable>): Chainable<Subject[K]>
    its(propertyPath: string, options?: Partial<Loggable & Timeoutable>): Chainable

    /**
     * Get a value by index from an array yielded from the previous command.
     * @see https://on.cypress.io/its
     * @example
     *    cy.wrap(['a', 'b']).its(1).should('equal', 'b')
     */
    its<T, Subject extends T[]>(index: number, options?: Partial<Loggable & Timeoutable>): Chainable<T>

    /**
     * Get the last DOM element within a set of DOM elements.
     *
     * @see https://on.cypress.io/last
     */
    last<E extends Node = HTMLElement>(options?: Partial<Loggable & Timeoutable>): Chainable<JQuery<E>>

    /**
     * Get the global `window.location` object of the page that is currently active.
     *
     * @see https://on.cypress.io/location
     * @example
     *    cy.location() // Get location object
     */
    location(options?: Partial<Loggable & Timeoutable>): Chainable<Location>
    /**
     * Get a part of the global `window.location` object of the page that is currently active.
     *
     * @see https://on.cypress.io/location
     * @example
     *    cy.location('host') // Get the host of the location object
     *    cy.location('port') // Get the port of the location object
     *    // Assert on the href of the location
     *    cy.location('href').should('contain', '/tag/tutorials')
     */
    location<K extends keyof Location>(key: K, options?: Partial<Loggable & Timeoutable>): Chainable<Location[K]>

    /**
     * Print a message to the Cypress Command Log.
     *
     * @see https://on.cypress.io/log
     */
    log(message: string, ...args: any[]): Chainable<null>

    /**
     * Get the immediately following sibling of each DOM element within a set of DOM elements.
     *
     * @see https://on.cypress.io/next
     */
    next<K extends keyof HTMLElementTagNameMap>(selector: K, options?: Partial<Loggable & Timeoutable>): Chainable<JQuery<HTMLElementTagNameMap[K]>>
    /**
     * Get the immediately following sibling of each DOM element within a set of DOM elements.
     *
     * @see https://on.cypress.io/next
     * @example
     *    cy.get('nav a:first').next()
     */
    next<E extends Node = HTMLElement>(options?: Partial<Loggable & Timeoutable>): Chainable<JQuery<E>>
    /**
     * Get the immediately following sibling of each DOM element within a set of DOM elements that match selector
     *
     * @see https://on.cypress.io/next
     * @example
     *    cy.get('nav a:first').next('.menu-item)
     */
    next<E extends Node = HTMLElement>(selector: string, options?: Partial<Loggable & Timeoutable>): Chainable<JQuery<E>>

    /**
     * Get all following siblings of each DOM element in a set of matched DOM elements.
     *
     * @see https://on.cypress.io/nextall
     */
    nextAll<K extends keyof HTMLElementTagNameMap>(selector: K, options?: Partial<Loggable & Timeoutable>): Chainable<JQuery<HTMLElementTagNameMap[K]>>
    /**
     * Get all following siblings of each DOM element in a set of matched DOM elements.
     *
     * @see https://on.cypress.io/nextall
     */
    nextAll<E extends HTMLElement = HTMLElement>(options?: Partial<Loggable & Timeoutable>): Chainable<JQuery<E>>
    /**
     * Get all following siblings of each DOM element in a set of matched DOM elements.
     *
     * @see https://on.cypress.io/nextall
     */
    nextAll<E extends HTMLElement = HTMLElement>(selector: string, options?: Partial<Loggable & Timeoutable>): Chainable<JQuery<E>>

    /**
     * Get all following siblings of each DOM element in a set of matched DOM elements up to, but not including, the element provided.
     *
     * @see https://on.cypress.io/nextuntil
     */
    nextUntil<K extends keyof HTMLElementTagNameMap>(selector: K, options?: Partial<Loggable & Timeoutable>): Chainable<JQuery<HTMLElementTagNameMap[K]>>
    /**
     * Get all following siblings of each DOM element in a set of matched DOM elements up to, but not including, the element provided.
     *
     * @see https://on.cypress.io/nextuntil
     */
    nextUntil<E extends HTMLElement = HTMLElement>(options?: Partial<Loggable & Timeoutable>): Chainable<JQuery<E>>
    /**
     * Get all following siblings of each DOM element in a set of matched DOM elements up to, but not including, the element provided.
     *
     * @see https://on.cypress.io/nextuntil
     */
    nextUntil<E extends HTMLElement = HTMLElement>(selector: string, options?: Partial<Loggable & Timeoutable>): Chainable<JQuery<E>>

    /**
     * Filter DOM element(s) from a set of DOM elements. Opposite of `.filter()`
     *
     * @see https://on.cypress.io/not
     */
    not(selector: string, options?: Partial<Loggable & Timeoutable>): Chainable<JQuery>

    /**
     * These events come from Cypress as it issues commands and reacts to their state. These are all useful to listen to for debugging purposes.
     * @see https://on.cypress.io/catalog-of-events#App-Events
     */
    on: Actions

    /**
     * These events come from Cypress as it issues commands and reacts to their state. These are all useful to listen to for debugging purposes.
     * @see https://on.cypress.io/catalog-of-events#App-Events
     */
    once: Actions

    /**
     * These events come from Cypress as it issues commands and reacts to their state. These are all useful to listen to for debugging purposes.
     * @see https://on.cypress.io/catalog-of-events#App-Events
     */
    off: Actions

    /**
     * Enables running Cypress commands in a secondary origin.
     * @see https://on.cypress.io/origin
     * @example
     *    cy.origin('example.com', () => {
     *      cy.get('h1').should('equal', 'Example Domain')
     *    })
     */
    origin<T extends any>(urlOrDomain: string, fn: () => void): Chainable<T>

    /**
     * Enables running Cypress commands in a secondary origin.
     * @see https://on.cypress.io/origin
     * @example
     *    cy.origin('example.com', { args: { key: 'value', foo: 'foo' } }, ({ key, foo }) => {
     *      expect(key).to.equal('value')
     *      expect(foo).to.equal('foo')
     *    })
     */
    origin<T, S extends any>(urlOrDomain: string, options: {
      args: T
    }, fn: (args: T) => void): Chainable<S>

    /**
     * Get the parent DOM element of a set of DOM elements.
     *
     * @see https://on.cypress.io/parent
     */
    parent<K extends keyof HTMLElementTagNameMap>(selector: K, options?: Partial<Loggable & Timeoutable>): Chainable<JQuery<HTMLElementTagNameMap[K]>>
    /**
     * Get the parent DOM element of a set of DOM elements.
     *
     * @see https://on.cypress.io/parent
     */
    parent<E extends Node = HTMLElement>(options?: Partial<Loggable & Timeoutable>): Chainable<JQuery<E>>
    /**
     * Get the parent DOM element of a set of DOM elements.
     *
     * @see https://on.cypress.io/parent
     */
    parent<E extends Node = HTMLElement>(selector: string, options?: Partial<Loggable & Timeoutable>): Chainable<JQuery<E>>

    /**
     * Get the parent DOM elements of a set of DOM elements.
     *
     * @see https://on.cypress.io/parents
     */
    parents<K extends keyof HTMLElementTagNameMap>(selector: K, options?: Partial<Loggable & Timeoutable>): Chainable<JQuery<HTMLElementTagNameMap[K]>>
    /**
     * Get the parent DOM elements of a set of DOM elements.
     *
     * @see https://on.cypress.io/parents
     */
    parents<E extends Node = HTMLElement>(options?: Partial<Loggable & Timeoutable>): Chainable<JQuery<E>>
    /**
     * Get the parent DOM elements of a set of DOM elements.
     *
     * @see https://on.cypress.io/parents
     */
    parents<E extends Node = HTMLElement>(selector: string, options?: Partial<Loggable & Timeoutable>): Chainable<JQuery<E>>

    /**
     * Get all ancestors of each DOM element in a set of matched DOM elements up to, but not including, the element provided.
     *
     * @see https://on.cypress.io/parentsuntil
     */
    parentsUntil<K extends keyof HTMLElementTagNameMap>(selector: K, filter?: string, options?: Partial<Loggable & Timeoutable>): Chainable<JQuery<HTMLElementTagNameMap[K]>>
    /**
     * Get all ancestors of each DOM element in a set of matched DOM elements up to, but not including, the element provided.
     *
     * @see https://on.cypress.io/parentsuntil
     */
    parentsUntil<E extends Node = HTMLElement>(selector: string, filter?: string, options?: Partial<Loggable & Timeoutable>): Chainable<JQuery<E>>
    /**
     * Get all ancestors of each DOM element in a set of matched DOM elements up to, but not including, the element provided.
     *
     * @see https://on.cypress.io/parentsuntil
     */
    parentsUntil<E extends Node = HTMLElement>(element: E | JQuery<E>, filter?: string, options?: Partial<Loggable & Timeoutable>): Chainable<JQuery<E>>

    /**
     * Stop cy commands from running and allow interaction with the application under test. You can then "resume" running all commands or choose to step through the "next" commands from the Command Log.
     * This does not set a `debugger` in your code, unlike `.debug()`
     *
     * @see https://on.cypress.io/pause
     */
    pause(options?: Partial<Loggable>): Chainable<Subject>

    /**
     * Get the immediately preceding sibling of each element in a set of the elements.
     *
     * @example
     *    cy.get('nav').prev('a') // Yield previous 'a'
     * @see https://on.cypress.io/prev
     */
    prev<K extends keyof HTMLElementTagNameMap>(selector: K, options?: Partial<Loggable & Timeoutable>): Chainable<JQuery<HTMLElementTagNameMap[K]>>
    /**
     * Get the immediately preceding sibling of each element in a set of the elements.
     *
     * @example
     *    cy.get('li').prev() // Yield previous 'li'
     * @see https://on.cypress.io/prev
     */
    prev<E extends Node = HTMLElement>(options?: Partial<Loggable & Timeoutable>): Chainable<JQuery<E>>
    /**
     * Get the immediately preceding sibling of each element in a set of the elements that match selector.
     *
     * @example
     *    cy.get('nav').prev('.menu-item') // Yield previous '.menu-item'
     * @see https://on.cypress.io/prev
     */
    prev<E extends Node = HTMLElement>(selector: string, options?: Partial<Loggable & Timeoutable>): Chainable<JQuery<E>>

    /**
     * Get all previous siblings of each DOM element in a set of matched DOM elements.
     * > The querying behavior of this command matches exactly how [.prevAll()](http://api.jquery.com/prevAll) works in jQuery.
     *
     * @see https://on.cypress.io/prevall
     */
    prevAll<K extends keyof HTMLElementTagNameMap>(selector: K, options?: Partial<Loggable & Timeoutable>): Chainable<JQuery<HTMLElementTagNameMap[K]>>
    /**
     * Get all previous siblings of each DOM element in a set of matched DOM elements.
     * > The querying behavior of this command matches exactly how [.prevAll()](http://api.jquery.com/prevAll) works in jQuery.
     *
     * @see https://on.cypress.io/prevall
     */
    prevAll<E extends Node = HTMLElement>(options?: Partial<Loggable & Timeoutable>): Chainable<JQuery<E>>
    /**
     * Get all previous siblings of each DOM element in a set of matched DOM elements.
     * > The querying behavior of this command matches exactly how [.prevAll()](http://api.jquery.com/prevAll) works in jQuery.
     *
     * @see https://on.cypress.io/prevall
     */
    prevAll<E extends Node = HTMLElement>(selector: string, options?: Partial<Loggable & Timeoutable>): Chainable<JQuery<E>>

    /**
     * Get all previous siblings of each DOM element in a set of matched DOM elements up to, but not including, the element provided.
     * > The querying behavior of this command matches exactly how [.prevUntil()](http://api.jquery.com/prevUntil) works in jQuery.
     *
     * @see https://on.cypress.io/prevall
     */
    prevUntil<K extends keyof HTMLElementTagNameMap>(selector: K, filter?: string, options?: Partial<Loggable & Timeoutable>): Chainable<JQuery<HTMLElementTagNameMap[K]>>
    /**
     * Get all previous siblings of each DOM element in a set of matched DOM elements up to, but not including, the element provided.
     * > The querying behavior of this command matches exactly how [.prevUntil()](http://api.jquery.com/prevUntil) works in jQuery.
     *
     * @see https://on.cypress.io/prevall
     */
    prevUntil<E extends Node = HTMLElement>(selector: string, filter?: string, options?: Partial<Loggable & Timeoutable>): Chainable<JQuery<E>>
    /**
     * Get all previous siblings of each DOM element in a set of matched DOM elements up to, but not including, the element provided.
     * > The querying behavior of this command matches exactly how [.prevUntil()](http://api.jquery.com/prevUntil) works in jQuery.
     *
     * @see https://on.cypress.io/prevall
     */
    prevUntil<E extends Node = HTMLElement>(element: E | JQuery<E>, filter?: string, options?: Partial<Loggable & Timeoutable>): Chainable<JQuery<E>>

    /**
     * Read a file and yield its contents.
     *
     * @see https://on.cypress.io/readfile
     */
    readFile<Contents = any>(filePath: string, options?: Partial<Loggable & Timeoutable>): Chainable<Contents>
    /**
     * Read a file with given encoding and yield its contents.
     *
     * @see https://on.cypress.io/readfile
     * @example
     *    cy.readFile('foo.json', 'utf8')
     */
    readFile<Contents = any>(filePath: string, encoding: Encodings, options?: Partial<Loggable & Timeoutable>): Chainable<Contents>

    /**
     * Reload the page.
     *
     * @see https://on.cypress.io/reload
     * @example
     *    cy.reload()
     */
    reload(options?: Partial<Loggable & Timeoutable>): Chainable<AUTWindow>
    /**
     * Reload the page without cache
     *
     * @see https://on.cypress.io/reload
     * @param {Boolean} forceReload Whether to reload the current page without using the cache. true forces the reload without cache.
     * @example
     *    // Reload the page without using the cache
     *    cy.visit('http://localhost:3000/admin')
     *    cy.reload(true)
     */
    reload(forceReload: boolean): Chainable<AUTWindow>

    /**
     * Make an HTTP GET request.
     *
     * @see https://on.cypress.io/request
     * @example
     *    cy.request('http://dev.local/seed')
     */
    request<T = any>(url: string, body?: RequestBody): Chainable<Response<T>>
    /**
     * Make an HTTP request with specific method.
     *
     * @see https://on.cypress.io/request
     * @example
     *    cy.request('POST', 'http://localhost:8888/users', {name: 'Jane'})
     */
    request<T = any>(method: HttpMethod, url: string, body?: RequestBody): Chainable<Response<T>>
    /**
     * Make an HTTP request with specific behavior.
     *
     * @see https://on.cypress.io/request
     * @example
     *    cy.request({
     *      url: '/dashboard',
     *      followRedirect: false // turn off following redirects
     *    })
     */
    request<T = any>(options: Partial<RequestOptions>): Chainable<Response<T>>

    /**
     * Get the root DOM element.
     * The root element yielded is `<html>` by default.
     * However, when calling `.root()` from a `.within()` command,
     * the root element will point to the element you are "within".
     *
     * @see https://on.cypress.io/root
     */
    root<E extends Node = HTMLHtmlElement>(options?: Partial<Loggable>): Chainable<JQuery<E>> // can't do better typing unless we ignore the `.within()` case

    /**
     * @deprecated Use `cy.intercept()` instead.
     *
     * Use `cy.route()` to manage the behavior of network requests.
     * @see https://on.cypress.io/route
     * @example
     *    cy.server()
     *    cy.route('https://localhost:7777/users', [{id: 1, name: 'Pat'}])
     */
    route(url: string | RegExp, response?: string | object): Chainable<null>
    /**
     * @deprecated Use `cy.intercept()` instead.
     *
     * Spy or stub request with specific method and url.
     *
     * @see https://on.cypress.io/route
     * @example
     *    cy.server()
     *    // spy on POST /todos requests
     *    cy.route('POST', '/todos').as('add-todo')
     */
    route(method: string, url: string | RegExp, response?: string | object): Chainable<null>
    /**
     * @deprecated Use `cy.intercept()` instead.
     *
     * Set a route by returning an object literal from a callback function.
     * Functions that return a Promise will automatically be awaited.
     *
     * @see https://on.cypress.io/route
     * @example
     *    cy.server()
     *    cy.route(() => {
     *      // your logic here
     *      // return an appropriate routing object here
     *      return {
     *        method: 'POST',
     *        url: '/comments',
     *        response: this.commentsFixture
     *      }
     *    })
     */
    route(fn: () => RouteOptions): Chainable<null>
    /**
     * @deprecated Use `cy.intercept()` instead.
     *
     * Spy or stub a given route.
     *
     * @see https://on.cypress.io/route
     * @example
     *    cy.server()
     *    cy.route({
     *      method: 'DELETE',
     *      url: '/users',
     *      status: 412,
     *      delay: 1000
     *      // and other options, see documentation
     *    })
     */
    route(options: Partial<RouteOptions>): Chainable<null>

    /**
     * Take a screenshot of the application under test and the Cypress Command Log.
     *
     * @see https://on.cypress.io/screenshot
     * @example
     *    cy.screenshot()
     *    cy.get(".post").screenshot()
     */
    screenshot(options?: Partial<Loggable & Timeoutable & ScreenshotOptions>): Chainable<null>
    /**
     * Take a screenshot of the application under test and the Cypress Command Log and save under given filename.
     *
     * @see https://on.cypress.io/screenshot
     * @example
     *    cy.get(".post").screenshot("post-element")
     */
    screenshot(fileName: string, options?: Partial<Loggable & Timeoutable & ScreenshotOptions>): Chainable<null>

    /**
     * Scroll an element into view.
     *
     * @see https://on.cypress.io/scrollintoview
     */
    scrollIntoView(options?: Partial<ScrollIntoViewOptions>): Chainable<Subject>

    /**
     * Scroll to a specific position.
     *
     * @see https://on.cypress.io/scrollto
     */
    scrollTo(position: PositionType, options?: Partial<ScrollToOptions>): Chainable<Subject>
    /**
     * Scroll to a specific X,Y position.
     *
     * @see https://on.cypress.io/scrollto
     */
    scrollTo(x: number | string, y: number | string, options?: Partial<ScrollToOptions>): Chainable<Subject>

    /**
     * Select an `<option>` with specific text, value, or index within a `<select>`.
     *
     * @see https://on.cypress.io/select
     */
    select(valueOrTextOrIndex: string | number | Array<string | number>, options?: Partial<SelectOptions>): Chainable<Subject>

    /**
     * @deprecated Use `cy.intercept()` instead.
     *
     * Start a server to begin routing responses to `cy.route()` and `cy.request()`.
     *
     * @example
     *    // start server
     *    cy.server()
     *    // get default server options
     *    cy.server().should((server) => {
     *      expect(server.delay).to.eq(0)
     *      expect(server.method).to.eq('GET')
     *      expect(server.status).to.eq(200)
     *      // and many others options
     *    })
     *
     * @see https://on.cypress.io/server
     */
    server(options?: Partial<ServerOptions>): Chainable<ServerOptions>

    /**
     * Set a browser cookie.
     *
     * @see https://on.cypress.io/setcookie
     */
    setCookie(name: string, value: string, options?: Partial<SetCookieOptions>): Chainable<Cookie>

    /**
     * Traverse into an element's shadow root.
     *
     * @example
     *    cy.get('my-component')
     *    .shadow()
     *    .find('.my-button')
     *    .click()
     * @see https://on.cypress.io/shadow
     */
    shadow(): Chainable<Subject>

    /**
     * Create an assertion. Assertions are automatically retried until they pass or time out.
     *
     * @see https://on.cypress.io/should
     * @example
     *   // Assert on the href of the location
     *   cy.location('href').should('contain', '/tag/tutorials/')
     */
    should: Chainer<Subject>

    /**
     * Get sibling DOM elements.
     *
     * @see https://on.cypress.io/siblings
     * @example
     *    cy.get('td').siblings('a') // Yield all link siblings of "td"
     */
    siblings<K extends keyof HTMLElementTagNameMap>(selector: K, options?: Partial<Loggable & Timeoutable>): Chainable<JQuery<HTMLElementTagNameMap[K]>>
    /**
     * Get all sibling DOM elements.
     *
     * @see https://on.cypress.io/siblings
     * @example
     *    cy.get('td').siblings() // Yield all siblings of "td"
     */
    siblings<E extends Node = HTMLElement>(options?: Partial<Loggable & Timeoutable>): Chainable<JQuery<E>>
    /**
     * Get all sibling DOM elements that match given selector.
     *
     * @see https://on.cypress.io/siblings
     * @example
     *    // Yield all elements with class "foo" that are siblings of "td"
     *    cy.get('td').siblings('.foo')
     */
    siblings<E extends Node = HTMLElement>(selector: string, options?: Partial<Loggable & Timeoutable>): Chainable<JQuery<E>>

    /**
     * Returns a new spy function.
     * > Note: `.spy()` assumes you are already familiar with our guide: [Stubs, Spies, and Clocks](https://on.cypress.io/stubs-spies-and-clocks)
     *
     * @see https://on.cypress.io/spy
     * @example
     *    const fn = cy.spy() // returns "dumb" spy function
     *    fn(42)
     *    expect(fn).to.have.been.calledOnce
     *    expect(fn).to.have.always.been.calledWithExactly(42)
     */
    spy(): Agent<sinon.SinonSpy>
    /**
     * Wraps existing function and spies on it, while passing arguments and results.
     * @see https://on.cypress.io/spy
     * @example
     *    const add = (a, b) => a + b
     *    const spy = cy.spy(add)
     *    expect(spy(2, 3)).to.equal(5)
     *    expect(spy).to.have.been.calledWithExactly(2, 3)
     */
    spy(func: (...args: any[]) => any): Agent<sinon.SinonSpy>
    /**
     * Spy on a method.
     * @see https://on.cypress.io/spy
     * @example
     *    // assume App.start calls util.addListeners
     *    cy.spy(util, 'addListeners')
     *    App.start()
     *    expect(util.addListeners).to.be.called
     */
    spy<T>(obj: T, method: keyof T): Agent<sinon.SinonSpy>

    /**
     * Replace a function, record its usage and control its behavior.
     * > Note: `.stub()` assumes you are already familiar with our guide:
     * [Stubs, Spies, and Clocks](https://on.cypress.io/stubs-spies-and-clocks)
     *
     * @see https://on.cypress.io/stub
     * @example
     *    const fn = cy.stub() // stub without any arguments acts like a spy
     *    fn(42)
     *    expect(fn).to.have.been.calledOnce
     *    expect(fn).to.have.always.been.calledWithExactly(42)
     */
    stub(): Agent<sinon.SinonStub>
    /**
     * Stubs all the object's methods.
     *
     * @see https://on.cypress.io/stub
     * @example
     * const o = {
     *  toString () {
     *    return 'foo'
     *  }
     * }
     * expect(o.toString()).to.equal('foo')
     * cy.stub(o)
     * // because stub does not call original function
     * expect(o.toString()).to.equal(undefined)
     * expect(o.toString).to.have.been.calledOnce
     */
    stub(obj: any): Agent<sinon.SinonStub>
    /**
     * Stubs single method of an object.
     *
     * @see https://on.cypress.io/stub
     * @example
     *    const o = {}
     *    expect(o.toString()).to.equal('[object Object]')
     *    cy.stub(o, 'toString').callsFake(() => 'foo')
     *    expect(o.toString()).to.equal('foo')
     *    expect(o.toString).to.have.been.calledOnce
     */
    stub<T>(obj: T, method: keyof T): Agent<sinon.SinonStub>
    /**
     * Stubs a method on an object
     *
     * @deprecated Use `cy.stub(object, name).callsFake(fn)` instead
     */
    stub<T>(obj: T, method: keyof T, func: (...args: any[]) => any): Agent<sinon.SinonStub>

    /**
     * Submit a form.
     *
     * @see https://on.cypress.io/submit
     */
    submit(options?: Partial<Loggable & Timeoutable>): Chainable<Subject>

    /**
     * Expand an array into multiple arguments.
     * @see https://on.cypress.io/spread
     * @example
     *    cy.getCookies().spread((cookie1, cookie2, cookie3) => {
     *      // each cookie is now an individual argument
     *    })
     */
    spread<S extends object | any[] | string | number | boolean>(fn: (...args: any[]) => S): Chainable<S>
    /**
     * Expand an array into multiple arguments.
     * @see https://on.cypress.io/spread
     * @example
     *    cy.getCookies().spread((cookie1, cookie2, cookie3) => {
     *      // each cookie is now an individual argument
     *    })
     */
    spread(fn: (...args: any[]) => void): Chainable<Subject>

    /**
     * Run a task in Node via the plugins file.
     *
     * @see https://on.cypress.io/api/task
     */
    task<S = unknown>(event: string, arg?: any, options?: Partial<Loggable & Timeoutable>): Chainable<S>

    /**
     * Enables you to work with the subject yielded from the previous command.
     *
     * @see https://on.cypress.io/then
     */
    then<S>(fn: (this: ObjectLike, currentSubject: Subject) => Chainable<S>): Chainable<S>
    /**
     * Enables you to work with the subject yielded from the previous command.
     *
     * @see https://on.cypress.io/then
     */
    then<S>(options: Partial<Timeoutable>, fn: (this: ObjectLike, currentSubject: Subject) => Chainable<S>): Chainable<S>
    /**
     * Enables you to work with the subject yielded from the previous command / promise.
     *
     * @see https://on.cypress.io/then
     */
    then<S>(fn: (this: ObjectLike, currentSubject: Subject) => PromiseLike<S>): Chainable<S>
    /**
     * Enables you to work with the subject yielded from the previous command / promise.
     *
     * @see https://on.cypress.io/then
     */
    then<S>(options: Partial<Timeoutable>, fn: (this: ObjectLike, currentSubject: Subject) => PromiseLike<S>): Chainable<S>
    /**
     * Enables you to work with the subject yielded from the previous command / promise.
     *
     * @see https://on.cypress.io/then
     */
    then<S extends string | number | boolean>(fn: (this: ObjectLike, currentSubject: Subject) => S): Chainable<S>
    /**
     * Enables you to work with the subject yielded from the previous command / promise.
     *
     * @see https://on.cypress.io/then
     */
    then<S extends HTMLElement>(fn: (this: ObjectLike, currentSubject: Subject) => S): Chainable<JQuery<S>>
    /**
     * Enables you to work with the subject yielded from the previous command / promise.
     *
     * @see https://on.cypress.io/then
     */
    then<S extends ArrayLike<HTMLElement>>(fn: (this: ObjectLike, currentSubject: Subject) => S): Chainable<JQuery<S extends ArrayLike<infer T> ? T : never>>
    /**
     * Enables you to work with the subject yielded from the previous command / promise.
     *
     * @see https://on.cypress.io/then
     */
    then<S extends any[] | object>(fn: (this: ObjectLike, currentSubject: Subject) => S): Chainable<S>
    /**
     * Enables you to work with the subject yielded from the previous command / promise.
     *
     * @see https://on.cypress.io/then
     */
    then<S>(fn: (this: ObjectLike, currentSubject: Subject) => S): ThenReturn<Subject, S>
    /**
     * Enables you to work with the subject yielded from the previous command / promise.
     *
     * @see https://on.cypress.io/then
     */
    then<S extends HTMLElement>(options: Partial<Timeoutable>, fn: (this: ObjectLike, currentSubject: Subject) => S): Chainable<JQuery<S>>
    /**
     * Enables you to work with the subject yielded from the previous command / promise.
     *
     * @see https://on.cypress.io/then
     */
    then<S extends ArrayLike<HTMLElement>>(options: Partial<Timeoutable>, fn: (this: ObjectLike, currentSubject: Subject) => S): Chainable<JQuery<S extends ArrayLike<infer T> ? T : never>>
    /**
     * Enables you to work with the subject yielded from the previous command / promise.
     *
     * @see https://on.cypress.io/then
     */
    then<S extends object | any[] | string | number | boolean>(options: Partial<Timeoutable>, fn: (this: ObjectLike, currentSubject: Subject) => S): Chainable<S>
    /**
     * Enables you to work with the subject yielded from the previous command / promise.
     *
     * @see https://on.cypress.io/then
     */
    then<S>(options: Partial<Timeoutable>, fn: (this: ObjectLike, currentSubject: Subject) => S): ThenReturn<Subject, S>
    /**
     * Enables you to work with the subject yielded from the previous command.
     *
     * @see https://on.cypress.io/then
     * @example
     *    cy.get('.nav').then(($nav) => {})  // Yields .nav as first arg
     *    cy.location().then((loc) => {})   // Yields location object as first arg
     */
    then(fn: (this: ObjectLike, currentSubject: Subject) => void): Chainable<Subject>
    /**
     * Enables you to work with the subject yielded from the previous command.
     *
     * @see https://on.cypress.io/then
     * @example
     *    cy.get('.nav').then(($nav) => {})  // Yields .nav as first arg
     *    cy.location().then((loc) => {})   // Yields location object as first arg
     */
    then(options: Partial<Timeoutable>, fn: (this: ObjectLike, currentSubject: Subject) => void): Chainable<Subject>

    /**
     * Move time after overriding a native time function with [cy.clock()](https://on.cypress.io/clock).
     * `cy.clock()` must be called before `cy.tick()`
     *
     * @see https://on.cypress.io/clock
     * @example
     *  cy.clock()
     *  ...
     *  // advance time by 10 minutes
     *  cy.tick(600*1000)
     *  // you can restore the real clock
     *  cy.tick(1000).then(clock => {
     *    clock.restore()
     *  })
     *  // or use this shortcut
     *  cy.tick(5000).invoke('restore')
     */
    tick(milliseconds: number, options?: Partial<Loggable>): Chainable<Clock>

    /**
     * Get the `document.title` property of the page that is currently active.
     *
     * @see https://on.cypress.io/title
     */
    title(options?: Partial<Loggable & Timeoutable>): Chainable<string>

    /**
     * Trigger an event on a DOM element.
     *
     * @see https://on.cypress.io/trigger
     */
    trigger<K extends keyof DocumentEventMap>(eventName: K, options?: Partial<TriggerOptions & ObjectLike & DocumentEventMap[K]>): Chainable<Subject>
    /**
     * Trigger an event on a DOM element.
     *
     * @see https://on.cypress.io/trigger
     */
    trigger<K extends keyof DocumentEventMap>(eventName: K, position?: PositionType, options?: Partial<TriggerOptions & ObjectLike & DocumentEventMap[K]>): Chainable<Subject>
    /**
     * Trigger an event on a DOM element.
     *
     * @see https://on.cypress.io/trigger
     */
    trigger<K extends keyof DocumentEventMap>(eventName: K, x: number, y: number, options?: Partial<TriggerOptions & ObjectLike & DocumentEventMap[K]>): Chainable<Subject>
    /**
     * Trigger an event on a DOM element.
     * Custom events... If the following were `.triggerCustom`,
     * `.trigger` strongly typed with event data
     *
     * @see https://on.cypress.io/trigger
     * @example
     *    cy.get('a').trigger('mousedown')
     */
    trigger(eventName: string, position?: PositionType, options?: Partial<TriggerOptions & ObjectLike>): Chainable<Subject>
    /**
     * Trigger an event on a DOM element.
     * Custom events... If the following were `.triggerCustom`,
     * `.trigger` strongly typed with event data
     *
     * @see https://on.cypress.io/trigger
     * @example
     *    cy.get('a').trigger('mousedown')
     */
    trigger(eventName: string, options?: Partial<TriggerOptions & ObjectLike>): Chainable<Subject>
    /**
     * Trigger an event on a DOM element.
     * Custom events... If the following were `.triggerCustom`,
     * `.trigger` strongly typed with event data
     *
     * @see https://on.cypress.io/trigger
     * @example
     *    cy.get('a').trigger('mousedown')
     */
    trigger(eventName: string, x: number, y: number, options?: Partial<TriggerOptions & ObjectLike>): Chainable<Subject>

    /**
     * Type into a DOM element.
     *
     * @see https://on.cypress.io/type
     * @example
     *    cy.get('input').type('Hello, World')
     *    // type "hello" + press Enter
     *    cy.get('input').type('hello{enter}')
     */
    type(text: string, options?: Partial<TypeOptions>): Chainable<Subject>

    /**
     * Uncheck checkbox(es).
     *
     * @see https://on.cypress.io/uncheck
     * @example
     *    // Unchecks checkbox element
     *    cy.get('[type="checkbox"]').uncheck()
     *    // Uncheck element with the id 'saveUserName'
     *    cy.get('#saveUserName').uncheck()
     *    // Uncheck all checkboxes
     *    cy.get(':checkbox').uncheck()
     *    // Uncheck the checkbox with the value of 'ga'
     *    cy.get('input[type="checkbox"]').uncheck(['ga'])
     */
    uncheck(options?: Partial<CheckOptions>): Chainable<Subject>
    /**
     * Uncheck specific checkbox.
     *
     * @see https://on.cypress.io/uncheck
     * @example
     *    // Uncheck the checkbox with the value of 'ga'
     *    cy.get('input[type="checkbox"]').uncheck('ga')
     */
    uncheck(value: string, options?: Partial<CheckOptions>): Chainable<Subject>
    /**
     * Uncheck specific checkboxes.
     *
     * @see https://on.cypress.io/uncheck
     * @example
     *    // Uncheck the checkbox with the value of 'ga', 'ma'
     *    cy.get('input[type="checkbox"]').uncheck(['ga', 'ma'])
     */
    uncheck(values: string[], options?: Partial<CheckOptions>): Chainable<Subject>

    /**
     * Get the current URL of the page that is currently active.
     *
     * @alias cy.location('href')
     * @see https://on.cypress.io/url
     */
    url(options?: Partial<UrlOptions>): Chainable<string>

    /**
     * Control the size and orientation of the screen for your application.
     *
     * @see https://on.cypress.io/viewport
     * @example
     *    // Set viewport to 550px x 750px
     *    cy.viewport(550, 750)
     *    // Set viewport to 357px x 667px
     *    cy.viewport('iphone-6')
     */
    viewport(preset: ViewportPreset, orientation?: ViewportOrientation, options?: Partial<Loggable>): Chainable<null>
    /**
     * Set viewport to the given resolution.
     *
     * @see https://on.cypress.io/viewport
     * @example
     *    // Set viewport to 550px x 750px
     *    cy.viewport(550, 750)
     */
    viewport(width: number, height: number, options?: Partial<Loggable>): Chainable<null>

    /**
     * Visit the given url
     *
     * @param {string} url The URL to visit. If relative uses `baseUrl`
     * @param {VisitOptions} [options] Pass in an options object to change the default behavior of `cy.visit()`
     * @see https://on.cypress.io/visit
     * @example
     *    cy.visit('http://localhost:3000')
     *    cy.visit('/somewhere') // opens ${baseUrl}/somewhere
     *    cy.visit({
     *      url: 'http://google.com',
     *      method: 'POST'
     *    })
     *
     */
    visit(url: string, options?: Partial<VisitOptions>): Chainable<AUTWindow>
    visit(options: Partial<VisitOptions> & { url: string }): Chainable<AUTWindow>

    /**
     * Wait for a number of milliseconds.
     * You almost never need to wait for an arbitrary period of time.
     * There are always better ways to express this in Cypress, see the documentation.
     *
     * @see https://on.cypress.io/wait
     * @param {number} ms - Milliseconds to wait.
     * @example
     *    cy.wait(1000) // wait for 1 second
     */
    wait(ms: number, options?: Partial<Loggable & Timeoutable>): Chainable<Subject>

    /**
     * Get the window object of the page that is currently active.
     *
     * @see https://on.cypress.io/window
     * @example
    ```
    cy.visit('http://localhost:8080/app')
    cy.window().then(function(win){
      // win is the remote window
      // of the page at: http://localhost:8080/app
    })
    ```
     */
    window(options?: Partial<Loggable & Timeoutable>): Chainable<AUTWindow>

    /**
     * Scopes all subsequent cy commands to within this element.
     * Useful when working within a particular group of elements such as a `<form>`.
     * @see https://on.cypress.io/within
     * @example
    ```
    cy.get('form').within(($form) => {
      // cy.get() will only search for elements within form,
      // not within the entire document
      cy.get('input[name="username"]').type('john')
      cy.get('input[name="password"]').type('password')
      cy.root().submit()
    })
    ```
     */
    within(fn: (currentSubject: Subject) => void): Chainable<Subject>
    /**
     * Scopes all subsequent cy commands to within this element.
     * Useful when working within a particular group of elements such as a `<form>`.
     * @see https://on.cypress.io/within
     */
    within(options: Partial<Loggable>, fn: (currentSubject: Subject) => void): Chainable<Subject> // inconsistent argument order

    /**
     * Yield the element passed into `.wrap()`.
     *
     * @see https://on.cypress.io/wrap
     * @example
    ```
    // wraps DOM element
    cy.get('form').within(($form) => {
      // more commands
      cy.wrap($form).should('have.class', 'form-container')
    })
    ```
     */
    wrap<E extends Node = HTMLElement>(element: E | JQuery<E>, options?: Partial<Loggable & Timeoutable>): Chainable<JQuery<E>>
    /**
     * Yield the element passed into `.wrap()` to the next command in the Cypress chain.
     *
     * @see https://on.cypress.io/wrap
     * @example
    ```
    cy.wrap(new Promise((resolve, reject) => {
      setTimeout(resolve, 1000);
    }).then(result => {})
    ```
     */
    wrap<F extends Promise<S>, S>(promise: F, options?: Partial<Loggable & Timeoutable>): Chainable<S>
    /**
     * Yields whatever is passed into `.wrap()` to the next command in the Cypress chain.
     *
     * @see https://on.cypress.io/wrap
     * @example
    ```
    // Make assertions about object
    cy.wrap({ amount: 10 })
      .should('have.property', 'amount')
      .and('eq', 10)
    ```
     */
    wrap<S>(object: S, options?: Partial<Loggable & Timeoutable>): Chainable<S>

    /**
     * Write to a file with the specified contents.
     *
     * @see https://on.cypress.io/writefile
    ```
    cy.writeFile('path/to/message.txt', 'Hello World')
    ```
     */
    writeFile(filePath: string, contents: FileContents, encoding: Encodings): Chainable<null>
    /**
     * Write to a file with the specified encoding and contents.
     *
     * @see https://on.cypress.io/writefile
    ```
    cy.writeFile('path/to/ascii.txt', 'Hello World', {
      flag: 'a+',
      encoding: 'ascii'
    })
    ```
     */
    writeFile(filePath: string, contents: FileContents, options?: Partial<WriteFileOptions & Timeoutable>): Chainable<null>
    /**
     * Write to a file with the specified encoding and contents.
     *
     * An `encoding` option in `options` will override the `encoding` argument.
     *
     * @see https://on.cypress.io/writefile
    ```
    cy.writeFile('path/to/ascii.txt', 'Hello World', 'utf8', {
      flag: 'a+',
    })
    ```
     */
    writeFile(filePath: string, contents: FileContents, encoding: Encodings, options?: Partial<WriteFileOptions & Timeoutable>): Chainable<null>

    /**
     * jQuery library bound to the AUT
     *
     * @see https://on.cypress.io/$
     * @example
     *    cy.$$('p')
     */
    $$<TElement extends Element = HTMLElement>(selector: JQuery.Selector, context?: Element | Document | JQuery): JQuery<TElement>
  }

  type ChainableMethods<Subject = any> = {
    [P in keyof Chainable<Subject>]: Chainable<Subject>[P] extends ((...args: any[]) => any)
        ? Chainable<Subject>[P]
        : never
  }

  interface SinonSpyAgent<A extends sinon.SinonSpy> {
    log(shouldOutput?: boolean): Omit<A, 'withArgs'> & Agent<A>

    /**
     * Saves current spy / stub under an alias.
     * @see https://on.cypress.io/stubs-spies-and-clocks
     * @see https://on.cypress.io/as
     * @example
     *    cy.spy(win, 'fetch').as('winFetch') // Alias 'window.fetch' spy as "winFetch"
     */
    as(alias: string): Omit<A, 'withArgs'> & Agent<A>

    /**
     * Creates a spy / stub but only for calls with given arguments.
     * @see https://on.cypress.io/stubs-spies-and-clocks
     * @see https://on.cypress.io/as
     * @example
     *    const s = cy.stub(JSON, 'parse').withArgs('invalid').returns(42)
     *    expect(JSON.parse('invalid')).to.equal(42)
     *    expect(s).to.have.been.calledOnce
     */
    withArgs(...args: any[]): Omit<A, 'withArgs'> & Agent<A>
  }

  type Agent<T extends sinon.SinonSpy> = SinonSpyAgent<T> & T

  interface CookieDefaults {
    preserve: string | string[] | RegExp | ((cookie: Cookie) => boolean)
  }

  interface Failable {
    /**
     * Whether to fail on response codes other than 2xx and 3xx
     *
     * @default {true}
     */
    failOnStatusCode: boolean

    /**
     * Whether Cypress should automatically retry status code errors under the hood
     *
     * @default {false}
     */
    retryOnStatusCodeFailure: boolean

    /**
     * Whether Cypress should automatically retry transient network errors under the hood
     *
     * @default {true}
     */
    retryOnNetworkFailure: boolean
  }

  /**
   * Options that control how a command behaves in the `within` scope.
   * These options will determine how nodes are selected.
   */

  interface Withinable {
    /**
     * Element to search for children in. If null, search begins from root-level DOM element.
     *
     * @default depends on context, null if outside of within wrapper
     */
    withinSubject: JQuery | HTMLElement | null
  }

  /**
   * Element traversal options for dealing with Shadow DOM
   */
  interface Shadow {
    /**
     * Include shadow DOM in search
     *
     * @default: false
     */
    includeShadowDom: boolean
  }

  /**
   * Options that control how a command is logged in the Reporter
   */
  interface Loggable {
    /**
     * Displays the command in the Command Log
     *
     * @default true
     */
    log: boolean
  }

  /**
   * Options that control how long Test Runner is waiting for command to succeed
   */
  interface Timeoutable {
    /**
     * Time to wait (ms)
     *
     * @default defaultCommandTimeout
     * @see https://docs.cypress.io/guides/references/configuration.html#Timeouts
     */
    timeout: number
  }

  /**
   * Options that check case sensitivity
   */
  interface CaseMatchable {
    /**
     * Check case sensitivity
     *
     * @default true
     */
    matchCase: boolean
  }

  /**
   * Options that control how long the Test Runner waits for an XHR request and response to succeed
   */
  interface TimeoutableXHR {
    /**
     * Time to wait for the request (ms)
     *
     * @default {@link Timeoutable#timeout}
     * @see https://docs.cypress.io/guides/references/configuration.html#Timeouts
     */
    requestTimeout: number
    /**
     * Time to wait for the response (ms)
     *
     * @default {@link Timeoutable#timeout}
     * @see https://docs.cypress.io/guides/references/configuration.html#Timeouts
     */
    responseTimeout: number
  }

  /**
   * Options to force an event, skipping Actionability check
   * @see https://docs.cypress.io/guides/core-concepts/interacting-with-elements.html#Actionability
   */
  interface Forceable {
    /**
     * Forces the action, disables waiting for actionability
     *
     * @default false
     */
    force: boolean
  }

  type scrollBehaviorOptions = false | 'center' | 'top' | 'bottom' | 'nearest'

  /**
   * Options to affect Actionability checks
   * @see https://docs.cypress.io/guides/core-concepts/interacting-with-elements.html#Actionability
   */
  interface ActionableOptions extends Forceable {
    /**
     * Whether to wait for elements to finish animating before executing commands
     *
     * @default true
     */
    waitForAnimations: boolean
    /**
     * The distance in pixels an element must exceed over time to be considered animating
     * @default 5
     */
    animationDistanceThreshold: number
    /**
     * Viewport position to which an element should be scrolled prior to action commands. Setting `false` disables scrolling.
     *
     * @default 'top'
     */
    scrollBehavior: scrollBehaviorOptions
  }

  interface SelectFileOptions extends Loggable, Timeoutable, ActionableOptions {
    /**
     * Which user action to perform. `select` matches selecting a file while
     * `drag-drop` matches dragging files from the operating system into the
     * document.
     *
     * @default 'select'
     */
    action: 'select' | 'drag-drop'
  }

  interface BlurOptions extends Loggable, Timeoutable, Forceable { }

  interface CheckOptions extends Loggable, Timeoutable, ActionableOptions {
    interval: number
  }

  interface ClearOptions extends Loggable, Timeoutable, ActionableOptions {
    interval: number
  }

  /**
   * Object to change the default behavior of .click().
   */
  interface ClickOptions extends Loggable, Timeoutable, ActionableOptions {
    /**
     * Serially click multiple elements
     *
     * @default false
     */
    multiple: boolean
    /**
     * Activates the control key during click
     *
     * @default false
     */
    ctrlKey: boolean
    /**
     * Activates the control key during click
     *
     * @default false
     */
    controlKey: boolean
    /**
     * Activates the alt key (option key for Mac) during click
     *
     * @default false
     */
    altKey: boolean
    /**
     * Activates the alt key (option key for Mac) during click
     *
     * @default false
     */
    optionKey: boolean
    /**
     * Activates the shift key during click
     *
     * @default false
     */
    shiftKey: boolean
    /**
     * Activates the meta key (Windows key or command key for Mac) during click
     *
     * @default false
     */
    metaKey: boolean
    /**
     * Activates the meta key (Windows key or command key for Mac) during click
     *
     * @default false
     */
    commandKey: boolean
    /**
     * Activates the meta key (Windows key or command key for Mac) during click
     *
     * @default false
     */
    cmdKey: boolean
  }

  interface PEMCert {
    /**
     * Path to the certificate file, relative to project root.
     */
    cert: string
    /**
     * Path to the private key file, relative to project root.
     */
    key: string
    /**
     * Path to a text file containing the passphrase, relative to project root.
     */
    passphrase?: string
  }

  interface PFXCert {
    /**
     * Path to the certificate container, relative to project root.
     */
    pfx: string
    /**
     * Path to a text file containing the passphrase, relative to project root.
     */
    passphrase?: string
  }

  interface ClientCertificate {
    /**
     * URL to match requests against. Wildcards following [minimatch](https://github.com/isaacs/minimatch) rules are supported.
     */
    url: string
    /**
     * Paths to one or more CA files to validate certs against, relative to project root.
     */
    ca?: string[]
    /**
     * A PEM format certificate/private key pair or PFX certificate container
     */
    certs: PEMCert[] | PFXCert[]
  }

  interface ResolvedConfigOptions<ComponentDevServerOpts = any> {
    /**
     * Url used as prefix for [cy.visit()](https://on.cypress.io/visit) or [cy.request()](https://on.cypress.io/request) command's url
     * @default null
     */
    baseUrl: string | null
    /**
     * Any values to be set as [environment variables](https://docs.cypress.io/guides/guides/environment-variables.html)
     * @default {}
     */
    env: { [key: string]: any }
    /**
     * A String or Array of glob patterns used to ignore test files that would otherwise be shown in your list of tests. Cypress uses minimatch with the options: {dot: true, matchBase: true}. We suggest using http://globtester.com to test what files would match.
     * @default "*.hot-update.js"
     */
    excludeSpecPattern: string | string[]
    /**
     * The number of tests for which snapshots and command data are kept in memory. Reduce this number if you are experiencing high memory consumption in your browser during a test run.
     * @default 50
     */
    numTestsKeptInMemory: number
    /**
     * Port used to host Cypress. Normally this is a randomly generated port
     * @default null
     */
    port: number | null
    /**
     * The [reporter](https://docs.cypress.io/guides/guides/reporters.html) used when running headlessly or in CI
     * @default "spec"
     */
    reporter: string
    /**
     * Some reporters accept [reporterOptions](https://on.cypress.io/reporters) that customize their behavior
     * @default "spec"
     */
    reporterOptions: { [key: string]: any }
    /**
     * Slow test threshold in milliseconds. Only affects the visual output of some reporters. For example, the spec reporter will display the test time in yellow if over the threshold.
     * @default 10000
     */
    slowTestThreshold: number
    /**
     * Whether Cypress will watch and restart tests on test file changes
     * @default true
     */
    watchForFileChanges: boolean
    /**
     * Time, in milliseconds, to wait until most DOM based commands are considered timed out
     * @default 4000
     */
    defaultCommandTimeout: number
    /**
     * Time, in milliseconds, to wait for a system command to finish executing during a [cy.exec()](https://on.cypress.io/exec) command
     * @default 60000
     */
    execTimeout: number
    /**
     * Time, in milliseconds, to wait for page transition events or [cy.visit()](https://on.cypress.io/visit), [cy.go()](https://on.cypress.io/go), [cy.reload()](https://on.cypress.io/reload) commands to fire their page load events
     * @default 60000
     */
    pageLoadTimeout: number
    /**
     * Time, in milliseconds, to wait for an XHR request to go out in a [cy.wait()](https://on.cypress.io/wait) command
     * @default 5000
     */
    requestTimeout: number
    /**
     * Time, in milliseconds, to wait until a response in a [cy.request()](https://on.cypress.io/request), [cy.wait()](https://on.cypress.io/wait), [cy.fixture()](https://on.cypress.io/fixture), [cy.getCookie()](https://on.cypress.io/getcookie), [cy.getCookies()](https://on.cypress.io/getcookies), [cy.setCookie()](https://on.cypress.io/setcookie), [cy.clearCookie()](https://on.cypress.io/clearcookie), [cy.clearCookies()](https://on.cypress.io/clearcookies), and [cy.screenshot()](https://on.cypress.io/screenshot) commands
     * @default 30000
     */
    responseTimeout: number
    /**
     * Time, in milliseconds, to wait for a task to finish executing during a cy.task() command
     * @default 60000
     */
    taskTimeout: number
    /**
     * Path to folder where application files will attempt to be served from
     * @default root project folder
     */
    fileServerFolder: string
    /**
     * Path to folder containing fixture files (Pass false to disable)
     * @default "cypress/fixtures"
     */
    fixturesFolder: string | false
    /**
     * Path to folder where files downloaded during a test are saved
     * @default "cypress/downloads"
     */
    downloadsFolder: string
    /**
     * If set to `system`, Cypress will try to find a `node` executable on your path to use when executing your plugins. Otherwise, Cypress will use the Node version bundled with Cypress.
     * @default "bundled"
     */
    nodeVersion: 'system' | 'bundled'
    /**
     * The application under test cannot redirect more than this limit.
     * @default 20
     */
    redirectionLimit: number
    /**
     * If `nodeVersion === 'system'` and a `node` executable is found, this will be the full filesystem path to that executable.
     * @default null
     */
    resolvedNodePath: string
    /**
     * The version of `node` that is being used to execute plugins.
     * @example 1.2.3
     */
    resolvedNodeVersion: string
    /**
     * Whether Cypress will take a screenshot when a test fails during cypress run.
     * @default true
     */
    screenshotOnRunFailure: boolean
    /**
     * Path to folder where screenshots will be saved from [cy.screenshot()](https://on.cypress.io/screenshot) command or after a headless or CI run's test failure
     * @default "cypress/screenshots"
     */
    screenshotsFolder: string | false
    /**
     * Path to file to load before test files load. This file is compiled and bundled. (Pass false to disable)
     * @default "cypress/support/{e2e|component}.js"
     */
    supportFile: string | false
    /**
     * The test isolation level applied to ensure a clean slate between tests.
     *   - legacy - resets/clears aliases, intercepts, clock, viewport, cookies, and local storage before each test.
     *   - strict - applies all resets/clears from legacy, plus clears the page by visiting 'about:blank' to ensure clean app state before each test.
     * @default "legacy", however, when experimentalSessionAndOrigin=true, the default is "strict"
     */
    testIsolation: 'legacy' | 'strict'
    /**
     * Path to folder where videos will be saved after a headless or CI run
     * @default "cypress/videos"
     */
    videosFolder: string
    /**
     * Whether Cypress will trash assets within the screenshotsFolder and videosFolder before headless test runs.
     * @default true
     */
    trashAssetsBeforeRuns: boolean
    /**
     * The quality setting for the video compression, in Constant Rate Factor (CRF). The value can be false to disable compression or a value between 0 and 51, where a lower value results in better quality (at the expense of a higher file size).
     * @default 32
     */
    videoCompression: number | false
    /**
     * Whether Cypress will record a video of the test run when running headlessly.
     * @default true
     */
    video: boolean
    /**
     * Whether Cypress will upload the video to the Dashboard even if all tests are passing. This applies only when recording your runs to the Dashboard. Turn this off if you'd like the video uploaded only when there are failing tests.
     * @default true
     */
    videoUploadOnPasses: boolean
    /**
     * Whether Chrome Web Security for same-origin policy and insecure mixed content is enabled. Read more about this here
     * @default true
     */
    chromeWebSecurity: boolean
    /**
     * Default height in pixels for the application under tests' viewport (Override with [cy.viewport()](https://on.cypress.io/viewport) command)
     * @default 660
     */
    viewportHeight: number
    /**
     * Default width in pixels for the application under tests' viewport. (Override with [cy.viewport()](https://on.cypress.io/viewport) command)
     * @default 1000
     */
    viewportWidth: number
    /**
     * The distance in pixels an element must exceed over time to be considered animating
     * @default 5
     */
    animationDistanceThreshold: number
    /**
     * Whether to wait for elements to finish animating before executing commands
     * @default true
     */
    waitForAnimations: boolean
    /**
     * Viewport position to which an element should be scrolled prior to action commands. Setting `false` disables scrolling.
     * @default 'top'
     */
    scrollBehavior: scrollBehaviorOptions
    /**
     * Allows listening to the `before:run`, `after:run`, `before:spec`, and `after:spec` events in the plugins file during interactive mode.
     * @default false
     */
    experimentalInteractiveRunEvents: boolean
    /**
     * Enables cross-origin and improved session support, including the `cy.origin` and `cy.session` commands. See https://on.cypress.io/origin and https://on.cypress.io/session.
     * @default false
     */
    experimentalSessionAndOrigin: boolean
    /**
     * Whether Cypress will search for and replace obstructive code in third party .js or .html files.
     * NOTE: Setting this flag to true removes Subresource Integrity (SRI).
     * Please see https://developer.mozilla.org/en-US/docs/Web/Security/Subresource_Integrity.
     * This option has no impact on experimentalSourceRewriting and is only used with the
     * non-experimental source rewriter.
     * @see https://on.cypress.io/configuration#experimentalModifyObstructiveThirdPartyCode
     */
    experimentalModifyObstructiveThirdPartyCode: boolean
    /**
     * Generate and save commands directly to your test suite by interacting with your app as an end user would.
     * @default false
     */
    experimentalSourceRewriting: boolean
    /**
     * Number of times to retry a failed test.
     * If a number is set, tests will retry in both runMode and openMode.
     * To enable test retries only in runMode, set e.g. `{ openMode: null, runMode: 2 }`
     * @default null
     */
    retries: Nullable<number | { runMode?: Nullable<number>, openMode?: Nullable<number> }>
    /**
     * Enables including elements within the shadow DOM when using querying
     * commands (e.g. cy.get(), cy.find()). Can be set globally in cypress.config.{js,ts,mjs,cjs},
     * per-suite or per-test in the test configuration object, or programmatically
     * with Cypress.config()
     * @default false
     */
    includeShadowDom: boolean

    /**
     * The list of hosts to be blocked
     */
    blockHosts: null | string | string[]
    /**
     * A unique ID for the project used for recording
     */
    projectId: null | string
    /**
     * Path to the support folder.
     */
    supportFolder: string
    /**
     * Glob pattern to determine what test files to load.
     */
    specPattern: string | string[]
    /**
     * The user agent the browser sends in all request headers.
     */
    userAgent: null | string
    /**
     * Polyfills `window.fetch` to enable Network spying and stubbing
     */
    experimentalFetchPolyfill: boolean

    /**
     * Override default config options for Component Testing runner.
     * @default {}
     */
    component: ComponentConfigOptions<ComponentDevServerOpts>

    /**
     * Override default config options for E2E Testing runner.
     * @default {}
     */
    e2e: Omit<CoreConfigOptions, 'indexHtmlFile'>

    /**
     * An array of objects defining the certificates
     */
    clientCertificates: ClientCertificate[]

    /**
     * Handle Cypress plugins
     */
    setupNodeEvents: (on: PluginEvents, config: PluginConfigOptions) => Promise<PluginConfigOptions | void> | PluginConfigOptions | void

    indexHtmlFile: string
  }

  /**
   * Options appended to config object on runtime.
   */
  interface RuntimeConfigOptions extends Partial<RuntimeServerConfigOptions> {
    /**
     * Absolute path to the config file (default: <projectRoot>/cypress.config.{js,ts,mjs,cjs})
     */
    configFile: string
    /**
     * CPU architecture, from Node `os.arch()`
     *
     * @see https://nodejs.org/api/os.html#os_os_arch
     */
    arch: string
    /**
     * Available browsers found on your system.
     */
    browsers: Browser[]
    /**
     * Hosts mappings to IP addresses.
     */
    hosts: null | {[key: string]: string}
    /**
     * Whether Cypress was launched via 'cypress open' (interactive mode)
     */
    isInteractive: boolean
    /**
     * Whether Cypress will search for and replace
     * obstructive JS code in .js or .html files.
     *
     * @see https://on.cypress.io/configuration#modifyObstructiveCode
     */
    modifyObstructiveCode: boolean
    /**
     * The platform Cypress is running on.
     */
    platform: 'linux' | 'darwin' | 'win32'
    remote: RemoteState
    /**
     * The Cypress version being used.
     */
    version: string

    // Internal or Unlisted at server/lib/config_options
    namespace: string
    projectRoot: string
    devServerPublicPathRoute: string
    cypressBinaryRoot: string
  }

  /**
   * Optional options added before the server starts
   */
  interface RuntimeServerConfigOptions {
    /**
     * The browser Cypress is running on.
     */
    browser: Browser
    // Internal or Unlisted at server/lib/config_options
    autoOpen: boolean
    browserUrl: string
    clientRoute: string
    cypressEnv: string
    isNewProject: boolean
    isTextTerminal: boolean
    morgan: boolean
    parentTestsFolder: string
    parentTestsFolderDisplay: string
    projectName: string
    proxyUrl: string
    remote: RemoteState
    report: boolean
    reporterRoute: string
    reporterUrl: string
    socketId: null | string
    socketIoCookie: string
    socketIoRoute: string
    spec: Cypress['spec'] | null
    specs: Array<Cypress['spec']>
    xhrRoute: string
    xhrUrl: string
  }

  interface TestConfigOverrides extends Partial<Pick<ConfigOptions, 'animationDistanceThreshold' | 'blockHosts' | 'defaultCommandTimeout' | 'env' | 'execTimeout' | 'includeShadowDom' | 'numTestsKeptInMemory' | 'pageLoadTimeout' | 'redirectionLimit' | 'requestTimeout' | 'responseTimeout' | 'retries' | 'screenshotOnRunFailure' | 'slowTestThreshold' | 'scrollBehavior' | 'taskTimeout' | 'viewportHeight' | 'viewportWidth' | 'waitForAnimations' | 'experimentalSessionAndOrigin'>>, Partial<Pick<ResolvedConfigOptions, 'baseUrl'>> {
    browser?: IsBrowserMatcher | IsBrowserMatcher[]
    keystrokeDelay?: number
  }

  /**
   * All configuration items are optional.
   */
  type CoreConfigOptions = Partial<Omit<ResolvedConfigOptions, TestingType>>

  interface DefineDevServerConfig {
    // This interface can be extended by the user, to inject the types for their
    // preferred bundler: e.g.
    //
    // import type * as webpack from 'webpack'
    //
    // declare global {
    //   namespace Cypress {
    //     interface DefineDevServerConfig {
    //       webpackConfig?: webpack.Configuration
    //     }
    //   }
    // }
    [key: string]: any
  }

  type PickConfigOpt<T> = T extends keyof DefineDevServerConfig ? DefineDevServerConfig[T] : any

  interface AngularDevServerProjectConfig {
    root: string,
    sourceRoot: string,
    buildOptions: Record<string, any>
  }

  type DevServerFn<ComponentDevServerOpts = any> = (cypressDevServerConfig: DevServerConfig, devServerConfig: ComponentDevServerOpts) => ResolvedDevServerConfig | Promise<ResolvedDevServerConfig>

  type DevServerConfigOptions = {
    bundler: 'webpack'
<<<<<<< HEAD
    framework: 'react' | 'vue' | 'vue-cli' | 'nuxt' | 'create-react-app' | 'next' | 'angular' | 'svelte'
=======
    framework: 'react' | 'vue' | 'vue-cli' | 'nuxt' | 'create-react-app' | 'next'
>>>>>>> e80e7781
    webpackConfig?: PickConfigOpt<'webpackConfig'>
  } | {
    bundler: 'vite'
    framework: 'react' | 'vue' | 'svelte'
    viteConfig?: Omit<Exclude<PickConfigOpt<'viteConfig'>, undefined>, 'base' | 'root'>
  } | {
    bundler: 'webpack',
    framework: 'angular',
    webpackConfig?: PickConfigOpt<'webpackConfig'>,
    options?: {
      projectConfig: AngularDevServerProjectConfig
    }
  }

  interface ComponentConfigOptions<ComponentDevServerOpts = any> extends Omit<CoreConfigOptions, 'baseUrl' | 'experimentalSessionAndOrigin'> {
    devServer: DevServerFn<ComponentDevServerOpts> | DevServerConfigOptions
    devServerConfig?: ComponentDevServerOpts
    /**
     * Runs all component specs in a single tab, trading spec isolation for faster run mode execution.
     * @default false
     */
    experimentalSingleTabRunMode?: boolean
  }

  /**
   * Config options that can be assigned on cypress.config.{js,ts,mjs,cjs} file
   */
  type UserConfigOptions<ComponentDevServerOpts = any> = Omit<ResolvedConfigOptions<ComponentDevServerOpts>, 'baseUrl' | 'excludeSpecPattern' | 'supportFile' | 'specPattern' | 'indexHtmlFile'>

  /**
   * Takes ComponentDevServerOpts to track the signature of the devServerConfig for the provided `devServer`,
   * so we have proper completion for `devServerConfig`
   */
  type ConfigOptions<ComponentDevServerOpts = any> = Partial<UserConfigOptions<ComponentDevServerOpts>> & {
    /**
     * Hosts mappings to IP addresses.
     */
     hosts?: null | {[key: string]: string}
  }

  interface PluginConfigOptions extends ResolvedConfigOptions, RuntimeConfigOptions {
    /**
    * Absolute path to the root of the project
    */
    projectRoot: string
    /**
     * Type of test and associated runner that was launched.
     */
    testingType: TestingType
    /**
     * Cypress version.
     */
    version: string
  }

  interface DebugOptions {
    verbose: boolean
  }

  /**
   * Options object to change the default behavior of cy.exec().
   */
  interface ExecOptions extends Loggable, Timeoutable {
    /**
     * Whether to fail if the command exits with a non-zero code
     *
     * @default true
     */
    failOnNonZeroExit: boolean
    /**
     * Object of environment variables to set before the command executes
     * (e.g. {USERNAME: 'johndoe'}). Will be merged with existing
     * system environment variables
     *
     * @default {}
     */
    env: object
  }

  /**
   * Options for Cypress.Keyboard.defaults()
   */
  interface KeyboardDefaultsOptions {
    /**
    * Time, in milliseconds, between each keystroke when typing. (Pass 0 to disable)
    *
    * @default 10
    */
    keystrokeDelay: number
  }

  /**
   * Full set of possible options for cy.request call
   */
  interface RequestOptions extends Loggable, Timeoutable, Failable {
    auth: object
    body: RequestBody
    encoding: Encodings
    followRedirect: boolean
    form: boolean
    gzip: boolean
    headers: object
    method: HttpMethod
    qs: object
    url: string
  }

  interface RouteOptions {
    method: HttpMethod
    url: string | RegExp
    response: any
    status: number
    delay: number
    headers: object | null
    force404: boolean
    onRequest(...args: any[]): void
    onResponse(...args: any[]): void
    onAbort(...args: any[]): void
  }

  interface Dimensions {
    x: number
    y: number
    width: number
    height: number
  }

  type Padding =
    | number
    | [number]
    | [number, number]
    | [number, number, number]
    | [number, number, number, number]

  interface ScreenshotOptions {
    blackout: string[]
    capture: 'runner' | 'viewport' | 'fullPage'
    clip: Dimensions
    disableTimersAndAnimations: boolean
    padding: Padding
    scale: boolean
    overwrite: boolean
    onBeforeScreenshot: ($el: JQuery) => void
    onAfterScreenshot: ($el: JQuery, props: {
      path: string
      size: number
      dimensions: {
        width: number
        height: number
      }
      multipart: boolean
      pixelRatio: number
      takenAt: string
      name: string
      blackout: string[]
      duration: number
      testAttemptIndex: number
    }) => void
  }

  interface ScreenshotDefaultsOptions extends ScreenshotOptions {
    screenshotOnRunFailure: boolean
  }

  interface SelectorPlaygroundDefaultsOptions {
    selectorPriority: string[]
    onElement: ($el: JQuery) => string | null | undefined
  }

  interface ScrollToOptions extends Loggable, Timeoutable {
    /**
     * Scrolls over the duration (in ms)
     *
     * @default 0
     */
    duration: number
    /**
     * Will scroll with the easing animation
     *
     * @default 'swing'
     */
    easing: 'swing' | 'linear'
    /**
     * Ensure element is scrollable. Error if element is not scrollable
     *
     * @default true
     */
    ensureScrollable: boolean
  }

  interface ScrollIntoViewOptions extends ScrollToOptions {
    /**
     * Amount to scroll after the element has been scrolled into view
     *
     * @default {top: 0, left: 0}
     */
    offset: Offset
  }

  interface SelectOptions extends Loggable, Timeoutable, Forceable {
    interval: number
  }

  /**
   * Setting default options for cy.server()
   * @see https://on.cypress.io/server
   */
  interface ServerOptions {
    delay: number
    method: HttpMethod
    status: number
    headers: object
    response: any
    onRequest(...args: any[]): void
    onResponse(...args: any[]): void
    onAbort(...args: any[]): void
    enable: boolean
    force404: boolean
    urlMatchingOptions: object
    ignore(xhr: Request): void
    onAnyRequest(route: RouteOptions, proxy: any): void
    onAnyResponse(route: RouteOptions, proxy: any): void
    onAnyAbort(route: RouteOptions, proxy: any): void
  }

  interface Session {
    // Clear all saved sessions and re-run the current spec file.
    clearAllSavedSessions: () => Promise<void>
  }

  type SameSiteStatus = 'no_restriction' | 'strict' | 'lax'

  interface SetCookieOptions extends Loggable, Timeoutable {
    path: string
    domain: string
    secure: boolean
    httpOnly: boolean
    expiry: number
    sameSite: SameSiteStatus
  }

  interface ShadowDomOptions {
    includeShadowDom?: boolean
  }

  /**
   * Options that control `cy.type` command
   *
   * @see https://on.cypress.io/type
   */
  interface TypeOptions extends Loggable, Timeoutable, ActionableOptions {
    /**
     * Delay after each keypress (ms)
     *
     * @default 10
     */
    delay: number
    /**
     * Parse special characters for strings surrounded by `{}`,
     * such as `{esc}`. Set to `false` to type the literal characters instead
     *
     * @default true
     */
    parseSpecialCharSequences: boolean
    /**
     * Keep a modifier activated between commands
     *
     * @default true
     */
    release: boolean
  }

  /**
   * Visit website options
   *
   * @see https://on.cypress.io/visit
   */
  interface VisitOptions extends Loggable, Timeoutable, Failable {
    /**
     * The URL to visit. Behaves the same as the `url` argument.
     */
    url: string

    /**
     * The HTTP method to use in the visit. Can be `GET` or `POST`.
     *
     * @default "GET"
     */
    method: 'GET' | 'POST'

    /**
     * An optional body to send along with a `POST` request. If it is a string, it will be passed along unmodified. If it is an object, it will be URL encoded to a string and sent with a `Content-Type: application/x-www-urlencoded` header.
     *
     * @example
     *    cy.visit({
     *      url: 'http://www.example.com/form.html',
     *      method: 'POST',
     *      body: {
     *        "field1": "foo",
     *        "field2": "bar"
     *      }
     *    })
     */
    body: RequestBody

    /**
     * An object that maps HTTP header names to values to be sent along with the request.
     *
     * @example
     *    cy.visit({
     *      url: 'http://www.example.com',
     *      headers: {
     *        'Accept-Language': 'en-US'
     *      }
     *    })
     */
    headers: { [header: string]: string }

    /**
     * Called before your page has loaded all of its resources.
     *
     * @param {AUTWindow} contentWindow the remote page's window object
     */
    onBeforeLoad(win: AUTWindow): void

    /**
     * Called once your page has fired its load event.
     *
     * @param {AUTWindow} contentWindow the remote page's window object
     */
    onLoad(win: AUTWindow): void

    /**
     * Cypress will automatically apply the right authorization headers
     * if you're attempting to visit an application that requires
     * Basic Authentication.
     *
     * @example
     *    cy.visit('https://www.acme.com/', {
     *      auth: {
     *        username: 'wile',
     *        password: 'coyote'
     *      }
     *    })
     */
    auth: Auth

    /**
     * Query parameters to append to the `url` of the request.
     */
    qs: object
  }

  /**
   * Options to change the default behavior of .trigger()
   */
  interface TriggerOptions extends Loggable, Timeoutable, ActionableOptions {
    /**
     * Whether the event bubbles
     *
     * @default true
     */
    bubbles: boolean
    /**
     * Whether the event is cancelable
     *
     * @default true
     */
    cancelable: boolean
    /**
     * The type of the event you want to trigger
     *
     * @default 'Event'
     */
    eventConstructor: string
  }

  /**
   * Options to change the default behavior of .url()
   */
  interface UrlOptions extends Loggable, Timeoutable {
    /**
     * Whether the url is decoded
     *
     * @default false
     */
    decode: boolean
  }

  /** Options to change the default behavior of .writeFile */
  interface WriteFileOptions extends Loggable {
    flag: string
    encoding: Encodings
  }

  // Kind of onerous, but has a nice auto-complete.
  /**
   * @see https://on.cypress.io/should
   *
   * @interface Chainer
   * @template Subject
   */
  interface Chainer<Subject> {
    // chai
    /**
     * Asserts that the target's `type` is equal to the given string type.
     * Types are case insensitive. See the `type-detect` project page for info on the type detection algorithm:
     * https://github.com/chaijs/type-detect.
     * @example
     *    cy.wrap('foo').should('be.a', 'string')
     * @see http://chaijs.com/api/bdd/#method_a
     * @see https://on.cypress.io/assertions
     */
    (chainer: 'be.a', type: string): Chainable<Subject>
    /**
     * Asserts that the target is a number or a date greater than the given number or date n respectively.
     * However, it's often best to assert that the target is equal to its expected value.
     * @example
     *    cy.wrap(6).should('be.above', 5)
     * @see http://chaijs.com/api/bdd/#method_above
     * @see https://on.cypress.io/assertions
     */
    (chainer: 'be.above', value: number | Date): Chainable<Subject>
    /**
     * Asserts that the target's `type` is equal to the given string type.
     * Types are case insensitive. See the `type-detect` project page for info on the type detection algorithm:
     * https://github.com/chaijs/type-detect.
     * @example
     *    cy.wrap({ foo: 'bar' }).should('be.an', 'object')
     * @alias a
     * @see http://chaijs.com/api/bdd/#method_a
     * @see https://on.cypress.io/assertions
     */
    (chainer: 'be.an', value: string): Chainable<Subject>
    /**
     * Asserts that the target is a number or a `n` date greater than or equal to the given number or date n respectively.
     * However, it's often best to assert that the target is equal to its expected value.
     * @example
     *    cy.wrap(6).should('be.at.least', 5)
     * @see http://chaijs.com/api/bdd/#method_least
     * @see https://on.cypress.io/assertions
     */
    (chainer: 'be.at.least', value: number | Date): Chainable<Subject>
    /**
     * Asserts that the target is a number or a `n` date less than or equal to the given number or date n respectively.
     * However, it's often best to assert that the target is equal to its expected value.
     * @example
     *    cy.wrap(4).should('be.below', 5)
     * @see http://chaijs.com/api/bdd/#method_below
     * @see https://on.cypress.io/assertions
     */
    (chainer: 'be.below', value: number): Chainable<Subject>
    /**
     * Asserts that the target is an `arguments` object.
     * @example
     *    cy.wrap(arguments).should('be.arguments')
     * @see http://chaijs.com/api/bdd/#method_arguments
     * @see https://on.cypress.io/assertions
     */
    (chainer: 'be.arguments'): Chainable<Subject>
    /**
     * Asserts that the target is a number that's within a given +/- `delta` range of the given number `expected`. However, it's often best to assert that the target is equal to its expected value.
     * @example
     *    cy.wrap(5.1).should('be.approximately', 5, 0.5)
     * @alias closeTo
     * @see http://chaijs.com/api/bdd/#method_closeto
     * @see https://on.cypress.io/assertions
     */
    (chainer: 'be.approximately', value: number, delta: number): Chainable<Subject>
    /**
     * Asserts that the target is a number that's within a given +/- `delta` range of the given number `expected`. However, it's often best to assert that the target is equal to its expected value.
     * @example
     *    cy.wrap(5.1).should('be.closeTo', 5, 0.5)
     * @see http://chaijs.com/api/bdd/#method_closeto
     * @see https://on.cypress.io/assertions
     */
    (chainer: 'be.closeTo', value: number, delta: number): Chainable<Subject>
    /**
     * When the target is a string or array, .empty asserts that the target's length property is strictly (===) equal to 0
     * @example
     *    cy.wrap([]).should('be.empty')
     *    cy.wrap('').should('be.empty')
     * @see http://chaijs.com/api/bdd/#method_empty
     * @see https://on.cypress.io/assertions
     */
    (chainer: 'be.empty'): Chainable<Subject>
    /**
     * Asserts that the target is an instance of the given `constructor`.
     * @example
     *    cy.wrap([1, 2]).should('be.instanceOf', Array)
     * @see http://chaijs.com/api/bdd/#method_instanceof
     * @see https://on.cypress.io/assertions
     */
    (chainer: 'be.instanceOf', value: any): Chainable<Subject>
    /**
     * Asserts that the target is strictly (`===`) equal to `false`.
     * @example
     *    cy.wrap(false).should('be.false')
     * @see http://chaijs.com/api/bdd/#method_false
     * @see https://on.cypress.io/assertions
     */
    (chainer: 'be.false'): Chainable<Subject>
    /**
     * Asserts that the target is a number or a date greater than the given number or date n respectively.
     * However, it's often best to assert that the target is equal to its expected value.
     * @example
     *    cy.wrap(6).should('be.greaterThan', 5)
     * @alias above
     * @see http://chaijs.com/api/bdd/#method_above
     * @see https://on.cypress.io/assertions
     */
    (chainer: 'be.greaterThan', value: number): Chainable<Subject>
    /**
     * Asserts that the target is a number or a date greater than the given number or date n respectively.
     * However, it's often best to assert that the target is equal to its expected value.
     * @example
     *    cy.wrap(6).should('be.gt', 5)
     * @alias above
     * @see http://chaijs.com/api/bdd/#method_above
     * @see https://on.cypress.io/assertions
     */
    (chainer: 'be.gt', value: number): Chainable<Subject>
    /**
     * Asserts that the target is a number or a `n` date greater than or equal to the given number or date n respectively.
     * However, it's often best to assert that the target is equal to its expected value.
     * @example
     *    cy.wrap(6).should('be.gte', 5)
     * @alias least
     * @see http://chaijs.com/api/bdd/#method_least
     * @see https://on.cypress.io/assertions
     */
    (chainer: 'be.gte', value: number): Chainable<Subject>
    /**
     * Asserts that the target is a number or a `n` date less than or equal to the given number or date n respectively.
     * However, it's often best to assert that the target is equal to its expected value.
     * @example
     *    cy.wrap(4).should('be.lessThan', 5)
     * @alias below
     * @see http://chaijs.com/api/bdd/#method_below
     * @see https://on.cypress.io/assertions
     */
    (chainer: 'be.lessThan', value: number): Chainable<Subject>
    /**
     * Asserts that the target is a number or a `n` date less than or equal to the given number or date n respectively.
     * However, it's often best to assert that the target is equal to its expected value.
     * @example
     *    cy.wrap(4).should('be.lt', 5)
     * @alias below
     * @see http://chaijs.com/api/bdd/#method_below
     * @see https://on.cypress.io/assertions
     */
    (chainer: 'be.lt', value: number): Chainable<Subject>
    /**
     * Asserts that the target is a number or a date less than or equal to the given number or date n respectively.
     * However, it's often best to assert that the target is equal to its expected value.
     * @example
     *    cy.wrap(4).should('be.lte', 5)
     * @alias most
     * @see http://chaijs.com/api/bdd/#method_most
     * @see https://on.cypress.io/assertions
     */
    (chainer: 'be.lte', value: number): Chainable<Subject>
    /**
     * Asserts that the target is loosely (`==`) equal to `true`. However, it's often best to assert that the target is strictly (`===`) or deeply equal to its expected value.
     * @example
     *    cy.wrap(1).should('be.ok')
     * @see http://chaijs.com/api/bdd/#method_ok
     * @see https://on.cypress.io/assertions
     */
    (chainer: 'be.ok'): Chainable<Subject>
    /**
     * Asserts that the target is strictly (`===`) equal to true.
     * @example
     *    cy.wrap(true).should('be.true')
     * @see http://chaijs.com/api/bdd/#method_true
     * @see https://on.cypress.io/assertions
     */
    (chainer: 'be.true'): Chainable<Subject>
    /**
     * Asserts that the target is strictly (`===`) equal to undefined.
     * @example
     *    cy.wrap(undefined).should('be.undefined')
     * @see http://chaijs.com/api/bdd/#method_undefined
     * @see https://on.cypress.io/assertions
     */
    (chainer: 'be.undefined'): Chainable<Subject>
    /**
     * Asserts that the target is strictly (`===`) equal to null.
     * @example
     *    cy.wrap(null).should('be.null')
     * @see http://chaijs.com/api/bdd/#method_null
     * @see https://on.cypress.io/assertions
     */
    (chainer: 'be.null'): Chainable<Subject>
    /**
     * Asserts that the target is strictly (`===`) equal to NaN.
     * @example
     *    cy.wrap(NaN).should('be.NaN')
     * @see http://chaijs.com/api/bdd/#method_null
     * @see https://on.cypress.io/assertions
     */
    (chainer: 'be.NaN'): Chainable<Subject>
    /**
     * Asserts that the target is a number or a date greater than or equal to the given number or date `start`, and less than or equal to the given number or date `finish` respectively.
     * However, it's often best to assert that the target is equal to its expected value.
     * @example
     *    cy.wrap(6).should('be.within', 5, 10)
     * @see http://chaijs.com/api/bdd/#method_within
     * @see https://on.cypress.io/assertions
     */
    (chainer: 'be.within', start: number, end: number): Chainable<Subject>
    (chainer: 'be.within', start: Date, end: Date): Chainable<Subject>
    /**
     * When one argument is provided, `.change` asserts that the given function `subject` returns a different value when it's invoked before the target function compared to when it's invoked afterward.
     * However, it's often best to assert that `subject` is equal to its expected value.
     * @example
     *    let dots = ''
     *    function addDot() { dots += '.' }
     *    function getDots() { return dots }
     *    cy.wrap(addDot).should('change', getDots)
     * @see http://chaijs.com/api/bdd/#method_change
     * @see https://on.cypress.io/assertions
     */
    (chainer: 'change', fn: (...args: any[]) => any): Chainable<Subject>
    /**
     * When two arguments are provided, `.change` asserts that the value of the given object `subject`'s `prop` property is different before invoking the target function compared to afterward.
     * @example
     *    const myObj = { dots: '' }
     *    function addDot() { myObj.dots += '.' }
     *    cy.wrap(addDot).should('change', myObj, 'dots')
     * @see http://chaijs.com/api/bdd/#method_change
     * @see https://on.cypress.io/assertions
     */
    (chainer: 'change', obj: object, prop: string): Chainable<Subject>
    /**
     * When the target is a string, `.include` asserts that the given string val is a substring of the target.
     * @example
     *    cy.wrap('tester').should('contain', 'test')
     * @alias include
     * @see http://chaijs.com/api/bdd/#method_include
     * @see https://on.cypress.io/assertions
     */
    (chainer: 'contain', value: any): Chainable<Subject>
    /**
     * When one argument is provided, `.decrease` asserts that the given function `subject` returns a lesser number when it's invoked after invoking the target function compared to when it's invoked beforehand.
     * `.decrease` also causes all `.by` assertions that follow in the chain to assert how much lesser of a number is returned. It's often best to assert that the return value decreased by the expected amount, rather than asserting it decreased by any amount.
     * @example
     *    let val = 1
     *    function subtractTwo() { val -= 2 }
     *    function getVal() { return val }
     *    cy.wrap(subtractTwo).should('decrease', getVal)
     * @see http://chaijs.com/api/bdd/#method_decrease
     * @see https://on.cypress.io/assertions
     */
    (chainer: 'decrease', fn: (...args: any[]) => any): Chainable<Subject>
    /**
     * When two arguments are provided, `.decrease` asserts that the value of the given object `subject`'s `prop` property is lesser after invoking the target function compared to beforehand.
     * @example
     *    let val = 1
     *    function subtractTwo() { val -= 2 }
     *    function getVal() { return val }
     *    cy.wrap(subtractTwo).should('decrease', getVal)
     * @see http://chaijs.com/api/bdd/#method_decrease
     * @see https://on.cypress.io/assertions
     */
    (chainer: 'decrease', obj: object, prop: string): Chainable<Subject>
    /**
     * Causes all `.equal`, `.include`, `.members`, `.keys`, and `.property` assertions that follow in the chain to use deep equality instead of strict (`===`) equality. See the `deep-eql` project page for info on the deep equality algorithm: https://github.com/chaijs/deep-eql.
     * @example
     *    cy.wrap({ a: 1 }).should('deep.equal', { a: 1 })
     * @see http://chaijs.com/api/bdd/#method_deep
     * @see https://on.cypress.io/assertions
     */
    (chainer: 'deep.equal', value: Subject): Chainable<Subject>
    /**
     * Asserts that the target is not strictly (`===`) equal to either `null` or `undefined`. However, it's often best to assert that the target is equal to its expected value.
     * @example
     *    cy.wrap(1).should('exist')
     * @see http://chaijs.com/api/bdd/#method_exist
     * @see https://on.cypress.io/assertions
     */
    (chainer: 'exist'): Chainable<Subject>
    /**
     * Asserts that the target is strictly (`===`) equal to the given `val`.
     * @example
     *    cy.wrap(1).should('eq', 1)
     * @alias equal
     * @see http://chaijs.com/api/bdd/#method_equal
     * @see https://on.cypress.io/assertions
     */
    (chainer: 'eq', value: any): Chainable<Subject>
    /**
     * Asserts that the target is deeply equal to the given `obj`. See the `deep-eql` project page for info on the deep equality algorithm: https://github.com/chaijs/deep-eql.
     * @example
     *    cy.wrap({a: 1}).should('eql', {a: 1}).and('not.equal', {a: 1})
     * @see http://chaijs.com/api/bdd/#method_eql
     * @see https://on.cypress.io/assertions
     */
    (chainer: 'eql', value: any): Chainable<Subject>
    /**
     * Asserts that the target is strictly (`===`) equal to the given `val`.
     * @example
     *    cy.wrap(1).should('equal', 1)
     * @see http://chaijs.com/api/bdd/#method_equal
     * @see https://on.cypress.io/assertions
     */
    (chainer: 'equal', value: any): Chainable<Subject>
    /**
   * Causes all `.key` assertions that follow in the chain to require that the target have all of the given keys. This is the opposite of `.any`, which only requires that the target have at least one of the given keys.
   * @example
   *    cy.wrap({ a: 1, b: 2 }).should('have.all.key', 'a', 'b')
   * @see http://chaijs.com/api/bdd/#method_all
   * @see https://on.cypress.io/assertions
   */
    (chainer: 'have.all.key', ...value: string[]): Chainable<Subject>
    /**
     * Causes all `.key` assertions that follow in the chain to only require that the target have at least one of the given keys. This is the opposite of `.all`, which requires that the target have all of the given keys.
     * @example
     *    cy.wrap({ a: 1, b: 2 }).should('have.any.key', 'a')
     * @see http://chaijs.com/api/bdd/#method_any
     * @see https://on.cypress.io/assertions
     */
    (chainer: 'have.any.key', ...value: string[]): Chainable<Subject>
    /**
     * Causes all `.keys` assertions that follow in the chain to require that the target have all of the given keys. This is the opposite of `.any`, which only requires that the target have at least one of the given keys.
     * @example
     *    cy.wrap({ a: 1, b: 2 }).should('have.all.keys', 'a', 'b')
     * @see http://chaijs.com/api/bdd/#method_all
     * @see https://on.cypress.io/assertions
     */
    (chainer: 'have.all.keys' | 'have.keys' | 'have.deep.keys' | 'have.all.deep.keys', ...value: string[]): Chainable<Subject>
    /**
     * Causes all `.keys` assertions that follow in the chain to only require that the target have at least one of the given keys. This is the opposite of `.all`, which requires that the target have all of the given keys.
     * @example
     *    cy.wrap({ a: 1, b: 2 }).should('have.any.keys', 'a')
     * @see http://chaijs.com/api/bdd/#method_any
     * @see https://on.cypress.io/assertions
     */
    (chainer: 'have.any.keys' | 'include.any.keys', ...value: string[]): Chainable<Subject>
    /**
     * Causes all `.keys` assertions that follow in the chain to require the target to be a superset of the expected set, rather than an identical set.
     * @example
     *    cy.wrap({ a: 1, b: 2 }).should('include.all.keys', 'a', 'b')
     * @see http://chaijs.com/api/bdd/#method_keys
     * @see https://on.cypress.io/assertions
     */
    (chainer: 'include.all.keys', ...value: string[]): Chainable<Subject>
    /**
     * Asserts that the target has a property with the given key `name`. See the `deep-eql` project page for info on the deep equality algorithm: https://github.com/chaijs/deep-eql.
     * @example
     *    cy.wrap({ x: {a: 1 }}).should('have.deep.property', 'x', { a: 1 })
     * @see http://chaijs.com/api/bdd/#method_property
     * @see https://on.cypress.io/assertions
     */
    (chainer: 'have.deep.property', value: string, obj: object): Chainable<Subject>
    /**
     * Asserts that the target's `length` property is equal to the given number `n`.
     * @example
     *    cy.wrap([1, 2, 3]).should('have.length', 3)
     *    cy.wrap('foo').should('have.length', 3)
     * @alias lengthOf
     * @see http://chaijs.com/api/bdd/#method_lengthof
     * @see https://on.cypress.io/assertions
     */
    (chainer: 'have.length' | 'have.lengthOf', value: number): Chainable<Subject>
    /**
     * Asserts that the target's `length` property is greater than to the given number `n`.
     * @example
     *    cy.wrap([1, 2, 3]).should('have.length.greaterThan', 2)
     *    cy.wrap('foo').should('have.length.greaterThan', 2)
     * @see http://chaijs.com/api/bdd/#method_lengthof
     * @see https://on.cypress.io/assertions
     */
    (chainer: 'have.length.greaterThan' | 'have.lengthOf.greaterThan', value: number): Chainable<Subject>
    /**
     * Asserts that the target's `length` property is greater than to the given number `n`.
     * @example
     *    cy.wrap([1, 2, 3]).should('have.length.gt', 2)
     *    cy.wrap('foo').should('have.length.gt', 2)
     * @see http://chaijs.com/api/bdd/#method_lengthof
     * @see https://on.cypress.io/assertions
     */
    (chainer: 'have.length.gt' | 'have.lengthOf.gt' | 'have.length.above' | 'have.lengthOf.above', value: number): Chainable<Subject>
    /**
     * Asserts that the target's `length` property is greater than or equal to the given number `n`.
     * @example
     *    cy.wrap([1, 2, 3]).should('have.length.gte', 2)
     *    cy.wrap('foo').should('have.length.gte', 2)
     * @see http://chaijs.com/api/bdd/#method_lengthof
     * @see https://on.cypress.io/assertions
     */
    (chainer: 'have.length.gte' | 'have.lengthOf.gte' | 'have.length.at.least' | 'have.lengthOf.at.least', value: number): Chainable<Subject>
    /**
     * Asserts that the target's `length` property is less than to the given number `n`.
     * @example
     *    cy.wrap([1, 2, 3]).should('have.length.lessThan', 4)
     *    cy.wrap('foo').should('have.length.lessThan', 4)
     * @see http://chaijs.com/api/bdd/#method_lengthof
     * @see https://on.cypress.io/assertions
     */
    (chainer: 'have.length.lessThan' | 'have.lengthOf.lessThan', value: number): Chainable<Subject>
    /**
     * Asserts that the target's `length` property is less than to the given number `n`.
     * @example
     *    cy.wrap([1, 2, 3]).should('have.length.lt', 4)
     *    cy.wrap('foo').should('have.length.lt', 4)
     * @see http://chaijs.com/api/bdd/#method_lengthof
     * @see https://on.cypress.io/assertions
     */
    (chainer: 'have.length.lt' | 'have.lengthOf.lt' | 'have.length.below' | 'have.lengthOf.below', value: number): Chainable<Subject>
    /**
     * Asserts that the target's `length` property is less than or equal to the given number `n`.
     * @example
     *    cy.wrap([1, 2, 3]).should('have.length.lte', 4)
     *    cy.wrap('foo').should('have.length.lte', 4)
     * @see http://chaijs.com/api/bdd/#method_lengthof
     * @see https://on.cypress.io/assertions
     */
    (chainer: 'have.length.lte' | 'have.lengthOf.lte' | 'have.length.at.most' | 'have.lengthOf.at.most', value: number): Chainable<Subject>
    /**
     * Asserts that the target's `length` property is within `start` and `finish`.
     * @example
     *    cy.wrap([1, 2, 3]).should('have.length.within', 1, 5)
     * @see http://chaijs.com/api/bdd/#method_lengthof
     * @see https://on.cypress.io/assertions
     */
    (chainer: 'have.length.within' | 'have.lengthOf.within', start: number, finish: number): Chainable<Subject>
    /**
     * Asserts that the target array has the same members as the given array `set`.
     * @example
     *    cy.wrap([1, 2, 3]).should('have.members', [2, 1, 3])
     * @see http://chaijs.com/api/bdd/#method_members
     * @see https://on.cypress.io/assertions
     */
    (chainer: 'have.members' | 'have.deep.members', values: any[]): Chainable<Subject>
    /**
     * Asserts that the target array has the same members as the given array where order matters.
     * @example
     *    cy.wrap([1, 2, 3]).should('have.ordered.members', [1, 2, 3])
     * @see http://chaijs.com/api/bdd/#method_members
     * @see https://on.cypress.io/assertions
     */
    (chainer: 'have.ordered.members', values: any[]): Chainable<Subject>
    /**
     * Causes all `.property` and `.include` assertions that follow in the chain to ignore inherited properties.
     * @example
     *    Object.prototype.b = 2
     *    cy.wrap({ a: 1 }).should('have.property', 'a').and('not.have.ownProperty', 'b')
     * @see http://chaijs.com/api/bdd/#method_ownproperty
     * @see https://on.cypress.io/assertions
     */
    (chainer: 'have.ownProperty', property: string): Chainable<Subject>
    /**
     * Asserts that the target has a property with the given key `name`.
     * @example
     *    cy.wrap({ a: 1 }).should('have.property', 'a')
     *    cy.wrap({ a: 1 }).should('have.property', 'a', 1)
     * @see http://chaijs.com/api/bdd/#method_property
     * @see https://on.cypress.io/assertions
     */
    (chainer: 'have.property' | 'have.nested.property' | 'have.own.property' | 'have.a.property' | 'have.deep.property' | 'have.deep.own.property' | 'have.deep.nested.property', property: string, value?: any): Chainable<Subject>
    /**
     * Asserts that the target has its own property descriptor with the given key name.
     * @example
     *    cy.wrap({a: 1}).should('have.ownPropertyDescriptor', 'a', { value: 1 })
     * @see http://chaijs.com/api/bdd/#method_ownpropertydescriptor
     * @see https://on.cypress.io/assertions
     */
    (chainer: 'have.ownPropertyDescriptor' | 'haveOwnPropertyDescriptor', name: string, descriptor?: PropertyDescriptor): Chainable<Subject>
    /**
     * Asserts that the target string contains the given substring `str`.
     * @example
     *    cy.wrap('foobar').should('have.string', 'bar')
     * @see http://chaijs.com/api/bdd/#method_string
     * @see https://on.cypress.io/assertions
     */
    (chainer: 'have.string', match: string | RegExp): Chainable<Subject>
    /**
     * When the target is a string, `.include` asserts that the given string `val` is a substring of the target.
     * @example
     *    cy.wrap('foobar').should('include', 'foo')
     * @see http://chaijs.com/api/bdd/#method_include
     * @see https://on.cypress.io/assertions
     */
    (chainer: 'include' | 'deep.include' | 'nested.include' | 'own.include' | 'deep.own.include' | 'deep.nested.include', value: any): Chainable<Subject>
    /**
     * When the target is a string, `.include` asserts that the given string `val` is a substring of the target.
     * @example
     *    cy.wrap([1, 2, 3]).should('include.members', [1, 2])
     * @see http://chaijs.com/api/bdd/#method_members
     * @see https://on.cypress.io/assertions
     */
    (chainer: 'include.members' | 'include.ordered.members' | 'include.deep.ordered.members', value: any[]): Chainable<Subject>
    /**
     * When one argument is provided, `.increase` asserts that the given function `subject` returns a greater number when it's
     * invoked after invoking the target function compared to when it's invoked beforehand.
     * `.increase` also causes all `.by` assertions that follow in the chain to assert how much greater of a number is returned.
     * It's often best to assert that the return value increased by the expected amount, rather than asserting it increased by any amount.
     *
     * When two arguments are provided, `.increase` asserts that the value of the given object `subject`'s `prop` property is greater after
     * invoking the target function compared to beforehand.
     *
     * @example
     *    let val = 1
     *    function addTwo() { val += 2 }
     *    function getVal() { return val }
     *    cy.wrap(addTwo).should('increase', getVal)
     *
     *    const myObj = { val: 1 }
     *    function addTwo() { myObj.val += 2 }
     *    cy.wrap(addTwo).should('increase', myObj, 'val')
     * @see http://chaijs.com/api/bdd/#method_increase
     * @see https://on.cypress.io/assertions
     */
    (chainer: 'increase', value: object, property?: string): Chainable<Subject>
    /**
     * Asserts that the target matches the given regular expression `re`.
     * @example
     *    cy.wrap('foobar').should('match', /^foo/)
     * @see http://chaijs.com/api/bdd/#method_match
     * @see https://on.cypress.io/assertions
     */
    (chainer: 'match', value: RegExp): Chainable<Subject>
    /**
     * When the target is a non-function object, `.respondTo` asserts that the target has a `method` with the given name method. The method can be own or inherited, and it can be enumerable or non-enumerable.
     * @example
     *    class Cat {
     *      meow() {}
     *    }
     *    cy.wrap(new Cat()).should('respondTo', 'meow')
     * @see http://chaijs.com/api/bdd/#method_respondto
     * @see https://on.cypress.io/assertions
     */
    (chainer: 'respondTo', value: string): Chainable<Subject>
    /**
     * Invokes the given `matcher` function with the target being passed as the first argument, and asserts that the value returned is truthy.
     * @example
     *    cy.wrap(1).should('satisfy', (num) => num > 0)
     * @see http://chaijs.com/api/bdd/#method_satisfy
     * @see https://on.cypress.io/assertions
     */
    (chainer: 'satisfy', fn: (val: any) => boolean): Chainable<Subject>
    /**
     * When no arguments are provided, `.throw` invokes the target function and asserts that an error is thrown.
     * When one argument is provided, and it's a string, `.throw` invokes the target function and asserts that an error is thrown with a message that contains that string.
     * @example
     *    function badFn() { throw new TypeError('Illegal salmon!') }
     *    cy.wrap(badFn).should('throw')
     *    cy.wrap(badFn).should('throw', 'salmon')
     *    cy.wrap(badFn).should('throw', /salmon/)
     * @see http://chaijs.com/api/bdd/#method_throw
     * @see https://on.cypress.io/assertions
     */
    (chainer: 'throw', value?: string | RegExp): Chainable<Subject>
    /**
     * When no arguments are provided, `.throw` invokes the target function and asserts that an error is thrown.
     * When one argument is provided, and it's a string, `.throw` invokes the target function and asserts that an error is thrown with a message that contains that string.
     * @example
     *    function badFn() { throw new TypeError('Illegal salmon!') }
     *    cy.wrap(badFn).should('throw')
     *    cy.wrap(badFn).should('throw', 'salmon')
     *    cy.wrap(badFn).should('throw', /salmon/)
     * @see http://chaijs.com/api/bdd/#method_throw
     * @see https://on.cypress.io/assertions
     */
    // tslint:disable-next-line ban-types
    (chainer: 'throw', error: Error | Function, expected?: string | RegExp): Chainable<Subject>
    /**
     * Asserts that the target is a member of the given array list.
     * @example
     *    cy.wrap(1).should('be.oneOf', [1, 2, 3])
     * @see http://chaijs.com/api/bdd/#method_oneof
     * @see https://on.cypress.io/assertions
     */
    (chainer: 'be.oneOf', list: ReadonlyArray<any>): Chainable<Subject>
    /**
     * Asserts that the target is extensible, which means that new properties can be added to it.
     * @example
     *    cy.wrap({a: 1}).should('be.extensible')
     * @see http://chaijs.com/api/bdd/#method_extensible
     * @see https://on.cypress.io/assertions
     */
    (chainer: 'be.extensible'): Chainable<Subject>
    /**
     * Asserts that the target is sealed, which means that new properties can't be added to it, and its existing properties can't be reconfigured or deleted.
     * @example
     *    let sealedObject = Object.seal({})
     *    let frozenObject = Object.freeze({})
     *    cy.wrap(sealedObject).should('be.sealed')
     *    cy.wrap(frozenObject).should('be.sealed')
     * @see http://chaijs.com/api/bdd/#method_sealed
     * @see https://on.cypress.io/assertions
     */
    (chainer: 'be.sealed'): Chainable<Subject>
    /**
     * Asserts that the target is frozen, which means that new properties can't be added to it, and its existing properties can't be reassigned to different values, reconfigured, or deleted.
     * @example
     *    let frozenObject = Object.freeze({})
     *    cy.wrap(frozenObject).should('be.frozen')
     * @see http://chaijs.com/api/bdd/#method_frozen
     * @see https://on.cypress.io/assertions
     */
    (chainer: 'be.frozen'): Chainable<Subject>
    /**
     * Asserts that the target is a number, and isn't `NaN` or positive/negative `Infinity`.
     * @example
     *    cy.wrap(1).should('be.finite')
     * @see http://chaijs.com/api/bdd/#method_finite
     * @see https://on.cypress.io/assertions
     */
    (chainer: 'be.finite'): Chainable<Subject>

    // chai.not
    /**
     * Asserts that the target's `type` is not equal to the given string type.
     * Types are case insensitive. See the `type-detect` project page for info on the type detection algorithm:
     * https://github.com/chaijs/type-detect.
     * @example
     *    cy.wrap('foo').should('not.be.a', 'number')
     * @see http://chaijs.com/api/bdd/#method_a
     * @see https://on.cypress.io/assertions
     */
    (chainer: 'not.be.a', type: string): Chainable<Subject>
    /**
     * Asserts that the target is a not number or not a date greater than the given number or date n respectively.
     * However, it's often best to assert that the target is equal to its expected value.
     * @example
     *    cy.wrap(6).should('not.be.above', 10)
     * @see http://chaijs.com/api/bdd/#method_above
     * @see https://on.cypress.io/assertions
     */
    (chainer: 'not.be.above', value: number | Date): Chainable<Subject>
    /**
     * Asserts that the target's `type` is not equal to the given string type.
     * Types are case insensitive. See the `type-detect` project page for info on the type detection algorithm:
     * https://github.com/chaijs/type-detect.
     * @example
     *    cy.wrap('foo').should('not.be.an', 'object')
     * @alias a
     * @see http://chaijs.com/api/bdd/#method_a
     * @see https://on.cypress.io/assertions
     */
    (chainer: 'not.be.an', value: string): Chainable<Subject>
    /**
     * Asserts that the target is not a number or not a `n` date greater than or equal to the given number or date n respectively.
     * However, it's often best to assert that the target is equal to its expected value.
     * @example
     *    cy.wrap(6).should('not.be.at.least', 10)
     * @see http://chaijs.com/api/bdd/#method_least
     * @see https://on.cypress.io/assertions
     */
    (chainer: 'not.be.at.least', value: number | Date): Chainable<Subject>
    /**
     * Asserts that the target is not a number or not a `n` date less than or equal to the given number or date n respectively.
     * However, it's often best to assert that the target is equal to its expected value.
     * @example
     *    cy.wrap(4).should('not.be.below', 1)
     * @see http://chaijs.com/api/bdd/#method_below
     * @see https://on.cypress.io/assertions
     */
    (chainer: 'not.be.below', value: number): Chainable<Subject>
    /**
     * Asserts that the target is not an `arguments` object.
     * @example
     *    cy.wrap(1).should('not.be.arguments')
     * @see http://chaijs.com/api/bdd/#method_arguments
     * @see https://on.cypress.io/assertions
     */
    (chainer: 'not.be.arguments'): Chainable<Subject>
    /**
     * Asserts that the target is a not number that's within a given +/- `delta` range of the given number `expected`. However, it's often best to assert that the target is equal to its expected value.
     * @example
     *    cy.wrap(5.1).should('not.be.approximately', 6, 0.5)
     * @alias closeTo
     * @see http://chaijs.com/api/bdd/#method_closeto
     * @see https://on.cypress.io/assertions
     */
    (chainer: 'not.be.approximately', value: number, delta: number): Chainable<Subject>
    /**
     * Asserts that the target is not a number that's within a given +/- `delta` range of the given number `expected`. However, it's often best to assert that the target is equal to its expected value.
     * @example
     *    cy.wrap(5.1).should('not.be.closeTo', 6, 0.5)
     * @see http://chaijs.com/api/bdd/#method_closeto
     * @see https://on.cypress.io/assertions
     */
    (chainer: 'not.be.closeTo', value: number, delta: number): Chainable<Subject>
    /**
     * When the target is a not string or array, .empty asserts that the target's length property is strictly (===) equal to 0
     * @example
     *    cy.wrap([1]).should('not.be.empty')
     *    cy.wrap('foo').should('not.be.empty')
     * @see http://chaijs.com/api/bdd/#method_empty
     * @see https://on.cypress.io/assertions
     */
    (chainer: 'not.be.empty'): Chainable<Subject>
    /**
     * Asserts that the target is not an instance of the given `constructor`.
     * @example
     *    cy.wrap([1, 2]).should('not.be.instanceOf', String)
     * @see http://chaijs.com/api/bdd/#method_instanceof
     * @see https://on.cypress.io/assertions
     */
    (chainer: 'not.be.instanceOf', value: any): Chainable<Subject>
    /**
     * Asserts that the target is not strictly (`===`) equal to `false`.
     * @example
     *    cy.wrap(true).should('not.be.false')
     * @see http://chaijs.com/api/bdd/#method_false
     * @see https://on.cypress.io/assertions
     */
    (chainer: 'not.be.false'): Chainable<Subject>
    /**
     * Asserts that the target is a not number or a date greater than the given number or date n respectively.
     * However, it's often best to assert that the target is equal to its expected value.
     * @example
     *    cy.wrap(6).should('be.greaterThan', 7)
     * @alias above
     * @see http://chaijs.com/api/bdd/#method_above
     * @see https://on.cypress.io/assertions
     */
    (chainer: 'not.be.greaterThan', value: number): Chainable<Subject>
    /**
     * Asserts that the target is a not number or a date greater than the given number or date n respectively.
     * However, it's often best to assert that the target is equal to its expected value.
     * @example
     *    cy.wrap(6).should('not.be.gt', 7)
     * @alias above
     * @see http://chaijs.com/api/bdd/#method_above
     * @see https://on.cypress.io/assertions
     */
    (chainer: 'not.be.gt', value: number): Chainable<Subject>
    /**
     * Asserts that the target is a not number or a `n` date greater than or equal to the given number or date n respectively.
     * However, it's often best to assert that the target is equal to its expected value.
     * @example
     *    cy.wrap(6).should('not.be.gte', 7)
     * @alias least
     * @see http://chaijs.com/api/bdd/#method_least
     * @see https://on.cypress.io/assertions
     */
    (chainer: 'not.be.gte', value: number): Chainable<Subject>
    /**
     * Asserts that the target is not a number or a `n` date less than or equal to the given number or date n respectively.
     * However, it's often best to assert that the target is equal to its expected value.
     * @example
     *    cy.wrap(4).should('not.be.lessThan', 3)
     * @alias below
     * @see http://chaijs.com/api/bdd/#method_below
     * @see https://on.cypress.io/assertions
     */
    (chainer: 'not.be.lessThan', value: number): Chainable<Subject>
    /**
     * Asserts that the target is not a number or a `n` date less than or equal to the given number or date n respectively.
     * However, it's often best to assert that the target is equal to its expected value.
     * @example
     *    cy.wrap(4).should('not.be.lt', 3)
     * @alias below
     * @see http://chaijs.com/api/bdd/#method_below
     * @see https://on.cypress.io/assertions
     */
    (chainer: 'not.be.lt', value: number): Chainable<Subject>
    /**
     * Asserts that the target is not a number or a date less than or equal to the given number or date n respectively.
     * However, it's often best to assert that the target is equal to its expected value.
     * @example
     *    cy.wrap(4).should('not.be.lte', 3)
     * @alias most
     * @see http://chaijs.com/api/bdd/#method_most
     * @see https://on.cypress.io/assertions
     */
    (chainer: 'not.be.lte', value: number): Chainable<Subject>
    /**
     * Asserts that the target is not loosely (`==`) equal to `true`. However, it's often best to assert that the target is strictly (`===`) or deeply equal to its expected value.
     * @example
     *    cy.wrap(0).should('not.be.ok')
     * @see http://chaijs.com/api/bdd/#method_ok
     * @see https://on.cypress.io/assertions
     */
    (chainer: 'not.be.ok'): Chainable<Subject>
    /**
     * Asserts that the target is not strictly (`===`) equal to true.
     * @example
     *    cy.wrap(false).should('not.be.true')
     * @see http://chaijs.com/api/bdd/#method_true
     * @see https://on.cypress.io/assertions
     */
    (chainer: 'not.be.true'): Chainable<Subject>
    /**
     * Asserts that the target is not strictly (`===`) equal to undefined.
     * @example
     *    cy.wrap(true).should('not.be.undefined')
     * @see http://chaijs.com/api/bdd/#method_undefined
     * @see https://on.cypress.io/assertions
     */
    (chainer: 'not.be.undefined'): Chainable<Subject>
    /**
     * Asserts that the target is strictly (`===`) equal to null.
     * @example
     *    cy.wrap(null).should('not.be.null')
     * @see http://chaijs.com/api/bdd/#method_null
     * @see https://on.cypress.io/assertions
     */
    (chainer: 'not.be.null'): Chainable<Subject>
    /**
     * Asserts that the target is strictly (`===`) equal to NaN.
     * @example
     *    cy.wrap(NaN).should('not.be.NaN')
     * @see http://chaijs.com/api/bdd/#method_nan
     * @see https://on.cypress.io/assertions
     */
    (chainer: 'not.be.NaN'): Chainable<Subject>
    /**
     * Asserts that the target is not a number or a date greater than or equal to the given number or date `start`, and less than or equal to the given number or date `finish` respectively.
     * However, it's often best to assert that the target is equal to its expected value.
     * @example
     *    cy.wrap(3).should('not.be.within', 5, 10)
     * @see http://chaijs.com/api/bdd/#method_within
     * @see https://on.cypress.io/assertions
     */
    (chainer: 'not.be.within', start: number, end: number): Chainable<Subject>
    (chainer: 'not.be.within', start: Date, end: Date): Chainable<Subject>
    /**
     * When one argument is provided, `.change` asserts that the given function `subject` returns a different value when it's invoked before the target function compared to when it's invoked afterward.
     * However, it's often best to assert that `subject` is equal to its expected value.
     * @example
     *    let dots = ''
     *    function addDot() { dots += '.' }
     *    function getDots() { return dots }
     *    cy.wrap(() => {}).should('not.change', getDots)
     * @see http://chaijs.com/api/bdd/#method_change
     * @see https://on.cypress.io/assertions
     */
    (chainer: 'not.change', fn: (...args: any[]) => any): Chainable<Subject>
    /**
     * When two arguments are provided, `.change` asserts that the value of the given object `subject`'s `prop` property is different before invoking the target function compared to afterward.
     * @example
     *    const myObj = { dots: '' }
     *    function addDot() { myObj.dots += '.' }
     *    cy.wrap(() => {}).should('not.change', myObj, 'dots')
     * @see http://chaijs.com/api/bdd/#method_change
     * @see https://on.cypress.io/assertions
     */
    (chainer: 'not.change', obj: object, prop: string): Chainable<Subject>
    /**
     * When the target is a string, `.include` asserts that the given string val is a substring of the target.
     * @example
     *    cy.wrap('tester').should('not.contain', 'foo')
     * @alias include
     * @see http://chaijs.com/api/bdd/#method_include
     * @see https://on.cypress.io/assertions
     */
    (chainer: 'not.contain', value: any): Chainable<Subject>
    /**
     * When one argument is provided, `.decrease` asserts that the given function `subject` does not returns a lesser number when it's invoked after invoking the target function compared to when it's invoked beforehand.
     * `.decrease` also causes all `.by` assertions that follow in the chain to assert how much lesser of a number is returned. It's often best to assert that the return value decreased by the expected amount, rather than asserting it decreased by any amount.
     * @example
     *    let val = 1
     *    function subtractTwo() { val -= 2 }
     *    function getVal() { return val }
     *    cy.wrap(() => {}).should('not.decrease', getVal)
     * @see http://chaijs.com/api/bdd/#method_decrease
     * @see https://on.cypress.io/assertions
     */
    (chainer: 'not.decrease', fn: (...args: any[]) => any): Chainable<Subject>
    /**
     * When two arguments are provided, `.decrease` asserts that the value of the given object `subject`'s `prop` property is not lesser after invoking the target function compared to beforehand.
     * @example
     *    const myObj = { val: 1 }
     *    function subtractTwo() { myObj.val -= 2 }
     *    cy.wrap(() => {}).should('not.decrease', myObj, 'val')
     * @see http://chaijs.com/api/bdd/#method_decrease
     * @see https://on.cypress.io/assertions
     */
    (chainer: 'not.decrease', obj: object, prop: string): Chainable<Subject>
    /**
     * Causes all `.equal`, `.include`, `.members`, `.keys`, and `.property` assertions that follow in the chain to not use deep equality instead of strict (`===`) equality. See the `deep-eql` project page for info on the deep equality algorithm: https://github.com/chaijs/deep-eql.
     * @example
     *    cy.wrap({ a: 1 }).should('not.deep.equal', { b: 1 })
     * @see http://chaijs.com/api/bdd/#method_deep
     * @see https://on.cypress.io/assertions
     */
    (chainer: 'not.deep.equal', value: Subject): Chainable<Subject>
    /**
     * Asserts that the target is not strictly (`===`) equal to either `null` or `undefined`. However, it's often best to assert that the target is equal to its expected value.
     * @example
     *    cy.wrap(null).should('not.exist')
     * @see http://chaijs.com/api/bdd/#method_exist
     * @see https://on.cypress.io/assertions
     */
    (chainer: 'not.exist'): Chainable<Subject>
    /**
     * Asserts that the target is not strictly (`===`) equal to the given `val`.
     * @example
     *    cy.wrap(1).should('not.eq', 2)
     * @alias equal
     * @see http://chaijs.com/api/bdd/#method_equal
     * @see https://on.cypress.io/assertions
     */
    (chainer: 'not.eq', value: any): Chainable<Subject>
    /**
     * Asserts that the target is not deeply equal to the given `obj`. See the `deep-eql` project page for info on the deep equality algorithm: https://github.com/chaijs/deep-eql.
     * @example
     *    cy.wrap({a: 1}).should('not.eql', {c: 1}).and('not.equal', {a: 1})
     * @see http://chaijs.com/api/bdd/#method_eql
     * @see https://on.cypress.io/assertions
     */
    (chainer: 'not.eql', value: any): Chainable<Subject>
    /**
     * Asserts that the target is not strictly (`===`) equal to the given `val`.
     * @example
     *    cy.wrap(1).should('not.equal', 2)
     * @see http://chaijs.com/api/bdd/#method_equal
     * @see https://on.cypress.io/assertions
     */
    (chainer: 'not.equal', value: any): Chainable<Subject>
    /**
     * Causes all `.keys` assertions that follow in the chain to not require that the target have all of the given keys. This is the opposite of `.any`, which only requires that the target have at least one of the given keys.
     * @example
     *    cy.wrap({ a: 1, b: 2 }).should('not.have.all.keys', 'c', 'd')
     * @see http://chaijs.com/api/bdd/#method_all
     * @see https://on.cypress.io/assertions
     */
    (chainer: 'not.have.all.keys' | 'not.have.keys' | 'not.have.deep.keys' | 'not.have.all.deep.keys', ...value: string[]): Chainable<Subject>
    /**
     * Causes all `.keys` assertions that follow in the chain to only require that the target not have at least one of the given keys. This is the opposite of `.all`, which requires that the target have all of the given keys.
     * @example
     *    cy.wrap({ a: 1, b: 2 }).should('not.have.any.keys', 'c')
     * @see http://chaijs.com/api/bdd/#method_any
     * @see https://on.cypress.io/assertions
     */
    (chainer: 'not.have.any.keys' | 'not.include.any.keys', ...value: string[]): Chainable<Subject>
    /**
     * Asserts that the target does not have a property with the given key `name`. See the `deep-eql` project page for info on the deep equality algorithm: https://github.com/chaijs/deep-eql.
     * @example
     *    cy.wrap({ x: {a: 1 }}).should('not.have.deep.property', 'y', { a: 1 })
     * @see http://chaijs.com/api/bdd/#method_property
     * @see https://on.cypress.io/assertions
     */
    (chainer: 'not.have.deep.property', value: string, obj: object): Chainable<Subject>
    /**
     * Asserts that the target's `length` property is not equal to the given number `n`.
     * @example
     *    cy.wrap([1, 2, 3]).should('not.have.length', 2)
     * cy.wrap('foo').should('not.have.length', 2)
     * @alias lengthOf
     * @see http://chaijs.com/api/bdd/#method_lengthof
     * @see https://on.cypress.io/assertions
     */
    (chainer: 'not.have.length' | 'not.have.lengthOf', value: number): Chainable<Subject>
    /**
     * Asserts that the target's `length` property is not greater than to the given number `n`.
     * @example
     *    cy.wrap([1, 2, 3]).should('not.have.length.greaterThan', 4)
     *    cy.wrap('foo').should('not.have.length.greaterThan', 4)
     * @see http://chaijs.com/api/bdd/#method_lengthof
     * @see https://on.cypress.io/assertions
     */
    (chainer: 'not.have.length.greaterThan' | 'not.have.lengthOf.greaterThan', value: number): Chainable<Subject>
    /**
     * Asserts that the target's `length` property is not greater than to the given number `n`.
     * @example
     *    cy.wrap([1, 2, 3]).should('not.have.length.gt', 4)
     *    cy.wrap('foo').should('not.have.length.gt', 4)
     * @see http://chaijs.com/api/bdd/#method_lengthof
     * @see https://on.cypress.io/assertions
     */
    (chainer: 'not.have.length.gt' | 'not.have.lengthOf.gt' | 'not.have.length.above' | 'not.have.lengthOf.above', value: number): Chainable<Subject>
    /**
     * Asserts that the target's `length` property is not greater than or equal to the given number `n`.
     * @example
     *    cy.wrap([1, 2, 3]).should('not.have.length.gte', 4)
     *    cy.wrap('foo').should('not.have.length.gte', 4)
     * @see http://chaijs.com/api/bdd/#method_lengthof
     * @see https://on.cypress.io/assertions
     */
    (chainer: 'not.have.length.gte' | 'not.have.lengthOf.gte' | 'not.have.length.at.least' | 'not.have.lengthOf.at.least', value: number): Chainable<Subject>
    /**
     * Asserts that the target's `length` property is less than to the given number `n`.
     * @example
     *    cy.wrap([1, 2, 3]).should('have.length.lessThan', 2)
     *    cy.wrap('foo').should('have.length.lessThan', 2)
     * @see http://chaijs.com/api/bdd/#method_lengthof
     * @see https://on.cypress.io/assertions
     */
    (chainer: 'not.have.length.lessThan' | 'not.have.lengthOf.lessThan', value: number): Chainable<Subject>
    /**
     * Asserts that the target's `length` property is not less than to the given number `n`.
     * @example
     *    cy.wrap([1, 2, 3]).should('not.have.length.lt', 2)
     *    cy.wrap('foo').should('not.have.length.lt', 2)
     * @see http://chaijs.com/api/bdd/#method_lengthof
     * @see https://on.cypress.io/assertions
     */
    (chainer: 'not.have.length.lt' | 'not.have.lengthOf.lt' | 'not.have.length.below' | 'not.have.lengthOf.below', value: number): Chainable<Subject>
    /**
     * Asserts that the target's `length` property is not less than or equal to the given number `n`.
     * @example
     *    cy.wrap([1, 2, 3]).should('not.have.length.lte', 2)
     *    cy.wrap('foo').should('not.have.length.lte', 2)
     * @see http://chaijs.com/api/bdd/#method_lengthof
     * @see https://on.cypress.io/assertions
     */
    (chainer: 'not.have.length.lte' | 'not.have.lengthOf.lte' | 'not.have.length.at.most' | 'not.have.lengthOf.at.most', value: number): Chainable<Subject>
    /**
     * Asserts that the target's `length` property is within `start` and `finish`.
     * @example
     *    cy.wrap([1, 2, 3]).should('not.have.length.within', 6, 12)
     * @see http://chaijs.com/api/bdd/#method_lengthof
     * @see https://on.cypress.io/assertions
     */
    (chainer: 'not.have.length.within' | 'not.have.lengthOf.within', start: number, finish: number): Chainable<Subject>
    /**
     * Asserts that the target array does not have the same members as the given array `set`.
     * @example
     *    cy.wrap([1, 2, 3]).should('not.have.members', [4, 5, 6])
     * @see http://chaijs.com/api/bdd/#method_members
     * @see https://on.cypress.io/assertions
     */
    (chainer: 'not.have.members' | 'not.have.deep.members', values: any[]): Chainable<Subject>
    /**
     * Asserts that the target array does not have the same members as the given array where order matters.
     * @example
     *    cy.wrap([1, 2, 3]).should('not. have.ordered.members', [4, 5, 6])
     * @see http://chaijs.com/api/bdd/#method_members
     * @see https://on.cypress.io/assertions
     */
    (chainer: 'not.have.ordered.members', values: any[]): Chainable<Subject>
    /**
     * Causes all `.property` and `.include` assertions that follow in the chain to ignore inherited properties.
     * @example
     *    Object.prototype.b = 2
     *    cy.wrap({ a: 1 }).should('have.property', 'a').and('not.have.ownProperty', 'b')
     * @see http://chaijs.com/api/bdd/#method_ownproperty
     * @see https://on.cypress.io/assertions
     */
    (chainer: 'not.have.ownProperty', property: string): Chainable<Subject>
    /**
     * Asserts that the target has a property with the given key `name`.
     * @example
     *    cy.wrap({ a: 1 }).should('not.have.property', 'b')
     *    cy.wrap({ a: 1 }).should('not.have.property', 'b', 1)
     * @see http://chaijs.com/api/bdd/#method_property
     * @see https://on.cypress.io/assertions
     */
    (chainer: 'not.have.property' | 'not.have.nested.property' | 'not.have.own.property' | 'not.have.a.property' | 'not.have.deep.property' | 'not.have.deep.own.property' | 'not.have.deep.nested.property', property: string, value?: any): Chainable<Subject>
    /**
     * Asserts that the target has its own property descriptor with the given key name.
     * @example
     *    cy.wrap({a: 1}).should('not.have.ownPropertyDescriptor', 'a', { value: 2 })
     * @see http://chaijs.com/api/bdd/#method_ownpropertydescriptor
     * @see https://on.cypress.io/assertions
     */
    (chainer: 'not.have.ownPropertyDescriptor' | 'not.haveOwnPropertyDescriptor', name: string, descriptor?: PropertyDescriptor): Chainable<Subject>
    /**
     * Asserts that the target string does not contains the given substring `str`.
     * @example
     *    cy.wrap('foobar').should('not.have.string', 'baz')
     * @see http://chaijs.com/api/bdd/#method_string
     * @see https://on.cypress.io/assertions
     */
    (chainer: 'not.have.string', match: string | RegExp): Chainable<Subject>
    /**
     * When the target is a string, `.include` asserts that the given string `val` is not a substring of the target.
     * @example
     *    cy.wrap('foobar').should('not.include', 'baz')
     * @see http://chaijs.com/api/bdd/#method_include
     * @see https://on.cypress.io/assertions
     */
    (chainer: 'not.include' | 'not.deep.include' | 'not.nested.include' | 'not.own.include' | 'not.deep.own.include' | 'not.deep.nested.include', value: any): Chainable<Subject>
    /**
     * When the target is a string, `.include` asserts that the given string `val` is not a substring of the target.
     * @example
     *    cy.wrap([1, 2, 3]).should('not.include.members', [4, 5])
     * @see http://chaijs.com/api/bdd/#method_members
     * @see https://on.cypress.io/assertions
     */
    (chainer: 'not.include.members' | 'not.include.ordered.members' | 'not.include.deep.ordered.members', value: any[]): Chainable<Subject>
    /**
     * When one argument is provided, `.increase` asserts that the given function `subject` returns a greater number when it's
     * invoked after invoking the target function compared to when it's invoked beforehand.
     * `.increase` also causes all `.by` assertions that follow in the chain to assert how much greater of a number is returned.
     * It's often best to assert that the return value increased by the expected amount, rather than asserting it increased by any amount.
     *
     * When two arguments are provided, `.increase` asserts that the value of the given object `subject`'s `prop` property is greater after
     * invoking the target function compared to beforehand.
     *
     * @example
     *    let val = 1
     *    function addTwo() { val += 2 }
     *    function getVal() { return val }
     *    cy.wrap(() => {}).should('not.increase', getVal)
     *
     *    const myObj = { val: 1 }
     *    function addTwo() { myObj.val += 2 }
     *    cy.wrap(addTwo).should('increase', myObj, 'val')
     * @see http://chaijs.com/api/bdd/#method_increase
     * @see https://on.cypress.io/assertions
     */
    (chainer: 'not.increase', value: object, property?: string): Chainable<Subject>
    /**
     * Asserts that the target does not match the given regular expression `re`.
     * @example
     *    cy.wrap('foobar').should('not.match', /baz$/)
     * @see http://chaijs.com/api/bdd/#method_match
     * @see https://on.cypress.io/assertions
     */
    (chainer: 'not.match', value: RegExp): Chainable<Subject>
    /**
     * When the target is a non-function object, `.respondTo` asserts that the target does not have a `method` with the given name method. The method can be own or inherited, and it can be enumerable or non-enumerable.
     * @example
     *    class Cat {
     *      meow() {}
     *    }
     *    cy.wrap(new Cat()).should('not.respondTo', 'bark')
     * @see http://chaijs.com/api/bdd/#method_respondto
     * @see https://on.cypress.io/assertions
     */
    (chainer: 'not.respondTo', value: string): Chainable<Subject>
    /**
     * Invokes the given `matcher` function with the target being passed as the first argument, and asserts that the value returned is falsy.
     * @example
     *    cy.wrap(1).should('not.satisfy', (num) => num < 0)
     * @see http://chaijs.com/api/bdd/#method_satisfy
     * @see https://on.cypress.io/assertions
     */
    (chainer: 'not.satisfy', fn: (val: any) => boolean): Chainable<Subject>
    /**
     * When no arguments are provided, `.throw` invokes the target function and asserts that no error is thrown.
     * When one argument is provided, and it's a string, `.throw` invokes the target function and asserts that no error is thrown with a message that contains that string.
     * @example
     *    function badFn() { console.log('Illegal salmon!') }
     *    cy.wrap(badFn).should('not.throw')
     *    cy.wrap(badFn).should('not.throw', 'salmon')
     *    cy.wrap(badFn).should('not.throw', /salmon/)
     * @see http://chaijs.com/api/bdd/#method_throw
     * @see https://on.cypress.io/assertions
     */
    (chainer: 'not.throw', value?: string | RegExp): Chainable<Subject>
    /**
     * When no arguments are provided, `.throw` invokes the target function and asserts that no error is thrown.
     * When one argument is provided, and it's a string, `.throw` invokes the target function and asserts that no error is thrown with a message that contains that string.
     * @example
     *    function badFn() { console.log('Illegal salmon!') }
     *    cy.wrap(badFn).should('not.throw')
     *    cy.wrap(badFn).should('not.throw', 'salmon')
     *    cy.wrap(badFn).should('not.throw', /salmon/)
     * @see http://chaijs.com/api/bdd/#method_throw
     * @see https://on.cypress.io/assertions
     */
    // tslint:disable-next-line ban-types
    (chainer: 'not.throw', error: Error | Function, expected?: string | RegExp): Chainable<Subject>
    /**
     * Asserts that the target is a member of the given array list.
     * @example
     *    cy.wrap(42).should('not.be.oneOf', [1, 2, 3])
     * @see http://chaijs.com/api/bdd/#method_oneof
     * @see https://on.cypress.io/assertions
     */
    (chainer: 'not.be.oneOf', list: ReadonlyArray<any>): Chainable<Subject>
    /**
     * Asserts that the target is extensible, which means that new properties can be added to it.
     * @example
     *    let o = Object.seal({})
     *    cy.wrap(o).should('not.be.extensible')
     * @see http://chaijs.com/api/bdd/#method_extensible
     * @see https://on.cypress.io/assertions
     */
    (chainer: 'not.be.extensible'): Chainable<Subject>
    /**
     * Asserts that the target is sealed, which means that new properties can't be added to it, and its existing properties can't be reconfigured or deleted.
     * @example
     *    cy.wrap({a: 1}).should('be.sealed')
     *    cy.wrap({a: 1}).should('be.sealed')
     * @see http://chaijs.com/api/bdd/#method_sealed
     * @see https://on.cypress.io/assertions
     */
    (chainer: 'not.be.sealed'): Chainable<Subject>
    /**
     * Asserts that the target is frozen, which means that new properties can't be added to it, and its existing properties can't be reassigned to different values, reconfigured, or deleted.
     * @example
     *    cy.wrap({a: 1}).should('not.be.frozen')
     * @see http://chaijs.com/api/bdd/#method_frozen
     * @see https://on.cypress.io/assertions
     */
    (chainer: 'not.be.frozen'): Chainable<Subject>
    /**
     * Asserts that the target is a number, and isn't `NaN` or positive/negative `Infinity`.
     * @example
     *    cy.wrap(NaN).should('not.be.finite')
     *    cy.wrap(Infinity).should('not.be.finite')
     * @see http://chaijs.com/api/bdd/#method_finite
     * @see https://on.cypress.io/assertions
     */
    (chainer: 'not.be.finite'): Chainable<Subject>

    // sinon-chai
    /**
     * Assert spy/stub was called the `new` operator.
     * Beware that this is inferred based on the value of the this object and the spy function's prototype, so it may give false positives if you actively return the right kind of object.
     * @see http://sinonjs.org/releases/v4.1.3/spies/#spycalledwithnew
     * @see https://on.cypress.io/assertions
     */
    (chainer: 'be.always.calledWithNew' | 'always.have.been.calledWithNew'): Chainable<Subject>
    /**
     * Assert if spy was always called with matching arguments (and possibly others).
     * @see http://sinonjs.org/releases/v4.1.3/spies/#spyalwayscalledwithmatcharg1-arg2-
     * @see https://on.cypress.io/assertions
     */
    (chainer: 'be.always.calledWithMatch' | 'always.have.been.calledWithMatch', ...args: any[]): Chainable<Subject>
    /**
     * Assert spy always returned the provided value.
     * @see http://sinonjs.org/releases/v4.1.3/spies/#spyalwaysreturnedobj
     * @see https://on.cypress.io/assertions
     */
    (chainer: 'always.returned' | 'have.always.returned', value: any): Chainable<Subject>
    /**
     * `true` if the spy was called at least once
     * @see http://sinonjs.org/releases/v4.1.3/spies/#spycalled
     * @see https://on.cypress.io/assertions
     */
    (chainer: 'be.called' | 'have.been.called'): Chainable<Subject>
    /**
     * Assert spy was called after `anotherSpy`
     * @see http://sinonjs.org/releases/v4.1.3/spies/#spycalledafteranotherspy
     * @see https://on.cypress.io/assertions
     */
    (chainer: 'be.calledAfter' | 'have.been.calledAfter', spy: sinon.SinonSpy): Chainable<Subject>
    /**
     * Assert spy was called before `anotherSpy`
     * @see http://sinonjs.org/releases/v4.1.3/spies/#spycalledbeforeanotherspy
     * @see https://on.cypress.io/assertions
     */
    (chainer: 'be.calledBefore' | 'have.been.calledBefore', spy: sinon.SinonSpy): Chainable<Subject>
    /**
     * Assert spy was called at least once with `obj` as `this`. `calledOn` also accepts a matcher (see [matchers](http://sinonjs.org/releases/v4.1.3/spies/#matchers)).
     * @see http://sinonjs.org/releases/v4.1.3/spies/#spycalledonobj
     * @see https://on.cypress.io/assertions
     */
    (chainer: 'be.calledOn' | 'have.been.calledOn', context: any): Chainable<Subject>
    /**
     * Assert spy was called exactly once
     * @see http://sinonjs.org/releases/v4.1.3/spies/#spycalledonce
     * @see https://on.cypress.io/assertions
     */
    (chainer: 'be.calledOnce' | 'have.been.calledOnce'): Chainable<Subject>
    /**
     * Assert spy was called exactly three times
     * @see http://sinonjs.org/releases/v4.1.3/spies/#spycalledthrice
     * @see https://on.cypress.io/assertions
     */
    (chainer: 'be.calledThrice' | 'have.been.calledThrice'): Chainable<Subject>
    /**
     * Assert spy was called exactly twice
     * @see http://sinonjs.org/releases/v4.1.3/spies/#spycalledtwice
     * @see https://on.cypress.io/assertions
     */
    (chainer: 'be.calledTwice' | 'have.been.calledTwice'): Chainable<Subject>
    /**
     * Assert spy was called at least once with the provided arguments and no others.
     * @see http://sinonjs.org/releases/v4.1.3/spies/#spycalledwithexactlyarg1-arg2-
     * @see https://on.cypress.io/assertions
     */
    (chainer: 'be.calledWithExactly' | 'have.been.calledWithExactly', ...args: any[]): Chainable<Subject>
    /**
     * Assert spy was called with matching arguments (and possibly others).
     * @see http://sinonjs.org/releases/v4.1.3/spies/#spycalledwithmatcharg1-arg2-
     * @see https://on.cypress.io/assertions
     */
    (chainer: 'be.calledWithMatch' | 'have.been.calledWithMatch', ...args: any[]): Chainable<Subject>
    /**
     * Assert spy/stub was called the `new` operator.
     * Beware that this is inferred based on the value of the this object and the spy function's prototype, so it may give false positives if you actively return the right kind of object.
     * @see http://sinonjs.org/releases/v4.1.3/spies/#spycalledwithnew
     * @see https://on.cypress.io/assertions
     */
    (chainer: 'be.calledWithNew' | 'have.been.calledWithNew'): Chainable<Subject>
    /**
     * Assert spy always threw an exception.
     * @see http://sinonjs.org/releases/v4.1.3/spies/#spyalwaysthrew
     * @see https://on.cypress.io/assertions
     */
    (chainer: 'have.always.thrown', value?: Error | typeof Error | string): Chainable<Subject>
    /**
     * Assert the number of calls.
     * @see http://sinonjs.org/releases/v4.1.3/spies/#spycallcount
     * @see https://on.cypress.io/assertions
     */
    (chainer: 'have.callCount', value: number): Chainable<Subject>
    /**
     * Assert spy threw an exception at least once.
     * @see http://sinonjs.org/releases/v4.1.3/spies/#spythrew
     * @see https://on.cypress.io/assertions
     */
    (chainer: 'have.thrown', value?: Error | typeof Error | string): Chainable<Subject>
    /**
     * Assert spy returned the provided value at least once. (see [matchers](http://sinonjs.org/releases/v4.1.3/spies/#matchers))
     * @see http://sinonjs.org/releases/v4.1.3/spies/#spyreturnedobj
     * @see https://on.cypress.io/assertions
     */
    (chainer: 'returned' | 'have.returned', value: any): Chainable<Subject>
    /**
     * Assert spy was called before anotherSpy, and no spy calls occurred between spy and anotherSpy.
     * @see http://sinonjs.org/releases/v4.1.3/spies/#spycalledimmediatelybeforeanotherspy
     * @see https://on.cypress.io/assertions
     */
    (chainer: 'be.calledImmediatelyBefore' | 'have.been.calledImmediatelyBefore', anotherSpy: sinon.SinonSpy): Chainable<Subject>
    /**
     * Assert spy was called after anotherSpy, and no spy calls occurred between anotherSpy and spy.
     * @see http://sinonjs.org/releases/v4.1.3/spies/#spycalledimmediatelyafteranotherspy
     * @see https://on.cypress.io/assertions
     */
    (chainer: 'be.calledImmediatelyAfter' | 'have.been.calledImmediatelyAfter', anotherSpy: sinon.SinonSpy): Chainable<Subject>
    /**
     * Assert the spy was always called with obj as this
     * @see http://sinonjs.org/releases/v4.1.3/spies/#spyalwayscalledonobj
     * @see https://on.cypress.io/assertions
     */
    (chainer: 'be.always.calledOn' | 'always.have.been.calledOn', obj: any): Chainable<Subject>
    /**
     * Assert spy was called at least once with the provided arguments.
     * @see http://sinonjs.org/releases/v4.1.3/spies/#spycalledwitharg1-arg2-
     * @see https://on.cypress.io/assertions
     */
    (chainer: 'be.calledWith' | 'have.been.calledWith', ...args: any[]): Chainable<Subject>
    /**
     * Assert spy was always called with the provided arguments (and possibly others).
     * @see http://sinonjs.org/releases/v4.1.3/spies/#spyalwayscalledwitharg1-arg2-
     * @see https://on.cypress.io/assertions
     */
    (chainer: 'be.always.calledWith' | 'always.have.been.calledWith', ...args: any[]): Chainable<Subject>
    /**
     * Assert spy was called at exactly once with the provided arguments.
     * @see http://sinonjs.org/releases/v4.1.3/spies/#spycalledwitharg1-arg2-
     * @see https://on.cypress.io/assertions
     */
    (chainer: 'be.calledOnceWith' | 'have.been.calledOnceWith', ...args: any[]): Chainable<Subject>
    /**
     * Assert spy was always called with the exact provided arguments.
     * @see http://sinonjs.org/releases/v4.1.3/spies/#spyalwayscalledwithexactlyarg1-arg2-
     * @see https://on.cypress.io/assertions
     */
    (chainer: 'be.always.calledWithExactly' | 'have.been.calledWithExactly', ...args: any[]): Chainable<Subject>
    /**
     * Assert spy was called at exactly once with the provided arguments.
     * @see http://sinonjs.org/releases/v4.1.3/spies/#
     * @see https://on.cypress.io/assertions
     */
    (chainer: 'be.calledOnceWithExactly' | 'have.been.calledOnceWithExactly', ...args: any[]): Chainable<Subject>
    /**
     * Assert spy always returned the provided value.
     * @see http://sinonjs.org/releases/v4.1.3/spies/#
     * @see https://on.cypress.io/assertions
     */
    (chainer: 'have.always.returned', obj: any): Chainable<Subject>

    // sinon-chai.not
    /**
     * Assert spy/stub was not called the `new` operator.
     * Beware that this is inferred based on the value of the this object and the spy function's prototype, so it may give false positives if you actively return the right kind of object.
     * @see http://sinonjs.org/releases/v4.1.3/spies/#spycalledwithnew
     * @see https://on.cypress.io/assertions
     */
    (chainer: 'not.be.always.calledWithNew' | 'not.always.have.been.calledWithNew'): Chainable<Subject>
    /**
     * Assert if spy was not always called with matching arguments (and possibly others).
     * @see http://sinonjs.org/releases/v4.1.3/spies/#spyalwayscalledwithmatcharg1-arg2-
     * @see https://on.cypress.io/assertions
     */
    (chainer: 'not.be.always.calledWithMatch' | 'not.always.have.been.calledWithMatch', ...args: any[]): Chainable<Subject>
    /**
     * Assert spy not always returned the provided value.
     * @see http://sinonjs.org/releases/v4.1.3/spies/#spyalwaysreturnedobj
     * @see https://on.cypress.io/assertions
     */
    (chainer: 'not.always.returned' | 'not.have.always.returned', value: any): Chainable<Subject>
    /**
     * `true` if the spy was not called at least once
     * @see http://sinonjs.org/releases/v4.1.3/spies/#spycalled
     * @see https://on.cypress.io/assertions
     */
    (chainer: 'not.be.called' | 'not.have.been.called'): Chainable<Subject>
    /**
     * Assert spy was not.called after `anotherSpy`
     * @see http://sinonjs.org/releases/v4.1.3/spies/#spycalledafteranotherspy
     * @see https://on.cypress.io/assertions
     */
    (chainer: 'not.be.calledAfter' | 'not.have.been.calledAfter', spy: sinon.SinonSpy): Chainable<Subject>
    /**
     * Assert spy was not called before `anotherSpy`
     * @see http://sinonjs.org/releases/v4.1.3/spies/#spycalledbeforeanotherspy
     * @see https://on.cypress.io/assertions
     */
    (chainer: 'not.be.calledBefore' | 'not.have.been.calledBefore', spy: sinon.SinonSpy): Chainable<Subject>
    /**
     * Assert spy was not called at least once with `obj` as `this`. `calledOn` also accepts a matcher (see [matchers](http://sinonjs.org/releases/v4.1.3/spies/#matchers)).
     * @see http://sinonjs.org/releases/v4.1.3/spies/#spycalledonobj
     * @see https://on.cypress.io/assertions
     */
    (chainer: 'not.be.calledOn' | 'not.have.been.calledOn', context: any): Chainable<Subject>
    /**
     * Assert spy was not called exactly once
     * @see http://sinonjs.org/releases/v4.1.3/spies/#spycalledonce
     * @see https://on.cypress.io/assertions
     */
    (chainer: 'not.be.calledOnce' | 'not.have.been.calledOnce'): Chainable<Subject>
    /**
     * Assert spy was not called exactly three times
     * @see http://sinonjs.org/releases/v4.1.3/spies/#spycalledthrice
     * @see https://on.cypress.io/assertions
     */
    (chainer: 'not.be.calledThrice' | 'not.have.been.calledThrice'): Chainable<Subject>
    /**
     * Assert spy was not called exactly twice
     * @see http://sinonjs.org/releases/v4.1.3/spies/#spycalledtwice
     * @see https://on.cypress.io/assertions
     */
    (chainer: 'not.be.calledTwice' | 'not.have.been.calledTwice'): Chainable<Subject>
    /**
     * Assert spy was not called at least once with the provided arguments and no others.
     * @see http://sinonjs.org/releases/v4.1.3/spies/#spycalledwithexactlyarg1-arg2-
     * @see https://on.cypress.io/assertions
     */
    (chainer: 'not.be.calledWithExactly' | 'not.have.been.calledWithExactly', ...args: any[]): Chainable<Subject>
    /**
     * Assert spy was not called with matching arguments (and possibly others).
     * @see http://sinonjs.org/releases/v4.1.3/spies/#spycalledwithmatcharg1-arg2-
     * @see https://on.cypress.io/assertions
     */
    (chainer: 'not.be.calledWithMatch' | 'not.have.been.calledWithMatch', ...args: any[]): Chainable<Subject>
    /**
     * Assert spy/stub was not called the `new` operator.
     * Beware that this is inferred based on the value of the this object and the spy function's prototype, so it may give false positives if you actively return the right kind of object.
     * @see http://sinonjs.org/releases/v4.1.3/spies/#spycalledwithnew
     * @see https://on.cypress.io/assertions
     */
    (chainer: 'not.be.calledWithNew' | 'not.have.been.calledWithNew'): Chainable<Subject>
    /**
     * Assert spy did not always throw an exception.
     * @see http://sinonjs.org/releases/v4.1.3/spies/#spyalwaysthrew
     * @see https://on.cypress.io/assertions
     */
    (chainer: 'not.have.always.thrown', value?: Error | typeof Error | string): Chainable<Subject>
    /**
     * Assert not the number of calls.
     * @see http://sinonjs.org/releases/v4.1.3/spies/#spycallcount
     * @see https://on.cypress.io/assertions
     */
    (chainer: 'not.have.callCount', value: number): Chainable<Subject>
    /**
     * Assert spy did not throw an exception at least once.
     * @see http://sinonjs.org/releases/v4.1.3/spies/#spythrew
     * @see https://on.cypress.io/assertions
     */
    (chainer: 'not.have.thrown', value?: Error | typeof Error | string): Chainable<Subject>
    /**
     * Assert spy did not return the provided value at least once. (see [matchers](http://sinonjs.org/releases/v4.1.3/spies/#matchers))
     * @see http://sinonjs.org/releases/v4.1.3/spies/#spyreturnedobj
     * @see https://on.cypress.io/assertions
     */
    (chainer: 'not.returned' | 'not.have.returned', value: any): Chainable<Subject>
    /**
     * Assert spy was called before anotherSpy, and no spy calls occurred between spy and anotherSpy.
     * @see http://sinonjs.org/releases/v4.1.3/spies/#spycalledimmediatelybeforeanotherspy
     * @see https://on.cypress.io/assertions
     */
    (chainer: 'not.be.calledImmediatelyBefore' | 'not.have.been.calledImmediatelyBefore', anotherSpy: sinon.SinonSpy): Chainable<Subject>
    /**
     * Assert spy was called after anotherSpy, and no spy calls occurred between anotherSpy and spy.
     * @see http://sinonjs.org/releases/v4.1.3/spies/#spycalledimmediatelyafteranotherspy
     * @see https://on.cypress.io/assertions
     */
    (chainer: 'not.be.calledImmediatelyAfter' | 'not.have.been.calledImmediatelyAfter', anotherSpy: sinon.SinonSpy): Chainable<Subject>
    /**
     * Assert the spy was always called with obj as this
     * @see http://sinonjs.org/releases/v4.1.3/spies/#spyalwayscalledonobj
     * @see https://on.cypress.io/assertions
     */
    (chainer: 'not.be.always.calledOn' | 'not.always.have.been.calledOn', obj: any): Chainable<Subject>
    /**
     * Assert spy was called at least once with the provided arguments.
     * @see http://sinonjs.org/releases/v4.1.3/spies/#spycalledwitharg1-arg2-
     * @see https://on.cypress.io/assertions
     */
    (chainer: 'not.be.calledWith' | 'not.have.been.calledWith', ...args: any[]): Chainable<Subject>
    /**
     * Assert spy was always called with the provided arguments (and possibly others).
     * @see http://sinonjs.org/releases/v4.1.3/spies/#spyalwayscalledwitharg1-arg2-
     * @see https://on.cypress.io/assertions
     */
    (chainer: 'not.be.always.calledWith' | 'not.always.have.been.calledWith', ...args: any[]): Chainable<Subject>
    /**
     * Assert spy was called at exactly once with the provided arguments.
     * @see http://sinonjs.org/releases/v4.1.3/spies/#spycalledwitharg1-arg2-
     * @see https://on.cypress.io/assertions
     */
    (chainer: 'not.be.calledOnceWith' | 'not.have.been.calledOnceWith', ...args: any[]): Chainable<Subject>
    /**
     * Assert spy was always called with the exact provided arguments.
     * @see http://sinonjs.org/releases/v4.1.3/spies/#spyalwayscalledwithexactlyarg1-arg2-
     * @see https://on.cypress.io/assertions
     */
    (chainer: 'not.be.always.calledWithExactly' | 'not.have.been.calledWithExactly', ...args: any[]): Chainable<Subject>
    /**
     * Assert spy was called at exactly once with the provided arguments.
     * @see http://sinonjs.org/releases/v4.1.3/spies/#
     * @see https://on.cypress.io/assertions
     */
    (chainer: 'not.be.calledOnceWithExactly' | 'not.have.been.calledOnceWithExactly', ...args: any[]): Chainable<Subject>
    /**
     * Assert spy always returned the provided value.
     * @see http://sinonjs.org/releases/v4.1.3/spies/#
     * @see https://on.cypress.io/assertions
     */
    (chainer: 'not.have.always.returned', obj: any): Chainable<Subject>

    // jquery-chai
    /**
     * Assert that at least one element of the selection is checked, using `.is(':checked')`.
     * @example
     *    cy.get('#result').should('be.checked')
     * @see http://chaijs.com/plugins/chai-jquery/#checked
     * @see https://on.cypress.io/assertions
     */
    (chainer: 'be.checked'): Chainable<Subject>
    /**
     * Assert that at least one element of the selection is disabled, using `.is(':disabled')`.
     * @example
     *    cy.get('#result').should('be.disabled')
     * @see http://chaijs.com/plugins/chai-jquery/#disabled
     * @see https://on.cypress.io/assertions
     */
    (chainer: 'be.disabled'): Chainable<Subject>
    /**
     * Assert that at least one element of the selection is empty, using `.is(':empty')`. If the object asserted against is not a jQuery object, the original implementation will be called.
     * @example
     *    cy.get('#result').should('be.empty')
     * @see http://chaijs.com/plugins/chai-jquery/#empty
     * @see https://on.cypress.io/assertions
     */
    (chainer: 'be.empty'): Chainable<Subject>
    /**
     * Assert that at least one element of the selection is enabled, using `.is(':enabled')`.
     * @example
     *    cy.get('#result').should('be.enabled')
     * @see http://chaijs.com/plugins/chai-jquery/#enabled
     * @see https://on.cypress.io/assertions
     */
    (chainer: 'be.enabled'): Chainable<Subject>
    /**
     * Assert that at least one element of the selection is hidden, using `.is(':hidden')`.
     * @example
     *    cy.get('#result').should('be.hidden')
     * @see http://chaijs.com/plugins/chai-jquery/#hidden
     * @see https://on.cypress.io/assertions
     */
    (chainer: 'be.hidden'): Chainable<Subject>
    /**
     * Assert that at least one element of the selection is selected, using `.is(':selected')`.
     * @example
     *    cy.get('#result').should('be.selected')
     * @see http://chaijs.com/plugins/chai-jquery/#selected
     * @see https://on.cypress.io/assertions
     */
    (chainer: 'be.selected'): Chainable<Subject>
    /**
     * Assert that at least one element of the selection is visible, using `.is(':visible')`.
     * @example
     *    cy.get('#result').should('be.visible')
     * @see http://chaijs.com/plugins/chai-jquery/#visible
     * @see https://on.cypress.io/assertions
     */
    (chainer: 'be.visible'): Chainable<Subject>
    /**
     * Assert that the selection contains the given text, using `:contains()`. If the object asserted against is not a jQuery object, or if `contain` is not called as a function, the original implementation will be called.
     * @example
     *    cy.get('#result').should('contain', 'text')
     * @see http://chaijs.com/plugins/chai-jquery/#containtext
     * @see https://on.cypress.io/assertions
     */
    (chainer: 'contain', value: string): Chainable<Subject>
    /**
     * Assert that at least one element of the selection is focused.
     * @example
     *    cy.get('#result').should('have.focus')
     *    cy.get('#result').should('be.focused')
     * @see https://on.cypress.io/assertions
     */
    (chainer: 'have.focus'): Chainable<Subject>
    /**
     * Assert that at least one element of the selection is focused.
     * @example
     *    cy.get('#result').should('be.focused')
     *    cy.get('#result').should('have.focus')
     * @see https://on.cypress.io/assertions
     */
    (chainer: 'be.focused'): Chainable<Subject>
    /**
     * Assert that the selection is not empty. Note that this overrides the built-in chai assertion. If the object asserted against is not a jQuery object, the original implementation will be called.
     * @example
     *    cy.get('#result').should('exist')
     * @see http://chaijs.com/plugins/chai-jquery/#exist
     * @see https://on.cypress.io/assertions
     */
    (chainer: 'exist'): Chainable<Subject>
    /**
     * Assert that the first element of the selection has the given attribute, using `.attr()`. Optionally, assert a particular value as well. The return value is available for chaining.
     * @example
     *    cy.get('#result').should('have.attr', 'role')
     *    cy.get('#result').should('have.attr', 'role', 'menu')
     * @see http://chaijs.com/plugins/chai-jquery/#attrname-value
     * @see https://on.cypress.io/assertions
     */
    (chainer: 'have.attr', value: string, match?: string): Chainable<Subject>
    /**
     * Assert that the first element of the selection has the given attribute, using `.attr()`. Optionally, assert a particular value as well. The return value is available for chaining.
     * @example
     *    cy.get('#result').should('have.class', 'success')
     * @see http://chaijs.com/plugins/chai-jquery/#classclassname
     * @see https://on.cypress.io/assertions
     */
    (chainer: 'have.class', value: string): Chainable<Subject>
    /**
     * Assert that the first element of the selection has the given CSS property, using `.css()`. Optionally, assert a particular value as well. The return value is available for chaining.
     * @example
     *    cy.get('#result').should('have.css', 'display', 'none')
     * @see http://chaijs.com/plugins/chai-jquery/#cssname-value
     * @see https://on.cypress.io/assertions
     */
    (chainer: 'have.css', value: string, match?: string): Chainable<Subject>
    /**
     * Assert that the first element of the selection has the given data value, using `.data()`. Optionally, assert a particular value as well. The return value is available for chaining.
     * @example
     *    cy.get('#result').should('have.data', 'foo', 'bar')
     * @see http://chaijs.com/plugins/chai-jquery/#dataname-value
     * @see https://on.cypress.io/assertions
     */
    (chainer: 'have.data', value: string, match?: string): Chainable<Subject>
    /**
     * Assert that the selection contains at least one element which has a descendant matching the given selector, using `.has()`.
     * @example
     *    cy.get('#result').should('have.descendants', 'h1')
     * @see http://chaijs.com/plugins/chai-jquery/#descendantsselector
     * @see https://on.cypress.io/assertions
     */
    (chainer: 'have.descendants', selector: string): Chainable<Subject>
    /**
     * Assert that the html of the first element of the selection is equal to the given html, using `.html()`.
     * @example
     *    cy.get('#result').should('have.html', '<em>John Doe</em>')
     * @see http://chaijs.com/plugins/chai-jquery/#htmlhtml
     * @see https://on.cypress.io/assertions
     */
    (chainer: 'have.html', value: string): Chainable<Subject>
    /**
     * Assert that the html of the first element of the selection partially contains the given html, using `.html()`.
     * @example
     *    cy.get('#result').should('contain.html', '<em>John Doe</em>')
     * @see http://chaijs.com/plugins/chai-jquery/#htmlhtml
     * @see https://on.cypress.io/assertions
     */
    (chainer: 'contain.html', value: string): Chainable<Subject>
    /**
     * Assert that the html of the first element of the selection partially contains the given html, using `.html()`.
     * @example
     *    cy.get('#result').should('include.html', '<em>John Doe</em>')
     * @see http://chaijs.com/plugins/chai-jquery/#htmlhtml
     * @see https://on.cypress.io/assertions
     */
    (chainer: 'include.html', value: string): Chainable<Subject>
    /**
     * Assert that the first element of the selection has the given id, using `.attr('id')`.
     * @example
     *    cy.get('#result').should('have.id', 'result')
     * @see http://chaijs.com/plugins/chai-jquery/#idid
     * @see https://on.cypress.io/assertions
     */
    (chainer: 'have.id', value: string, match?: string): Chainable<Subject>
    /**
     * Assert that the first element of the selection has the given property, using `.prop()`. Optionally, assert a particular value as well. The return value is available for chaining.
     * @example
     *    cy.get('#result').should('have.prop', 'disabled')
     *    cy.get('#result').should('have.prop', 'disabled', false)
     * @see http://chaijs.com/plugins/chai-jquery/#propname-value
     * @see https://on.cypress.io/assertions
     */
    (chainer: 'have.prop', value: string, match?: any): Chainable<Subject>
    /**
     * Assert that the text of the first element of the selection is equal to the given text, using `.text()`.
     * @example
     *    cy.get('#result').should('have.text', 'John Doe')
     * @see http://chaijs.com/plugins/chai-jquery/#texttext
     * @see https://on.cypress.io/assertions
     */
    (chainer: 'have.text', value: string): Chainable<Subject>
    /**
     * Assert that the text of the first element of the selection partially contains the given text, using `.text()`.
     * @example
     *    cy.get('#result').should('contain.text', 'John Doe')
     * @see http://chaijs.com/plugins/chai-jquery/#texttext
     * @see https://on.cypress.io/assertions
     */
    (chainer: 'contain.text', value: string): Chainable<Subject>
    /**
     * Assert that the text of the first element of the selection partially contains the given text, using `.text()`.
     * @example
     *    cy.get('#result').should('include.text', 'John Doe')
     * @see http://chaijs.com/plugins/chai-jquery/#texttext
     * @see https://on.cypress.io/assertions
     */
    (chainer: 'include.text', value: string): Chainable<Subject>
    /**
     * Assert that the first element of the selection has the given value, using `.val()`.
     * @example
     *    cy.get('textarea').should('have.value', 'foo bar baz')
     * @see http://chaijs.com/plugins/chai-jquery/#valuevalue
     * @see https://on.cypress.io/assertions
     */
    (chainer: 'have.value', value: string): Chainable<Subject>
    /**
     * Assert that the first element of the selection partially contains the given value, using `.val()`.
     * @example
     *    cy.get('textarea').should('contain.value', 'foo bar baz')
     * @see http://chaijs.com/plugins/chai-jquery/#valuevalue
     * @see https://on.cypress.io/assertions
     */
    (chainer: 'contain.value', value: string): Chainable<Subject>
    /**
     * Assert that the first element of the selection partially contains the given value, using `.val()`.
     * @example
     *    cy.get('textarea').should('include.value', 'foo bar baz')
     * @see http://chaijs.com/plugins/chai-jquery/#valuevalue
     * @see https://on.cypress.io/assertions
     */
    (chainer: 'include.value', value: string): Chainable<Subject>
    /**
     * Assert that the selection matches a given selector, using `.is()`. Note that this overrides the built-in chai assertion. If the object asserted against is not a jQuery object, the original implementation will be called.
     * @example
     *    cy.get('#result').should('match', ':empty')
     * @see http://chaijs.com/plugins/chai-jquery/#matchselector
     * @see https://on.cypress.io/assertions
     */
    (chainer: 'match', value: string): Chainable<Subject>

    // jquery-chai.not
    /**
     * Assert that at least one element of the selection is not checked, using `.is(':checked')`.
     * @example
     *    cy.get('#result').should('not.be.checked')
     * @see http://chaijs.com/plugins/chai-jquery/#checked
     * @see https://on.cypress.io/assertions
     */
    (chainer: 'not.be.checked'): Chainable<Subject>
    /**
     * Assert that at least one element of the selection is not disabled, using `.is(':disabled')`.
     * @example
     *    cy.get('#result').should('not.be.disabled')
     * @see http://chaijs.com/plugins/chai-jquery/#disabled
     * @see https://on.cypress.io/assertions
     */
    (chainer: 'not.be.disabled'): Chainable<Subject>
    /**
     * Assert that at least one element of the selection is not empty, using `.is(':empty')`. If the object asserted against is not a jQuery object, the original implementation will be called.
     * @example
     *    cy.get('#result').should('not.be.empty')
     * @see http://chaijs.com/plugins/chai-jquery/#empty
     * @see https://on.cypress.io/assertions
     */
    (chainer: 'not.be.empty'): Chainable<Subject>
    /**
     * Assert that at least one element of the selection is not enabled, using `.is(':enabled')`.
     * @example
     *    cy.get('#result').should('not.be.enabled')
     * @see http://chaijs.com/plugins/chai-jquery/#enabled
     * @see https://on.cypress.io/assertions
     */
    (chainer: 'not.be.enabled'): Chainable<Subject>
    /**
     * Assert that at least one element of the selection is not hidden, using `.is(':hidden')`.
     * @example
     *    cy.get('#result').should('not.be.hidden')
     * @see http://chaijs.com/plugins/chai-jquery/#hidden
     * @see https://on.cypress.io/assertions
     */
    (chainer: 'not.be.hidden'): Chainable<Subject>
    /**
     * Assert that at least one element of the selection is not selected, using `.is(':selected')`.
     * @example
     *    cy.get('#result').should('not.be.selected')
     * @see http://chaijs.com/plugins/chai-jquery/#selected
     * @see https://on.cypress.io/assertions
     */
    (chainer: 'not.be.selected'): Chainable<Subject>
    /**
     * Assert that at least one element of the selection is not visible, using `.is(':visible')`.
     * @example
     *    cy.get('#result').should('not.be.visible')
     * @see http://chaijs.com/plugins/chai-jquery/#visible
     * @see https://on.cypress.io/assertions
     */
    (chainer: 'not.be.visible'): Chainable<Subject>
    /**
     * Assert that no element of the selection is focused.
     * @example
     *    cy.get('#result').should('not.have.focus')
     *    cy.get('#result').should('not.be.focused')
     * @see https://on.cypress.io/assertions
     */
    (chainer: 'not.have.focus'): Chainable<Subject>
    /**
     * Assert that no element of the selection is focused.
     * @example
     *    cy.get('#result').should('not.be.focused')
     *    cy.get('#result').should('not.have.focus')
     * @see https://on.cypress.io/assertions
     */
    (chainer: 'not.be.focused'): Chainable<Subject>
    /**
     * Assert that the selection does not contain the given text, using `:contains()`. If the object asserted against is not a jQuery object, or if `contain` is not called as a function, the original implementation will be called.
     * @example
     *    cy.get('#result').should('not.contain', 'text')
     * @see http://chaijs.com/plugins/chai-jquery/#containtext
     * @see https://on.cypress.io/assertions
     */
    (chainer: 'not.contain', value: string): Chainable<Subject>
    /**
     * Assert that the selection is empty. Note that this overrides the built-in chai assertion. If the object asserted against is not a jQuery object, the original implementation will be called.
     * @example
     *    cy.get('#result').should('not.exist')
     * @see http://chaijs.com/plugins/chai-jquery/#exist
     * @see https://on.cypress.io/assertions
     */
    (chainer: 'not.exist'): Chainable<Subject>
    /**
     * Assert that the first element of the selection does not have the given attribute, using `.attr()`. Optionally, assert a particular value as well. The return value is available for chaining.
     * @example
     *    cy.get('#result').should('not.have.attr', 'role')
     *    cy.get('#result').should('not.have.attr', 'role', 'menu')
     * @see http://chaijs.com/plugins/chai-jquery/#attrname-value
     * @see https://on.cypress.io/assertions
     */
    (chainer: 'not.have.attr', value: string, match?: string): Chainable<Subject>
    /**
     * Assert that the first element of the selection does not have the given attribute, using `.attr()`. Optionally, assert a particular value as well. The return value is available for chaining.
     * @example
     *    cy.get('#result').should('not.have.class', 'success')
     * @see http://chaijs.com/plugins/chai-jquery/#classclassname
     * @see https://on.cypress.io/assertions
     */
    (chainer: 'not.have.class', value: string): Chainable<Subject>
    /**
     * Assert that the first element of the selection does not have the given CSS property, using `.css()`. Optionally, assert a particular value as well. The return value is available for chaining.
     * @example
     *    cy.get('#result').should('not.have.css', 'display', 'none')
     * @see http://chaijs.com/plugins/chai-jquery/#cssname-value
     * @see https://on.cypress.io/assertions
     */
    (chainer: 'not.have.css', value: string, match?: string): Chainable<Subject>
    /**
     * Assert that the first element of the selection does not have the given data value, using `.data()`. Optionally, assert a particular value as well. The return value is available for chaining.
     * @example
     *    cy.get('#result').should('not.have.data', 'foo', 'bar')
     * @see http://chaijs.com/plugins/chai-jquery/#dataname-value
     * @see https://on.cypress.io/assertions
     */
    (chainer: 'not.have.data', value: string, match?: string): Chainable<Subject>
    /**
     * Assert that the selection does not contain at least one element which has a descendant matching the given selector, using `.has()`.
     * @example
     *    cy.get('#result').should('not.have.descendants', 'h1')
     * @see http://chaijs.com/plugins/chai-jquery/#descendantsselector
     * @see https://on.cypress.io/assertions
     */
    (chainer: 'not.have.descendants', selector: string): Chainable<Subject>
    /**
     * Assert that the html of the first element of the selection is not equal to the given html, using `.html()`.
     * @example
     *    cy.get('#result').should('not.have.html', '<em>John Doe</em>')
     * @see http://chaijs.com/plugins/chai-jquery/#htmlhtml
     * @see https://on.cypress.io/assertions
     */
    (chainer: 'not.have.html', value: string): Chainable<Subject>
    /**
     * Assert that the html of the first element of the selection does not contain the given html, using `.html()`.
     * @example
     *    cy.get('#result').should('not.contain.html', '<em>John Doe</em>')
     * @see http://chaijs.com/plugins/chai-jquery/#htmlhtml
     * @see https://on.cypress.io/assertions
     */
    (chainer: 'not.contain.html', value: string): Chainable<Subject>
    /**
     * Assert that the html of the first element of the selection does not contain the given html, using `.html()`.
     * @example
     *    cy.get('#result').should('not.include.html', '<em>John Doe</em>')
     * @see http://chaijs.com/plugins/chai-jquery/#htmlhtml
     * @see https://on.cypress.io/assertions
     */
    (chainer: 'not.include.html', value: string): Chainable<Subject>
    /**
     * Assert that the first element of the selection does not have the given id, using `.attr('id')`.
     * @example
     *    cy.get('#result').should('not.have.id', 'result')
     * @see http://chaijs.com/plugins/chai-jquery/#idid
     * @see https://on.cypress.io/assertions
     */
    (chainer: 'not.have.id', value: string, match?: string): Chainable<Subject>
    /**
     * Assert that the first element of the selection does not have the given property, using `.prop()`. Optionally, assert a particular value as well. The return value is available for chaining.
     * @example
     *    cy.get('#result').should('not.have.prop', 'disabled')
     *    cy.get('#result').should('not.have.prop', 'disabled', false)
     * @see http://chaijs.com/plugins/chai-jquery/#propname-value
     * @see https://on.cypress.io/assertions
     */
    (chainer: 'not.have.prop', value: string, match?: any): Chainable<Subject>
    /**
     * Assert that the text of the first element of the selection is not equal to the given text, using `.text()`.
     * @example
     *    cy.get('#result').should('not.have.text', 'John Doe')
     * @see http://chaijs.com/plugins/chai-jquery/#texttext
     * @see https://on.cypress.io/assertions
     */
    (chainer: 'not.have.text', value: string): Chainable<Subject>
    /**
     * Assert that the text of the first element of the selection does not contain the given text, using `.text()`.
     * @example
     *    cy.get('#result').should('not.contain.text', 'John Doe')
     * @see http://chaijs.com/plugins/chai-jquery/#texttext
     * @see https://on.cypress.io/assertions
     */
    (chainer: 'not.contain.text', value: string): Chainable<Subject>
    /**
     * Assert that the text of the first element of the selection does not contain the given text, using `.text()`.
     * @example
     *    cy.get('#result').should('not.include.text', 'John Doe')
     * @see http://chaijs.com/plugins/chai-jquery/#texttext
     * @see https://on.cypress.io/assertions
     */
    (chainer: 'not.include.text', value: string): Chainable<Subject>
    /**
     * Assert that the first element of the selection does not have the given value, using `.val()`.
     * @example
     *    cy.get('textarea').should('not.have.value', 'foo bar baz')
     * @see http://chaijs.com/plugins/chai-jquery/#valuevalue
     * @see https://on.cypress.io/assertions
     */
    (chainer: 'not.have.value', value: string): Chainable<Subject>
    /**
     * Assert that the first element of the selection does not contain the given value, using `.val()`.
     * @example
     *    cy.get('textarea').should('not.contain.value', 'foo bar baz')
     * @see http://chaijs.com/plugins/chai-jquery/#valuevalue
     * @see https://on.cypress.io/assertions
     */
    (chainer: 'not.contain.value', value: string): Chainable<Subject>
    /**
     * Assert that the first element of the selection does not contain the given value, using `.val()`.
     * @example
     *    cy.get('textarea').should('not.include.value', 'foo bar baz')
     * @see http://chaijs.com/plugins/chai-jquery/#valuevalue
     * @see https://on.cypress.io/assertions
     */
    (chainer: 'not.include.value', value: string): Chainable<Subject>
    /**
     * Assert that the selection does not match a given selector, using `.is()`. Note that this overrides the built-in chai assertion. If the object asserted against is not a jQuery object, the original implementation will be called.
     * @example
     *    cy.get('#result').should('not.match', ':empty')
     * @see http://chaijs.com/plugins/chai-jquery/#matchselector
     * @see https://on.cypress.io/assertions
     */
    (chainer: 'not.match', value: string): Chainable<Subject>

    // fallback
    /**
     * Create an assertion. Assertions are automatically retried until they pass or time out.
     * Ctrl+Space will invoke auto-complete in most editors.
     * @see https://on.cypress.io/should
     */
    (chainers: string, value?: any): Chainable<Subject>
    (chainers: string, value: any, match: any): Chainable<Subject>

    /**
     * Create an assertion. Assertions are automatically retried until they pass or time out.
     * Passing a function to `.should()` enables you to make multiple assertions on the yielded subject. This also gives you the opportunity to massage what you'd like to assert on.
     * Just be sure _not_ to include any code that has side effects in your callback function. The callback function will be retried over and over again until no assertions within it throw.
     * @example
     *    cy
     *      .get('p')
     *      .should(($p) => {
     *        // should have found 3 elements
     *        expect($p).to.have.length(3)
     *
     *        // make sure the first contains some text content
     *        expect($p.first()).to.contain('Hello World')
     *
     *        // use jquery's map to grab all of their classes
     *        // jquery's map returns a new jquery object
     *        const classes = $p.map((i, el) => {
     *          return Cypress.$(el).attr('class')
     *        })
     *
     *        // call classes.get() to make this a plain array
     *        expect(classes.get()).to.deep.eq([
     *          'text-primary',
     *          'text-danger',
     *          'text-default'
     *        ])
     *      })
     * @see https://on.cypress.io/should
     */
    (fn: (currentSubject: Subject) => void): Chainable<Subject>
  }

  interface BrowserLaunchOptions {
    extensions: string[]
    preferences: { [key: string]: any }
    args: string[]
  }

  interface Dimensions {
    width: number
    height: number
  }

  interface ScreenshotDetails {
    size: number
    takenAt: string
    duration: number
    dimensions: Dimensions
    multipart: boolean
    pixelRatio: number
    name: string
    specName: string
    testFailure: boolean
    path: string
    scaled: boolean
    blackout: string[]
  }

  interface AfterScreenshotReturnObject {
    path?: string
    size?: number
    dimensions?: Dimensions
  }

  interface FileObject extends NodeEventEmitter {
    filePath: string
    outputPath: string
    shouldWatch: boolean
  }

  /**
   * Individual task callback. Receives a single argument and _should_ return
   * anything but `undefined` or a promise that resolves anything but `undefined`
   * TODO: find a way to express "anything but undefined" in TypeScript
   */
  type Task = (value: any) => any

  interface Tasks {
    [key: string]: Task
  }

  interface SystemDetails {
    osName: string
    osVersion: string
  }

  interface BeforeRunDetails {
    browser?: Browser
    config: ConfigOptions
    cypressVersion: string
    group?: string
    parallel?: boolean
    runUrl?: string
    specs?: Spec[]
    specPattern?: string[]
    system: SystemDetails
    tag?: string
  }

  interface DevServerConfig {
    specs: Spec[]
    cypressConfig: PluginConfigOptions
    devServerEvents: NodeJS.EventEmitter
  }

  interface ResolvedDevServerConfig {
    port: number
    close: (done?: (err?: Error) => any) => void
  }

  interface PluginEvents {
    (action: 'after:run', fn: (results: CypressCommandLine.CypressRunResult | CypressCommandLine.CypressFailedRunResult) => void | Promise<void>): void
    (action: 'after:screenshot', fn: (details: ScreenshotDetails) => void | AfterScreenshotReturnObject | Promise<AfterScreenshotReturnObject>): void
    (action: 'after:spec', fn: (spec: Spec, results: CypressCommandLine.RunResult) => void | Promise<void>): void
    (action: 'before:run', fn: (runDetails: BeforeRunDetails) => void | Promise<void>): void
    (action: 'before:spec', fn: (spec: Spec) => void | Promise<void>): void
    (action: 'before:browser:launch', fn: (browser: Browser, browserLaunchOptions: BrowserLaunchOptions) => void | BrowserLaunchOptions | Promise<BrowserLaunchOptions>): void
    (action: 'file:preprocessor', fn: (file: FileObject) => string | Promise<string>): void
    (action: 'dev-server:start', fn: (file: DevServerConfig) => Promise<ResolvedDevServerConfig>): void
    (action: 'task', tasks: Tasks): void
  }

  interface CodeFrame {
    frame: string
    language: string
    line: number
    column: number
    absoluteFile: string
    originalFile: string
    relativeFile: string
  }

  interface CypressError extends Error {
    docsUrl?: string
    codeFrame?: CodeFrame
  }

  // for just a few events like "window:alert" it makes sense to allow passing cy.stub() or
  // a user callback function. Others probably only need a callback function.

  /**
   * These events come from the application currently under test (your application).
   * These are the most useful events for you to listen to.
   * @see https://on.cypress.io/catalog-of-events#App-Events
   */
  interface Actions {
    /**
     * Fires when an uncaught exception or unhandled rejection occurs in your application. If it's an unhandled rejection, the rejected promise will be the 3rd argument.
     * Cypress will fail the test when this fires.
     * Return `false` from this event and Cypress will not fail the test. Also useful for debugging purposes because the actual `error` instance is provided to you.
     * @see https://on.cypress.io/catalog-of-events#App-Events
     * @example
    ```
      // likely want to do this in a support file
      // so it's applied to all spec files
      // cypress/support/{e2e|component}.js

      Cypress.on('uncaught:exception', (err, runnable) => {
        // returning false here prevents Cypress from
        // failing the test
        return false
      })
      // stub "window.alert" in a single test
      it('shows alert', () => {
        const stub = cy.stub()
        cy.on('window:alert', stub)
        // trigger application code that calls alert(...)
        .then(() => {
          expect(stub).to.have.been.calledOnce
        })
      })
    ```
     */
    (action: 'uncaught:exception', fn: (error: Error, runnable: Mocha.Runnable, promise?: Promise<any>) => false | void): Cypress
    /**
     * Fires when your app calls the global `window.confirm()` method.
     * Cypress will auto accept confirmations. Return `false` from this event and the confirmation will be canceled.
     * @see https://on.cypress.io/catalog-of-events#App-Events
     * @example
    ```
    cy.on('window:confirm', (str) => {
      console.log(str)
      return false // simulate "Cancel"
    })
    ```
     */
    (action: 'window:confirm', fn: ((text: string) => false | void) | SinonSpyAgent<sinon.SinonSpy> | SinonSpyAgent<sinon.SinonStub>): Cypress
    /**
     * Fires when your app calls the global `window.alert()` method.
     * Cypress will auto accept alerts. You cannot change this behavior.
     * @example
    ```
    const stub = cy.stub()
    cy.on('window:alert', stub)
    // assume the button calls window.alert()
    cy.get('.my-button')
      .click()
      .then(() => {
        expect(stub).to.have.been.calledOnce
      })
    ```
     * @see https://on.cypress.io/catalog-of-events#App-Events
     */
    (action: 'window:alert', fn: ((text: string) => void) | SinonSpyAgent<sinon.SinonSpy> | SinonSpyAgent<sinon.SinonStub>): Cypress
    /**
     * Fires as the page begins to load, but before any of your applications JavaScript has executed.
     * This fires at the exact same time as `cy.visit()` `onBeforeLoad` callback.
     * Useful to modify the window on a page transition.
     * @see https://on.cypress.io/catalog-of-events#App-Events
     */
    (action: 'window:before:load', fn: (win: AUTWindow) => void): Cypress
    /**
     * Fires after all your resources have finished loading after a page transition.
     * This fires at the exact same time as a `cy.visit()` `onLoad` callback.
     * @see https://on.cypress.io/catalog-of-events#App-Events
     */
    (action: 'window:load', fn: (win: AUTWindow) => void): Cypress
    /**
     * Fires when your application is about to navigate away.
     * The real event object is provided to you.
     * Your app may have set a `returnValue` on the event, which is useful to assert on.
     * @see https://on.cypress.io/catalog-of-events#App-Events
     */
    (action: 'window:before:unload', fn: (event: BeforeUnloadEvent) => void): Cypress
    /**
     * Fires when your application is has unloaded and is navigating away.
     * The real event object is provided to you. This event is not cancelable.
     * @see https://on.cypress.io/catalog-of-events#App-Events
     */
    (action: 'window:unload', fn: (event: Event) => void): Cypress
    /**
     * Fires whenever Cypress detects that your application's URL has changed.
     * @see https://on.cypress.io/catalog-of-events#App-Events
     */
    (action: 'url:changed', fn: (url: string) => void): Cypress
    /**
     * Fires when the test has failed. It is technically possible to prevent the test
     * from actually failing by binding to this event and invoking an async `done` callback.
     * However this is **strongly discouraged**. Tests should never legitimately fail.
     *  This event exists because it's extremely useful for debugging purposes.
     * @see https://on.cypress.io/catalog-of-events#App-Events
     */
    (action: 'fail', fn: (error: CypressError, mocha: Mocha.Runnable) => void): Cypress
    /**
     * Fires whenever the viewport changes via a `cy.viewport()` or naturally when
     * Cypress resets the viewport to the default between tests. Useful for debugging purposes.
     * @see https://on.cypress.io/catalog-of-events#App-Events
     */
    (action: 'viewport:changed', fn: (viewport: Viewport) => void): Cypress
    /**
     * Fires whenever **Cypress** is scrolling your application.
     * This event is fired when Cypress is {% url 'waiting for and calculating
     * actionability' interacting-with-elements %}. It will scroll to 'uncover'
     * elements currently being covered. This event is extremely useful to debug why
     * Cypress may think an element is not interactive.
     * @see https://on.cypress.io/catalog-of-events#App-Events
     */
    (action: 'scrolled', fn: ($el: JQuery) => void): Cypress
    /**
     * Fires when a cy command is first invoked and enqueued to be run later.
     * Useful for debugging purposes if you're confused about the order in which commands will execute.
     * @see https://on.cypress.io/catalog-of-events#App-Events
     */
    (action: 'command:enqueued', fn: (command: EnqueuedCommand) => void): Cypress
    /**
     * Fires when cy begins actually running and executing your command.
     * Useful for debugging and understanding how the command queue is async.
     * @see https://on.cypress.io/catalog-of-events#App-Events
     */
    (action: 'command:start', fn: (command: CommandQueue) => void): Cypress
    /**
     * Fires when cy finishes running and executing your command.
     * Useful for debugging and understanding how commands are handled.
     * @see https://on.cypress.io/catalog-of-events#App-Events
     */
    (action: 'command:end', fn: (command: CommandQueue) => void): Cypress
    /**
     * Fires when a command is skipped, namely the `should` command.
     * Useful for debugging and understanding how commands are handled.
     * @see https://on.cypress.io/catalog-of-events#App-Events
     */
    (action: 'skipped:command:end', fn: (command: CommandQueue) => void): Cypress
    /**
     * Fires whenever a command begins its retrying routines.
     * This is called on the trailing edge after Cypress has internally
     * waited for the retry interval. Useful to understand **why** a command is retrying,
     * and generally includes the actual error causing the retry to happen.
     * When commands fail the final error is the one that actually bubbles up to fail the test.
     * This event is essentially to debug why Cypress is failing.
     * @see https://on.cypress.io/catalog-of-events#App-Events
     */
    (action: 'command:retry', fn: (command: CommandQueue) => void): Cypress
    /**
     * Fires whenever a command emits this event so it can be displayed in the Command Log.
     * Useful to see how internal cypress commands utilize the {% url 'Cypress.log()' cypress-log %} API.
     * @see https://on.cypress.io/catalog-of-events#App-Events
     */
    (action: 'log:added', fn: (log: any, interactive: boolean) => void): Cypress
    /**
     * Fires whenever a command's attributes changes.
     * This event is debounced to prevent it from firing too quickly and too often.
     * Useful to see how internal cypress commands utilize the {% url 'Cypress.log()' cypress-log %} API.
     * @see https://on.cypress.io/catalog-of-events#App-Events
     */
    (action: 'log:changed', fn: (log: any, interactive: boolean) => void): Cypress
    /**
     * Fires before the test and all **before** and **beforeEach** hooks run.
     * @see https://on.cypress.io/catalog-of-events#App-Events
     */
    (action: 'test:before:run', fn: (attributes: ObjectLike, test: Mocha.Test) => void): Cypress
    /**
     * Fires before the test and all **before** and **beforeEach** hooks run.
     * If a `Promise` is returned, it will be awaited before proceeding.
     */
    (action: 'test:before:run:async', fn: (attributes: ObjectLike, test: Mocha.Test) => void | Promise<any>): Cypress
    /**
     * Fires after the test and all **afterEach** and **after** hooks run.
     * @see https://on.cypress.io/catalog-of-events#App-Events
     */
    (action: 'test:after:run', fn: (attributes: ObjectLike, test: Mocha.Test) => void): Cypress
  }

  // $CommandQueue from `command_queue.coffee` - a lot to type. Might be more useful if it was written in TS
  interface CommandQueue extends ObjectLike {
    logs(filters: any): any
    add(obj: any): any
    get(): any
    get<K extends keyof CommandQueue>(key: string): CommandQueue[K]
    toJSON(): string[]
    create(): CommandQueue
  }

  /**
   * The clock starts at the unix epoch (timestamp of 0). This means that when you instantiate new Date in your application, it will have a time of January 1st, 1970.
   */
  interface Clock {
    /**
     * Move the clock the specified number of `milliseconds`.
     * Any timers within the affected range of time will be called.
     * @param time Number in ms to advance the clock
     * @see https://on.cypress.io/tick
     */
    tick(time: number): void
    /**
     * Restore all overridden native functions.
     * This is automatically called between tests, so should not generally be needed.
     * @see https://on.cypress.io/clock
     * @example
     *   cy.clock()
     *   cy.visit('/')
     *   ...
     *   cy.clock().then(clock => {
     *     clock.restore()
     *   })
     *   // or use this shortcut
     *   cy.clock().invoke('restore')
     */
    restore(): void
    /**
     * Change the time without invoking any timers.
     *
     * Default value with no argument or undefined is 0.
     *
     * This can be useful if you need to change the time by an hour
     * while there is a setInterval registered that may otherwise run thousands
     * of times.
     * @see https://on.cypress.io/clock
     * @example
     *   cy.clock()
     *   cy.visit('/')
     *   ...
     *   cy.clock().then(clock => {
     *     clock.setSystemTime(60 * 60 * 1000)
     *   })
     *   // or use this shortcut
     *   cy.clock().invoke('setSystemTime', 60 * 60 * 1000)
     */
    setSystemTime(now?: number | Date): void
  }

  interface Cookie {
    name: string
    value: string
    path: string
    domain: string
    httpOnly: boolean
    secure: boolean
    expiry?: number
    sameSite?: SameSiteStatus
  }

  interface EnqueuedCommand {
    id: string
    name: string
    args: any[]
    type: string
    chainerId: string
    injected: boolean
    userInvocationStack?: string
    fn(...args: any[]): any
  }

  interface Exec {
    code: number
    stdout: string
    stderr: string
  }

  type FileReference = string | BufferType | FileReferenceObject
  interface FileReferenceObject {
    /*
     * Buffers will be used as-is, while strings will be interpreted as an alias or a file path.
     * All other types will have `Buffer.from(JSON.stringify())` applied.
     */
    contents: any
    fileName?: string
    mimeType?: string
    lastModified?: number
  }

  interface LogAttrs {
    url: string
    consoleProps: ObjectLike
  }

  interface Log {
    end(): Log
    error(error: Error): Log
    finish(): void
    get<K extends keyof LogConfig>(attr: K): LogConfig[K]
    get(): LogConfig
    set<K extends keyof LogConfig>(key: K, value: LogConfig[K]): Log
    set(options: Partial<LogConfig>): Log
    snapshot(name?: string, options?: { at?: number, next: string }): Log
  }

  interface LogConfig extends Timeoutable {
    /** Unique id for the log, in the form of '<origin>-<number>' */
    id: string
    /** The JQuery element for the command. This will highlight the command in the main window when debugging */
    $el: JQuery
    /** The scope of the log entry. If child, will appear nested below parents, prefixed with '-' */
    type: 'parent' | 'child'
    /** Allows the name of the command to be overwritten */
    name: string
    /** Override *name* for display purposes only */
    displayName: string
    /** additional information to include in the log */
    message: any
    /** Set to false if you want to control the finishing of the command in the log yourself */
    autoEnd: boolean
    /** Set to true to immediately finish the log  */
    end: boolean
    /** Return an object that will be printed in the dev tools console */
    consoleProps(): ObjectLike
  }

  interface Response<T> {
    allRequestResponses: any[]
    body: T
    duration: number
    headers: { [key: string]: string | string[] }
    isOkStatusCode: boolean
    redirects?: string[]
    redirectedToUrl?: string
    requestHeaders: { [key: string]: string }
    status: number
    statusText: string
  }

  interface Server extends RouteOptions {
    enable: boolean
    ignore: (xhr: any) => boolean
  }

  interface Viewport {
    viewportWidth: number
    viewportHeight: number
  }

  interface WaitXHR {
    duration: number
    id: string
    method: HttpMethod
    request: {
      body: string | ObjectLike
      headers: ObjectLike
    }
    requestBody: WaitXHR['request']['body']
    requestHeaders: WaitXHR['request']['headers']
    response: {
      body: string | ObjectLike
      headers: ObjectLike
    }
    responseBody: WaitXHR['response']['body']
    responseHeaders: WaitXHR['response']['headers']
    status: number
    statusMessage: string
    url: string
    xhr: XMLHttpRequest
  }

  type Encodings = 'ascii' | 'base64' | 'binary' | 'hex' | 'latin1' | 'utf8' | 'utf-8' | 'ucs2' | 'ucs-2' | 'utf16le' | 'utf-16le' | null
  type PositionType = 'topLeft' | 'top' | 'topRight' | 'left' | 'center' | 'right' | 'bottomLeft' | 'bottom' | 'bottomRight'
  type ViewportPreset = 'macbook-16' | 'macbook-15' | 'macbook-13' | 'macbook-11' | 'ipad-2' | 'ipad-mini' | 'iphone-xr' | 'iphone-x' | 'iphone-6+' | 'iphone-se2' | 'iphone-8' | 'iphone-7' | 'iphone-6' | 'iphone-5' | 'iphone-4' | 'iphone-3' | 'samsung-s10' | 'samsung-note9'
  interface Offset {
    top: number
    left: number
  }

  // Diff taken from https://github.com/Microsoft/TypeScript/issues/12215#issuecomment-311923766
  type Diff<T extends string, U extends string> = ({ [P in T]: P } & { [P in U]: never } & { [x: string]: never })[T]
  type Omit<T, K extends keyof T> = Pick<T, Exclude<keyof T, K>>

  /**
   * Public interface for the global "cy" object. If you want to add
   * a custom property to this object, you should extend this interface.
   * @see https://on.cypress.io/typescript#Types-for-custom-commands
   *
  ```
  // in your TS file
  declare namespace Cypress {
    interface cy {
      // declare additional properties on "cy" object, like
      // label: string
    }
    interface Chainable {
      // declare additional custom commands as methods, like
      // login(username: string, password: string)
    }
  }
  ```
   */
  interface cy extends Chainable<undefined> { }
}

declare namespace Mocha {
  interface TestFunction {
    /**
     * Describe a specification or test-case with the given `title`, TestOptions, and callback `fn` acting
     * as a thunk.
     */
    (title: string, config: Cypress.TestConfigOverrides, fn?: Func): Test

    /**
     * Describe a specification or test-case with the given `title`, TestOptions, and callback `fn` acting
     * as a thunk.
     */
    (title: string, config: Cypress.TestConfigOverrides, fn?: AsyncFunc): Test
  }
  interface ExclusiveTestFunction {
    /**
     * Describe a specification or test-case with the given `title`, TestOptions, and callback `fn` acting
     * as a thunk.
     */
    (title: string, config: Cypress.TestConfigOverrides, fn?: Func): Test

    /**
     * Describe a specification or test-case with the given `title`, TestOptions, and callback `fn` acting
     * as a thunk.
     */
    (title: string, config: Cypress.TestConfigOverrides, fn?: AsyncFunc): Test
  }
  interface PendingTestFunction {
    /**
     * Describe a specification or test-case with the given `title`, TestOptions, and callback `fn` acting
     * as a thunk.
     */
    (title: string, config: Cypress.TestConfigOverrides, fn?: Func): Test

    /**
     * Describe a specification or test-case with the given `title`, TestOptions, and callback `fn` acting
     * as a thunk.
     */
    (title: string, config: Cypress.TestConfigOverrides, fn?: AsyncFunc): Test
  }

  interface SuiteFunction {
    /**
     * Describe a "suite" with the given `title`, TestOptions, and callback `fn` containing
     * nested suites.
     */
    (title: string, config: Cypress.TestConfigOverrides, fn: (this: Suite) => void): Suite
  }

  interface ExclusiveSuiteFunction {
    /**
     * Describe a "suite" with the given `title`, TestOptions, and callback `fn` containing
     * nested suites. Indicates this suite should be executed exclusively.
     */
    (title: string, config: Cypress.TestConfigOverrides, fn: (this: Suite) => void): Suite
  }

  interface PendingSuiteFunction {
    (title: string, config: Cypress.TestConfigOverrides, fn: (this: Suite) => void): Suite | void
  }
}<|MERGE_RESOLUTION|>--- conflicted
+++ resolved
@@ -3058,11 +3058,7 @@
 
   type DevServerConfigOptions = {
     bundler: 'webpack'
-<<<<<<< HEAD
-    framework: 'react' | 'vue' | 'vue-cli' | 'nuxt' | 'create-react-app' | 'next' | 'angular' | 'svelte'
-=======
-    framework: 'react' | 'vue' | 'vue-cli' | 'nuxt' | 'create-react-app' | 'next'
->>>>>>> e80e7781
+    framework: 'react' | 'vue' | 'vue-cli' | 'nuxt' | 'create-react-app' | 'next' | 'svelte'
     webpackConfig?: PickConfigOpt<'webpackConfig'>
   } | {
     bundler: 'vite'
