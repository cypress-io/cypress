--- conflicted
+++ resolved
@@ -3398,15 +3398,12 @@
      * @internal
      */
     specPattern?: '**/*.cy.ts'
-<<<<<<< HEAD
 
     /**
      * Raw SVG icon that will be displayed in the Project Setup Wizard. Used for third parties that
      * want to render a custom icon.
      */
     icon?: string
-=======
->>>>>>> 3ad71eaa
   }
 
   type ComponentFrameworkDefinition = Omit<ResolvedComponentFrameworkDefinition, 'dependencies'> & {
@@ -3414,13 +3411,8 @@
   }
 
   // Certain properties are not supported for third party frameworks right now, such as ones related to the "Create From" feature.
-<<<<<<< HEAD
-  type ThirdPartyComponentFrameworkDefinition = Omit<ComponentFrameworkDefinition, 'glob' | 'codeGenFramework' | 'supportStatus' | 'specPattern' | 'mountModule' | 'configFramework' | 'type' | 'category'> & {
-    type: string
-=======
   type ThirdPartyComponentFrameworkDefinition = Pick<ComponentFrameworkDefinition, 'type' | 'name' | 'supportedBundlers' | 'detectors' | 'dependencies'> & {
     type: `cypress-ct-${string}` | string
->>>>>>> 3ad71eaa
 
     /**
      * Only `library` is supported for third party definitions.
