--- conflicted
+++ resolved
@@ -2717,21 +2717,13 @@
      * Override default config options for Component Testing runner.
      * @default {}
      */
-<<<<<<< HEAD
-    component: Omit<ConfigOptions, 'e2e' | 'component'> & { plugins?: TestingTypeFunctions }
-=======
-    component: Omit<ResolvedConfigOptions, TestingType>
->>>>>>> 257ff95d
+    component: Omit<ResolvedConfigOptions, TestingType> & { plugins?: TestingTypeFunctions }
 
     /**
      * Override default config options for E2E Testing runner.
      * @default {}
      */
-<<<<<<< HEAD
-     e2e: Omit<ConfigOptions, 'e2e' | 'component'> & { plugins?: TestingTypeFunctions }
-=======
-    e2e: Omit<ResolvedConfigOptions, TestingType>
->>>>>>> 257ff95d
+    e2e: Omit<ResolvedConfigOptions, TestingType> & { plugins?: TestingTypeFunctions }
   }
 
   type TestingTypeFunctions = ((on: PluginEvents, config: PluginConfigOptions) => ConfigOptions | undefined)
