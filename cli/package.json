--- conflicted
+++ resolved
@@ -108,11 +108,8 @@
     "vue",
     "react",
     "vue2",
-<<<<<<< HEAD
-    "svelte"
-=======
+    "svelte",
     "react18"
->>>>>>> 5ff15046
   ],
   "bin": {
     "cypress": "bin/cypress"
@@ -146,17 +143,14 @@
       "require": "./react/dist/cypress-react.cjs.js",
       "types": "./react/dist/index.d.ts"
     },
-<<<<<<< HEAD
     "./svelte": {
       "import": "./svelte/dist/cypress-svelte.esm-bundler.js",
       "require": "./svelte/dist/cypress-svelte.cjs.js",
       "types": "./svelte/dist/index.d.ts"
-=======
     "./react18": {
       "import": "./react18/dist/cypress-react.esm-bundler.js",
       "require": "./react18/dist/cypress-react.cjs.js",
       "types": "./react18/dist/index.d.ts"
->>>>>>> 5ff15046
     },
     "./mount-utils": {
       "require": "./mount-utils/dist/index.js",
