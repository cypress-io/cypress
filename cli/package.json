--- conflicted
+++ resolved
@@ -20,11 +20,7 @@
     "unit": "cross-env BLUEBIRD_DEBUG=1 NODE_ENV=test mocha --reporter mocha-multi-reporters --reporter-options configFile=../mocha-reporter-config.json"
   },
   "dependencies": {
-<<<<<<< HEAD
     "@cypress/request": "^3.0.0",
-=======
-    "@cypress/request": "2.88.12",
->>>>>>> f9df6874
     "@cypress/xvfb": "^1.2.4",
     "@types/node": "^16.18.39",
     "@types/sinonjs__fake-timers": "8.1.1",
