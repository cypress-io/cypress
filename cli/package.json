{
  "name": "cypress",
  "version": "0.0.0",
  "private": true,
  "main": "index.js",
  "scripts": {
    "prebuild": "npm run test-dependencies && node ./scripts/start-build.js",
    "build": "node ./scripts/build.js",
    "check-deps": "node ../scripts/check-deps.js --verbose",
    "check-deps-pre": "npm run check-deps -- --prescript",
    "dtslint": "dtslint types",
    "postinstall": "node ./scripts/post-install.js",
    "lint": "bin-up eslint --fix *.js scripts/*.js bin/* lib/*.js lib/**/*.js test/*.js test/**/*.js",
    "prerelease": "npm run build",
    "release": "cd build && releaser --no-node --no-changelog",
    "size": "t=\"$(npm pack .)\"; wc -c \"${t}\"; tar tvf \"${t}\"; rm \"${t}\";",
    "pretest": "npm run check-deps-pre",
    "test": "npm run test-unit",
    "test-debug": "node --inspect --debug-brk $(bin-up _mocha)",
    "test-dependencies": "npm run check-deps && dependency-check . --no-dev",
    "pretest-unit": "npm run check-deps-pre",
    "test-unit": "npm run unit",
    "pretest-watch": "npm run check-deps-pre",
    "test-watch": "npm run unit -- --watch",
    "types": "npm run dtslint",
    "unit": "BLUEBIRD_DEBUG=1 NODE_ENV=test bin-up mocha --reporter mocha-multi-reporters --reporter-options configFile=../mocha-reporter-config.json"
  },
  "dependencies": {
    "@cypress/listr-verbose-renderer": "0.4.1",
    "@cypress/xvfb": "1.2.4",
    "arch": "2.1.1",
    "bluebird": "3.5.0",
    "cachedir": "1.3.0",
    "chalk": "2.4.2",
    "check-more-types": "2.24.0",
    "commander": "2.15.1",
    "common-tags": "1.8.0",
    "debug": "3.2.6",
    "execa": "0.10.0",
    "executable": "4.1.1",
    "extract-zip": "1.6.7",
    "fs-extra": "5.0.0",
    "getos": "3.1.1",
    "is-ci": "1.2.1",
    "is-installed-globally": "0.1.0",
    "lazy-ass": "1.6.0",
    "listr": "0.12.0",
    "lodash": "4.17.15",
    "log-symbols": "2.2.0",
    "minimist": "1.2.0",
    "moment": "2.24.0",
    "ramda": "0.24.1",
    "request": "2.88.0",
    "request-progress": "3.0.0",
    "supports-color": "5.5.0",
    "tmp": "0.1.0",
    "url": "0.11.0",
    "yauzl": "2.10.0"
  },
  "devDependencies": {
    "@cypress/sinon-chai": "1.1.0",
    "@types/blob-util": "1.3.3",
    "@types/bluebird": "3.5.18",
    "@types/chai": "4.0.8",
    "@types/chai-jquery": "1.1.38",
    "@types/jquery": "3.3.6",
    "@types/lodash": "4.14.122",
    "@types/minimatch": "3.0.3",
    "@types/mocha": "5.2.7",
    "@types/sinon": "7.0.0",
    "@types/sinon-chai": "3.2.2",
    "babel-cli": "6.26.0",
    "babel-preset-es2015": "6.24.1",
    "bin-up": "1.2.0",
    "chai": "3.5.0",
    "chai-as-promised": "7.1.1",
    "chai-string": "1.4.0",
<<<<<<< HEAD
    "clear-module": "^2.1.0",
    "dependency-check": "^2.8.0",
    "dtslint": "0.2.0",
    "execa-wrap": "1.4.0",
    "nock": "^9.0.9",
    "shelljs": "0.7.8",
    "sinon": "3.2.1",
    "snap-shot-it": "4.0.1",
    "strip-ansi": "4.0.0"
=======
    "dependency-check": "3.4.1",
    "dtslint": "0.9.0",
    "execa-wrap": "1.4.0",
    "hasha": "5.0.0",
    "mock-fs": "4.9.0",
    "mocked-env": "1.2.4",
    "nock": "9.6.1",
    "proxyquire": "2.1.0",
    "shelljs": "0.8.3",
    "sinon": "7.2.2",
    "snap-shot-it": "7.8.0",
    "spawn-mock": "1.0.0"
>>>>>>> c912e095
  },
  "files": [
    "bin",
    "lib",
    "index.js",
    "types/**/*.d.ts"
  ],
  "bin": {
    "cypress": "bin/cypress"
  },
  "engines": {
    "node": ">=4.0.0"
  },
  "types": "types"
}<|MERGE_RESOLUTION|>--- conflicted
+++ resolved
@@ -75,17 +75,8 @@
     "chai": "3.5.0",
     "chai-as-promised": "7.1.1",
     "chai-string": "1.4.0",
-<<<<<<< HEAD
     "clear-module": "^2.1.0",
-    "dependency-check": "^2.8.0",
-    "dtslint": "0.2.0",
-    "execa-wrap": "1.4.0",
-    "nock": "^9.0.9",
-    "shelljs": "0.7.8",
-    "sinon": "3.2.1",
-    "snap-shot-it": "4.0.1",
     "strip-ansi": "4.0.0"
-=======
     "dependency-check": "3.4.1",
     "dtslint": "0.9.0",
     "execa-wrap": "1.4.0",
@@ -98,7 +89,6 @@
     "sinon": "7.2.2",
     "snap-shot-it": "7.8.0",
     "spawn-mock": "1.0.0"
->>>>>>> c912e095
   },
   "files": [
     "bin",
