--- conflicted
+++ resolved
@@ -173,11 +173,7 @@
       debug('invalid CYPRESS_ENV value', CYPRESS_ENV)
 
       return errors.exitWithError(errors.errors.invalidCypressEnv)(
-<<<<<<< HEAD
-        `CYPRESS_ENV=${CYPRESS_ENV}`
-=======
-        `CYPRESS_ENV=${process.env.CYPRESS_ENV}`,
->>>>>>> 844606bc
+        `CYPRESS_ENV=${CYPRESS_ENV}`,
       )
     }
 
