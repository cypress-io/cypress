--- conflicted
+++ resolved
@@ -74,13 +74,6 @@
 }
 
 const parseOpts = (opts) => {
-<<<<<<< HEAD
-  opts = _.pick(opts,
-    'project', 'spec', 'reporter', 'reporterOptions', 'path', 'destination',
-    'port', 'env', 'cypressVersion', 'config', 'record', 'key', 'configFile',
-    'browser', 'detached', 'headed', 'global', 'dev', 'force', 'exit',
-    'cachePath', 'cacheList', 'cacheClear', 'parallel', 'group', 'ciBuildId')
-=======
   opts = _.pick(
     opts,
     'project',
@@ -95,6 +88,7 @@
     'config',
     'record',
     'key',
+    'configFile',
     'browser',
     'detached',
     'headed',
@@ -109,7 +103,6 @@
     'group',
     'ciBuildId'
   )
->>>>>>> 9f082d97
 
   if (opts.exit) {
     opts = _.omit(opts, 'exit')
@@ -129,23 +122,11 @@
   reporter:
     'runs a specific mocha reporter. pass a path to use a custom reporter. defaults to "spec"',
   reporterOptions: 'options for the mocha reporter. defaults to "null"',
-<<<<<<< HEAD
   port: 'runs Cypress on a specific port. overrides any value in the configuration file.',
   env: 'sets environment variables. separate multiple values with a comma. overrides any value in the configuration file or cypress.env.json',
   config: 'sets configuration values. separate multiple values with a comma. overrides any value in the configuration file.',
   browserRunMode: 'runs Cypress in the browser with the given name. if a filesystem path is supplied, Cypress will attempt to use the browser at that path.',
   browserOpenMode: 'path to a custom browser to be added to the list of available browsers in Cypress',
-=======
-  port: 'runs Cypress on a specific port. overrides any value in cypress.json.',
-  env:
-    'sets environment variables. separate multiple values with a comma. overrides any value in cypress.json or cypress.env.json',
-  config:
-    'sets configuration values. separate multiple values with a comma. overrides any value in cypress.json.',
-  browserRunMode:
-    'runs Cypress in the browser with the given name. if a filesystem path is supplied, Cypress will attempt to use the browser at that path.',
-  browserOpenMode:
-    'path to a custom browser to be added to the list of available browsers in Cypress',
->>>>>>> 9f082d97
   detached: 'runs Cypress application in detached mode',
   project: 'path to the project',
   global: 'force Cypress into global mode as if its globally installed',
