// @ts-check
const _ = require('lodash')
const R = require('ramda')
const commander = require('commander')
const { stripIndent } = require('common-tags')
const logSymbols = require('log-symbols')
const debug = require('debug')('cypress:cli:cli')
const util = require('./util')
const logger = require('./logger')
const errors = require('./errors')
const cache = require('./tasks/cache')

// patch "commander" method called when a user passed an unknown option
// we want to print help for the current command and exit with an error
function unknownOption (flag, type = 'option') {
  if (this._allowUnknownOption) return

  logger.error()
  logger.error(`  error: unknown ${type}:`, flag)
  logger.error()
  this.outputHelp()
  util.exit(1)
}
commander.Command.prototype.unknownOption = unknownOption

const coerceFalseOrString = (arg) => {
  return arg !== 'false' ? arg : false
}

const coerceFalse = (arg) => {
  return arg !== 'false'
}

const coerceAnyStringToInt = (arg) => {
  return typeof arg === 'string' ? parseInt(arg) : arg
}

const spaceDelimitedArgsMsg = (flag, args) => {
  let msg = `
    ${logSymbols.warning} Warning: It looks like you're passing --${flag} a space-separated list of arguments:

    "${args.join(' ')}"

    This will work, but it's not recommended.

    If you are trying to pass multiple arguments, separate them with commas instead:
      cypress run --${flag} arg1,arg2,arg3
  `

  if (flag === 'spec') {
    msg += `
    The most common cause of this warning is using an unescaped glob pattern. If you are
    trying to pass a glob pattern, escape it using quotes:
      cypress run --spec "**/*.spec.js"
    `
  }

  logger.log()
  logger.warn(stripIndent(msg))
  logger.log()
}

const parseVariableOpts = (fnArgs, args) => {
  const [opts, unknownArgs] = fnArgs

  if ((unknownArgs && unknownArgs.length) && (opts.spec || opts.tag)) {
    // this will capture space-delimited args after
    // flags that could have possible multiple args
    // but before the next option
    // --spec spec1 spec2 or --tag foo bar

    const multiArgFlags = _.compact([
      opts.spec ? 'spec' : opts.spec,
      opts.tag ? 'tag' : opts.tag,
    ])

    _.forEach(multiArgFlags, (flag) => {
      const argIndex = _.indexOf(args, `--${flag}`) + 2
      const nextOptOffset = _.findIndex(_.slice(args, argIndex), (arg) => {
        return _.startsWith(arg, '--')
      })
      const endIndex = nextOptOffset !== -1 ? argIndex + nextOptOffset : args.length

      const maybeArgs = _.slice(args, argIndex, endIndex)
      const extraArgs = _.intersection(maybeArgs, unknownArgs)

      if (extraArgs.length) {
        opts[flag] = [opts[flag]].concat(extraArgs)
        spaceDelimitedArgsMsg(flag, opts[flag])
        opts[flag] = opts[flag].join(',')
      }
    })
  }

  debug('variable-length opts parsed %o', { args, opts })

  return util.parseOpts(opts)
}

const descriptions = {
  browser: 'runs Cypress in the browser with the given name. if a filesystem path is supplied, Cypress will attempt to use the browser at that path.',
  cacheClear: 'delete all cached binaries',
  cachePrune: 'deletes all cached binaries except for the version currently in use',
  cacheList: 'list cached binary versions',
  cachePath: 'print the path to the binary cache',
  cacheSize: 'Used with the list command to show the sizes of the cached folders',
  ciBuildId: 'the unique identifier for a run on your CI provider. typically a "BUILD_ID" env var. this value is automatically detected for most CI providers',
  component: 'runs component tests',
  config: 'sets configuration values. separate multiple values with a comma. overrides any value in cypress.json.',
  configFile: 'path to JSON file where configuration values are set. defaults to "cypress.json". pass "false" to disable.',
  detached: 'runs Cypress application in detached mode',
  dev: 'runs cypress in development and bypasses binary check',
  e2e: 'runs end to end tests',
  env: 'sets environment variables. separate multiple values with a comma. overrides any value in cypress.json or cypress.env.json',
  exit: 'keep the browser open after tests finish',
  forceInstall: 'force install the Cypress binary',
  global: 'force Cypress into global mode as if its globally installed',
  group: 'a named group for recorded runs in the Cypress Dashboard',
  headed: 'displays the browser instead of running headlessly',
  headless: 'hide the browser instead of running headed (default for cypress run)',
  key: 'your secret Record Key. you can omit this if you set a CYPRESS_RECORD_KEY environment variable.',
  parallel: 'enables concurrent runs and automatic load balancing of specs across multiple machines or processes',
  port: 'runs Cypress on a specific port. overrides any value in cypress.json.',
  project: 'path to the project',
  quiet: 'run quietly, using only the configured reporter',
  record: 'records the run. sends test results, screenshots and videos to your Cypress Dashboard.',
  reporter: 'runs a specific mocha reporter. pass a path to use a custom reporter. defaults to "spec"',
  reporterOptions: 'options for the mocha reporter. defaults to "null"',
  spec: 'runs specific spec file(s). defaults to "all"',
  tag: 'named tag(s) for recorded runs in the Cypress Dashboard',
  version: 'prints Cypress version',
}

const knownCommands = [
  'cache',
  'help',
  '-h',
  '--help',
  'install',
  'open',
  'run',
  'open-ct',
  'run-ct',
  'verify',
  '-v',
  '--version',
  'version',
  'info',
]

const text = (description) => {
  if (!descriptions[description]) {
    throw new Error(`Could not find description for: ${description}`)
  }

  return descriptions[description]
}

function includesVersion (args) {
  return (
    _.includes(args, 'version') ||
    _.includes(args, '--version') ||
    _.includes(args, '-v')
  )
}

function showVersions (args) {
  debug('printing Cypress version')
  debug('additional arguments %o', args)

  const versionParser = commander.option(
    '--component <package|binary|electron|node>', 'component to report version for',
  )
  .allowUnknownOption(true)
  const parsed = versionParser.parse(args)
  const parsedOptions = {
    component: parsed.component,
  }

  debug('parsed version arguments %o', parsedOptions)

  const reportAllVersions = (versions) => {
    logger.always('Cypress package version:', versions.package)
    logger.always('Cypress binary version:', versions.binary)
    logger.always('Electron version:', versions.electronVersion)
    logger.always('Bundled Node version:', versions.electronNodeVersion)
  }

  const reportComponentVersion = (componentName, versions) => {
    const names = {
      package: 'package',
      binary: 'binary',
      electron: 'electronVersion',
      node: 'electronNodeVersion',
    }

    if (!names[componentName]) {
      throw new Error(`Unknown component name "${componentName}"`)
    }

    const name = names[componentName]

    if (!versions[name]) {
      throw new Error(`Cannot find version for component "${componentName}" under property "${name}"`)
    }

    const version = versions[name]

    logger.always(version)
  }

  const defaultVersions = {
    package: undefined,
    binary: undefined,
    electronVersion: undefined,
    electronNodeVersion: undefined,
  }

  return require('./exec/versions')
  .getVersions()
  .then((versions = defaultVersions) => {
    if (parsedOptions.component) {
      reportComponentVersion(parsedOptions.component, versions)
    } else {
      reportAllVersions(versions)
    }

    process.exit(0)
  })
  .catch(util.logErrorExit1)
}

const createProgram = () => {
  const program = new commander.Command()

  // bug in commander not printing name
  // in usage help docs
  program._name = 'cypress'

  program.usage('<command> [options]')

  return program
}

const addCypressRunCommand = (program) => {
  return program
  .command('run')
  .usage('[options]')
  .description('Runs Cypress tests from the CLI without the GUI')
  .option('-b, --browser <browser-name-or-path>', text('browser'))
  .option('--ci-build-id <id>', text('ciBuildId'))
  .option('--component', text('component'))
  .option('-c, --config <config>', text('config'))
  .option('-C, --config-file <config-file>', text('configFile'))
  .option('--e2e', text('e2e'))
  .option('-e, --env <env>', text('env'))
  .option('--group <name>', text('group'))
  .option('-k, --key <record-key>', text('key'))
  .option('--headed', text('headed'))
  .option('--headless', text('headless'))
  .option('--no-exit', text('exit'))
  .option('--parallel', text('parallel'))
  .option('-p, --port <port>', text('port'))
  .option('-P, --project <project-path>', text('project'))
  .option('-q, --quiet', text('quiet'))
  .option('--record [bool]', text('record'), coerceFalse)
  .option('-r, --reporter <reporter>', text('reporter'))
  .option('-o, --reporter-options <reporter-options>', text('reporterOptions'))
  .option('-s, --spec <spec>', text('spec'))
  .option('-t, --tag <tag>', text('tag'))
  .option('--dev', text('dev'), coerceFalse)
}

/**
 * Casts known command line options for "cypress run" to their intended type.
 * For example if the user passes "--port 5005" the ".port" property should be
 * a number 5005 and not a string "5005".
 *
 * Returns a clone of the original object.
 */
const castCypressRunOptions = (opts) => {
  // only properties that have type "string | false" in our TS definition
  // require special handling, because CLI parsing takes care of purely
  // boolean arguments
  const result = R.evolve({
    port: coerceAnyStringToInt,
    configFile: coerceFalseOrString,
  })(opts)

  return result
}

module.exports = {
  /**
   * Parses `cypress run` command line option array into an object
   * with options that you can feed into a `cypress.run()` module API call.
   * @example
   *  const options = parseRunCommand(['cypress', 'run', '--browser', 'chrome'])
   *  // options is {browser: 'chrome'}
   */
  parseRunCommand (args) {
    return new Promise((resolve, reject) => {
      if (!Array.isArray(args)) {
        return reject(new Error('Expected array of arguments'))
      }

      // make a copy of the input arguments array
      // and add placeholders where "node ..." would usually be
      // also remove "cypress" keyword at the start if present
      const cliArgs = args[0] === 'cypress' ? [...args.slice(1)] : [...args]

      cliArgs.unshift(null, null)

      debug('creating program parser')
      const program = createProgram()

      addCypressRunCommand(program)
      .action((...fnArgs) => {
        debug('parsed Cypress run %o', fnArgs)
        const options = parseVariableOpts(fnArgs, cliArgs)

        debug('parsed options %o', options)

        const casted = castCypressRunOptions(options)

        debug('casted options %o', casted)
        resolve(casted)
      })

      debug('parsing args: %o', cliArgs)
      program.parse(cliArgs)
    })
  },

  /**
   * Parses the command line and kicks off Cypress process.
   */
  init (args) {
    if (!args) {
      args = process.argv
    }

    const { CYPRESS_INTERNAL_ENV } = process.env

    if (!util.isValidCypressInternalEnvValue(CYPRESS_INTERNAL_ENV)) {
      debug('invalid CYPRESS_INTERNAL_ENV value', CYPRESS_INTERNAL_ENV)

      return errors.exitWithError(errors.errors.invalidCypressEnv)(
        `CYPRESS_INTERNAL_ENV=${CYPRESS_INTERNAL_ENV}`,
      )
    }

    if (util.isNonProductionCypressInternalEnvValue(CYPRESS_INTERNAL_ENV)) {
      debug('non-production CYPRESS_INTERNAL_ENV value', CYPRESS_INTERNAL_ENV)

      let msg = `
        ${logSymbols.warning} Warning: It looks like you're passing CYPRESS_INTERNAL_ENV=${CYPRESS_INTERNAL_ENV}

        The environment variable "CYPRESS_INTERNAL_ENV" is reserved and should only be used internally.

        Unset the "CYPRESS_INTERNAL_ENV" environment variable and run Cypress again.
      `

      logger.log()
      logger.warn(stripIndent(msg))
      logger.log()
    }

    const program = createProgram()

    program
    .command('help')
    .description('Shows CLI help and exits')
    .action(() => {
      program.help()
    })

    program
    .option('-v, --version', text('version'))
    .command('version')
    .description(text('version'))
    .action(() => {
      showVersions(args)
    })

    program
    .command('open')
    .usage('[options]')
    .description('Opens Cypress in the interactive GUI.')
<<<<<<< HEAD
    .option('-b, --browser <browser-path>', text('browser'))
=======
    .option('-b, --browser <browser-path>', text('browserOpenMode'))
    .option('--component', text('component'))
>>>>>>> 196e8f62
    .option('-c, --config <config>', text('config'))
    .option('-C, --config-file <config-file>', text('configFile'))
    .option('-d, --detached [bool]', text('detached'), coerceFalse)
    .option('--e2e', text('e2e'))
    .option('-e, --env <env>', text('env'))
    .option('--global', text('global'))
    .option('-p, --port <port>', text('port'))
    .option('-P, --project <project-path>', text('project'))
    .option('--dev', text('dev'), coerceFalse)
    .action((opts) => {
      debug('opening Cypress')
      require('./exec/open')
      .start(util.parseOpts(opts))
      .then(util.exit)
      .catch(util.logErrorExit1)
    })

    addCypressRunCommand(program)
    .action((...fnArgs) => {
      debug('running Cypress with args %o', fnArgs)
      require('./exec/run')
      .start(parseVariableOpts(fnArgs, args))
      .then(util.exit)
      .catch(util.logErrorExit1)
    })

    program
    .command('open-ct')
    .usage('[options]')
<<<<<<< HEAD
    .description('Opens Cypress component testing interactive mode.')
    .option('-b, --browser <browser-path>', text('browser'))
=======
    .description('Opens Cypress component testing interactive mode. Deprecated: use "open --component"')
    .option('-b, --browser <browser-path>', text('browserOpenMode'))
>>>>>>> 196e8f62
    .option('-c, --config <config>', text('config'))
    .option('-C, --config-file <config-file>', text('configFile'))
    .option('-d, --detached [bool]', text('detached'), coerceFalse)
    .option('-e, --env <env>', text('env'))
    .option('--global', text('global'))
    .option('-p, --port <port>', text('port'))
    .option('-P, --project <project-path>', text('project'))
    .option('--dev', text('dev'), coerceFalse)
    .action((opts) => {
      debug('opening Cypress')

      const msg = `
      ${logSymbols.warning} Warning: open-ct is deprecated and will be removed in a future release.

      Use \`cypress open --component\` instead.
      `

      logger.warn()
      logger.warn(stripIndent(msg))
      logger.warn()

      require('./exec/open')
      .start({ ...util.parseOpts(opts), testingType: 'component' })
      .catch(util.logErrorExit1)
    })

    program
    .command('run-ct')
    .usage('[options]')
<<<<<<< HEAD
    .description('Runs all Cypress Component Testing suites')
    .option('-b, --browser <browser-name-or-path>', text('browser'))
=======
    .description('Runs all Cypress component testing suites. Deprecated: use "run --component"')
    .option('-b, --browser <browser-name-or-path>', text('browserRunMode'))
>>>>>>> 196e8f62
    .option('--ci-build-id <id>', text('ciBuildId'))
    .option('-c, --config <config>', text('config'))
    .option('-C, --config-file <config-file>', text('configFile'))
    .option('-e, --env <env>', text('env'))
    .option('--group <name>', text('group'))
    .option('-k, --key <record-key>', text('key'))
    .option('--headed', text('headed'))
    .option('--headless', text('headless'))
    .option('--no-exit', text('exit'))
    .option('--parallel', text('parallel'))
    .option('-p, --port <port>', text('port'))
    .option('-P, --project <project-path>', text('project'))
    .option('-q, --quiet', text('quiet'))
    .option('--record [bool]', text('record'), coerceFalse)
    .option('-r, --reporter <reporter>', text('reporter'))
    .option('-o, --reporter-options <reporter-options>', text('reporterOptions'))
    .option('-s, --spec <spec>', text('spec'))
    .option('-t, --tag <tag>', text('tag'))
    .option('--dev', text('dev'), coerceFalse)
    .action((opts) => {
      debug('running Cypress run-ct')

      const msg = `
      ${logSymbols.warning} Warning: run-ct is deprecated and will be removed in a future release.
      Use \`cypress run --component\` instead.
      `

      logger.warn()
      logger.warn(stripIndent(msg))
      logger.warn()

      require('./exec/run')
      .start({ ...util.parseOpts(opts), testingType: 'component' })
      .then(util.exit)
      .catch(util.logErrorExit1)
    })

    program
    .command('install')
    .usage('[options]')
    .description(
      'Installs the Cypress executable matching this package\'s version',
    )
    .option('-f, --force', text('forceInstall'))
    .action((opts) => {
      require('./tasks/install')
      .start(util.parseOpts(opts))
      .catch(util.logErrorExit1)
    })

    program
    .command('verify')
    .usage('[options]')
    .description(
      'Verifies that Cypress is installed correctly and executable',
    )
    .option('--dev', text('dev'), coerceFalse)
    .action((opts) => {
      const defaultOpts = { force: true, welcomeMessage: false }
      const parsedOpts = util.parseOpts(opts)
      const options = _.extend(parsedOpts, defaultOpts)

      require('./tasks/verify')
      .start(options)
      .catch(util.logErrorExit1)
    })

    program
    .command('cache')
    .usage('[command]')
    .description('Manages the Cypress binary cache')
    .option('list', text('cacheList'))
    .option('path', text('cachePath'))
    .option('clear', text('cacheClear'))
    .option('prune', text('cachePrune'))
    .option('--size', text('cacheSize'))
    .action(function (opts, args) {
      if (!args || !args.length) {
        this.outputHelp()
        util.exit(1)
      }

      const [command] = args

      if (!_.includes(['list', 'path', 'clear', 'prune'], command)) {
        unknownOption.call(this, `cache ${command}`, 'command')
      }

      if (command === 'list') {
        debug('cache command %o', {
          command,
          size: opts.size,
        })

        return cache.list(opts.size)
        .catch({ code: 'ENOENT' }, () => {
          logger.always('No cached binary versions were found.')
          process.exit(0)
        })
        .catch((e) => {
          debug('cache list command failed with "%s"', e.message)

          util.logErrorExit1(e)
        })
      }

      cache[command]()
    })

    program
    .command('info')
    .usage('[command]')
    .description('Prints Cypress and system information')
    .option('--dev', text('dev'), coerceFalse)
    .action((opts) => {
      require('./exec/info')
      .start(opts)
      .then(util.exit)
      .catch(util.logErrorExit1)
    })

    debug('cli starts with arguments %j', args)
    util.printNodeOptions()

    // if there are no arguments
    if (args.length <= 2) {
      debug('printing help')
      program.help()
      // exits
    }

    const firstCommand = args[2]

    if (!_.includes(knownCommands, firstCommand)) {
      debug('unknown command %s', firstCommand)
      logger.error('Unknown command', `"${firstCommand}"`)
      program.outputHelp()

      return util.exit(1)
    }

    if (includesVersion(args)) {
      // commander 2.11.0 changes behavior
      // and now does not understand top level options
      // .option('-v, --version').command('version')
      // so we have to manually catch '-v, --version'
      return showVersions(args)
    }

    debug('program parsing arguments')

    return program.parse(args)
  },
}

// @ts-ignore
if (!module.parent) {
  logger.error('This CLI module should be required from another Node module')
  logger.error('and not executed directly')
  process.exit(-1)
}<|MERGE_RESOLUTION|>--- conflicted
+++ resolved
@@ -387,12 +387,8 @@
     .command('open')
     .usage('[options]')
     .description('Opens Cypress in the interactive GUI.')
-<<<<<<< HEAD
     .option('-b, --browser <browser-path>', text('browser'))
-=======
-    .option('-b, --browser <browser-path>', text('browserOpenMode'))
     .option('--component', text('component'))
->>>>>>> 196e8f62
     .option('-c, --config <config>', text('config'))
     .option('-C, --config-file <config-file>', text('configFile'))
     .option('-d, --detached [bool]', text('detached'), coerceFalse)
@@ -422,13 +418,8 @@
     program
     .command('open-ct')
     .usage('[options]')
-<<<<<<< HEAD
-    .description('Opens Cypress component testing interactive mode.')
+    .description('Opens Cypress component testing interactive mode. Deprecated: use "open --component"')
     .option('-b, --browser <browser-path>', text('browser'))
-=======
-    .description('Opens Cypress component testing interactive mode. Deprecated: use "open --component"')
-    .option('-b, --browser <browser-path>', text('browserOpenMode'))
->>>>>>> 196e8f62
     .option('-c, --config <config>', text('config'))
     .option('-C, --config-file <config-file>', text('configFile'))
     .option('-d, --detached [bool]', text('detached'), coerceFalse)
@@ -458,13 +449,8 @@
     program
     .command('run-ct')
     .usage('[options]')
-<<<<<<< HEAD
-    .description('Runs all Cypress Component Testing suites')
+    .description('Runs all Cypress component testing suites. Deprecated: use "run --component"')
     .option('-b, --browser <browser-name-or-path>', text('browser'))
-=======
-    .description('Runs all Cypress component testing suites. Deprecated: use "run --component"')
-    .option('-b, --browser <browser-name-or-path>', text('browserRunMode'))
->>>>>>> 196e8f62
     .option('--ci-build-id <id>', text('ciBuildId'))
     .option('-c, --config <config>', text('config'))
     .option('-C, --config-file <config-file>', text('configFile'))
