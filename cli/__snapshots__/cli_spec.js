--- conflicted
+++ resolved
@@ -136,11 +136,6 @@
   Unknown command "foo"
   Usage: cypress [options] [command]
 
-<<<<<<< HEAD
-  Options:
-    -v, --version      prints Cypress version
-    -h, --help         output usage information
-=======
     Usage: cypress <command> [options]
 
     Options:
@@ -149,7 +144,6 @@
       -h, --help         output usage information
 
     Commands:
->>>>>>> 79c7a6c3
 
   Commands:
     help               Shows CLI help and exits
