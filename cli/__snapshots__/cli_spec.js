exports['shows help for open --foo 1'] = `

  command: bin/cypress open --foo
  code: 1
  failed: true
  killed: false
  signal: null
  timedOut: false

  stdout:
  -------
  error: unknown option: --foo

  Usage: cypress open [options]

  Opens Cypress in the interactive GUI.

  Options:
<<<<<<< HEAD
    -b, --browser <browser-path>     path to a custom browser to be added to the 
                                     list of available browsers in Cypress
    -c, --config <config>            sets configuration values. separate multiple 
                                     values with a comma. overrides any value in 
                                     cypress.json.
    -C, --config-file <config-file>  path to JSON file where configuration values 
                                     are set. defaults to "cypress.json". pass 
                                     "false" to disable.
    -d, --detached [bool]            runs Cypress application in detached mode
    -e, --env <env>                  sets environment variables. separate 
                                     multiple values with a comma. overrides any 
                                     value in cypress.json or cypress.env.json
    --global                         force Cypress into global mode as if its 
                                     globally installed
    -p, --port <port>                runs Cypress on a specific port. overrides 
                                     any value in cypress.json.
    -P, --project <project-path>     path to the project
    --dev                            runs cypress in development and bypasses 
=======
    -b, --browser <browser-path>     path to a custom browser to be added to the
                                     list of available browsers in Cypress
    -c, --config <config>            sets configuration values. separate multiple
                                     values with a comma. overrides any value in
                                     cypress.json.
    -C, --config-file <config-file>  path to JSON file where configuration values
                                     are set. defaults to "cypress.json". pass
                                     "false" to disable.
    -d, --detached [bool]            runs Cypress application in detached mode
    -e, --env <env>                  sets environment variables. separate
                                     multiple values with a comma. overrides any
                                     value in cypress.json or cypress.env.json
    --global                         force Cypress into global mode as if its
                                     globally installed
    -p, --port <port>                runs Cypress on a specific port. overrides
                                     any value in cypress.json.
    -P, --project <project-path>     path to the project
    --dev                            runs cypress in development and bypasses
>>>>>>> ab781176
                                     binary check
    -h, --help                       output usage information
  -------
  stderr:
  -------
  
  -------
  
`

exports['shows help for run --foo 1'] = `

  command: bin/cypress run --foo
  code: 1
  failed: true
  killed: false
  signal: null
  timedOut: false

  stdout:
  -------
  error: unknown option: --foo

  Usage: cypress run [options]

  Runs Cypress tests from the CLI without the GUI

  Options:
    -b, --browser <browser-name-or-path>       runs Cypress in the browser with the given name. if a filesystem path is supplied, Cypress will attempt to use the browser at that path.
    --ci-build-id <id>                         the unique identifier for a run on your CI provider. typically a "BUILD_ID" env var. this value is automatically detected for most CI providers
    -c, --config <config>                      sets configuration values. separate multiple values with a comma. overrides any value in cypress.json.
    -C, --config-file <config-file>            path to JSON file where configuration values are set. defaults to "cypress.json". pass "false" to disable.
    -e, --env <env>                            sets environment variables. separate multiple values with a comma. overrides any value in cypress.json or cypress.env.json
    --group <name>                             a named group for recorded runs in the Cypress Dashboard
    -k, --key <record-key>                     your secret Record Key. you can omit this if you set a CYPRESS_RECORD_KEY environment variable.
    --headed                                   displays the browser instead of running headlessly (defaults to true for Chrome-family browsers)
    --headless                                 hide the browser instead of running headed (defaults to true for Electron)
    --no-exit                                  keep the browser open after tests finish
    --parallel                                 enables concurrent runs and automatic load balancing of specs across multiple machines or processes
    -p, --port <port>                          runs Cypress on a specific port. overrides any value in cypress.json.
    -P, --project <project-path>               path to the project
    --record [bool]                            records the run. sends test results, screenshots and videos to your Cypress Dashboard.
    -r, --reporter <reporter>                  runs a specific mocha reporter. pass a path to use a custom reporter. defaults to "spec"
    -o, --reporter-options <reporter-options>  options for the mocha reporter. defaults to "null"
    -s, --spec <spec>                          runs specific spec file(s). defaults to "all"
    -t, --tag <tag>                            named tag(s) for recorded runs in the Cypress Dashboard
    --dev                                      runs cypress in development and bypasses binary check
    -h, --help                                 output usage information
  -------
  stderr:
  -------
  
  -------
  
`

exports['cli unknown option shows help for cache command - unknown option --foo 1'] = `

  command: bin/cypress cache --foo
  code: 1
  failed: true
  killed: false
  signal: null
  timedOut: false

  stdout:
  -------
  error: unknown option: --foo

  Usage: cypress cache [command]

  Manages the Cypress binary cache

  Options:
    list        list cached binary versions
    path        print the path to the binary cache
    clear       delete all cached binaries
    -h, --help  output usage information
  -------
  stderr:
  -------
  
  -------
  
`

exports['cli unknown option shows help for cache command - unknown sub-command foo 1'] = `

  command: bin/cypress cache foo
  code: 1
  failed: true
  killed: false
  signal: null
  timedOut: false

  stdout:
  -------
  Usage: cypress cache [command]

  Manages the Cypress binary cache

  Options:
    list        list cached binary versions
    path        print the path to the binary cache
    clear       delete all cached binaries
    -h, --help  output usage information
  -------
  stderr:
  -------
  
  -------
  
`

exports['cli unknown option shows help for cache command - no sub-command 1'] = `

  command: bin/cypress cache
  code: 1
  failed: true
  killed: false
  signal: null
  timedOut: false

  stdout:
  -------
  Usage: cypress cache [command]

  Manages the Cypress binary cache

  Options:
    list        list cached binary versions
    path        print the path to the binary cache
    clear       delete all cached binaries
    -h, --help  output usage information
  -------
  stderr:
  -------
  
  -------
  
`

exports['cli help command shows help 1'] = `

  command: bin/cypress help
  code: 0
  failed: false
  killed: false
  signal: null
  timedOut: false

  stdout:
  -------
  Usage: cypress <command> [options]

  Options:
    -v, --version      prints Cypress version
    -h, --help         output usage information

  Commands:
    help               Shows CLI help and exits
    version            prints Cypress version
    run [options]      Runs Cypress tests from the CLI without the GUI
    open [options]     Opens Cypress in the interactive GUI.
<<<<<<< HEAD
    install [options]  Installs the Cypress executable matching this package's 
                       version
    verify [options]   Verifies that Cypress is installed correctly and 
=======
    install [options]  Installs the Cypress executable matching this package's
                       version
    verify [options]   Verifies that Cypress is installed correctly and
>>>>>>> ab781176
                       executable
    cache [options]    Manages the Cypress binary cache
  -------
  stderr:
  -------
  
  -------
  
`

exports['cli help command shows help for -h 1'] = `

  command: bin/cypress -h
  code: 0
  failed: false
  killed: false
  signal: null
  timedOut: false

  stdout:
  -------
  Usage: cypress <command> [options]

  Options:
    -v, --version      prints Cypress version
    -h, --help         output usage information

  Commands:
    help               Shows CLI help and exits
    version            prints Cypress version
    run [options]      Runs Cypress tests from the CLI without the GUI
    open [options]     Opens Cypress in the interactive GUI.
<<<<<<< HEAD
    install [options]  Installs the Cypress executable matching this package's 
                       version
    verify [options]   Verifies that Cypress is installed correctly and 
=======
    install [options]  Installs the Cypress executable matching this package's
                       version
    verify [options]   Verifies that Cypress is installed correctly and
>>>>>>> ab781176
                       executable
    cache [options]    Manages the Cypress binary cache
  -------
  stderr:
  -------
  
  -------
  
`

exports['cli help command shows help for --help 1'] = `

  command: bin/cypress --help
  code: 0
  failed: false
  killed: false
  signal: null
  timedOut: false

  stdout:
  -------
  Usage: cypress <command> [options]

  Options:
    -v, --version      prints Cypress version
    -h, --help         output usage information

  Commands:
    help               Shows CLI help and exits
    version            prints Cypress version
    run [options]      Runs Cypress tests from the CLI without the GUI
    open [options]     Opens Cypress in the interactive GUI.
<<<<<<< HEAD
    install [options]  Installs the Cypress executable matching this package's 
                       version
    verify [options]   Verifies that Cypress is installed correctly and 
=======
    install [options]  Installs the Cypress executable matching this package's
                       version
    verify [options]   Verifies that Cypress is installed correctly and
>>>>>>> ab781176
                       executable
    cache [options]    Manages the Cypress binary cache
  -------
  stderr:
  -------
  
  -------
  
`

exports['cli unknown command shows usage and exits 1'] = `

  command: bin/cypress foo
  code: 1
  failed: true
  killed: false
  signal: null
  timedOut: false

  stdout:
  -------
  Unknown command "foo"
  Usage: cypress <command> [options]

  Options:
    -v, --version      prints Cypress version
    -h, --help         output usage information

  Commands:
    help               Shows CLI help and exits
    version            prints Cypress version
    run [options]      Runs Cypress tests from the CLI without the GUI
    open [options]     Opens Cypress in the interactive GUI.
<<<<<<< HEAD
    install [options]  Installs the Cypress executable matching this package's 
                       version
    verify [options]   Verifies that Cypress is installed correctly and 
=======
    install [options]  Installs the Cypress executable matching this package's
                       version
    verify [options]   Verifies that Cypress is installed correctly and
>>>>>>> ab781176
                       executable
    cache [options]    Manages the Cypress binary cache
  -------
  stderr:
  -------
  
  -------
  
`

exports['cli CYPRESS_ENV allows staging environment 1'] = `
  code: 0
  stderr:
  -------
  
  -------

`

exports['cli CYPRESS_ENV catches environment "foo" 1'] = `
  code: 11
  stderr:
  -------
  The environment variable with the reserved name "CYPRESS_ENV" is set.

  Unset the "CYPRESS_ENV" environment variable and run Cypress again.

  ----------

  CYPRESS_ENV=foo

  ----------

  Platform: xxx
  Cypress Version: 1.2.3
  -------

`

exports['cli version and binary version 1'] = `
Cypress package version: 1.2.3
Cypress binary version: X.Y.Z
`

exports['cli version and binary version 2'] = `
Cypress package version: 1.2.3
Cypress binary version: X.Y.Z
`

exports['cli version no binary version 1'] = `
Cypress package version: 1.2.3
Cypress binary version: not installed
`

exports['cli --version no binary version 1'] = `
Cypress package version: 1.2.3
Cypress binary version: not installed
`

exports['cli -v no binary version 1'] = `
Cypress package version: 1.2.3
Cypress binary version: not installed
`

exports['cli cypress run warns with space-separated --spec 1'] = `
[33m⚠[39m Warning: It looks like you're passing --spec a space-separated list of arguments:

"a b c d e f g"

This will work, but it's not recommended.

If you are trying to pass multiple arguments, separate them with commas instead:
  cypress run --spec arg1,arg2,arg3
  
The most common cause of this warning is using an unescaped glob pattern. If you are
trying to pass a glob pattern, escape it using quotes:
  cypress run --spec "**/*.spec.js"
`

exports['cli cypress run warns with space-separated --tag 1'] = `
[33m⚠[39m Warning: It looks like you're passing --tag a space-separated list of arguments:

"a b c d e f g"

This will work, but it's not recommended.

If you are trying to pass multiple arguments, separate them with commas instead:
  cypress run --tag arg1,arg2,arg3
`<|MERGE_RESOLUTION|>--- conflicted
+++ resolved
@@ -16,26 +16,6 @@
   Opens Cypress in the interactive GUI.
 
   Options:
-<<<<<<< HEAD
-    -b, --browser <browser-path>     path to a custom browser to be added to the 
-                                     list of available browsers in Cypress
-    -c, --config <config>            sets configuration values. separate multiple 
-                                     values with a comma. overrides any value in 
-                                     cypress.json.
-    -C, --config-file <config-file>  path to JSON file where configuration values 
-                                     are set. defaults to "cypress.json". pass 
-                                     "false" to disable.
-    -d, --detached [bool]            runs Cypress application in detached mode
-    -e, --env <env>                  sets environment variables. separate 
-                                     multiple values with a comma. overrides any 
-                                     value in cypress.json or cypress.env.json
-    --global                         force Cypress into global mode as if its 
-                                     globally installed
-    -p, --port <port>                runs Cypress on a specific port. overrides 
-                                     any value in cypress.json.
-    -P, --project <project-path>     path to the project
-    --dev                            runs cypress in development and bypasses 
-=======
     -b, --browser <browser-path>     path to a custom browser to be added to the
                                      list of available browsers in Cypress
     -c, --config <config>            sets configuration values. separate multiple
@@ -54,7 +34,6 @@
                                      any value in cypress.json.
     -P, --project <project-path>     path to the project
     --dev                            runs cypress in development and bypasses
->>>>>>> ab781176
                                      binary check
     -h, --help                       output usage information
   -------
@@ -219,15 +198,9 @@
     version            prints Cypress version
     run [options]      Runs Cypress tests from the CLI without the GUI
     open [options]     Opens Cypress in the interactive GUI.
-<<<<<<< HEAD
-    install [options]  Installs the Cypress executable matching this package's 
-                       version
-    verify [options]   Verifies that Cypress is installed correctly and 
-=======
     install [options]  Installs the Cypress executable matching this package's
                        version
     verify [options]   Verifies that Cypress is installed correctly and
->>>>>>> ab781176
                        executable
     cache [options]    Manages the Cypress binary cache
   -------
@@ -260,15 +233,9 @@
     version            prints Cypress version
     run [options]      Runs Cypress tests from the CLI without the GUI
     open [options]     Opens Cypress in the interactive GUI.
-<<<<<<< HEAD
-    install [options]  Installs the Cypress executable matching this package's 
-                       version
-    verify [options]   Verifies that Cypress is installed correctly and 
-=======
     install [options]  Installs the Cypress executable matching this package's
                        version
     verify [options]   Verifies that Cypress is installed correctly and
->>>>>>> ab781176
                        executable
     cache [options]    Manages the Cypress binary cache
   -------
@@ -301,15 +268,9 @@
     version            prints Cypress version
     run [options]      Runs Cypress tests from the CLI without the GUI
     open [options]     Opens Cypress in the interactive GUI.
-<<<<<<< HEAD
-    install [options]  Installs the Cypress executable matching this package's 
-                       version
-    verify [options]   Verifies that Cypress is installed correctly and 
-=======
     install [options]  Installs the Cypress executable matching this package's
                        version
     verify [options]   Verifies that Cypress is installed correctly and
->>>>>>> ab781176
                        executable
     cache [options]    Manages the Cypress binary cache
   -------
@@ -343,15 +304,9 @@
     version            prints Cypress version
     run [options]      Runs Cypress tests from the CLI without the GUI
     open [options]     Opens Cypress in the interactive GUI.
-<<<<<<< HEAD
-    install [options]  Installs the Cypress executable matching this package's 
-                       version
-    verify [options]   Verifies that Cypress is installed correctly and 
-=======
     install [options]  Installs the Cypress executable matching this package's
                        version
     verify [options]   Verifies that Cypress is installed correctly and
->>>>>>> ab781176
                        executable
     cache [options]    Manages the Cypress binary cache
   -------
