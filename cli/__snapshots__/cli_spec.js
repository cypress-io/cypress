--- conflicted
+++ resolved
@@ -16,16 +16,11 @@
   Opens Cypress in the interactive GUI.
 
   Options:
-<<<<<<< HEAD
     -b, --browser <browser-path>     runs Cypress in the browser with the given
                                      name. if a filesystem path is supplied,
                                      Cypress will attempt to use the browser at
                                      that path.
-=======
-    -b, --browser <browser-path>     path to a custom browser to be added to the
-                                     list of available browsers in Cypress
     --component                      runs component tests
->>>>>>> 196e8f62
     -c, --config <config>            sets configuration values. separate multiple
                                      values with a comma. overrides any value in
                                      cypress.json.
