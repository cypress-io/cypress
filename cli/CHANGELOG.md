--- conflicted
+++ resolved
@@ -6,11 +6,8 @@
 **Bugfixes:**
 
 - Fixed an issue where requests were correlated in the wrong order in the proxy. This could cause an issue where the wrong request is used for `cy.intercept` or assets (e.g. stylesheets or images) may not properly be available in Test Replay. Addressed in [#27892](https://github.com/cypress-io/cypress/pull/27892).
-<<<<<<< HEAD
+- Fixed an issue where a crashed Chrome renderer can cause the Test Replay recorder to hang. Addressed in [#27909](https://github.com/cypress-io/cypress/pull/27909).
 - Fixed an issue where multiple responses yielded from calls to `cy.wait()` would sometimes be out of order. Fixes [#27337](https://github.com/cypress-io/cypress/issues/27337).
-=======
-- Fixed an issue where a crashed Chrome renderer can cause the Test Replay recorder to hang. Addressed in [#27909](https://github.com/cypress-io/cypress/pull/27909).
->>>>>>> a364f244
 
 ## 13.3.0
 
