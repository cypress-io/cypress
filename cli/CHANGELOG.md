<<<<<<< HEAD
 <!-- See the ../guides/writing-the-cypress-changelog.md for details on writing the changelog. -->
## 13.0.0

_Released 01/31/2023 (PENDING)_

**Breaking Changes:**

- The [`cy.readFile()`](/api/commands/readfile) command is now retry-able as a [query command](https://on.cypress.io/retry-ability). This should not affect any tests using it; the functionality is unchanged. However, it can no longer be overwritten using [`Cypress.Commands.overwrite()`](/api/cypress-api/custom-commands#Overwrite-Existing-Commands). Addressed in [#25595](https://github.com/cypress-io/cypress/pull/25595).
=======
<!-- See the ../guides/writing-the-cypress-changelog.md for details on writing the changelog. -->
## 12.7.0

_Released 03/1/2023 (PENDING)_

**Features:**

- It is now possible to set `hostOnly` cookies with [`cy.setCookie()`](https://docs.cypress.io/api/commands/setcookie) for a given domain. Addresses [#16856](https://github.com/cypress-io/cypress/issues/16856) and [#17527](https://github.com/cypress-io/cypress/issues/17527).
- Added a Public API for third party component libraries to define a Framework Definition, embedding their library into the Cypress onboarding workflow. Learn more [here](https://docs.cypress.io/guides/component-testing/third-party-definitions). Implemented in [#25780](https://github.com/cypress-io/cypress/pull/25780) and closes [#25638](https://github.com/cypress-io/cypress/issues/25638).

**Bugfixes:**

- Fixed an issue where cookies were being duplicated with the same hostname, but a prepended dot. Fixed an issue where cookies may not be expiring correctly. Fixes [#25174](https://github.com/cypress-io/cypress/issues/25174), [#25205](https://github.com/cypress-io/cypress/issues/25205) and [#25495](https://github.com/cypress-io/cypress/issues/25495).
- Fixed an issue where cookies weren't being synced when the application was stable. Fixed in [#25855](https://github.com/cypress-io/cypress/pull/25855). Fixes [#25835](https://github.com/cypress-io/cypress/issues/25835).
- Added missing TypeScript type definitions for the [`cy.reload()`](https://docs.cypress.io/api/commands/reload) command. Addressed in [#25779](https://github.com/cypress-io/cypress/pull/25779).
- Ensure Angular components are mounted inside the correct element. Fixes [#24385](https://github.com/cypress-io/cypress/issues/24385)
- Fix a bug where files outside the project root in a monorepo are not correctly served when using Vite. Addressed in [#25801](https://github.com/cypress-io/cypress/pull/25801)
- Fixed an issue where using [`cy.intercept`](https://docs.cypress.io/api/commands/intercept)'s `req.continue()` with a non-function parameter would not provide an appropriate error message. Fixed in [#25884](https://github.com/cypress-io/cypress/pull/25884).

**Misc:**

 - Made updates to the way that the Debug Page header displays information. Addresses [#25796](https://github.com/cypress-io/cypress/issues/25796) and [#25798](https://github.com/cypress-io/cypress/issues/25798).
>>>>>>> 2fcc5076

## 12.6.0

_Released 02/15/2023_

**Features:**

- Added a new CLI flag, called [`--auto-cancel-after-failures`](https://docs.cypress.io/guides/guides/command-line#Options), that overrides the project-level ["Auto Cancellation"](https://docs.cypress.io/guides/cloud/smart-orchestration#Auto-Cancellation) value when recording to the Cloud. This gives Cloud users on Business and Enterprise plans the flexibility to alter the auto-cancellation value per run. Addressed in [#25237](https://github.com/cypress-io/cypress/pull/25237).
- It is now possible to overwrite query commands using [`Cypress.Commands.overwriteQuery`](https://on.cypress.io/api/custom-queries). Addressed in [#25078](https://github.com/cypress-io/cypress/issues/25078).
- Added [`Cypress.require()`](https://docs.cypress.io/api/cypress-api/require) for including dependencies within the [`cy.origin()`](https://docs.cypress.io/api/commands/origin) callback. This change removed support for using `require()` and `import()` directly within the callback because we found that it impacted performance not only for spec files using them within the [`cy.origin()`](https://docs.cypress.io/api/commands/origin) callback, but even for spec files that did not use them. Addresses [#24976](https://github.com/cypress-io/cypress/issues/24976).
- Added the ability to open the failing test in the IDE from the Debug page before needing to re-run the test. Addressed in [#24850](https://github.com/cypress-io/cypress/issues/24850).

**Bugfixes:**

- When a Cloud user is apart of multiple Cloud organizations, the [Connect to Cloud setup](https://docs.cypress.io/guides/cloud/projects#Set-up-a-project-to-record) now shows the correct organizational prompts when connecting a new project. Fixes [#25520](https://github.com/cypress-io/cypress/issues/25520).
- Fixed an issue where Cypress would fail to load any specs if the project `specPattern` included a resource that could not be accessed due to filesystem permissions. Fixes [#24109](https://github.com/cypress-io/cypress/issues/24109).
- Fixed an issue where the Debug page would display a different number of specs for in-progress runs than the in-progress specs reported in Cypress Cloud. Fixes [#25647](https://github.com/cypress-io/cypress/issues/25647).
- Fixed an issue in middleware where error-handling code could itself generate an error and fail to report the original issue. Fixes [#22825](https://github.com/cypress-io/cypress/issues/22825).
- Fixed an regression introduced in Cypress [12.3.0](#12-3-0) where custom browsers that relied on process environment variables were not found on macOS arm64 architectures. Fixed in [#25753](https://github.com/cypress-io/cypress/pull/25753).

**Misc:**

- Improved the UI of the Debug page. Addresses [#25664](https://github.com/cypress-io/cypress/issues/25664),  [#25669](https://github.com/cypress-io/cypress/issues/25669), [#25665](https://github.com/cypress-io/cypress/issues/25665), [#25666](https://github.com/cypress-io/cypress/issues/25666), and [#25667](https://github.com/cypress-io/cypress/issues/25667).
- Updated the Debug page sidebar badge to to show 0 to 99+ failing tests, increased from showing 0 to 9+ failing tests, to provide better test failure insights. Addresses [#25662](https://github.com/cypress-io/cypress/issues/25662).

**Dependency Updates:**

- Upgrade [`debug`](https://www.npmjs.com/package/debug) to `4.3.4`. Addressed in [#25699](https://github.com/cypress-io/cypress/pull/25699).

## 12.5.1

_Released 02/02/2023_

**Bugfixes:**

- Fixed a regression introduced in Cypress [12.5.0](https://docs.cypress.io/guides/references/changelog#12-5-0) where the `runnable` was not included in the [`test:after:run`](https://docs.cypress.io/api/events/catalog-of-events) event. Fixes [#25663](https://github.com/cypress-io/cypress/issues/25663).

**Dependency Updates:**

- Upgraded [`simple-git`](https://github.com/steveukx/git-js) from `3.15.0` to `3.16.0` to address this [security vulnerability](https://github.com/advisories/GHSA-9p95-fxvg-qgq2) where Remote Code Execution (RCE) via the clone(), pull(), push() and listRemote() methods due to improper input sanitization was possible. Addressed in [#25603](https://github.com/cypress-io/cypress/pull/25603).

## 12.5.0

_Released 01/31/2023_

**Features:**

- Easily debug failed CI test runs recorded to the Cypress Cloud from your local Cypress app with the new Debug page. Please leave any feedback [here](https://github.com/cypress-io/cypress/discussions/25649). Your feedback will help us make decisions to improve the Debug experience. For more details, see [our blog post](https://on.cypress.io/debug-page-release). Addressed in [#25488](https://github.com/cypress-io/cypress/pull/25488).

**Performance:**

- Improved memory consumption in `run` mode by removing reporter logs for successful tests. Fixes [#25230](https://github.com/cypress-io/cypress/issues/25230).

**Bugfixes:**

- Fixed an issue where alternative Microsoft Edge Beta, Canary, and Dev binary versions were not being discovered by Cypress. Fixes [#25455](https://github.com/cypress-io/cypress/issues/25455).

**Dependency Updates:**

- Upgraded [`underscore.string`](https://github.com/esamattis/underscore.string/blob/HEAD/CHANGELOG.markdown) from `3.3.5` to `3.3.6` to reference rebuilt assets after security patch to fix regular expression DDOS exploit. Addressed in [#25574](https://github.com/cypress-io/cypress/pull/25574).

## 12.4.1

_Released 01/27/2023_

**Bugfixes:**

- Fixed a regression from Cypress [12.4.0](https://docs.cypress.io/guides/references/changelog#12-4-0) where Cypress was not exiting properly when running multiple Component Testing specs in `electron` in `run` mode. Fixes [#25568](https://github.com/cypress-io/cypress/issues/25568).

**Dependency Updates:**

- Upgraded [`ua-parser-js`](https://github.com/faisalman/ua-parser-js) from `0.7.24` to `0.7.33` to address this [security vulnerability](https://github.com/faisalman/ua-parser-js/security/advisories/GHSA-fhg7-m89q-25r3) where crafting a very-very-long user-agent string with specific pattern, an attacker can turn the script to get stuck processing for a very long time which results in a denial of service (DoS) condition. Addressed in [#25561](https://github.com/cypress-io/cypress/pull/25561).

## 12.4.0

_Released 1/24/2023_

**Features:**

- Added official support for Vite 4 in component testing. Addresses
  [#24969](https://github.com/cypress-io/cypress/issues/24969).
- Added new
  [`experimentalMemoryManagement`](/guides/references/experiments#Configuration)
  configuration option to improve memory management in Chromium-based browsers.
  Enable this option with `experimentalMemoryManagement=true` if you have
  experienced "Out of Memory" issues. Addresses
  [#23391](https://github.com/cypress-io/cypress/issues/23391).
- Added new
  [`experimentalSkipDomainInjection`](/guides/references/experiments#Experimental-Skip-Domain-Injection)
  configuration option to disable Cypress from setting `document.domain` on
  injection, allowing users to test Salesforce domains. If you believe you are
  having `document.domain` issues, please see the
  [`experimentalSkipDomainInjection`](/guides/references/experiments#Experimental-Skip-Domain-Injection)
  guide. This config option is end-to-end only. Addresses
  [#2367](https://github.com/cypress-io/cypress/issues/2367),
  [#23958](https://github.com/cypress-io/cypress/issues/23958),
  [#24290](https://github.com/cypress-io/cypress/issues/24290), and
  [#24418](https://github.com/cypress-io/cypress/issues/24418).
- The [`.as`](/api/commands/as) command now accepts an options argument,
  allowing an alias to be stored as type "query" or "static" value. This is
  stored as "query" by default. Addresses
  [#25173](https://github.com/cypress-io/cypress/issues/25173).
- The `cy.log()` command will now display a line break where the `\n` character
  is used. Addresses
  [#24964](https://github.com/cypress-io/cypress/issues/24964).
- [`component.specPattern`](/guides/references/configuration#component) now
  utilizes a JSX/TSX file extension when generating a new empty spec file if
  project contains at least one file with those extensions. This applies only to
  component testing and is skipped if
  [`component.specPattern`](/guides/references/configuration#component) has been
  configured to exclude files with those extensions. Addresses
  [#24495](https://github.com/cypress-io/cypress/issues/24495).
- Added support for the `data-qa` selector in the
  [Selector Playground](guides/core-concepts/cypress-app#Selector-Playground) in
  addition to `data-cy`, `data-test` and `data-testid`. Addresses
  [#25305](https://github.com/cypress-io/cypress/issues/25305).

**Bugfixes:**

- Fixed an issue where component tests could incorrectly treat new major
  versions of certain dependencies as supported. Fixes
  [#25379](https://github.com/cypress-io/cypress/issues/25379).
- Fixed an issue where new lines or spaces on new lines in the Command Log were
  not maintained. Fixes
  [#23679](https://github.com/cypress-io/cypress/issues/23679) and
  [#24964](https://github.com/cypress-io/cypress/issues/24964).
- Fixed an issue where Angular component testing projects would fail to
  initialize if an unsupported browserslist entry was specified in the project
  configuration. Fixes
  [#25312](https://github.com/cypress-io/cypress/issues/25312).

**Misc**

- Video output link in `cypress run` mode has been added to it's own line to
  make the video output link more easily clickable in the terminal. Addresses
  [#23913](https://github.com/cypress-io/cypress/issues/23913).<|MERGE_RESOLUTION|>--- conflicted
+++ resolved
@@ -1,17 +1,11 @@
-<<<<<<< HEAD
  <!-- See the ../guides/writing-the-cypress-changelog.md for details on writing the changelog. -->
 ## 13.0.0
 
-_Released 01/31/2023 (PENDING)_
+_Released 03/1/2023 (PENDING)_
 
 **Breaking Changes:**
 
 - The [`cy.readFile()`](/api/commands/readfile) command is now retry-able as a [query command](https://on.cypress.io/retry-ability). This should not affect any tests using it; the functionality is unchanged. However, it can no longer be overwritten using [`Cypress.Commands.overwrite()`](/api/cypress-api/custom-commands#Overwrite-Existing-Commands). Addressed in [#25595](https://github.com/cypress-io/cypress/pull/25595).
-=======
-<!-- See the ../guides/writing-the-cypress-changelog.md for details on writing the changelog. -->
-## 12.7.0
-
-_Released 03/1/2023 (PENDING)_
 
 **Features:**
 
@@ -30,7 +24,6 @@
 **Misc:**
 
  - Made updates to the way that the Debug Page header displays information. Addresses [#25796](https://github.com/cypress-io/cypress/issues/25796) and [#25798](https://github.com/cypress-io/cypress/issues/25798).
->>>>>>> 2fcc5076
 
 ## 12.6.0
 
