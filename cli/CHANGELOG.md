<!-- See the ../guides/writing-the-cypress-changelog.md for details on writing the changelog. -->
## 13.3.0

<<<<<<< HEAD
_Released 09/26/2023_
=======
_Released 09/27/2023_
>>>>>>> 0871b03c

**Features:**

 - Introduces new layout for Runs page providing additional run information. Addresses [#27203](https://github.com/cypress-io/cypress/issues/27203).

**Bugfixes:**

- Fixed an issue where actionability checks trigger a flood of font requests. Removing the font requests has the potential to improve performance and removes clutter from Test Replay. Addressed in [#27860](https://github.com/cypress-io/cypress/pull/27860).
- Fixed network stubbing not permitting status code 999. Fixes [#27567](https://github.com/cypress-io/cypress/issues/27567). Addressed in [#27853](https://github.com/cypress-io/cypress/pull/27853).

## 13.2.0

_Released 09/12/2023_

**Features:**

 - Adds support for Nx users who want to run Angular Component Testing in parallel. Addressed in [#27723](https://github.com/cypress-io/cypress/pull/27723).

**Bugfixes:**

- Edge cases where `cy.intercept()` would not properly intercept and asset response bodies would not properly be captured for Test Replay have been addressed. Addressed in [#27771](https://github.com/cypress-io/cypress/pull/27771).
- Fixed an issue where `enter`, `keyup`, and `space` events were not triggering `click` events properly in some versions of Firefox. Addressed in [#27715](https://github.com/cypress-io/cypress/pull/27715). 
- Fixed a regression in `13.0.0` where tests using Basic Authorization can potentially hang indefinitely on chromium browsers. Addressed in [#27781](https://github.com/cypress-io/cypress/pull/27781).
- Fixed a regression in `13.0.0` where component tests using an intercept that matches all requests can potentially hang indefinitely. Addressed in [#27788](https://github.com/cypress-io/cypress/pull/27788).

**Dependency Updates:**

- Upgraded Electron from `21.0.0` to `25.8.0`, which updates bundled Chromium from `106.0.5249.51` to `114.0.5735.289`. Additionally, the Node version binary has been upgraded from `16.16.0` to `18.15.0`. This does **NOT** have an impact on the node version you are using with Cypress and is merely an internal update to the repository & shipped binary. Addressed in [#27715](https://github.com/cypress-io/cypress/pull/27715). Addresses [#27595](https://github.com/cypress-io/cypress/issues/27595).

## 13.1.0

_Released 08/31/2023_

**Features:**

 - Introduces a status icon representing the `latest` test run in the Sidebar for the Runs Page. Addresses [#27206](https://github.com/cypress-io/cypress/issues/27206).

**Bugfixes:**

- Fixed a regression introduced in Cypress [13.0.0](#13-0-0) where the [Module API](https://docs.cypress.io/guides/guides/module-api), [`after:run`](https://docs.cypress.io/api/plugins/after-run-api), and  [`after:spec`](https://docs.cypress.io/api/plugins/after-spec-api) results did not include the `stats.skipped` field for each run result. Fixes [#27694](https://github.com/cypress-io/cypress/issues/27694). Addressed in [#27695](https://github.com/cypress-io/cypress/pull/27695).
- Individual CDP errors that occur while capturing data for Test Replay will no longer prevent the entire run from being available. Addressed in [#27709](https://github.com/cypress-io/cypress/pull/27709).
- Fixed an issue where the release date on the `v13` landing page was a day behind. Fixed in [#27711](https://github.com/cypress-io/cypress/pull/27711).
- Fixed an issue where fatal protocol errors would leak between specs causing all subsequent specs to fail to upload protocol information. Fixed in [#27720](https://github.com/cypress-io/cypress/pull/27720)
- Updated `plist` from `3.0.6` to `3.1.0` to address [CVE-2022-37616](https://github.com/advisories/GHSA-9pgh-qqpf-7wqj) and [CVE-2022-39353](https://github.com/advisories/GHSA-crh6-fp67-6883). Fixed in [#27710](https://github.com/cypress-io/cypress/pull/27710).

## 13.0.0

_Released 08/29/2023_

**Breaking Changes:**

- The [`video`](https://docs.cypress.io/guides/references/configuration#Videos) configuration option now defaults to `false`. Addresses [#26157](https://github.com/cypress-io/cypress/issues/26157).
- The [`videoCompression`](https://docs.cypress.io/guides/references/configuration#Videos) configuration option now defaults to `false`. Addresses [#26160](https://github.com/cypress-io/cypress/issues/26160).
- The [`videoUploadOnPasses`](https://docs.cypress.io/guides/references/configuration#Videos) configuration option has been removed. Please see our [screenshots & videos guide](https://docs.cypress.io/guides/guides/screenshots-and-videos#Delete-videos-for-specs-without-failing-or-retried-tests) on how to accomplish similar functionality. Addresses [#26899](https://github.com/cypress-io/cypress/issues/26899).
- Requests for assets at relative paths for component testing are now correctly forwarded to the dev server. Fixes [#26725](https://github.com/cypress-io/cypress/issues/26725).
- The [`cy.readFile()`](/api/commands/readfile) command is now retry-able as a [query command](https://on.cypress.io/retry-ability). This should not affect any tests using it; the functionality is unchanged. However, it can no longer be overwritten using [`Cypress.Commands.overwrite()`](/api/cypress-api/custom-commands#Overwrite-Existing-Commands). Addressed in [#25595](https://github.com/cypress-io/cypress/pull/25595).
- The current spec path is now passed from the AUT iframe using a query parameter rather than a path segment. This allows for requests for assets at relative paths to be correctly forwarded to the dev server. Fixes [#26725](https://github.com/cypress-io/cypress/issues/26725).
- The deprecated configuration option `nodeVersion` has been removed. Addresses [#27016](https://github.com/cypress-io/cypress/issues/27016).
- The properties and values returned by the [Module API](https://docs.cypress.io/guides/guides/module-api) and included in the arguments of handlers for the [`after:run`](https://docs.cypress.io/api/plugins/after-run-api) and  [`after:spec`](https://docs.cypress.io/api/plugins/after-spec-api) have been changed to be more consistent. Addresses [#23805](https://github.com/cypress-io/cypress/issues/23805).
- For Cypress Cloud runs with Test Replay enabled, the Cypress Runner UI is now hidden during the run since the Runner will be visible during Test Replay. As such, if video is recorded (which is now defaulted to `false`) during the run, the Runner will not be visible. In addition, if a runner screenshot (`cy.screenshot({ capture: runner })`) is captured, it will no longer contain the Runner.
- The browser and browser page unexpectedly closing in the middle of a test run are now gracefully handled. Addressed in [#27592](https://github.com/cypress-io/cypress/issues/27592).
- Automation performance is now improved by switching away from websockets to direct CDP calls for Chrome and Electron browsers. Addressed in [#27592](https://github.com/cypress-io/cypress/issues/27592).
- Edge cases where `cy.intercept()` would not properly intercept have been addressed. Addressed in [#27592](https://github.com/cypress-io/cypress/issues/27592).
- Node 14 support has been removed and Node 16 support has been deprecated. Node 16 may continue to work with Cypress `v13`, but will not be supported moving forward to closer coincide with [Node 16's end-of-life](https://nodejs.org/en/blog/announcements/nodejs16-eol) schedule. It is recommended that users update to at least Node 18.
- The minimum supported Typescript version is `4.x`.

**Features:**

- Consolidates and improves terminal output when uploading test artifacts to Cypress Cloud. Addressed in [#27402](https://github.com/cypress-io/cypress/pull/27402)

**Bugfixes:**

- Fixed an issue where Cypress's internal `tsconfig` would conflict with properties set in the user's `tsconfig.json` such as `module` and `moduleResolution`. Fixes [#26308](https://github.com/cypress-io/cypress/issues/26308) and [#27448](https://github.com/cypress-io/cypress/issues/27448).
- Clarified Svelte 4 works correctly with Component Testing and updated dependencies checks to reflect this. It was incorrectly flagged as not supported. Fixes [#27465](https://github.com/cypress-io/cypress/issues/27465).
- Resolve the `process/browser` global inside `@cypress/webpack-batteries-included-preprocessor` to resolve to `process/browser.js` in order to explicitly provide the file extension. File resolution must include the extension for `.mjs` and `.js` files inside ESM packages in order to resolve correctly. Fixes[#27599](https://github.com/cypress-io/cypress/issues/27599).
- Fixed an issue where the correct `pnp` process was not being discovered. Fixes [#27562](https://github.com/cypress-io/cypress/issues/27562).
- Fixed incorrect type declarations for Cypress and Chai globals that asserted them to be local variables of the global scope rather than properties on the global object. Fixes [#27539](https://github.com/cypress-io/cypress/issues/27539). Fixed in [#27540](https://github.com/cypress-io/cypress/pull/27540).
- Dev Servers will now respect and use the `port` configuration option if present. Fixes [#27675](https://github.com/cypress-io/cypress/issues/27675).

**Dependency Updates:**

- Upgraded [`@cypress/request`](https://www.npmjs.com/package/@cypress/request) from `^2.88.11` to `^3.0.0` to address the [CVE-2023-28155](https://github.com/advisories/GHSA-p8p7-x288-28g6) security vulnerability. Addresses [#27535](https://github.com/cypress-io/cypress/issues/27535). Addressed in [#27495](https://github.com/cypress-io/cypress/pull/27495).

## 12.17.4

_Released 08/15/2023_

**Bugfixes:**

- Fixed an issue where having `cypress.config` in a nested directory would cause problems with locating the `component-index.html` file when using component testing. Fixes [#26400](https://github.com/cypress-io/cypress/issues/26400).

**Dependency Updates:**

- Upgraded [`webpack`](https://www.npmjs.com/package/webpack) from `v4` to `v5`. This means that we are now bundling your `e2e` tests with webpack 5. We don't anticipate this causing any noticeable changes. However, if you'd like to keep bundling your `e2e` tests with wepback 4 you can use the same process as before by pinning [@cypress/webpack-batteries-included-preprocessor](https://www.npmjs.com/package/@cypress/webpack-batteries-included-preprocessor) to `v2.x.x` and hooking into the [file:preprocessor](https://docs.cypress.io/api/plugins/preprocessors-api#Usage) plugin event. This will restore the previous bundling process. Additionally, if you're using [@cypress/webpack-batteries-included-preprocessor](https://www.npmjs.com/package/@cypress/webpack-batteries-included-preprocessor) already, a new version has been published to support webpack `v5`.
- Upgraded [`tough-cookie`](https://www.npmjs.com/package/tough-cookie) from `4.0` to `4.1.3`, [`@cypress/request`](https://www.npmjs.com/package/@cypress/request) from `2.88.11` to `2.88.12` and [`@cypress/request-promise`](https://www.npmjs.com/package/@cypress/request-promise) from `4.2.6` to `4.2.7` to address a [security vulnerability](https://security.snyk.io/vuln/SNYK-JS-TOUGHCOOKIE-5672873). Fixes [#27261](https://github.com/cypress-io/cypress/issues/27261).

## 12.17.3

_Released 08/01/2023_

**Bugfixes:**

- Fixed an issue where unexpected branch names were being recorded for cypress runs when executed by GitHub Actions. The HEAD branch name will now be recorded by default for pull request workflows if a branch name cannot otherwise be detected from user overrides or from local git data. Fixes [#27389](https://github.com/cypress-io/cypress/issues/27389).

**Performance:**

- Fixed an issue where unnecessary requests were being paused. No longer sends `X-Cypress-Is-XHR-Or-Fetch` header and infers resource type off of the server pre-request object. Fixes [#26620](https://github.com/cypress-io/cypress/issues/26620) and [#26622](https://github.com/cypress-io/cypress/issues/26622).

## 12.17.2

_Released 07/20/2023_

**Bugfixes:**

- Fixed an issue where commands would fail with the error `must only be invoked from the spec file or support file` if their arguments were mutated. Fixes [#27200](https://github.com/cypress-io/cypress/issues/27200).
- Fixed an issue where `cy.writeFile()` would erroneously fail with the error `cy.writeFile() must only be invoked from the spec file or support file`. Fixes [#27097](https://github.com/cypress-io/cypress/issues/27097).
- Fixed an issue where web workers could not be created within a spec. Fixes [#27298](https://github.com/cypress-io/cypress/issues/27298).

## 12.17.1

_Released 07/10/2023_

**Bugfixes:**

- Fixed invalid stored preference when enabling in-app notifications that could cause the application to crash.  Fixes [#27228](https://github.com/cypress-io/cypress/issues/27228).
- Fixed an issue with the Typescript types of [`cy.screenshot()`](https://docs.cypress.io/api/commands/screenshot). Fixed in [#27130](https://github.com/cypress-io/cypress/pull/27130).

**Dependency Updates:**

- Upgraded [`@cypress/request`](https://www.npmjs.com/package/@cypress/request) from `2.88.10` to `2.88.11` to address [CVE-2022-24999](https://www.cve.org/CVERecord?id=CVE-2022-24999) security vulnerability. Addressed in [#27005](https://github.com/cypress-io/cypress/pull/27005).

## 12.17.0

_Released 07/05/2023_

**Features:**

- Cypress Cloud users can now receive desktop notifications about their runs, including when one starts, finishes, or fails. Addresses [#26686](https://github.com/cypress-io/cypress/issues/26686).

**Bugfixes:**

- Fixed issues where commands would fail with the error `must only be invoked from the spec file or support file`. Fixes [#27149](https://github.com/cypress-io/cypress/issues/27149) and [#27163](https://github.com/cypress-io/cypress/issues/27163).
- Fixed a regression introduced in Cypress [12.12.0](#12-12-0) where Cypress may fail to reconnect to the Chrome DevTools Protocol in Electron. Fixes [#26900](https://github.com/cypress-io/cypress/issues/26900).
- Fixed an issue where chrome was not recovering from browser crashes properly. Fixes [#24650](https://github.com/cypress-io/cypress/issues/24650).
- Fixed a race condition that was causing a GraphQL error to appear on the [Debug page](https://docs.cypress.io/guides/cloud/runs#Debug) when viewing a running Cypress Cloud build. Fixed in [#27134](https://github.com/cypress-io/cypress/pull/27134).
- Fixed a race condition in electron where the test window exiting prematurely during the browser launch process was causing the whole test run to fail. Addressed in [#27167](https://github.com/cypress-io/cypress/pull/27167).
- Fixed minor issues with Typescript types in the CLI. Fixes [#24110](https://github.com/cypress-io/cypress/issues/24110).
- Fixed an issue where a value for the Electron debug port would not be respected if defined using the `ELECTRON_EXTRA_LAUNCH_ARGS` environment variable. Fixes [#26711](https://github.com/cypress-io/cypress/issues/26711).

**Dependency Updates:**

- Update dependency semver to ^7.5.3. Addressed in [#27151](https://github.com/cypress-io/cypress/pull/27151).

## 12.16.0

_Released 06/26/2023_

**Features:**

- Added support for Angular 16.1.0 in Cypress Component Testing. Addresses [#27049](https://github.com/cypress-io/cypress/issues/27049).

**Bugfixes:**

- Fixed an issue where certain commands would fail with the error `must only be invoked from the spec file or support file` when invoked with a large argument. Fixes [#27099](https://github.com/cypress-io/cypress/issues/27099).

## 12.15.0

_Released 06/20/2023_

**Features:**

- Added support for running Cypress tests with [Chrome's new `--headless=new` flag](https://developer.chrome.com/articles/new-headless/). Chrome versions 112 and above will now be run in the `headless` mode that matches the `headed` browser implementation. Addresses [#25972](https://github.com/cypress-io/cypress/issues/25972).
- Cypress can now test pages with targeted `Content-Security-Policy` and `Content-Security-Policy-Report-Only` header directives by specifying the allow list via the [`experimentalCspAllowList`](https://docs.cypress.io/guides/references/configuration#Experimental-Csp-Allow-List) configuration option. Addresses [#1030](https://github.com/cypress-io/cypress/issues/1030). Addressed in [#26483](https://github.com/cypress-io/cypress/pull/26483)
- The [`videoCompression`](https://docs.cypress.io/guides/references/configuration#Videos) configuration option now accepts both a boolean or a Constant Rate Factor (CRF) number between `1` and `51`. The `videoCompression` default value is still `32` CRF and when `videoCompression` is set to `true` the default of `32` CRF will be used. Addresses [#26658](https://github.com/cypress-io/cypress/issues/26658).
- The Cypress Cloud data shown on the [Specs](https://docs.cypress.io/guides/core-concepts/cypress-app#Specs) page and [Runs](https://docs.cypress.io/guides/core-concepts/cypress-app#Runs) page will now reflect Cloud Runs that match the current Git tree if Git is being used. Addresses [#26693](https://github.com/cypress-io/cypress/issues/26693).

**Bugfixes:**

- Fixed an issue where video output was not being logged to the console when `videoCompression` was turned off. Videos will now log to the terminal regardless of the compression value. Addresses [#25945](https://github.com/cypress-io/cypress/issues/25945).

**Dependency Updates:**

- Removed [`@cypress/mocha-teamcity-reporter`](https://www.npmjs.com/package/@cypress/mocha-teamcity-reporter) as this package was no longer being referenced. Addressed in [#26938](https://github.com/cypress-io/cypress/pull/26938).

## 12.14.0

_Released 06/07/2023_

**Features:**

- A new testing type switcher has been added to the Spec Explorer to make it easier to move between E2E and Component Testing. An informational overview of each type is displayed if it hasn't already been configured to help educate and onboard new users to each testing type. Addresses [#26448](https://github.com/cypress-io/cypress/issues/26448), [#26836](https://github.com/cypress-io/cypress/issues/26836) and [#26837](https://github.com/cypress-io/cypress/issues/26837).

**Bugfixes:**

- Fixed an issue to now correctly detect Angular 16 dependencies
([@angular/cli](https://www.npmjs.com/package/@angular/cli),
[@angular-devkit/build-angular](https://www.npmjs.com/package/@angular-devkit/build-angular),
[@angular/core](https://www.npmjs.com/package/@angular/core), [@angular/common](https://www.npmjs.com/package/@angular/common),
[@angular/platform-browser-dynamic](https://www.npmjs.com/package/@angular/platform-browser-dynamic))
during Component Testing onboarding. Addresses [#26852](https://github.com/cypress-io/cypress/issues/26852).
- Ensures Git-related messages on the [Runs page](https://docs.cypress.io/guides/core-concepts/cypress-app#Runs) remain dismissed. Addresses [#26808](https://github.com/cypress-io/cypress/issues/26808).

**Dependency Updates:**

- Upgraded [`find-process`](https://www.npmjs.com/package/find-process) from `1.4.1` to `1.4.7` to address this [Synk](https://security.snyk.io/vuln/SNYK-JS-FINDPROCESS-1090284) security vulnerability. Addressed in [#26906](https://github.com/cypress-io/cypress/pull/26906).
- Upgraded [`firefox-profile`](https://www.npmjs.com/package/firefox-profile) from `4.0.0` to `4.3.2` to address security vulnerabilities within sub-dependencies. Addressed in [#26912](https://github.com/cypress-io/cypress/pull/26912).

## 12.13.0

_Released 05/23/2023_

**Features:**

- Adds Git-related messages for the [Runs page](https://docs.cypress.io/guides/core-concepts/cypress-app#Runs) and [Debug page](https://docs.cypress.io/guides/cloud/runs#Debug) when users aren't using Git or there are no recorded runs for the current branch. Addresses [#26680](https://github.com/cypress-io/cypress/issues/26680).

**Bugfixes:**

- Reverted [#26452](https://github.com/cypress-io/cypress/pull/26452) which introduced a bug that prevents users from using End to End with Yarn 3. Fixed in [#26735](https://github.com/cypress-io/cypress/pull/26735). Fixes [#26676](https://github.com/cypress-io/cypress/issues/26676).
- Moved `types` condition to the front of `package.json#exports` since keys there are meant to be order-sensitive. Fixed in [#26630](https://github.com/cypress-io/cypress/pull/26630).
- Fixed an issue where newly-installed dependencies would not be detected during Component Testing setup. Addresses [#26685](https://github.com/cypress-io/cypress/issues/26685).
- Fixed a UI regression that was flashing an "empty" state inappropriately when loading the Debug page. Fixed in [#26761](https://github.com/cypress-io/cypress/pull/26761).
- Fixed an issue in Component Testing setup where TypeScript version 5 was not properly detected. Fixes [#26204](https://github.com/cypress-io/cypress/issues/26204).

**Misc:**

- Updated styling & content of Cypress Cloud slideshows when not logged in or no runs have been recorded. Addresses [#26181](https://github.com/cypress-io/cypress/issues/26181).
- Changed the nomenclature of 'processing' to 'compressing' when terminal video output is printed during a run. Addresses [#26657](https://github.com/cypress-io/cypress/issues/26657).
- Changed the nomenclature of 'Upload Results' to 'Uploading Screenshots & Videos' when terminal output is printed during a run. Addresses [#26759](https://github.com/cypress-io/cypress/issues/26759).

## 12.12.0

_Released 05/09/2023_

**Features:**

- Added a new informational banner to help get started with component testing from an existing end-to-end test suite. Addresses [#26511](https://github.com/cypress-io/cypress/issues/26511).

**Bugfixes:**

- Fixed an issue in Electron where devtools gets out of sync with the DOM occasionally. Addresses [#15932](https://github.com/cypress-io/cypress/issues/15932).
- Updated the Chromium renderer process crash message to be more terse. Addressed in [#26597](https://github.com/cypress-io/cypress/pull/26597).
- Fixed an issue with `CYPRESS_DOWNLOAD_PATH_TEMPLATE` regex to allow multiple replacements. Addresses [#23670](https://github.com/cypress-io/cypress/issues/23670).
- Moved `types` condition to the front of `package.json#exports` since keys there are meant to be order-sensitive. Fixed in [#26630](https://github.com/cypress-io/cypress/pull/26630).

**Dependency Updates:**

- Upgraded [`plist`](https://www.npmjs.com/package/plist) from `3.0.5` to `3.0.6` to address [CVE-2022-26260](https://nvd.nist.gov/vuln/detail/CVE-2022-22912#range-8131646) NVD security vulnerability. Addressed in [#26631](https://github.com/cypress-io/cypress/pull/26631).
- Upgraded [`engine.io`](https://www.npmjs.com/package/engine.io) from `6.2.1` to `6.4.2` to address [CVE-2023-31125](https://github.com/socketio/engine.io/security/advisories/GHSA-q9mw-68c2-j6m5) NVD security vulnerability. Addressed in [#26664](https://github.com/cypress-io/cypress/pull/26664).
- Upgraded [`@vue/test-utils`](https://www.npmjs.com/package/@vue/test-utils) from `2.0.2` to `2.3.2`. Addresses [#26575](https://github.com/cypress-io/cypress/issues/26575).

## 12.11.0

_Released 04/26/2023_

**Features:**

- Adds Component Testing support for Angular 16. Addresses [#26044](https://github.com/cypress-io/cypress/issues/26044).
- The run navigation component on the [Debug page](https://on.cypress.io/debug-page) will now display a warning message if there are more relevant runs than can be displayed in the list. Addresses [#26288](https://github.com/cypress-io/cypress/issues/26288).

**Bugfixes:**

- Fixed an issue where setting `videoCompression` to `0` would cause the video output to be broken. `0` is now treated as false. Addresses [#5191](https://github.com/cypress-io/cypress/issues/5191) and [#24595](https://github.com/cypress-io/cypress/issues/24595).
- Fixed an issue on the [Debug page](https://on.cypress.io/debug-page) where the passing run status would appear even if the Cypress Cloud organization was over its monthly test result limit. Addresses [#26528](https://github.com/cypress-io/cypress/issues/26528).

**Misc:**

- Cleaned up our open telemetry dependencies, reducing the size of the open telemetry modules. Addressed in [#26522](https://github.com/cypress-io/cypress/pull/26522).

**Dependency Updates:**

- Upgraded [`vue`](https://www.npmjs.com/package/vue) from `3.2.31` to `3.2.47`. Addressed in [#26555](https://github.com/cypress-io/cypress/pull/26555).

## 12.10.0

_Released 04/17/2023_

**Features:**

- The Component Testing setup wizard will now show a warning message if an issue is encountered with an installed [third party framework definition](https://on.cypress.io/component-integrations). Addresses [#25838](https://github.com/cypress-io/cypress/issues/25838).

**Bugfixes:**

- Capture the [Azure](https://azure.microsoft.com/) CI provider's environment variable [`SYSTEM_PULLREQUEST_PULLREQUESTNUMBER`](https://learn.microsoft.com/en-us/azure/devops/pipelines/build/variables?view=azure-devops&tabs=yaml#system-variables-devops-services) to display the linked PR number in the Cloud. Addressed in [#26215](https://github.com/cypress-io/cypress/pull/26215).
- Fixed an issue in the onboarding wizard where project framework & bundler would not be auto-detected when opening directly into component testing mode using the `--component` CLI flag. Fixes [#22777](https://github.com/cypress-io/cypress/issues/22777) and [#26388](https://github.com/cypress-io/cypress/issues/26388).
- Updated to use the `SEMAPHORE_GIT_WORKING_BRANCH` [Semphore](https://docs.semaphoreci.com) CI environment variable to correctly associate a Cloud run to the current branch. Previously this was incorrectly associating a run to the target branch. Fixes [#26309](https://github.com/cypress-io/cypress/issues/26309).
- Fix an edge case in Component Testing where a custom `baseUrl` in `tsconfig.json` for Next.js 13.2.0+ is not respected. This was partially fixed in [#26005](https://github.com/cypress-io/cypress/pull/26005), but an edge case was missed. Fixes [#25951](https://github.com/cypress-io/cypress/issues/25951).
- Fixed an issue where `click` events fired on `.type('{enter}')` did not propagate through shadow roots. Fixes [#26392](https://github.com/cypress-io/cypress/issues/26392).

**Misc:**

- Removed unintentional debug logs. Addressed in [#26411](https://github.com/cypress-io/cypress/pull/26411).
- Improved styling on the [Runs Page](https://docs.cypress.io/guides/core-concepts/cypress-app#Runs). Addresses [#26180](https://github.com/cypress-io/cypress/issues/26180).

**Dependency Updates:**

- Upgraded [`commander`](https://www.npmjs.com/package/commander) from `^5.1.0` to `^6.2.1`. Addressed in [#26226](https://github.com/cypress-io/cypress/pull/26226).
- Upgraded [`minimist`](https://www.npmjs.com/package/minimist) from `1.2.6` to `1.2.8` to address this [CVE-2021-44906](https://github.com/advisories/GHSA-xvch-5gv4-984h) NVD security vulnerability. Addressed in [#26254](https://github.com/cypress-io/cypress/pull/26254).

## 12.9.0

_Released 03/28/2023_

**Features:**

- The [Debug page](https://docs.cypress.io/guides/cloud/runs#Debug) now allows for navigating between all runs recorded for a commit. Addresses [#25899](https://github.com/cypress-io/cypress/issues/25899) and [#26018](https://github.com/cypress-io/cypress/issues/26018).

**Bugfixes:**

- Fixed a compatibility issue so that component test projects can use [Vite](https://vitejs.dev/) version 4.2.0 and greater. Fixes [#26138](https://github.com/cypress-io/cypress/issues/26138).
- Fixed an issue where [`cy.intercept()`](https://docs.cypress.io/api/commands/intercept) added an additional `content-length` header to spied requests that did not set a `content-length` header on the original request. Fixes [#24407](https://github.com/cypress-io/cypress/issues/24407).
- Changed the way that Git hashes are loaded so that non-relevant runs are excluded from the Debug page. Fixes [#26058](https://github.com/cypress-io/cypress/issues/26058).
- Corrected the [`.type()`](https://docs.cypress.io/api/commands/type) command to account for shadow root elements when determining whether or not focus needs to be simulated before typing. Fixes [#26198](https://github.com/cypress-io/cypress/issues/26198).
- Fixed an issue where an incorrect working directory could be used for Git operations on Windows. Fixes [#23317](https://github.com/cypress-io/cypress/issues/23317).
- Capture the [Buildkite](https://buildkite.com/) CI provider's environment variable `BUILDKITE_RETRY_COUNT` to handle CI retries in the Cloud. Addressed in [#25750](https://github.com/cypress-io/cypress/pull/25750).

**Misc:**

- Made some minor styling updates to the Debug page. Addresses [#26041](https://github.com/cypress-io/cypress/issues/26041).

## 12.8.1

_Released 03/15/2023_

**Bugfixes:**

- Fixed a regression in Cypress [10](https://docs.cypress.io/guides/references/changelog#10-0-0) where the reporter auto-scroll configuration inside user preferences was unintentionally being toggled off. User's must now explicitly enable/disable auto-scroll under user preferences, which is enabled by default. Fixes [#24171](https://github.com/cypress-io/cypress/issues/24171) and [#26113](https://github.com/cypress-io/cypress/issues/26113).

**Dependency Updates:**

- Upgraded [`ejs`](https://www.npmjs.com/package/ejs) from `3.1.6` to `3.1.8` to address this [CVE-2022-29078](https://github.com/advisories/GHSA-phwq-j96m-2c2q) NVD security vulnerability. Addressed in [#25279](https://github.com/cypress-io/cypress/pull/25279).

## 12.8.0

_Released 03/14/2023_

**Features:**

- The [Debug page](https://docs.cypress.io/guides/cloud/runs#Debug) is now able to show real-time results from in-progress runs.  Addresses [#25759](https://github.com/cypress-io/cypress/issues/25759).
- Added the ability to control whether a request is logged to the command log via [`cy.intercept()`](https://docs.cypress.io/api/commands/intercept) by passing `log: false` or `log: true`. Addresses [#7362](https://github.com/cypress-io/cypress/issues/7362).
  - This can be used to override Cypress's default behavior of logging all XHRs and fetches, see the [example](https://docs.cypress.io/api/commands/intercept#Disabling-logs-for-a-request).
- It is now possible to control the number of connection attempts to the browser using the `CYPRESS_CONNECT_RETRY_THRESHOLD` Environment Variable. Learn more [here](https://docs.cypress.io/guides/references/advanced-installation#Environment-variables). Addressed in [#25848](https://github.com/cypress-io/cypress/pull/25848).

**Bugfixes:**

- Fixed an issue where using `Cypress.require()` would throw the error `Cannot find module 'typescript'`. Fixes [#25885](https://github.com/cypress-io/cypress/issues/25885).
- The [`before:spec`](https://docs.cypress.io/api/plugins/before-spec-api) API was updated to correctly support async event handlers in `run` mode. Fixes [#24403](https://github.com/cypress-io/cypress/issues/24403).
- Updated the Component Testing [community framework](https://docs.cypress.io/guides/component-testing/third-party-definitions) definition detection logic to take into account monorepo structures that hoist dependencies. Fixes [#25993](https://github.com/cypress-io/cypress/issues/25993).
- The onboarding wizard for Component Testing will now detect installed dependencies more reliably. Fixes [#25782](https://github.com/cypress-io/cypress/issues/25782).
- Fixed an issue where Angular components would sometimes be mounted in unexpected DOM locations in component tests. Fixes [#25956](https://github.com/cypress-io/cypress/issues/25956).
- Fixed an issue where Cypress component testing would fail to work with [Next.js](https://nextjs.org/) `13.2.1`. Fixes [#25951](https://github.com/cypress-io/cypress/issues/25951).
- Fixed an issue where migrating a project from a version of Cypress earlier than [10.0.0](#10-0-0) could fail if the project's `testFiles` configuration was an array of globs. Fixes [#25947](https://github.com/cypress-io/cypress/issues/25947).

**Misc:**

- Removed "New" badge in the navigation bar for the debug page icon. Addresses [#25925](https://github.com/cypress-io/cypress/issues/25925).
- Removed inline "Connect" buttons within the Specs Explorer. Addresses [#25926](https://github.com/cypress-io/cypress/issues/25926).
- Added an icon for "beta" versions of the Chrome browser. Addresses [#25968](https://github.com/cypress-io/cypress/issues/25968).

**Dependency Updates:**

- Upgraded [`mocha-junit-reporter`](https://www.npmjs.com/package/mocha-junit-reporter) from `2.1.0` to `2.2.0` to be able to use [new placeholders](https://github.com/michaelleeallen/mocha-junit-reporter/pull/163) such as `[suiteFilename]` or `[suiteName]` when defining the test report name. Addressed in [#25922](https://github.com/cypress-io/cypress/pull/25922).

## 12.7.0

_Released 02/24/2023_

**Features:**

- It is now possible to set `hostOnly` cookies with [`cy.setCookie()`](https://docs.cypress.io/api/commands/setcookie) for a given domain. Addresses [#16856](https://github.com/cypress-io/cypress/issues/16856) and [#17527](https://github.com/cypress-io/cypress/issues/17527).
- Added a Public API for third party component libraries to define a Framework Definition, embedding their library into the Cypress onboarding workflow. Learn more [here](https://docs.cypress.io/guides/component-testing/third-party-definitions). Implemented in [#25780](https://github.com/cypress-io/cypress/pull/25780) and closes [#25638](https://github.com/cypress-io/cypress/issues/25638).
- Added a Debug Page tutorial slideshow for projects that are not connected to Cypress Cloud. Addresses [#25768](https://github.com/cypress-io/cypress/issues/25768).
- Improved various error message around interactions with the Cypress cloud. Implemented in [#25837](https://github.com/cypress-io/cypress/pull/25837)
- Updated the "new" status badge for the Debug page navigation link to be less noticeable when the navigation is collapsed. Addresses [#25739](https://github.com/cypress-io/cypress/issues/25739).

**Bugfixes:**

- Fixed various bugs when recording to the cloud. Fixed in [#25837](https://github.com/cypress-io/cypress/pull/25837)
- Fixed an issue where cookies were being duplicated with the same hostname, but a prepended dot. Fixed an issue where cookies may not be expiring correctly. Fixes [#25174](https://github.com/cypress-io/cypress/issues/25174), [#25205](https://github.com/cypress-io/cypress/issues/25205) and [#25495](https://github.com/cypress-io/cypress/issues/25495).
- Fixed an issue where cookies weren't being synced when the application was stable. Fixed in [#25855](https://github.com/cypress-io/cypress/pull/25855). Fixes [#25835](https://github.com/cypress-io/cypress/issues/25835).
- Added missing TypeScript type definitions for the [`cy.reload()`](https://docs.cypress.io/api/commands/reload) command. Addressed in [#25779](https://github.com/cypress-io/cypress/pull/25779).
- Ensure Angular components are mounted inside the correct element. Fixes [#24385](https://github.com/cypress-io/cypress/issues/24385).
- Fix a bug where files outside the project root in a monorepo are not correctly served when using Vite. Addressed in [#25801](https://github.com/cypress-io/cypress/pull/25801).
- Fixed an issue where using [`cy.intercept`](https://docs.cypress.io/api/commands/intercept)'s `req.continue()` with a non-function parameter would not provide an appropriate error message. Fixed in [#25884](https://github.com/cypress-io/cypress/pull/25884).
- Fixed an issue where Cypress would erroneously launch and connect to multiple browser instances. Fixes [#24377](https://github.com/cypress-io/cypress/issues/24377).

**Misc:**

- Made updates to the way that the Debug Page header displays information. Addresses [#25796](https://github.com/cypress-io/cypress/issues/25796) and [#25798](https://github.com/cypress-io/cypress/issues/25798).

## 12.6.0

_Released 02/15/2023_

**Features:**

- Added a new CLI flag, called [`--auto-cancel-after-failures`](https://docs.cypress.io/guides/guides/command-line#Options), that overrides the project-level ["Auto Cancellation"](https://docs.cypress.io/guides/cloud/smart-orchestration#Auto-Cancellation) value when recording to the Cloud. This gives Cloud users on Business and Enterprise plans the flexibility to alter the auto-cancellation value per run. Addressed in [#25237](https://github.com/cypress-io/cypress/pull/25237).
- It is now possible to overwrite query commands using [`Cypress.Commands.overwriteQuery`](https://on.cypress.io/api/custom-queries). Addressed in [#25078](https://github.com/cypress-io/cypress/issues/25078).
- Added [`Cypress.require()`](https://docs.cypress.io/api/cypress-api/require) for including dependencies within the [`cy.origin()`](https://docs.cypress.io/api/commands/origin) callback. This change removed support for using `require()` and `import()` directly within the callback because we found that it impacted performance not only for spec files using them within the [`cy.origin()`](https://docs.cypress.io/api/commands/origin) callback, but even for spec files that did not use them. Addresses [#24976](https://github.com/cypress-io/cypress/issues/24976).
- Added the ability to open the failing test in the IDE from the Debug page before needing to re-run the test. Addressed in [#24850](https://github.com/cypress-io/cypress/issues/24850).

**Bugfixes:**

- When a Cloud user is apart of multiple Cloud organizations, the [Connect to Cloud setup](https://docs.cypress.io/guides/cloud/projects#Set-up-a-project-to-record) now shows the correct organizational prompts when connecting a new project. Fixes [#25520](https://github.com/cypress-io/cypress/issues/25520).
- Fixed an issue where Cypress would fail to load any specs if the project `specPattern` included a resource that could not be accessed due to filesystem permissions. Fixes [#24109](https://github.com/cypress-io/cypress/issues/24109).
- Fixed an issue where the Debug page would display a different number of specs for in-progress runs than the in-progress specs reported in Cypress Cloud. Fixes [#25647](https://github.com/cypress-io/cypress/issues/25647).
- Fixed an issue in middleware where error-handling code could itself generate an error and fail to report the original issue. Fixes [#22825](https://github.com/cypress-io/cypress/issues/22825).
- Fixed an regression introduced in Cypress [12.3.0](#12-3-0) where custom browsers that relied on process environment variables were not found on macOS arm64 architectures. Fixed in [#25753](https://github.com/cypress-io/cypress/pull/25753).

**Misc:**

- Improved the UI of the Debug page. Addresses [#25664](https://github.com/cypress-io/cypress/issues/25664),  [#25669](https://github.com/cypress-io/cypress/issues/25669), [#25665](https://github.com/cypress-io/cypress/issues/25665), [#25666](https://github.com/cypress-io/cypress/issues/25666), and [#25667](https://github.com/cypress-io/cypress/issues/25667).
- Updated the Debug page sidebar badge to to show 0 to 99+ failing tests, increased from showing 0 to 9+ failing tests, to provide better test failure insights. Addresses [#25662](https://github.com/cypress-io/cypress/issues/25662).

**Dependency Updates:**

- Upgrade [`debug`](https://www.npmjs.com/package/debug) to `4.3.4`. Addressed in [#25699](https://github.com/cypress-io/cypress/pull/25699).

## 12.5.1

_Released 02/02/2023_

**Bugfixes:**

- Fixed a regression introduced in Cypress [12.5.0](https://docs.cypress.io/guides/references/changelog#12-5-0) where the `runnable` was not included in the [`test:after:run`](https://docs.cypress.io/api/events/catalog-of-events) event. Fixes [#25663](https://github.com/cypress-io/cypress/issues/25663).

**Dependency Updates:**

- Upgraded [`simple-git`](https://github.com/steveukx/git-js) from `3.15.0` to `3.16.0` to address this [security vulnerability](https://github.com/advisories/GHSA-9p95-fxvg-qgq2) where Remote Code Execution (RCE) via the clone(), pull(), push() and listRemote() methods due to improper input sanitization was possible. Addressed in [#25603](https://github.com/cypress-io/cypress/pull/25603).

## 12.5.0

_Released 01/31/2023_

**Features:**

- Easily debug failed CI test runs recorded to the Cypress Cloud from your local Cypress app with the new Debug page. Please leave any feedback [here](https://github.com/cypress-io/cypress/discussions/25649). Your feedback will help us make decisions to improve the Debug experience. For more details, see [our blog post](https://on.cypress.io/debug-page-release). Addressed in [#25488](https://github.com/cypress-io/cypress/pull/25488).

**Performance:**

- Improved memory consumption in `run` mode by removing reporter logs for successful tests. Fixes [#25230](https://github.com/cypress-io/cypress/issues/25230).

**Bugfixes:**

- Fixed an issue where alternative Microsoft Edge Beta, Canary, and Dev binary versions were not being discovered by Cypress. Fixes [#25455](https://github.com/cypress-io/cypress/issues/25455).

**Dependency Updates:**

- Upgraded [`underscore.string`](https://github.com/esamattis/underscore.string/blob/HEAD/CHANGELOG.markdown) from `3.3.5` to `3.3.6` to reference rebuilt assets after security patch to fix regular expression DDOS exploit. Addressed in [#25574](https://github.com/cypress-io/cypress/pull/25574).

## 12.4.1

_Released 01/27/2023_

**Bugfixes:**

- Fixed a regression from Cypress [12.4.0](https://docs.cypress.io/guides/references/changelog#12-4-0) where Cypress was not exiting properly when running multiple Component Testing specs in `electron` in `run` mode. Fixes [#25568](https://github.com/cypress-io/cypress/issues/25568).

**Dependency Updates:**

- Upgraded [`ua-parser-js`](https://github.com/faisalman/ua-parser-js) from `0.7.24` to `0.7.33` to address this [security vulnerability](https://github.com/faisalman/ua-parser-js/security/advisories/GHSA-fhg7-m89q-25r3) where crafting a very-very-long user-agent string with specific pattern, an attacker can turn the script to get stuck processing for a very long time which results in a denial of service (DoS) condition. Addressed in [#25561](https://github.com/cypress-io/cypress/pull/25561).

## 12.4.0

_Released 1/24/2023_

**Features:**

- Added official support for Vite 4 in component testing. Addresses
  [#24969](https://github.com/cypress-io/cypress/issues/24969).
- Added new
  [`experimentalMemoryManagement`](/guides/references/experiments#Configuration)
  configuration option to improve memory management in Chromium-based browsers.
  Enable this option with `experimentalMemoryManagement=true` if you have
  experienced "Out of Memory" issues. Addresses
  [#23391](https://github.com/cypress-io/cypress/issues/23391).
- Added new
  [`experimentalSkipDomainInjection`](/guides/references/experiments#Experimental-Skip-Domain-Injection)
  configuration option to disable Cypress from setting `document.domain` on
  injection, allowing users to test Salesforce domains. If you believe you are
  having `document.domain` issues, please see the
  [`experimentalSkipDomainInjection`](/guides/references/experiments#Experimental-Skip-Domain-Injection)
  guide. This config option is end-to-end only. Addresses
  [#2367](https://github.com/cypress-io/cypress/issues/2367),
  [#23958](https://github.com/cypress-io/cypress/issues/23958),
  [#24290](https://github.com/cypress-io/cypress/issues/24290), and
  [#24418](https://github.com/cypress-io/cypress/issues/24418).
- The [`.as`](/api/commands/as) command now accepts an options argument,
  allowing an alias to be stored as type "query" or "static" value. This is
  stored as "query" by default. Addresses
  [#25173](https://github.com/cypress-io/cypress/issues/25173).
- The `cy.log()` command will now display a line break where the `\n` character
  is used. Addresses
  [#24964](https://github.com/cypress-io/cypress/issues/24964).
- [`component.specPattern`](/guides/references/configuration#component) now
  utilizes a JSX/TSX file extension when generating a new empty spec file if
  project contains at least one file with those extensions. This applies only to
  component testing and is skipped if
  [`component.specPattern`](/guides/references/configuration#component) has been
  configured to exclude files with those extensions. Addresses
  [#24495](https://github.com/cypress-io/cypress/issues/24495).
- Added support for the `data-qa` selector in the
  [Selector Playground](guides/core-concepts/cypress-app#Selector-Playground) in
  addition to `data-cy`, `data-test` and `data-testid`. Addresses
  [#25305](https://github.com/cypress-io/cypress/issues/25305).

**Bugfixes:**

- Fixed an issue where component tests could incorrectly treat new major
  versions of certain dependencies as supported. Fixes
  [#25379](https://github.com/cypress-io/cypress/issues/25379).
- Fixed an issue where new lines or spaces on new lines in the Command Log were
  not maintained. Fixes
  [#23679](https://github.com/cypress-io/cypress/issues/23679) and
  [#24964](https://github.com/cypress-io/cypress/issues/24964).
- Fixed an issue where Angular component testing projects would fail to
  initialize if an unsupported browserslist entry was specified in the project
  configuration. Fixes
  [#25312](https://github.com/cypress-io/cypress/issues/25312).

**Misc**

- Video output link in `cypress run` mode has been added to it's own line to
  make the video output link more easily clickable in the terminal. Addresses
  [#23913](https://github.com/cypress-io/cypress/issues/23913).<|MERGE_RESOLUTION|>--- conflicted
+++ resolved
@@ -1,11 +1,7 @@
 <!-- See the ../guides/writing-the-cypress-changelog.md for details on writing the changelog. -->
 ## 13.3.0
 
-<<<<<<< HEAD
-_Released 09/26/2023_
-=======
 _Released 09/27/2023_
->>>>>>> 0871b03c
 
 **Features:**
 
