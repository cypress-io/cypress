--- conflicted
+++ resolved
@@ -1,11 +1,15 @@
 <!-- See the ../guides/writing-the-cypress-changelog.md for details on writing the changelog. -->
+## 13.14.0
+
+_Released 08/16/2024 (PENDING)_
+
+**Bugfixes:**
+
+- Fixed an issue where "isVisible" is incorrectly assessed for the absolutely positioned elements if the ancestor has overflow and static position [#29689](https://github.com/cypress-io/cypress/pull/29689).
+
 ## 13.13.1
 
-<<<<<<< HEAD
-_Released 07/16/2024 (PENDING)_
-=======
 _Released 7/16/2024_
->>>>>>> 34b27797
 
 **Bugfixes:**
 
@@ -13,7 +17,6 @@
 - CLI output properly displays non-JSON response bodies when a Test Replay upload attempt returns a non-JSON response body for a non-200 status code. Addressed in [#29801](https://github.com/cypress-io/cypress/pull/29801).
 - Fixed an issue where the ReadStream used to upload a Test Replay recording could erroneously be re-used when retrying in cases of retryable upload failures. Fixes [#29227](https://github.com/cypress-io/cypress/issues/29227).
 - Fixed an issue where command snapshots were not being captured within the `cy.origin()` command within Test Replay. Addressed in [#29828](https://github.com/cypress-io/cypress/pull/29828).
-- Fixed an issue where "isVisible" is incorrectly assessed for the absolutely positioned elements if the ancestor has overflow and static position [#29689](https://github.com/cypress-io/cypress/pull/29689).
 
 **Dependency Updates:**
 
