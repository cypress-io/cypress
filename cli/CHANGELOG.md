--- conflicted
+++ resolved
@@ -6,14 +6,11 @@
 **Bugfixes:**
 
 - Fixed an issue where the ReadStream used to upload a Test Replay recording could erroneously be re-used when retrying in cases of retryable upload failures. Fixes [#29227](https://github.com/cypress-io/cypress/issues/29227).
-<<<<<<< HEAD
+- Fixed an issue where command snapshots were not being captured within the `cy.origin()` command within Test Replay. Addressed in [#29828](https://github.com/cypress-io/cypress/pull/29828).
 
 **Dependency Updates:**
 
 - Updated `minimatch` from `3.0.4` to `3.1.2`. Addressed in [#29821](https://github.com/cypress-io/cypress/pull/29821).
-=======
-- Fixed an issue where command snapshots were not being captured within the `cy.origin()` command within Test Replay. Addressed in [#29828](https://github.com/cypress-io/cypress/pull/29828).
->>>>>>> 807b03d3
 
 ## 13.13.0
 
