<!-- See the ../guides/writing-the-cypress-changelog.md for details on writing the changelog. -->
<<<<<<< HEAD
## 13.3.4

_Released 11/7/2023 (PENDING)_

**Bugfixes:**

- Fixed an issue determining visibility when an element is hidden by an ancestor with a shared edge. Fixes [#27514](https://github.com/cypress-io/cypress/issues/27514).
=======
## 13.4.0

_Released 10/30/2023_

**Features:**

- Introduced experimental configuration options for advanced retry logic: adds `experimentalStrategy` and `experimentalOptions` keys to the `retry` configuration key. See [Experimental Flake Detection Features](https://docs.cypress.io/guides/references/experiments/#Experimental-Flake-Detection-Features) in the documentation. Addressed in [#27930](https://github.com/cypress-io/cypress/pull/27930).

**Bugfixes:**

- Fixed a regression in [`13.3.2`](https://docs.cypress.io/guides/references/changelog/13.3.2) where Cypress would crash with 'Inspected target navigated or closed' or 'Session with given id not found'. Fixes [#28141](https://github.com/cypress-io/cypress/issues/28141) and [#28148](https://github.com/cypress-io/cypress/issues/28148).
>>>>>>> 6aafb528

## 13.3.3

_Released 10/24/2023_

**Bugfixes:**

- Fixed a performance regression in `13.3.1` with proxy correlation timeouts and requests issued from web and shared workers. Fixes [#28104](https://github.com/cypress-io/cypress/issues/28104).
- Fixed a performance problem with proxy correlation when requests get aborted and then get miscorrelated with follow up requests. Addressed in [#28094](https://github.com/cypress-io/cypress/pull/28094).
- Fixed a regression in [10.0.0](#10.0.0), where search would not find a spec if the file name contains "-" or "\_", but search prompt contains " " instead (e.g. search file "spec-file.cy.ts" with prompt "spec file"). Fixes [#25303](https://github.com/cypress-io/cypress/issues/25303).

## 13.3.2

_Released 10/18/2023_

**Bugfixes:**

- Fixed a performance regression in `13.3.1` with proxy correlation timeouts and requests issued from service workers. Fixes [#28054](https://github.com/cypress-io/cypress/issues/28054) and [#28056](https://github.com/cypress-io/cypress/issues/28056).
- Fixed an issue where proxy correlation would leak over from a previous spec causing performance problems, `cy.intercept` problems, and Test Replay asset capturing issues. Addressed in [#28060](https://github.com/cypress-io/cypress/pull/28060).
- Fixed an issue where redirects of requests that knowingly don't have CDP traffic should also be assumed to not have CDP traffic. Addressed in [#28060](https://github.com/cypress-io/cypress/pull/28060).
- Fixed an issue with Accept Encoding headers by forcing gzip when no accept encoding header is sent and using identity if gzip is not sent. Fixes [#28025](https://github.com/cypress-io/cypress/issues/28025).

**Dependency Updates:**

- Upgraded [`@babel/core`](https://www.npmjs.com/package/@babel/core) from `7.22.9` to `7.23.2` to address the [SNYK-JS-SEMVER-3247795](https://snyk.io/vuln/SNYK-JS-SEMVER-3247795) security vulnerability. Addressed in [#28063](https://github.com/cypress-io/cypress/pull/28063).
- Upgraded [`@babel/traverse`](https://www.npmjs.com/package/@babel/traverse) from `7.22.8` to `7.23.2` to address the [SNYK-JS-BABELTRAVERSE-5962462](https://snyk.io/vuln/SNYK-JS-BABELTRAVERSE-5962462) security vulnerability. Addressed in [#28063](https://github.com/cypress-io/cypress/pull/28063).
- Upgraded [`react-docgen`](https://www.npmjs.com/package/react-docgen) from `6.0.0-alpha.3` to `6.0.4` to address the [SNYK-JS-BABELTRAVERSE-5962462](https://snyk.io/vuln/SNYK-JS-BABELTRAVERSE-5962462) security vulnerability. Addressed in [#28063](https://github.com/cypress-io/cypress/pull/28063).

## 13.3.1

_Released 10/11/2023_

**Bugfixes:**

- Fixed an issue where requests were correlated in the wrong order in the proxy. This could cause an issue where the wrong request is used for `cy.intercept` or assets (e.g. stylesheets or images) may not properly be available in Test Replay. Addressed in [#27892](https://github.com/cypress-io/cypress/pull/27892).
- Fixed an issue where a crashed Chrome renderer can cause the Test Replay recorder to hang. Addressed in [#27909](https://github.com/cypress-io/cypress/pull/27909).
- Fixed an issue where multiple responses yielded from calls to `cy.wait()` would sometimes be out of order. Fixes [#27337](https://github.com/cypress-io/cypress/issues/27337).
- Fixed an issue where requests were timing out in the proxy. This could cause an issue where the wrong request is used for `cy.intercept` or assets (e.g. stylesheets or images) may not properly be available in Test Replay. Addressed in [#27976](https://github.com/cypress-io/cypress/pull/27976).
- Fixed an issue where Test Replay couldn't record tests due to issues involving `GLIBC`. Fixed deprecation warnings during the rebuild of better-sqlite3. Fixes [#27891](https://github.com/cypress-io/cypress/issues/27891) and [#27902](https://github.com/cypress-io/cypress/issues/27902).
- Enables test replay for executed specs in runs that have a spec that causes a browser crash. Addressed in [#27786](https://github.com/cypress-io/cypress/pull/27786).

## 13.3.0

_Released 09/27/2023_

**Features:**

 - Introduces new layout for Runs page providing additional run information. Addresses [#27203](https://github.com/cypress-io/cypress/issues/27203).

**Bugfixes:**

- Fixed an issue where actionability checks trigger a flood of font requests. Removing the font requests has the potential to improve performance and removes clutter from Test Replay. Addressed in [#27860](https://github.com/cypress-io/cypress/pull/27860).
- Fixed network stubbing not permitting status code 999. Fixes [#27567](https://github.com/cypress-io/cypress/issues/27567). Addressed in [#27853](https://github.com/cypress-io/cypress/pull/27853).

## 13.2.0

_Released 09/12/2023_

**Features:**

 - Adds support for Nx users who want to run Angular Component Testing in parallel. Addressed in [#27723](https://github.com/cypress-io/cypress/pull/27723).

**Bugfixes:**

- Edge cases where `cy.intercept()` would not properly intercept and asset response bodies would not properly be captured for Test Replay have been addressed. Addressed in [#27771](https://github.com/cypress-io/cypress/pull/27771).
- Fixed an issue where `enter`, `keyup`, and `space` events were not triggering `click` events properly in some versions of Firefox. Addressed in [#27715](https://github.com/cypress-io/cypress/pull/27715). 
- Fixed a regression in `13.0.0` where tests using Basic Authorization can potentially hang indefinitely on chromium browsers. Addressed in [#27781](https://github.com/cypress-io/cypress/pull/27781).
- Fixed a regression in `13.0.0` where component tests using an intercept that matches all requests can potentially hang indefinitely. Addressed in [#27788](https://github.com/cypress-io/cypress/pull/27788).

**Dependency Updates:**

- Upgraded Electron from `21.0.0` to `25.8.0`, which updates bundled Chromium from `106.0.5249.51` to `114.0.5735.289`. Additionally, the Node version binary has been upgraded from `16.16.0` to `18.15.0`. This does **NOT** have an impact on the node version you are using with Cypress and is merely an internal update to the repository & shipped binary. Addressed in [#27715](https://github.com/cypress-io/cypress/pull/27715). Addresses [#27595](https://github.com/cypress-io/cypress/issues/27595).

## 13.1.0

_Released 08/31/2023_

**Features:**

 - Introduces a status icon representing the `latest` test run in the Sidebar for the Runs Page. Addresses [#27206](https://github.com/cypress-io/cypress/issues/27206).

**Bugfixes:**

- Fixed a regression introduced in Cypress [13.0.0](#13-0-0) where the [Module API](https://docs.cypress.io/guides/guides/module-api), [`after:run`](https://docs.cypress.io/api/plugins/after-run-api), and  [`after:spec`](https://docs.cypress.io/api/plugins/after-spec-api) results did not include the `stats.skipped` field for each run result. Fixes [#27694](https://github.com/cypress-io/cypress/issues/27694). Addressed in [#27695](https://github.com/cypress-io/cypress/pull/27695).
- Individual CDP errors that occur while capturing data for Test Replay will no longer prevent the entire run from being available. Addressed in [#27709](https://github.com/cypress-io/cypress/pull/27709).
- Fixed an issue where the release date on the `v13` landing page was a day behind. Fixed in [#27711](https://github.com/cypress-io/cypress/pull/27711).
- Fixed an issue where fatal protocol errors would leak between specs causing all subsequent specs to fail to upload protocol information. Fixed in [#27720](https://github.com/cypress-io/cypress/pull/27720)
- Updated `plist` from `3.0.6` to `3.1.0` to address [CVE-2022-37616](https://github.com/advisories/GHSA-9pgh-qqpf-7wqj) and [CVE-2022-39353](https://github.com/advisories/GHSA-crh6-fp67-6883). Fixed in [#27710](https://github.com/cypress-io/cypress/pull/27710).

## 13.0.0

_Released 08/29/2023_

**Breaking Changes:**

- The [`video`](https://docs.cypress.io/guides/references/configuration#Videos) configuration option now defaults to `false`. Addresses [#26157](https://github.com/cypress-io/cypress/issues/26157).
- The [`videoCompression`](https://docs.cypress.io/guides/references/configuration#Videos) configuration option now defaults to `false`. Addresses [#26160](https://github.com/cypress-io/cypress/issues/26160).
- The [`videoUploadOnPasses`](https://docs.cypress.io/guides/references/configuration#Videos) configuration option has been removed. Please see our [screenshots & videos guide](https://docs.cypress.io/guides/guides/screenshots-and-videos#Delete-videos-for-specs-without-failing-or-retried-tests) on how to accomplish similar functionality. Addresses [#26899](https://github.com/cypress-io/cypress/issues/26899).
- Requests for assets at relative paths for component testing are now correctly forwarded to the dev server. Fixes [#26725](https://github.com/cypress-io/cypress/issues/26725).
- The [`cy.readFile()`](/api/commands/readfile) command is now retry-able as a [query command](https://on.cypress.io/retry-ability). This should not affect any tests using it; the functionality is unchanged. However, it can no longer be overwritten using [`Cypress.Commands.overwrite()`](/api/cypress-api/custom-commands#Overwrite-Existing-Commands). Addressed in [#25595](https://github.com/cypress-io/cypress/pull/25595).
- The current spec path is now passed from the AUT iframe using a query parameter rather than a path segment. This allows for requests for assets at relative paths to be correctly forwarded to the dev server. Fixes [#26725](https://github.com/cypress-io/cypress/issues/26725).
- The deprecated configuration option `nodeVersion` has been removed. Addresses [#27016](https://github.com/cypress-io/cypress/issues/27016).
- The properties and values returned by the [Module API](https://docs.cypress.io/guides/guides/module-api) and included in the arguments of handlers for the [`after:run`](https://docs.cypress.io/api/plugins/after-run-api) and  [`after:spec`](https://docs.cypress.io/api/plugins/after-spec-api) have been changed to be more consistent. Addresses [#23805](https://github.com/cypress-io/cypress/issues/23805).
- For Cypress Cloud runs with Test Replay enabled, the Cypress Runner UI is now hidden during the run since the Runner will be visible during Test Replay. As such, if video is recorded (which is now defaulted to `false`) during the run, the Runner will not be visible. In addition, if a runner screenshot (`cy.screenshot({ capture: runner })`) is captured, it will no longer contain the Runner.
- The browser and browser page unexpectedly closing in the middle of a test run are now gracefully handled. Addressed in [#27592](https://github.com/cypress-io/cypress/issues/27592).
- Automation performance is now improved by switching away from websockets to direct CDP calls for Chrome and Electron browsers. Addressed in [#27592](https://github.com/cypress-io/cypress/issues/27592).
- Edge cases where `cy.intercept()` would not properly intercept have been addressed. Addressed in [#27592](https://github.com/cypress-io/cypress/issues/27592).
- Node 14 support has been removed and Node 16 support has been deprecated. Node 16 may continue to work with Cypress `v13`, but will not be supported moving forward to closer coincide with [Node 16's end-of-life](https://nodejs.org/en/blog/announcements/nodejs16-eol) schedule. It is recommended that users update to at least Node 18.
- The minimum supported Typescript version is `4.x`.

**Features:**

- Consolidates and improves terminal output when uploading test artifacts to Cypress Cloud. Addressed in [#27402](https://github.com/cypress-io/cypress/pull/27402)

**Bugfixes:**

- Fixed an issue where Cypress's internal `tsconfig` would conflict with properties set in the user's `tsconfig.json` such as `module` and `moduleResolution`. Fixes [#26308](https://github.com/cypress-io/cypress/issues/26308) and [#27448](https://github.com/cypress-io/cypress/issues/27448).
- Clarified Svelte 4 works correctly with Component Testing and updated dependencies checks to reflect this. It was incorrectly flagged as not supported. Fixes [#27465](https://github.com/cypress-io/cypress/issues/27465).
- Resolve the `process/browser` global inside `@cypress/webpack-batteries-included-preprocessor` to resolve to `process/browser.js` in order to explicitly provide the file extension. File resolution must include the extension for `.mjs` and `.js` files inside ESM packages in order to resolve correctly. Fixes[#27599](https://github.com/cypress-io/cypress/issues/27599).
- Fixed an issue where the correct `pnp` process was not being discovered. Fixes [#27562](https://github.com/cypress-io/cypress/issues/27562).
- Fixed incorrect type declarations for Cypress and Chai globals that asserted them to be local variables of the global scope rather than properties on the global object. Fixes [#27539](https://github.com/cypress-io/cypress/issues/27539). Fixed in [#27540](https://github.com/cypress-io/cypress/pull/27540).
- Dev Servers will now respect and use the `port` configuration option if present. Fixes [#27675](https://github.com/cypress-io/cypress/issues/27675).

**Dependency Updates:**

- Upgraded [`@cypress/request`](https://www.npmjs.com/package/@cypress/request) from `^2.88.11` to `^3.0.0` to address the [CVE-2023-28155](https://github.com/advisories/GHSA-p8p7-x288-28g6) security vulnerability. Addresses [#27535](https://github.com/cypress-io/cypress/issues/27535). Addressed in [#27495](https://github.com/cypress-io/cypress/pull/27495).

## 12.17.4

_Released 08/15/2023_

**Bugfixes:**

- Fixed an issue where having `cypress.config` in a nested directory would cause problems with locating the `component-index.html` file when using component testing. Fixes [#26400](https://github.com/cypress-io/cypress/issues/26400).

**Dependency Updates:**

- Upgraded [`webpack`](https://www.npmjs.com/package/webpack) from `v4` to `v5`. This means that we are now bundling your `e2e` tests with webpack 5. We don't anticipate this causing any noticeable changes. However, if you'd like to keep bundling your `e2e` tests with wepback 4 you can use the same process as before by pinning [@cypress/webpack-batteries-included-preprocessor](https://www.npmjs.com/package/@cypress/webpack-batteries-included-preprocessor) to `v2.x.x` and hooking into the [file:preprocessor](https://docs.cypress.io/api/plugins/preprocessors-api#Usage) plugin event. This will restore the previous bundling process. Additionally, if you're using [@cypress/webpack-batteries-included-preprocessor](https://www.npmjs.com/package/@cypress/webpack-batteries-included-preprocessor) already, a new version has been published to support webpack `v5`.
- Upgraded [`tough-cookie`](https://www.npmjs.com/package/tough-cookie) from `4.0` to `4.1.3`, [`@cypress/request`](https://www.npmjs.com/package/@cypress/request) from `2.88.11` to `2.88.12` and [`@cypress/request-promise`](https://www.npmjs.com/package/@cypress/request-promise) from `4.2.6` to `4.2.7` to address a [security vulnerability](https://security.snyk.io/vuln/SNYK-JS-TOUGHCOOKIE-5672873). Fixes [#27261](https://github.com/cypress-io/cypress/issues/27261).

## 12.17.3

_Released 08/01/2023_

**Bugfixes:**

- Fixed an issue where unexpected branch names were being recorded for cypress runs when executed by GitHub Actions. The HEAD branch name will now be recorded by default for pull request workflows if a branch name cannot otherwise be detected from user overrides or from local git data. Fixes [#27389](https://github.com/cypress-io/cypress/issues/27389).

**Performance:**

- Fixed an issue where unnecessary requests were being paused. No longer sends `X-Cypress-Is-XHR-Or-Fetch` header and infers resource type off of the server pre-request object. Fixes [#26620](https://github.com/cypress-io/cypress/issues/26620) and [#26622](https://github.com/cypress-io/cypress/issues/26622).

## 12.17.2

_Released 07/20/2023_

**Bugfixes:**

- Fixed an issue where commands would fail with the error `must only be invoked from the spec file or support file` if their arguments were mutated. Fixes [#27200](https://github.com/cypress-io/cypress/issues/27200).
- Fixed an issue where `cy.writeFile()` would erroneously fail with the error `cy.writeFile() must only be invoked from the spec file or support file`. Fixes [#27097](https://github.com/cypress-io/cypress/issues/27097).
- Fixed an issue where web workers could not be created within a spec. Fixes [#27298](https://github.com/cypress-io/cypress/issues/27298).

## 12.17.1

_Released 07/10/2023_

**Bugfixes:**

- Fixed invalid stored preference when enabling in-app notifications that could cause the application to crash.  Fixes [#27228](https://github.com/cypress-io/cypress/issues/27228).
- Fixed an issue with the Typescript types of [`cy.screenshot()`](https://docs.cypress.io/api/commands/screenshot). Fixed in [#27130](https://github.com/cypress-io/cypress/pull/27130).

**Dependency Updates:**

- Upgraded [`@cypress/request`](https://www.npmjs.com/package/@cypress/request) from `2.88.10` to `2.88.11` to address [CVE-2022-24999](https://www.cve.org/CVERecord?id=CVE-2022-24999) security vulnerability. Addressed in [#27005](https://github.com/cypress-io/cypress/pull/27005).

## 12.17.0

_Released 07/05/2023_

**Features:**

- Cypress Cloud users can now receive desktop notifications about their runs, including when one starts, finishes, or fails. Addresses [#26686](https://github.com/cypress-io/cypress/issues/26686).

**Bugfixes:**

- Fixed issues where commands would fail with the error `must only be invoked from the spec file or support file`. Fixes [#27149](https://github.com/cypress-io/cypress/issues/27149) and [#27163](https://github.com/cypress-io/cypress/issues/27163).
- Fixed a regression introduced in Cypress [12.12.0](#12-12-0) where Cypress may fail to reconnect to the Chrome DevTools Protocol in Electron. Fixes [#26900](https://github.com/cypress-io/cypress/issues/26900).
- Fixed an issue where chrome was not recovering from browser crashes properly. Fixes [#24650](https://github.com/cypress-io/cypress/issues/24650).
- Fixed a race condition that was causing a GraphQL error to appear on the [Debug page](https://docs.cypress.io/guides/cloud/runs#Debug) when viewing a running Cypress Cloud build. Fixed in [#27134](https://github.com/cypress-io/cypress/pull/27134).
- Fixed a race condition in electron where the test window exiting prematurely during the browser launch process was causing the whole test run to fail. Addressed in [#27167](https://github.com/cypress-io/cypress/pull/27167).
- Fixed minor issues with Typescript types in the CLI. Fixes [#24110](https://github.com/cypress-io/cypress/issues/24110).
- Fixed an issue where a value for the Electron debug port would not be respected if defined using the `ELECTRON_EXTRA_LAUNCH_ARGS` environment variable. Fixes [#26711](https://github.com/cypress-io/cypress/issues/26711).

**Dependency Updates:**

- Update dependency semver to ^7.5.3. Addressed in [#27151](https://github.com/cypress-io/cypress/pull/27151).

## 12.16.0

_Released 06/26/2023_

**Features:**

- Added support for Angular 16.1.0 in Cypress Component Testing. Addresses [#27049](https://github.com/cypress-io/cypress/issues/27049).

**Bugfixes:**

- Fixed an issue where certain commands would fail with the error `must only be invoked from the spec file or support file` when invoked with a large argument. Fixes [#27099](https://github.com/cypress-io/cypress/issues/27099).

## 12.15.0

_Released 06/20/2023_

**Features:**

- Added support for running Cypress tests with [Chrome's new `--headless=new` flag](https://developer.chrome.com/articles/new-headless/). Chrome versions 112 and above will now be run in the `headless` mode that matches the `headed` browser implementation. Addresses [#25972](https://github.com/cypress-io/cypress/issues/25972).
- Cypress can now test pages with targeted `Content-Security-Policy` and `Content-Security-Policy-Report-Only` header directives by specifying the allow list via the [`experimentalCspAllowList`](https://docs.cypress.io/guides/references/configuration#Experimental-Csp-Allow-List) configuration option. Addresses [#1030](https://github.com/cypress-io/cypress/issues/1030). Addressed in [#26483](https://github.com/cypress-io/cypress/pull/26483)
- The [`videoCompression`](https://docs.cypress.io/guides/references/configuration#Videos) configuration option now accepts both a boolean or a Constant Rate Factor (CRF) number between `1` and `51`. The `videoCompression` default value is still `32` CRF and when `videoCompression` is set to `true` the default of `32` CRF will be used. Addresses [#26658](https://github.com/cypress-io/cypress/issues/26658).
- The Cypress Cloud data shown on the [Specs](https://docs.cypress.io/guides/core-concepts/cypress-app#Specs) page and [Runs](https://docs.cypress.io/guides/core-concepts/cypress-app#Runs) page will now reflect Cloud Runs that match the current Git tree if Git is being used. Addresses [#26693](https://github.com/cypress-io/cypress/issues/26693).

**Bugfixes:**

- Fixed an issue where video output was not being logged to the console when `videoCompression` was turned off. Videos will now log to the terminal regardless of the compression value. Addresses [#25945](https://github.com/cypress-io/cypress/issues/25945).

**Dependency Updates:**

- Removed [`@cypress/mocha-teamcity-reporter`](https://www.npmjs.com/package/@cypress/mocha-teamcity-reporter) as this package was no longer being referenced. Addressed in [#26938](https://github.com/cypress-io/cypress/pull/26938).

## 12.14.0

_Released 06/07/2023_

**Features:**

- A new testing type switcher has been added to the Spec Explorer to make it easier to move between E2E and Component Testing. An informational overview of each type is displayed if it hasn't already been configured to help educate and onboard new users to each testing type. Addresses [#26448](https://github.com/cypress-io/cypress/issues/26448), [#26836](https://github.com/cypress-io/cypress/issues/26836) and [#26837](https://github.com/cypress-io/cypress/issues/26837).

**Bugfixes:**

- Fixed an issue to now correctly detect Angular 16 dependencies
([@angular/cli](https://www.npmjs.com/package/@angular/cli),
[@angular-devkit/build-angular](https://www.npmjs.com/package/@angular-devkit/build-angular),
[@angular/core](https://www.npmjs.com/package/@angular/core), [@angular/common](https://www.npmjs.com/package/@angular/common),
[@angular/platform-browser-dynamic](https://www.npmjs.com/package/@angular/platform-browser-dynamic))
during Component Testing onboarding. Addresses [#26852](https://github.com/cypress-io/cypress/issues/26852).
- Ensures Git-related messages on the [Runs page](https://docs.cypress.io/guides/core-concepts/cypress-app#Runs) remain dismissed. Addresses [#26808](https://github.com/cypress-io/cypress/issues/26808).

**Dependency Updates:**

- Upgraded [`find-process`](https://www.npmjs.com/package/find-process) from `1.4.1` to `1.4.7` to address this [Synk](https://security.snyk.io/vuln/SNYK-JS-FINDPROCESS-1090284) security vulnerability. Addressed in [#26906](https://github.com/cypress-io/cypress/pull/26906).
- Upgraded [`firefox-profile`](https://www.npmjs.com/package/firefox-profile) from `4.0.0` to `4.3.2` to address security vulnerabilities within sub-dependencies. Addressed in [#26912](https://github.com/cypress-io/cypress/pull/26912).

## 12.13.0

_Released 05/23/2023_

**Features:**

- Adds Git-related messages for the [Runs page](https://docs.cypress.io/guides/core-concepts/cypress-app#Runs) and [Debug page](https://docs.cypress.io/guides/cloud/runs#Debug) when users aren't using Git or there are no recorded runs for the current branch. Addresses [#26680](https://github.com/cypress-io/cypress/issues/26680).

**Bugfixes:**

- Reverted [#26452](https://github.com/cypress-io/cypress/pull/26452) which introduced a bug that prevents users from using End to End with Yarn 3. Fixed in [#26735](https://github.com/cypress-io/cypress/pull/26735). Fixes [#26676](https://github.com/cypress-io/cypress/issues/26676).
- Moved `types` condition to the front of `package.json#exports` since keys there are meant to be order-sensitive. Fixed in [#26630](https://github.com/cypress-io/cypress/pull/26630).
- Fixed an issue where newly-installed dependencies would not be detected during Component Testing setup. Addresses [#26685](https://github.com/cypress-io/cypress/issues/26685).
- Fixed a UI regression that was flashing an "empty" state inappropriately when loading the Debug page. Fixed in [#26761](https://github.com/cypress-io/cypress/pull/26761).
- Fixed an issue in Component Testing setup where TypeScript version 5 was not properly detected. Fixes [#26204](https://github.com/cypress-io/cypress/issues/26204).

**Misc:**

- Updated styling & content of Cypress Cloud slideshows when not logged in or no runs have been recorded. Addresses [#26181](https://github.com/cypress-io/cypress/issues/26181).
- Changed the nomenclature of 'processing' to 'compressing' when terminal video output is printed during a run. Addresses [#26657](https://github.com/cypress-io/cypress/issues/26657).
- Changed the nomenclature of 'Upload Results' to 'Uploading Screenshots & Videos' when terminal output is printed during a run. Addresses [#26759](https://github.com/cypress-io/cypress/issues/26759).

## 12.12.0

_Released 05/09/2023_

**Features:**

- Added a new informational banner to help get started with component testing from an existing end-to-end test suite. Addresses [#26511](https://github.com/cypress-io/cypress/issues/26511).

**Bugfixes:**

- Fixed an issue in Electron where devtools gets out of sync with the DOM occasionally. Addresses [#15932](https://github.com/cypress-io/cypress/issues/15932).
- Updated the Chromium renderer process crash message to be more terse. Addressed in [#26597](https://github.com/cypress-io/cypress/pull/26597).
- Fixed an issue with `CYPRESS_DOWNLOAD_PATH_TEMPLATE` regex to allow multiple replacements. Addresses [#23670](https://github.com/cypress-io/cypress/issues/23670).
- Moved `types` condition to the front of `package.json#exports` since keys there are meant to be order-sensitive. Fixed in [#26630](https://github.com/cypress-io/cypress/pull/26630).

**Dependency Updates:**

- Upgraded [`plist`](https://www.npmjs.com/package/plist) from `3.0.5` to `3.0.6` to address [CVE-2022-26260](https://nvd.nist.gov/vuln/detail/CVE-2022-22912#range-8131646) NVD security vulnerability. Addressed in [#26631](https://github.com/cypress-io/cypress/pull/26631).
- Upgraded [`engine.io`](https://www.npmjs.com/package/engine.io) from `6.2.1` to `6.4.2` to address [CVE-2023-31125](https://github.com/socketio/engine.io/security/advisories/GHSA-q9mw-68c2-j6m5) NVD security vulnerability. Addressed in [#26664](https://github.com/cypress-io/cypress/pull/26664).
- Upgraded [`@vue/test-utils`](https://www.npmjs.com/package/@vue/test-utils) from `2.0.2` to `2.3.2`. Addresses [#26575](https://github.com/cypress-io/cypress/issues/26575).

## 12.11.0

_Released 04/26/2023_

**Features:**

- Adds Component Testing support for Angular 16. Addresses [#26044](https://github.com/cypress-io/cypress/issues/26044).
- The run navigation component on the [Debug page](https://on.cypress.io/debug-page) will now display a warning message if there are more relevant runs than can be displayed in the list. Addresses [#26288](https://github.com/cypress-io/cypress/issues/26288).

**Bugfixes:**

- Fixed an issue where setting `videoCompression` to `0` would cause the video output to be broken. `0` is now treated as false. Addresses [#5191](https://github.com/cypress-io/cypress/issues/5191) and [#24595](https://github.com/cypress-io/cypress/issues/24595).
- Fixed an issue on the [Debug page](https://on.cypress.io/debug-page) where the passing run status would appear even if the Cypress Cloud organization was over its monthly test result limit. Addresses [#26528](https://github.com/cypress-io/cypress/issues/26528).

**Misc:**

- Cleaned up our open telemetry dependencies, reducing the size of the open telemetry modules. Addressed in [#26522](https://github.com/cypress-io/cypress/pull/26522).

**Dependency Updates:**

- Upgraded [`vue`](https://www.npmjs.com/package/vue) from `3.2.31` to `3.2.47`. Addressed in [#26555](https://github.com/cypress-io/cypress/pull/26555).

## 12.10.0

_Released 04/17/2023_

**Features:**

- The Component Testing setup wizard will now show a warning message if an issue is encountered with an installed [third party framework definition](https://on.cypress.io/component-integrations). Addresses [#25838](https://github.com/cypress-io/cypress/issues/25838).

**Bugfixes:**

- Capture the [Azure](https://azure.microsoft.com/) CI provider's environment variable [`SYSTEM_PULLREQUEST_PULLREQUESTNUMBER`](https://learn.microsoft.com/en-us/azure/devops/pipelines/build/variables?view=azure-devops&tabs=yaml#system-variables-devops-services) to display the linked PR number in the Cloud. Addressed in [#26215](https://github.com/cypress-io/cypress/pull/26215).
- Fixed an issue in the onboarding wizard where project framework & bundler would not be auto-detected when opening directly into component testing mode using the `--component` CLI flag. Fixes [#22777](https://github.com/cypress-io/cypress/issues/22777) and [#26388](https://github.com/cypress-io/cypress/issues/26388).
- Updated to use the `SEMAPHORE_GIT_WORKING_BRANCH` [Semphore](https://docs.semaphoreci.com) CI environment variable to correctly associate a Cloud run to the current branch. Previously this was incorrectly associating a run to the target branch. Fixes [#26309](https://github.com/cypress-io/cypress/issues/26309).
- Fix an edge case in Component Testing where a custom `baseUrl` in `tsconfig.json` for Next.js 13.2.0+ is not respected. This was partially fixed in [#26005](https://github.com/cypress-io/cypress/pull/26005), but an edge case was missed. Fixes [#25951](https://github.com/cypress-io/cypress/issues/25951).
- Fixed an issue where `click` events fired on `.type('{enter}')` did not propagate through shadow roots. Fixes [#26392](https://github.com/cypress-io/cypress/issues/26392).

**Misc:**

- Removed unintentional debug logs. Addressed in [#26411](https://github.com/cypress-io/cypress/pull/26411).
- Improved styling on the [Runs Page](https://docs.cypress.io/guides/core-concepts/cypress-app#Runs). Addresses [#26180](https://github.com/cypress-io/cypress/issues/26180).

**Dependency Updates:**

- Upgraded [`commander`](https://www.npmjs.com/package/commander) from `^5.1.0` to `^6.2.1`. Addressed in [#26226](https://github.com/cypress-io/cypress/pull/26226).
- Upgraded [`minimist`](https://www.npmjs.com/package/minimist) from `1.2.6` to `1.2.8` to address this [CVE-2021-44906](https://github.com/advisories/GHSA-xvch-5gv4-984h) NVD security vulnerability. Addressed in [#26254](https://github.com/cypress-io/cypress/pull/26254).

## 12.9.0

_Released 03/28/2023_

**Features:**

- The [Debug page](https://docs.cypress.io/guides/cloud/runs#Debug) now allows for navigating between all runs recorded for a commit. Addresses [#25899](https://github.com/cypress-io/cypress/issues/25899) and [#26018](https://github.com/cypress-io/cypress/issues/26018).

**Bugfixes:**

- Fixed a compatibility issue so that component test projects can use [Vite](https://vitejs.dev/) version 4.2.0 and greater. Fixes [#26138](https://github.com/cypress-io/cypress/issues/26138).
- Fixed an issue where [`cy.intercept()`](https://docs.cypress.io/api/commands/intercept) added an additional `content-length` header to spied requests that did not set a `content-length` header on the original request. Fixes [#24407](https://github.com/cypress-io/cypress/issues/24407).
- Changed the way that Git hashes are loaded so that non-relevant runs are excluded from the Debug page. Fixes [#26058](https://github.com/cypress-io/cypress/issues/26058).
- Corrected the [`.type()`](https://docs.cypress.io/api/commands/type) command to account for shadow root elements when determining whether or not focus needs to be simulated before typing. Fixes [#26198](https://github.com/cypress-io/cypress/issues/26198).
- Fixed an issue where an incorrect working directory could be used for Git operations on Windows. Fixes [#23317](https://github.com/cypress-io/cypress/issues/23317).
- Capture the [Buildkite](https://buildkite.com/) CI provider's environment variable `BUILDKITE_RETRY_COUNT` to handle CI retries in the Cloud. Addressed in [#25750](https://github.com/cypress-io/cypress/pull/25750).

**Misc:**

- Made some minor styling updates to the Debug page. Addresses [#26041](https://github.com/cypress-io/cypress/issues/26041).

## 12.8.1

_Released 03/15/2023_

**Bugfixes:**

- Fixed a regression in Cypress [10](https://docs.cypress.io/guides/references/changelog#10-0-0) where the reporter auto-scroll configuration inside user preferences was unintentionally being toggled off. User's must now explicitly enable/disable auto-scroll under user preferences, which is enabled by default. Fixes [#24171](https://github.com/cypress-io/cypress/issues/24171) and [#26113](https://github.com/cypress-io/cypress/issues/26113).

**Dependency Updates:**

- Upgraded [`ejs`](https://www.npmjs.com/package/ejs) from `3.1.6` to `3.1.8` to address this [CVE-2022-29078](https://github.com/advisories/GHSA-phwq-j96m-2c2q) NVD security vulnerability. Addressed in [#25279](https://github.com/cypress-io/cypress/pull/25279).

## 12.8.0

_Released 03/14/2023_

**Features:**

- The [Debug page](https://docs.cypress.io/guides/cloud/runs#Debug) is now able to show real-time results from in-progress runs.  Addresses [#25759](https://github.com/cypress-io/cypress/issues/25759).
- Added the ability to control whether a request is logged to the command log via [`cy.intercept()`](https://docs.cypress.io/api/commands/intercept) by passing `log: false` or `log: true`. Addresses [#7362](https://github.com/cypress-io/cypress/issues/7362).
  - This can be used to override Cypress's default behavior of logging all XHRs and fetches, see the [example](https://docs.cypress.io/api/commands/intercept#Disabling-logs-for-a-request).
- It is now possible to control the number of connection attempts to the browser using the `CYPRESS_CONNECT_RETRY_THRESHOLD` Environment Variable. Learn more [here](https://docs.cypress.io/guides/references/advanced-installation#Environment-variables). Addressed in [#25848](https://github.com/cypress-io/cypress/pull/25848).

**Bugfixes:**

- Fixed an issue where using `Cypress.require()` would throw the error `Cannot find module 'typescript'`. Fixes [#25885](https://github.com/cypress-io/cypress/issues/25885).
- The [`before:spec`](https://docs.cypress.io/api/plugins/before-spec-api) API was updated to correctly support async event handlers in `run` mode. Fixes [#24403](https://github.com/cypress-io/cypress/issues/24403).
- Updated the Component Testing [community framework](https://docs.cypress.io/guides/component-testing/third-party-definitions) definition detection logic to take into account monorepo structures that hoist dependencies. Fixes [#25993](https://github.com/cypress-io/cypress/issues/25993).
- The onboarding wizard for Component Testing will now detect installed dependencies more reliably. Fixes [#25782](https://github.com/cypress-io/cypress/issues/25782).
- Fixed an issue where Angular components would sometimes be mounted in unexpected DOM locations in component tests. Fixes [#25956](https://github.com/cypress-io/cypress/issues/25956).
- Fixed an issue where Cypress component testing would fail to work with [Next.js](https://nextjs.org/) `13.2.1`. Fixes [#25951](https://github.com/cypress-io/cypress/issues/25951).
- Fixed an issue where migrating a project from a version of Cypress earlier than [10.0.0](#10-0-0) could fail if the project's `testFiles` configuration was an array of globs. Fixes [#25947](https://github.com/cypress-io/cypress/issues/25947).

**Misc:**

- Removed "New" badge in the navigation bar for the debug page icon. Addresses [#25925](https://github.com/cypress-io/cypress/issues/25925).
- Removed inline "Connect" buttons within the Specs Explorer. Addresses [#25926](https://github.com/cypress-io/cypress/issues/25926).
- Added an icon for "beta" versions of the Chrome browser. Addresses [#25968](https://github.com/cypress-io/cypress/issues/25968).

**Dependency Updates:**

- Upgraded [`mocha-junit-reporter`](https://www.npmjs.com/package/mocha-junit-reporter) from `2.1.0` to `2.2.0` to be able to use [new placeholders](https://github.com/michaelleeallen/mocha-junit-reporter/pull/163) such as `[suiteFilename]` or `[suiteName]` when defining the test report name. Addressed in [#25922](https://github.com/cypress-io/cypress/pull/25922).

## 12.7.0

_Released 02/24/2023_

**Features:**

- It is now possible to set `hostOnly` cookies with [`cy.setCookie()`](https://docs.cypress.io/api/commands/setcookie) for a given domain. Addresses [#16856](https://github.com/cypress-io/cypress/issues/16856) and [#17527](https://github.com/cypress-io/cypress/issues/17527).
- Added a Public API for third party component libraries to define a Framework Definition, embedding their library into the Cypress onboarding workflow. Learn more [here](https://docs.cypress.io/guides/component-testing/third-party-definitions). Implemented in [#25780](https://github.com/cypress-io/cypress/pull/25780) and closes [#25638](https://github.com/cypress-io/cypress/issues/25638).
- Added a Debug Page tutorial slideshow for projects that are not connected to Cypress Cloud. Addresses [#25768](https://github.com/cypress-io/cypress/issues/25768).
- Improved various error message around interactions with the Cypress cloud. Implemented in [#25837](https://github.com/cypress-io/cypress/pull/25837)
- Updated the "new" status badge for the Debug page navigation link to be less noticeable when the navigation is collapsed. Addresses [#25739](https://github.com/cypress-io/cypress/issues/25739).

**Bugfixes:**

- Fixed various bugs when recording to the cloud. Fixed in [#25837](https://github.com/cypress-io/cypress/pull/25837)
- Fixed an issue where cookies were being duplicated with the same hostname, but a prepended dot. Fixed an issue where cookies may not be expiring correctly. Fixes [#25174](https://github.com/cypress-io/cypress/issues/25174), [#25205](https://github.com/cypress-io/cypress/issues/25205) and [#25495](https://github.com/cypress-io/cypress/issues/25495).
- Fixed an issue where cookies weren't being synced when the application was stable. Fixed in [#25855](https://github.com/cypress-io/cypress/pull/25855). Fixes [#25835](https://github.com/cypress-io/cypress/issues/25835).
- Added missing TypeScript type definitions for the [`cy.reload()`](https://docs.cypress.io/api/commands/reload) command. Addressed in [#25779](https://github.com/cypress-io/cypress/pull/25779).
- Ensure Angular components are mounted inside the correct element. Fixes [#24385](https://github.com/cypress-io/cypress/issues/24385).
- Fix a bug where files outside the project root in a monorepo are not correctly served when using Vite. Addressed in [#25801](https://github.com/cypress-io/cypress/pull/25801).
- Fixed an issue where using [`cy.intercept`](https://docs.cypress.io/api/commands/intercept)'s `req.continue()` with a non-function parameter would not provide an appropriate error message. Fixed in [#25884](https://github.com/cypress-io/cypress/pull/25884).
- Fixed an issue where Cypress would erroneously launch and connect to multiple browser instances. Fixes [#24377](https://github.com/cypress-io/cypress/issues/24377).

**Misc:**

- Made updates to the way that the Debug Page header displays information. Addresses [#25796](https://github.com/cypress-io/cypress/issues/25796) and [#25798](https://github.com/cypress-io/cypress/issues/25798).

## 12.6.0

_Released 02/15/2023_

**Features:**

- Added a new CLI flag, called [`--auto-cancel-after-failures`](https://docs.cypress.io/guides/guides/command-line#Options), that overrides the project-level ["Auto Cancellation"](https://docs.cypress.io/guides/cloud/smart-orchestration#Auto-Cancellation) value when recording to the Cloud. This gives Cloud users on Business and Enterprise plans the flexibility to alter the auto-cancellation value per run. Addressed in [#25237](https://github.com/cypress-io/cypress/pull/25237).
- It is now possible to overwrite query commands using [`Cypress.Commands.overwriteQuery`](https://on.cypress.io/api/custom-queries). Addressed in [#25078](https://github.com/cypress-io/cypress/issues/25078).
- Added [`Cypress.require()`](https://docs.cypress.io/api/cypress-api/require) for including dependencies within the [`cy.origin()`](https://docs.cypress.io/api/commands/origin) callback. This change removed support for using `require()` and `import()` directly within the callback because we found that it impacted performance not only for spec files using them within the [`cy.origin()`](https://docs.cypress.io/api/commands/origin) callback, but even for spec files that did not use them. Addresses [#24976](https://github.com/cypress-io/cypress/issues/24976).
- Added the ability to open the failing test in the IDE from the Debug page before needing to re-run the test. Addressed in [#24850](https://github.com/cypress-io/cypress/issues/24850).

**Bugfixes:**

- When a Cloud user is apart of multiple Cloud organizations, the [Connect to Cloud setup](https://docs.cypress.io/guides/cloud/projects#Set-up-a-project-to-record) now shows the correct organizational prompts when connecting a new project. Fixes [#25520](https://github.com/cypress-io/cypress/issues/25520).
- Fixed an issue where Cypress would fail to load any specs if the project `specPattern` included a resource that could not be accessed due to filesystem permissions. Fixes [#24109](https://github.com/cypress-io/cypress/issues/24109).
- Fixed an issue where the Debug page would display a different number of specs for in-progress runs than the in-progress specs reported in Cypress Cloud. Fixes [#25647](https://github.com/cypress-io/cypress/issues/25647).
- Fixed an issue in middleware where error-handling code could itself generate an error and fail to report the original issue. Fixes [#22825](https://github.com/cypress-io/cypress/issues/22825).
- Fixed an regression introduced in Cypress [12.3.0](#12-3-0) where custom browsers that relied on process environment variables were not found on macOS arm64 architectures. Fixed in [#25753](https://github.com/cypress-io/cypress/pull/25753).

**Misc:**

- Improved the UI of the Debug page. Addresses [#25664](https://github.com/cypress-io/cypress/issues/25664),  [#25669](https://github.com/cypress-io/cypress/issues/25669), [#25665](https://github.com/cypress-io/cypress/issues/25665), [#25666](https://github.com/cypress-io/cypress/issues/25666), and [#25667](https://github.com/cypress-io/cypress/issues/25667).
- Updated the Debug page sidebar badge to to show 0 to 99+ failing tests, increased from showing 0 to 9+ failing tests, to provide better test failure insights. Addresses [#25662](https://github.com/cypress-io/cypress/issues/25662).

**Dependency Updates:**

- Upgrade [`debug`](https://www.npmjs.com/package/debug) to `4.3.4`. Addressed in [#25699](https://github.com/cypress-io/cypress/pull/25699).

## 12.5.1

_Released 02/02/2023_

**Bugfixes:**

- Fixed a regression introduced in Cypress [12.5.0](https://docs.cypress.io/guides/references/changelog#12-5-0) where the `runnable` was not included in the [`test:after:run`](https://docs.cypress.io/api/events/catalog-of-events) event. Fixes [#25663](https://github.com/cypress-io/cypress/issues/25663).

**Dependency Updates:**

- Upgraded [`simple-git`](https://github.com/steveukx/git-js) from `3.15.0` to `3.16.0` to address this [security vulnerability](https://github.com/advisories/GHSA-9p95-fxvg-qgq2) where Remote Code Execution (RCE) via the clone(), pull(), push() and listRemote() methods due to improper input sanitization was possible. Addressed in [#25603](https://github.com/cypress-io/cypress/pull/25603).

## 12.5.0

_Released 01/31/2023_

**Features:**

- Easily debug failed CI test runs recorded to the Cypress Cloud from your local Cypress app with the new Debug page. Please leave any feedback [here](https://github.com/cypress-io/cypress/discussions/25649). Your feedback will help us make decisions to improve the Debug experience. For more details, see [our blog post](https://on.cypress.io/debug-page-release). Addressed in [#25488](https://github.com/cypress-io/cypress/pull/25488).

**Performance:**

- Improved memory consumption in `run` mode by removing reporter logs for successful tests. Fixes [#25230](https://github.com/cypress-io/cypress/issues/25230).

**Bugfixes:**

- Fixed an issue where alternative Microsoft Edge Beta, Canary, and Dev binary versions were not being discovered by Cypress. Fixes [#25455](https://github.com/cypress-io/cypress/issues/25455).

**Dependency Updates:**

- Upgraded [`underscore.string`](https://github.com/esamattis/underscore.string/blob/HEAD/CHANGELOG.markdown) from `3.3.5` to `3.3.6` to reference rebuilt assets after security patch to fix regular expression DDOS exploit. Addressed in [#25574](https://github.com/cypress-io/cypress/pull/25574).

## 12.4.1

_Released 01/27/2023_

**Bugfixes:**

- Fixed a regression from Cypress [12.4.0](https://docs.cypress.io/guides/references/changelog#12-4-0) where Cypress was not exiting properly when running multiple Component Testing specs in `electron` in `run` mode. Fixes [#25568](https://github.com/cypress-io/cypress/issues/25568).

**Dependency Updates:**

- Upgraded [`ua-parser-js`](https://github.com/faisalman/ua-parser-js) from `0.7.24` to `0.7.33` to address this [security vulnerability](https://github.com/faisalman/ua-parser-js/security/advisories/GHSA-fhg7-m89q-25r3) where crafting a very-very-long user-agent string with specific pattern, an attacker can turn the script to get stuck processing for a very long time which results in a denial of service (DoS) condition. Addressed in [#25561](https://github.com/cypress-io/cypress/pull/25561).

## 12.4.0

_Released 1/24/2023_

**Features:**

- Added official support for Vite 4 in component testing. Addresses
  [#24969](https://github.com/cypress-io/cypress/issues/24969).
- Added new
  [`experimentalMemoryManagement`](/guides/references/experiments#Configuration)
  configuration option to improve memory management in Chromium-based browsers.
  Enable this option with `experimentalMemoryManagement=true` if you have
  experienced "Out of Memory" issues. Addresses
  [#23391](https://github.com/cypress-io/cypress/issues/23391).
- Added new
  [`experimentalSkipDomainInjection`](/guides/references/experiments#Experimental-Skip-Domain-Injection)
  configuration option to disable Cypress from setting `document.domain` on
  injection, allowing users to test Salesforce domains. If you believe you are
  having `document.domain` issues, please see the
  [`experimentalSkipDomainInjection`](/guides/references/experiments#Experimental-Skip-Domain-Injection)
  guide. This config option is end-to-end only. Addresses
  [#2367](https://github.com/cypress-io/cypress/issues/2367),
  [#23958](https://github.com/cypress-io/cypress/issues/23958),
  [#24290](https://github.com/cypress-io/cypress/issues/24290), and
  [#24418](https://github.com/cypress-io/cypress/issues/24418).
- The [`.as`](/api/commands/as) command now accepts an options argument,
  allowing an alias to be stored as type "query" or "static" value. This is
  stored as "query" by default. Addresses
  [#25173](https://github.com/cypress-io/cypress/issues/25173).
- The `cy.log()` command will now display a line break where the `\n` character
  is used. Addresses
  [#24964](https://github.com/cypress-io/cypress/issues/24964).
- [`component.specPattern`](/guides/references/configuration#component) now
  utilizes a JSX/TSX file extension when generating a new empty spec file if
  project contains at least one file with those extensions. This applies only to
  component testing and is skipped if
  [`component.specPattern`](/guides/references/configuration#component) has been
  configured to exclude files with those extensions. Addresses
  [#24495](https://github.com/cypress-io/cypress/issues/24495).
- Added support for the `data-qa` selector in the
  [Selector Playground](guides/core-concepts/cypress-app#Selector-Playground) in
  addition to `data-cy`, `data-test` and `data-testid`. Addresses
  [#25305](https://github.com/cypress-io/cypress/issues/25305).

**Bugfixes:**

- Fixed an issue where component tests could incorrectly treat new major
  versions of certain dependencies as supported. Fixes
  [#25379](https://github.com/cypress-io/cypress/issues/25379).
- Fixed an issue where new lines or spaces on new lines in the Command Log were
  not maintained. Fixes
  [#23679](https://github.com/cypress-io/cypress/issues/23679) and
  [#24964](https://github.com/cypress-io/cypress/issues/24964).
- Fixed an issue where Angular component testing projects would fail to
  initialize if an unsupported browserslist entry was specified in the project
  configuration. Fixes
  [#25312](https://github.com/cypress-io/cypress/issues/25312).

**Misc**

- Video output link in `cypress run` mode has been added to it's own line to
  make the video output link more easily clickable in the terminal. Addresses
  [#23913](https://github.com/cypress-io/cypress/issues/23913).<|MERGE_RESOLUTION|>--- conflicted
+++ resolved
@@ -1,13 +1,12 @@
 <!-- See the ../guides/writing-the-cypress-changelog.md for details on writing the changelog. -->
-<<<<<<< HEAD
-## 13.3.4
+## 13.4.1
 
 _Released 11/7/2023 (PENDING)_
 
 **Bugfixes:**
 
 - Fixed an issue determining visibility when an element is hidden by an ancestor with a shared edge. Fixes [#27514](https://github.com/cypress-io/cypress/issues/27514).
-=======
+
 ## 13.4.0
 
 _Released 10/30/2023_
@@ -19,7 +18,6 @@
 **Bugfixes:**
 
 - Fixed a regression in [`13.3.2`](https://docs.cypress.io/guides/references/changelog/13.3.2) where Cypress would crash with 'Inspected target navigated or closed' or 'Session with given id not found'. Fixes [#28141](https://github.com/cypress-io/cypress/issues/28141) and [#28148](https://github.com/cypress-io/cypress/issues/28148).
->>>>>>> 6aafb528
 
 ## 13.3.3
 
