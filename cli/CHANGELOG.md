--- conflicted
+++ resolved
@@ -10,11 +10,8 @@
 
 **Bugfixes:**
 
-<<<<<<< HEAD
 - We now allow absolute paths when setting `component.indexHtmlFile` in the Cypress config. Fixes [#27750](https://github.com/cypress-io/cypress/issues/27750).
-=======
 - Fixed an issue where dynamic intercept aliases now show with alias name instead of "no alias" in driver. Addresses [#24653](https://github.com/cypress-io/cypress/issues/24653)
->>>>>>> 2041c696
 - Fixed an issue where [aliasing individual requests](https://docs.cypress.io/api/commands/intercept#Aliasing-individual-requests) with `cy.intercept()` led to an error when retrieving all of the aliases with `cy.get(@alias.all)` . Addresses [#25448](https://github.com/cypress-io/cypress/issues/25448)
 - The URL of the application under test and command error "Learn more" links now open externally instead of in the Cypress-launched browser. Fixes [#24572](https://github.com/cypress-io/cypress/issues/24572).
 
