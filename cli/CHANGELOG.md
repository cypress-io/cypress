<!-- See the ../guides/writing-the-cypress-changelog.md for details on writing the changelog. -->
## 13.9.0

_Released 4/23/2024 (PENDING)_

<<<<<<< HEAD
**Features:**

- Added more descriptive error messages when Test Replay fails to record or upload. Addresses [#29022](https://github.com/cypress-io/cypress/issues/29022).s
=======
**Bugfixes:**

- Fixes a bug introduced in [`13.6.0`](https://docs.cypress.io/guides/references/changelog#13-6-0) where Cypress would occasionally exit with status code 1, even when a test run was successfully, due to an unhandled WebSocket exception (`Error: WebSocket connection closed`). Addresses [#28523](https://github.com/cypress-io/cypress/issues/28523).
>>>>>>> 4e7e3a2e

**Dependency Updates:**

- Updated zod from `3.20.3` to `3.22.5`. Addressed in [#29367](https://github.com/cypress-io/cypress/pull/29367).

## 13.8.0

_Released 4/18/2024_

**Features:**

- Added support for `webpack-dev-server` `v5` to `@cypress/webpack-dev-server`. Addresses [#29305](https://github.com/cypress-io/cypress/issues/29305).

**Bugfixes:**

- Fixed a regression introduced in [`13.7.3`](https://docs.cypress.io/guides/references/changelog#13-7-3) where Cypress could hang handling long assertion messages. Fixes [#29350](https://github.com/cypress-io/cypress/issues/29350).

**Misc:**

- The [`SEMAPHORE_GIT_PR_NUMBER`](https://docs.semaphoreci.com/ci-cd-environment/environment-variables/#semaphore_git_pr_number) environment variable from [Semaphore](https://semaphoreci.com/) CI is now captured to display the linked PR number in the Cloud. Addressed in [#29314](https://github.com/cypress-io/cypress/pull/29314).

## 13.7.3

_Released 4/11/2024_

**Bugfixes:**

- Fixed an issue where asserts with custom messages weren't displaying properly. Fixes [#29167](https://github.com/cypress-io/cypress/issues/29167).
- Fixed and issue where Cypress launch arguments were not being escaped correctly with multiple values inside quotes. Fixes [#27454](https://github.com/cypress-io/cypress/issues/27454).

**Misc:**

- Updated the Chrome flags to not show the "Enhanced Ad Privacy" dialog. Addresses [#29199](https://github.com/cypress-io/cypress/issues/29199).
- Suppresses benign warnings that reference Vulkan on GPU-less hosts. Addresses [#29085](https://github.com/cypress-io/cypress/issues/29085). Addressed in [#29278](https://github.com/cypress-io/cypress/pull/29278).

## 13.7.2

_Released 4/2/2024_

**Performance:**

- Improvements to Test Replay upload resiliency. Fixes [#28890](https://github.com/cypress-io/cypress/issues/28890). Addressed in [#29174](https://github.com/cypress-io/cypress/pull/29174)

**Bugfixes:**

- Fixed an issue where Cypress was not executing beyond the first spec in `cypress run` for versions of Firefox 124 and up when a custom user agent was provided. Fixes [#29190](https://github.com/cypress-io/cypress/issues/29190).
- Fixed a bug where fields using arrays in `cypress.config` are not correctly processed. Fixes [#27103](https://github.com/cypress-io/cypress/issues/27103). Fixed in [#27312](https://github.com/cypress-io/cypress/pull/27312).
- Fixed a hang where Cypress would run indefinitely while recording to the cloud when CDP disconnects during the middle of a test. Fixes [#29209](https://github.com/cypress-io/cypress/issues/29209).
- Fixed a bug where option values containing quotation marks could not be selected. Fixes [#29213](https://github.com/cypress-io/cypress/issues/29213)

**Dependency Updates:**

- Updated express from `4.17.3` to `4.19.2`. Addressed in [#29211](https://github.com/cypress-io/cypress/pull/29211).

## 13.7.1

_Released 3/21/2024_

**Bugfixes:**

- Fixed an issue where Cypress was not executing beyond the first spec in `cypress run` for versions of Firefox 124 and up. Fixes [#29172](https://github.com/cypress-io/cypress/issues/29172).
- Fixed an issue blurring shadow dom elements. Fixed in [#29125](https://github.com/cypress-io/cypress/pull/29125).

**Dependency Updates:**

- Updated jose from `4.11.2` to `4.15.5`. Addressed in [#29086](https://github.com/cypress-io/cypress/pull/29086).

## 13.7.0

_Released 3/13/2024_

**Features:**

- Added shadow DOM snapshot support within Test Replay in order to highlight elements correctly within the Cypress reporter. Addressed in [#28823](https://github.com/cypress-io/cypress/pull/28823).
- Added TypeScript support for [Vue 2.7+](https://github.com/vuejs/vue/blob/main/CHANGELOG.md#270-2022-07-01). Addresses [#28591](https://github.com/cypress-io/cypress/issues/28591).
- Adds additional context to error messages displayed when Test Replay artifacts fail to upload. Addressed in [#28986](https://github.com/cypress-io/cypress/pull/28986)

**Performance:**

- Fixed a performance regression from [`13.6.3`](https://docs.cypress.io/guides/references/changelog#13-6-3) where unhandled service worker requests may not correlate correctly. Fixes [#28868](https://github.com/cypress-io/cypress/issues/28868).
- Reduces the number of attempts to retry failed Test Replay artifact uploads from 8 to 3, to reduce time spent on artifact upload attempts that will not succeed. Addressed in [#28986](https://github.com/cypress-io/cypress/pull/28986)

**Bugfixes:**

- Changed screenshot capture behavior in Chromium to activate the main Cypress tab before capturing. This prevents screenshot capture from timing out in certain situations. Fixed in [#29038](https://github.com/cypress-io/cypress/pull/29038). Fixes [#5016](https://github.com/cypress-io/cypress/issues/5016)
- Fixed an issue where `.click()` commands on children of disabled elements would still produce "click" events -- even without `{ force: true }`. Fixes [#28788](https://github.com/cypress-io/cypress/issues/28788).
- Changed RequestBody type to allow for boolean and null literals to be passed as body values. [#28789](https://github.com/cypress-io/cypress/issues/28789)

**Misc:**

- Changed Component Testing scaffolding instruction to `pnpm add` to add framework dependencies when a project uses pnpm as package manager. Addresses [#29052](https://github.com/cypress-io/cypress/issues/29052).
- Command messages in the Cypress command logs will now truncate display at 100 lines instead of 50. Fixes [#29023](https://github.com/cypress-io/cypress/issues/29023).
- Capture the `beforeTest` timestamp inside the browser for the purposes of accurately determining test start for Test Replay. Addressed in [#29061](https://github.com/cypress-io/cypress/pull/29061).

**Dependency Updates:**

- Updated jimp from `0.14.0` to `0.22.12`. Addressed in [#29055](https://github.com/cypress-io/cypress/pull/29055).
- Updated http-proxy-middleware from `2.0.4` to `2.0.6`. Addressed in [#28902](https://github.com/cypress-io/cypress/pull/28902).
- Updated signal-exit from `3.0.3` to `3.0.7`. Addressed in [#28979](https://github.com/cypress-io/cypress/pull/28979).

## 13.6.6

_Released 2/22/2024_

**Bugfixes:**

- Fixed an issue where `cypress verify` was failing for `nx` users. Fixes [#28982](https://github.com/cypress-io/cypress/issues/28982).

## 13.6.5

_Released 2/20/2024_

**Bugfixes:**

- Fixed tests hanging when the Chrome browser extension is disabled. Fixes [#28392](https://github.com/cypress-io/cypress/issues/28392).
- Fixed an issue which caused the browser to relaunch after closing the browser from the Launchpad. Fixes [#28852](https://github.com/cypress-io/cypress/issues/28852).
- Fixed an issue with the unzip promise never being rejected when an empty error happens. Fixed in [#28850](https://github.com/cypress-io/cypress/pull/28850).
- Fixed a regression introduced in [`13.6.3`](https://docs.cypress.io/guides/references/changelog#13-6-3) where Cypress could crash when processing service worker requests through our proxy. Fixes [#28950](https://github.com/cypress-io/cypress/issues/28950).
- Fixed incorrect type definition of `dom.getContainsSelector`. Fixed in [#28339](https://github.com/cypress-io/cypress/pull/28339).

**Misc:**

- Improved accessibility of the Cypress App in some areas. Addressed in [#28774](https://github.com/cypress-io/cypress/pull/28774).
- Changed references of LayerCI to webapp.io. Addressed in [#28874](https://github.com/cypress-io/cypress/pull/28874).

**Dependency Updates:**

- Upgraded `electron` from `25.8.4` to `27.1.3`.
- Upgraded bundled Node.js version from `18.15.0` to `18.17.0`.
- Upgraded bundled Chromium version from `114.0.5735.289` to `118.0.5993.117`.
- Updated buffer from `5.6.0` to `5.7.1`. Addressed in [#28934](https://github.com/cypress-io/cypress/pull/28934).
- Updated [`duplexify`](https://www.npmjs.com/package/duplexify) from `4.1.1` to `4.1.2`. Addressed in [#28941](https://github.com/cypress-io/cypress/pull/28941).
- Updated [`is-ci`](https://www.npmjs.com/package/is-ci) from `3.0.0` to `3.0.1`. Addressed in [#28933](https://github.com/cypress-io/cypress/pull/28933).

## 13.6.4

_Released 1/30/2024_

**Performance:**

- Fixed a performance regression from [`13.3.2`](https://docs.cypress.io/guides/references/changelog#13.3.2) where aborted requests may not correlate correctly. Fixes [#28734](https://github.com/cypress-io/cypress/issues/28734).

**Bugfixes:**

- Fixed an issue with capturing assets for Test Replay when service workers are registered in Cypress support files. This issue would cause styles to not render properly in Test Replay. Fixes [#28747](https://github.com/cypress-io/cypress/issues/28747).

**Misc:**

- Added missing properties to the `Cypress.spec` interface for TypeScript users. Addresses [#27835](https://github.com/cypress-io/cypress/issues/27835).

## 13.6.3

_Released 1/16/2024_

**Bugfixes:**

- Force `moduleResolution` to `node` when `typescript` projects are detected to correctly run Cypress. This change should not have a large impact as `commonjs` is already forced when `ts-node` is registered. This fix does not impact the ESM Typescript configuration loader. Fixes [#27731](https://github.com/cypress-io/cypress/issues/27731).
- No longer wait for additional frames when recording a video for a spec that was skipped by the Cloud due to Auto Cancellation. Fixes [#27898](https://github.com/cypress-io/cypress/issues/27898).
- Now `node_modules` will not be ignored if a project path or a provided path to spec files contains it. Fixes [#23616](https://github.com/cypress-io/cypress/issues/23616).
- Updated display of assertions and commands with a URL argument to escape markdown formatting so that values are displayed as is and assertion values display as bold. Fixes [#24960](https://github.com/cypress-io/cypress/issues/24960) and [#28100](https://github.com/cypress-io/cypress/issues/28100).
- When generating assertions via Cypress Studio, the preview of the generated assertions now correctly displays the past tense of 'expected' instead of 'expect'. Fixed in [#28593](https://github.com/cypress-io/cypress/pull/28593).
- Fixed a regression in [`13.6.2`](https://docs.cypress.io/guides/references/changelog#13.6.2) where the `body` element was not highlighted correctly in Test Replay. Fixed in [#28627](https://github.com/cypress-io/cypress/pull/28627).
- Correctly sync `Cypress.currentRetry` with secondary origin so test retries that leverage `cy.origin()` render logs as expected. Fixes [#28574](https://github.com/cypress-io/cypress/issues/28574).
- Fixed an issue where some cross-origin logs, like assertions or cy.clock(), were getting too many dom snapshots. Fixes [#28609](https://github.com/cypress-io/cypress/issues/28609).
- Fixed asset capture for Test Replay for requests that are routed through service workers. This addresses an issue where styles were not being applied properly in Test Replay and `cy.intercept()` was not working properly for requests in this scenario. Fixes [#28516](https://github.com/cypress-io/cypress/issues/28516).
- Fixed an issue where visiting an `http://` site would result in an infinite reload/redirect loop in Chrome 114+. Fixes [#25891](https://github.com/cypress-io/cypress/issues/25891).
- Fixed an issue where requests made from extra tabs do not include their original headers. Fixes [#28641](https://github.com/cypress-io/cypress/issues/28641).
- Fixed an issue where `cy.wait()` would sometimes throw an error reading a property of undefined when returning responses. Fixes [#28233](https://github.com/cypress-io/cypress/issues/28233).

**Performance:**

- Fixed a performance regression from [`13.3.2`](https://docs.cypress.io/guides/references/changelog#13.3.2) where requests may not correlate correctly when test isolation is off. Fixes [#28545](https://github.com/cypress-io/cypress/issues/28545).

**Dependency Updates:**

- Remove dependency on `@types/node` package. Addresses [#28473](https://github.com/cypress-io/cypress/issues/28473).
- Updated [`@cypress/unique-selector`](https://www.npmjs.com/package/@cypress/unique-selector) to include a performance optimization. It's possible this could improve performance of the selector playground. Addressed in [#28571](https://github.com/cypress-io/cypress/pull/28571).
- Replace [`CircularJSON`](https://www.npmjs.com/package/circular-json) with its successor [`flatted`](https://www.npmjs.com/package/flatted) version `3.2.9`. This resolves decoding issues observed in complex objects sent from the browser. Addressed in [#28683](https://github.com/cypress-io/cypress/pull/28683).
- Updated [`better-sqlite3`](https://www.npmjs.com/package/better-sqlite3) from `8.7.0` to `9.2.2` to fix macOS Catalina issues. Addresses [#28697](https://github.com/cypress-io/cypress/issues/28697).

**Misc:**

- Improved accessibility of some areas of the Cypress App. Addressed in [#28628](https://github.com/cypress-io/cypress/pull/28628).
- Updated some documentation links to go through on.cypress.io. Addressed in [#28623](https://github.com/cypress-io/cypress/pull/28623).


## 13.6.2

_Released 12/26/2023_

**Bugfixes:**

- Fixed a regression in [`13.6.1`](https://docs.cypress.io/guides/references/changelog#13.6.1) where a malformed URI would crash Cypress. Fixes [#28521](https://github.com/cypress-io/cypress/issues/28521).
- Fixed a regression in [`12.4.0`](https://docs.cypress.io/guides/references/changelog#12.4.0) where erroneous `<br>` tags were displaying in error messages in the Command Log making them less readable. Fixes [#28452](https://github.com/cypress-io/cypress/issues/28452).

**Performance:**

- Improved performance when finding unique selectors for command log snapshots for Test Replay. Addressed in [#28536](https://github.com/cypress-io/cypress/pull/28536).

**Dependency Updates:**

- Updated ts-node from `10.9.1` to `10.9.2`. Cypress will longer error during `cypress run` or `cypress open` when using Typescript 5.3.2+ with `extends` in `tsconfig.json`. Addresses [#28385](https://github.com/cypress-io/cypress/issues/28385).

## 13.6.1

_Released 12/5/2023_

**Bugfixes:**

- Fixed an issue where pages or downloads opened in a new tab were missing basic auth headers. Fixes [#28350](https://github.com/cypress-io/cypress/issues/28350).
- Fixed an issue where request logging would default the `message` to the `args` of the currently running command even though those `args` would not apply to the request log and are not displayed. If the `args` are sufficiently large (e.g. when running the `cy.task` from the [code-coverage](https://github.com/cypress-io/code-coverage/) plugin) there could be performance/memory implications. Addressed in [#28411](https://github.com/cypress-io/cypress/pull/28411).
- Fixed an issue where commands would fail with the error `must only be invoked from the spec file or support file` if the project's `baseUrl` included basic auth credentials. Fixes [#27457](https://github.com/cypress-io/cypress/issues/27457) and [#28336](https://github.com/cypress-io/cypress/issues/28336).
- Fixed an issue where some URLs would timeout in pre-request correlation. Addressed in [#28427](https://github.com/cypress-io/cypress/pull/28427).
- Cypress will now correctly log errors and debug logs on Linux machines. Fixes [#5051](https://github.com/cypress-io/cypress/issues/5051) and [#24713](https://github.com/cypress-io/cypress/issues/24713).

**Misc:**

- Artifact upload duration is now reported to Cypress Cloud. Fixes [#28238](https://github.com/cypress-io/cypress/issues/28238). Addressed in [#28418](https://github.com/cypress-io/cypress/pull/28418).

## 13.6.0

_Released 11/21/2023_

**Features:**

- Added an activity indicator to CLI output when artifacts (screenshots, videos, or Test Replay) are being uploaded to the cloud. Addresses [#28239](https://github.com/cypress-io/cypress/issues/28239). Addressed in [#28277](https://github.com/cypress-io/cypress/pull/28277).
- When artifacts are uploaded to the Cypress Cloud, the duration of each upload will be displayed in the terminal. Addresses [#28237](https://github.com/cypress-io/cypress/issues/28237).

**Bugfixes:**

- We now allow absolute paths when setting `component.indexHtmlFile` in the Cypress config. Fixes [#27750](https://github.com/cypress-io/cypress/issues/27750).
- Fixed an issue where dynamic intercept aliases now show with alias name instead of "no alias" in driver. Addresses [#24653](https://github.com/cypress-io/cypress/issues/24653)
- Fixed an issue where [aliasing individual requests](https://docs.cypress.io/api/commands/intercept#Aliasing-individual-requests) with `cy.intercept()` led to an error when retrieving all of the aliases with `cy.get(@alias.all)` . Addresses [#25448](https://github.com/cypress-io/cypress/issues/25448)
- The URL of the application under test and command error "Learn more" links now open externally instead of in the Cypress-launched browser. Fixes [#24572](https://github.com/cypress-io/cypress/issues/24572).
- Fixed issue where some URLs would timeout in pre-request correlation. Addressed in [#28354](https://github.com/cypress-io/cypress/pull/28354).

**Misc:**

- Browser tabs and windows other than the Cypress tab are now closed between tests in Chromium-based browsers. Addressed in [#28204](https://github.com/cypress-io/cypress/pull/28204).
- Cypress now ensures the main browser tab is active before running each command in Chromium-based browsers. Addressed in [#28334](https://github.com/cypress-io/cypress/pull/28334).

**Dependency Updates:**

- Upgraded [`chrome-remote-interface`](https://www.npmjs.com/package/chrome-remote-interface) from `0.31.3` to `0.33.0` to increase the max payload from 100MB to 256MB. Addressed in [#27998](https://github.com/cypress-io/cypress/pull/27998).

## 13.5.1

_Released 11/14/2023_

**Bugfixes:**

- Fixed a regression in [`13.5.0`](https://docs.cypress.io/guides/references/changelog#13.5.0) where requests cached within a given spec may take longer to load than they did previously. Addresses [#28295](https://github.com/cypress-io/cypress/issues/28295).
- Fixed an issue where pages opened in a new tab were missing response headers, causing them not to load properly. Fixes [#28293](https://github.com/cypress-io/cypress/issues/28293) and [#28303](https://github.com/cypress-io/cypress/issues/28303).
- We now pass a flag to Chromium browsers to disable default component extensions. This is a common flag passed during browser automation. Fixed in [#28294](https://github.com/cypress-io/cypress/pull/28294).

## 13.5.0

_Released 11/8/2023_

**Features:**

 - Added Component Testing support for [Angular](https://angular.io/) version 17. Addresses [#28153](https://github.com/cypress-io/cypress/issues/28153).

**Bugfixes:**

- Fixed an issue in chromium based browsers, where global style updates can trigger flooding of font face requests in DevTools and Test Replay. This can affect performance due to the flooding of messages in CDP. Fixes [#28150](https://github.com/cypress-io/cypress/issues/28150) and [#28215](https://github.com/cypress-io/cypress/issues/28215).
- Fixed a regression in [`13.3.3`](https://docs.cypress.io/guides/references/changelog#13.3.3) where Cypress would hang on loading shared workers when using `cy.reload` to reload the page. Fixes [#28248](https://github.com/cypress-io/cypress/issues/28248).
- Fixed an issue where network requests made from tabs, or windows other than the main Cypress tab, would be delayed. Fixes [#28113](https://github.com/cypress-io/cypress/issues/28113).
- Fixed an issue with 'other' targets (e.g. pdf documents embedded in an object tag) not fully loading. Fixes [#28228](https://github.com/cypress-io/cypress/issues/28228) and [#28162](https://github.com/cypress-io/cypress/issues/28162).
- Fixed an issue where clicking a link to download a file could cause a page load timeout when the download attribute was missing. Note: download behaviors in experimental Webkit are still an issue. Fixes [#14857](https://github.com/cypress-io/cypress/issues/14857).
- Fixed an issue to account for canceled and failed downloads to correctly reflect these status in Command log as a download failure where previously it would be pending. Fixed in [#28222](https://github.com/cypress-io/cypress/pull/28222).
- Fixed an issue determining visibility when an element is hidden by an ancestor with a shared edge. Fixes [#27514](https://github.com/cypress-io/cypress/issues/27514).
- We now pass a flag to Chromium browsers to disable Chrome translation, both the manual option and the popup prompt, when a page with a differing language is detected. Fixes [#28225](https://github.com/cypress-io/cypress/issues/28225).
- Stopped processing CDP events at the end of a spec when Test Isolation is off and Test Replay is enabled. Addressed in [#28213](https://github.com/cypress-io/cypress/pull/28213).

## 13.4.0

_Released 10/30/2023_

**Features:**

- Introduced experimental configuration options for advanced retry logic: adds `experimentalStrategy` and `experimentalOptions` keys to the `retry` configuration key. See [Experimental Flake Detection Features](https://docs.cypress.io/guides/references/experiments/#Experimental-Flake-Detection-Features) in the documentation. Addressed in [#27930](https://github.com/cypress-io/cypress/pull/27930).

**Bugfixes:**

- Fixed a regression in [`13.3.2`](https://docs.cypress.io/guides/references/changelog#13.3.2) where Cypress would crash with 'Inspected target navigated or closed' or 'Session with given id not found'. Fixes [#28141](https://github.com/cypress-io/cypress/issues/28141) and [#28148](https://github.com/cypress-io/cypress/issues/28148).

## 13.3.3

_Released 10/24/2023_

**Bugfixes:**

- Fixed a performance regression in `13.3.1` with proxy correlation timeouts and requests issued from web and shared workers. Fixes [#28104](https://github.com/cypress-io/cypress/issues/28104).
- Fixed a performance problem with proxy correlation when requests get aborted and then get miscorrelated with follow up requests. Addressed in [#28094](https://github.com/cypress-io/cypress/pull/28094).
- Fixed a regression in [10.0.0](#10.0.0), where search would not find a spec if the file name contains "-" or "\_", but search prompt contains " " instead (e.g. search file "spec-file.cy.ts" with prompt "spec file"). Fixes [#25303](https://github.com/cypress-io/cypress/issues/25303).

## 13.3.2

_Released 10/18/2023_

**Bugfixes:**

- Fixed a performance regression in `13.3.1` with proxy correlation timeouts and requests issued from service workers. Fixes [#28054](https://github.com/cypress-io/cypress/issues/28054) and [#28056](https://github.com/cypress-io/cypress/issues/28056).
- Fixed an issue where proxy correlation would leak over from a previous spec causing performance problems, `cy.intercept` problems, and Test Replay asset capturing issues. Addressed in [#28060](https://github.com/cypress-io/cypress/pull/28060).
- Fixed an issue where redirects of requests that knowingly don't have CDP traffic should also be assumed to not have CDP traffic. Addressed in [#28060](https://github.com/cypress-io/cypress/pull/28060).
- Fixed an issue with Accept Encoding headers by forcing gzip when no accept encoding header is sent and using identity if gzip is not sent. Fixes [#28025](https://github.com/cypress-io/cypress/issues/28025).

**Dependency Updates:**

- Upgraded [`@babel/core`](https://www.npmjs.com/package/@babel/core) from `7.22.9` to `7.23.2` to address the [SNYK-JS-SEMVER-3247795](https://snyk.io/vuln/SNYK-JS-SEMVER-3247795) security vulnerability. Addressed in [#28063](https://github.com/cypress-io/cypress/pull/28063).
- Upgraded [`@babel/traverse`](https://www.npmjs.com/package/@babel/traverse) from `7.22.8` to `7.23.2` to address the [SNYK-JS-BABELTRAVERSE-5962462](https://snyk.io/vuln/SNYK-JS-BABELTRAVERSE-5962462) security vulnerability. Addressed in [#28063](https://github.com/cypress-io/cypress/pull/28063).
- Upgraded [`react-docgen`](https://www.npmjs.com/package/react-docgen) from `6.0.0-alpha.3` to `6.0.4` to address the [SNYK-JS-BABELTRAVERSE-5962462](https://snyk.io/vuln/SNYK-JS-BABELTRAVERSE-5962462) security vulnerability. Addressed in [#28063](https://github.com/cypress-io/cypress/pull/28063).

## 13.3.1

_Released 10/11/2023_

**Bugfixes:**

- Fixed an issue where requests were correlated in the wrong order in the proxy. This could cause an issue where the wrong request is used for `cy.intercept` or assets (e.g. stylesheets or images) may not properly be available in Test Replay. Addressed in [#27892](https://github.com/cypress-io/cypress/pull/27892).
- Fixed an issue where a crashed Chrome renderer can cause the Test Replay recorder to hang. Addressed in [#27909](https://github.com/cypress-io/cypress/pull/27909).
- Fixed an issue where multiple responses yielded from calls to `cy.wait()` would sometimes be out of order. Fixes [#27337](https://github.com/cypress-io/cypress/issues/27337).
- Fixed an issue where requests were timing out in the proxy. This could cause an issue where the wrong request is used for `cy.intercept` or assets (e.g. stylesheets or images) may not properly be available in Test Replay. Addressed in [#27976](https://github.com/cypress-io/cypress/pull/27976).
- Fixed an issue where Test Replay couldn't record tests due to issues involving `GLIBC`. Fixed deprecation warnings during the rebuild of better-sqlite3. Fixes [#27891](https://github.com/cypress-io/cypress/issues/27891) and [#27902](https://github.com/cypress-io/cypress/issues/27902).
- Enables test replay for executed specs in runs that have a spec that causes a browser crash. Addressed in [#27786](https://github.com/cypress-io/cypress/pull/27786).

## 13.3.0

_Released 09/27/2023_

**Features:**

 - Introduces new layout for Runs page providing additional run information. Addresses [#27203](https://github.com/cypress-io/cypress/issues/27203).

**Bugfixes:**

- Fixed an issue where actionability checks trigger a flood of font requests. Removing the font requests has the potential to improve performance and removes clutter from Test Replay. Addressed in [#27860](https://github.com/cypress-io/cypress/pull/27860).
- Fixed network stubbing not permitting status code 999. Fixes [#27567](https://github.com/cypress-io/cypress/issues/27567). Addressed in [#27853](https://github.com/cypress-io/cypress/pull/27853).

## 13.2.0

_Released 09/12/2023_

**Features:**

 - Adds support for Nx users who want to run Angular Component Testing in parallel. Addressed in [#27723](https://github.com/cypress-io/cypress/pull/27723).

**Bugfixes:**

- Edge cases where `cy.intercept()` would not properly intercept and asset response bodies would not properly be captured for Test Replay have been addressed. Addressed in [#27771](https://github.com/cypress-io/cypress/pull/27771).
- Fixed an issue where `enter`, `keyup`, and `space` events were not triggering `click` events properly in some versions of Firefox. Addressed in [#27715](https://github.com/cypress-io/cypress/pull/27715).
- Fixed a regression in `13.0.0` where tests using Basic Authorization can potentially hang indefinitely on chromium browsers. Addressed in [#27781](https://github.com/cypress-io/cypress/pull/27781).
- Fixed a regression in `13.0.0` where component tests using an intercept that matches all requests can potentially hang indefinitely. Addressed in [#27788](https://github.com/cypress-io/cypress/pull/27788).

**Dependency Updates:**

- Upgraded Electron from `21.0.0` to `25.8.0`, which updates bundled Chromium from `106.0.5249.51` to `114.0.5735.289`. Additionally, the Node version binary has been upgraded from `16.16.0` to `18.15.0`. This does **NOT** have an impact on the node version you are using with Cypress and is merely an internal update to the repository & shipped binary. Addressed in [#27715](https://github.com/cypress-io/cypress/pull/27715). Addresses [#27595](https://github.com/cypress-io/cypress/issues/27595).

## 13.1.0

_Released 08/31/2023_

**Features:**

 - Introduces a status icon representing the `latest` test run in the Sidebar for the Runs Page. Addresses [#27206](https://github.com/cypress-io/cypress/issues/27206).

**Bugfixes:**

- Fixed a regression introduced in Cypress [13.0.0](#13-0-0) where the [Module API](https://docs.cypress.io/guides/guides/module-api), [`after:run`](https://docs.cypress.io/api/plugins/after-run-api), and  [`after:spec`](https://docs.cypress.io/api/plugins/after-spec-api) results did not include the `stats.skipped` field for each run result. Fixes [#27694](https://github.com/cypress-io/cypress/issues/27694). Addressed in [#27695](https://github.com/cypress-io/cypress/pull/27695).
- Individual CDP errors that occur while capturing data for Test Replay will no longer prevent the entire run from being available. Addressed in [#27709](https://github.com/cypress-io/cypress/pull/27709).
- Fixed an issue where the release date on the `v13` landing page was a day behind. Fixed in [#27711](https://github.com/cypress-io/cypress/pull/27711).
- Fixed an issue where fatal protocol errors would leak between specs causing all subsequent specs to fail to upload protocol information. Fixed in [#27720](https://github.com/cypress-io/cypress/pull/27720)
- Updated `plist` from `3.0.6` to `3.1.0` to address [CVE-2022-37616](https://github.com/advisories/GHSA-9pgh-qqpf-7wqj) and [CVE-2022-39353](https://github.com/advisories/GHSA-crh6-fp67-6883). Fixed in [#27710](https://github.com/cypress-io/cypress/pull/27710).

## 13.0.0

_Released 08/29/2023_

**Breaking Changes:**

- The [`video`](https://docs.cypress.io/guides/references/configuration#Videos) configuration option now defaults to `false`. Addresses [#26157](https://github.com/cypress-io/cypress/issues/26157).
- The [`videoCompression`](https://docs.cypress.io/guides/references/configuration#Videos) configuration option now defaults to `false`. Addresses [#26160](https://github.com/cypress-io/cypress/issues/26160).
- The [`videoUploadOnPasses`](https://docs.cypress.io/guides/references/configuration#Videos) configuration option has been removed. Please see our [screenshots & videos guide](https://docs.cypress.io/guides/guides/screenshots-and-videos#Delete-videos-for-specs-without-failing-or-retried-tests) on how to accomplish similar functionality. Addresses [#26899](https://github.com/cypress-io/cypress/issues/26899).
- Requests for assets at relative paths for component testing are now correctly forwarded to the dev server. Fixes [#26725](https://github.com/cypress-io/cypress/issues/26725).
- The [`cy.readFile()`](/api/commands/readfile) command is now retry-able as a [query command](https://on.cypress.io/retry-ability). This should not affect any tests using it; the functionality is unchanged. However, it can no longer be overwritten using [`Cypress.Commands.overwrite()`](/api/cypress-api/custom-commands#Overwrite-Existing-Commands). Addressed in [#25595](https://github.com/cypress-io/cypress/pull/25595).
- The current spec path is now passed from the AUT iframe using a query parameter rather than a path segment. This allows for requests for assets at relative paths to be correctly forwarded to the dev server. Fixes [#26725](https://github.com/cypress-io/cypress/issues/26725).
- The deprecated configuration option `nodeVersion` has been removed. Addresses [#27016](https://github.com/cypress-io/cypress/issues/27016).
- The properties and values returned by the [Module API](https://docs.cypress.io/guides/guides/module-api) and included in the arguments of handlers for the [`after:run`](https://docs.cypress.io/api/plugins/after-run-api) and  [`after:spec`](https://docs.cypress.io/api/plugins/after-spec-api) have been changed to be more consistent. Addresses [#23805](https://github.com/cypress-io/cypress/issues/23805).
- For Cypress Cloud runs with Test Replay enabled, the Cypress Runner UI is now hidden during the run since the Runner will be visible during Test Replay. As such, if video is recorded (which is now defaulted to `false`) during the run, the Runner will not be visible. In addition, if a runner screenshot (`cy.screenshot({ capture: runner })`) is captured, it will no longer contain the Runner.
- The browser and browser page unexpectedly closing in the middle of a test run are now gracefully handled. Addressed in [#27592](https://github.com/cypress-io/cypress/issues/27592).
- Automation performance is now improved by switching away from websockets to direct CDP calls for Chrome and Electron browsers. Addressed in [#27592](https://github.com/cypress-io/cypress/issues/27592).
- Edge cases where `cy.intercept()` would not properly intercept have been addressed. Addressed in [#27592](https://github.com/cypress-io/cypress/issues/27592).
- Node 14 support has been removed and Node 16 support has been deprecated. Node 16 may continue to work with Cypress `v13`, but will not be supported moving forward to closer coincide with [Node 16's end-of-life](https://nodejs.org/en/blog/announcements/nodejs16-eol) schedule. It is recommended that users update to at least Node 18.
- The minimum supported Typescript version is `4.x`.

**Features:**

- Consolidates and improves terminal output when uploading test artifacts to Cypress Cloud. Addressed in [#27402](https://github.com/cypress-io/cypress/pull/27402)

**Bugfixes:**

- Fixed an issue where Cypress's internal `tsconfig` would conflict with properties set in the user's `tsconfig.json` such as `module` and `moduleResolution`. Fixes [#26308](https://github.com/cypress-io/cypress/issues/26308) and [#27448](https://github.com/cypress-io/cypress/issues/27448).
- Clarified Svelte 4 works correctly with Component Testing and updated dependencies checks to reflect this. It was incorrectly flagged as not supported. Fixes [#27465](https://github.com/cypress-io/cypress/issues/27465).
- Resolve the `process/browser` global inside `@cypress/webpack-batteries-included-preprocessor` to resolve to `process/browser.js` in order to explicitly provide the file extension. File resolution must include the extension for `.mjs` and `.js` files inside ESM packages in order to resolve correctly. Fixes[#27599](https://github.com/cypress-io/cypress/issues/27599).
- Fixed an issue where the correct `pnp` process was not being discovered. Fixes [#27562](https://github.com/cypress-io/cypress/issues/27562).
- Fixed incorrect type declarations for Cypress and Chai globals that asserted them to be local variables of the global scope rather than properties on the global object. Fixes [#27539](https://github.com/cypress-io/cypress/issues/27539). Fixed in [#27540](https://github.com/cypress-io/cypress/pull/27540).
- Dev Servers will now respect and use the `port` configuration option if present. Fixes [#27675](https://github.com/cypress-io/cypress/issues/27675).

**Dependency Updates:**

- Upgraded [`@cypress/request`](https://www.npmjs.com/package/@cypress/request) from `^2.88.11` to `^3.0.0` to address the [CVE-2023-28155](https://github.com/advisories/GHSA-p8p7-x288-28g6) security vulnerability. Addresses [#27535](https://github.com/cypress-io/cypress/issues/27535). Addressed in [#27495](https://github.com/cypress-io/cypress/pull/27495).

## 12.17.4

_Released 08/15/2023_

**Bugfixes:**

- Fixed an issue where having `cypress.config` in a nested directory would cause problems with locating the `component-index.html` file when using component testing. Fixes [#26400](https://github.com/cypress-io/cypress/issues/26400).

**Dependency Updates:**

- Upgraded [`webpack`](https://www.npmjs.com/package/webpack) from `v4` to `v5`. This means that we are now bundling your `e2e` tests with webpack 5. We don't anticipate this causing any noticeable changes. However, if you'd like to keep bundling your `e2e` tests with wepback 4 you can use the same process as before by pinning [@cypress/webpack-batteries-included-preprocessor](https://www.npmjs.com/package/@cypress/webpack-batteries-included-preprocessor) to `v2.x.x` and hooking into the [file:preprocessor](https://docs.cypress.io/api/plugins/preprocessors-api#Usage) plugin event. This will restore the previous bundling process. Additionally, if you're using [@cypress/webpack-batteries-included-preprocessor](https://www.npmjs.com/package/@cypress/webpack-batteries-included-preprocessor) already, a new version has been published to support webpack `v5`.
- Upgraded [`tough-cookie`](https://www.npmjs.com/package/tough-cookie) from `4.0` to `4.1.3`, [`@cypress/request`](https://www.npmjs.com/package/@cypress/request) from `2.88.11` to `2.88.12` and [`@cypress/request-promise`](https://www.npmjs.com/package/@cypress/request-promise) from `4.2.6` to `4.2.7` to address a [security vulnerability](https://security.snyk.io/vuln/SNYK-JS-TOUGHCOOKIE-5672873). Fixes [#27261](https://github.com/cypress-io/cypress/issues/27261).

## 12.17.3

_Released 08/01/2023_

**Bugfixes:**

- Fixed an issue where unexpected branch names were being recorded for cypress runs when executed by GitHub Actions. The HEAD branch name will now be recorded by default for pull request workflows if a branch name cannot otherwise be detected from user overrides or from local git data. Fixes [#27389](https://github.com/cypress-io/cypress/issues/27389).

**Performance:**

- Fixed an issue where unnecessary requests were being paused. No longer sends `X-Cypress-Is-XHR-Or-Fetch` header and infers resource type off of the server pre-request object. Fixes [#26620](https://github.com/cypress-io/cypress/issues/26620) and [#26622](https://github.com/cypress-io/cypress/issues/26622).

## 12.17.2

_Released 07/20/2023_

**Bugfixes:**

- Fixed an issue where commands would fail with the error `must only be invoked from the spec file or support file` if their arguments were mutated. Fixes [#27200](https://github.com/cypress-io/cypress/issues/27200).
- Fixed an issue where `cy.writeFile()` would erroneously fail with the error `cy.writeFile() must only be invoked from the spec file or support file`. Fixes [#27097](https://github.com/cypress-io/cypress/issues/27097).
- Fixed an issue where web workers could not be created within a spec. Fixes [#27298](https://github.com/cypress-io/cypress/issues/27298).

## 12.17.1

_Released 07/10/2023_

**Bugfixes:**

- Fixed invalid stored preference when enabling in-app notifications that could cause the application to crash.  Fixes [#27228](https://github.com/cypress-io/cypress/issues/27228).
- Fixed an issue with the Typescript types of [`cy.screenshot()`](https://docs.cypress.io/api/commands/screenshot). Fixed in [#27130](https://github.com/cypress-io/cypress/pull/27130).

**Dependency Updates:**

- Upgraded [`@cypress/request`](https://www.npmjs.com/package/@cypress/request) from `2.88.10` to `2.88.11` to address [CVE-2022-24999](https://www.cve.org/CVERecord?id=CVE-2022-24999) security vulnerability. Addressed in [#27005](https://github.com/cypress-io/cypress/pull/27005).

## 12.17.0

_Released 07/05/2023_

**Features:**

- Cypress Cloud users can now receive desktop notifications about their runs, including when one starts, finishes, or fails. Addresses [#26686](https://github.com/cypress-io/cypress/issues/26686).

**Bugfixes:**

- Fixed issues where commands would fail with the error `must only be invoked from the spec file or support file`. Fixes [#27149](https://github.com/cypress-io/cypress/issues/27149) and [#27163](https://github.com/cypress-io/cypress/issues/27163).
- Fixed a regression introduced in Cypress [12.12.0](#12-12-0) where Cypress may fail to reconnect to the Chrome DevTools Protocol in Electron. Fixes [#26900](https://github.com/cypress-io/cypress/issues/26900).
- Fixed an issue where chrome was not recovering from browser crashes properly. Fixes [#24650](https://github.com/cypress-io/cypress/issues/24650).
- Fixed a race condition that was causing a GraphQL error to appear on the [Debug page](https://docs.cypress.io/guides/cloud/runs#Debug) when viewing a running Cypress Cloud build. Fixed in [#27134](https://github.com/cypress-io/cypress/pull/27134).
- Fixed a race condition in electron where the test window exiting prematurely during the browser launch process was causing the whole test run to fail. Addressed in [#27167](https://github.com/cypress-io/cypress/pull/27167).
- Fixed minor issues with Typescript types in the CLI. Fixes [#24110](https://github.com/cypress-io/cypress/issues/24110).
- Fixed an issue where a value for the Electron debug port would not be respected if defined using the `ELECTRON_EXTRA_LAUNCH_ARGS` environment variable. Fixes [#26711](https://github.com/cypress-io/cypress/issues/26711).

**Dependency Updates:**

- Update dependency semver to ^7.5.3. Addressed in [#27151](https://github.com/cypress-io/cypress/pull/27151).

## 12.16.0

_Released 06/26/2023_

**Features:**

- Added support for Angular 16.1.0 in Cypress Component Testing. Addresses [#27049](https://github.com/cypress-io/cypress/issues/27049).

**Bugfixes:**

- Fixed an issue where certain commands would fail with the error `must only be invoked from the spec file or support file` when invoked with a large argument. Fixes [#27099](https://github.com/cypress-io/cypress/issues/27099).

## 12.15.0

_Released 06/20/2023_

**Features:**

- Added support for running Cypress tests with [Chrome's new `--headless=new` flag](https://developer.chrome.com/articles/new-headless/). Chrome versions 112 and above will now be run in the `headless` mode that matches the `headed` browser implementation. Addresses [#25972](https://github.com/cypress-io/cypress/issues/25972).
- Cypress can now test pages with targeted `Content-Security-Policy` and `Content-Security-Policy-Report-Only` header directives by specifying the allow list via the [`experimentalCspAllowList`](https://docs.cypress.io/guides/references/configuration#Experimental-Csp-Allow-List) configuration option. Addresses [#1030](https://github.com/cypress-io/cypress/issues/1030). Addressed in [#26483](https://github.com/cypress-io/cypress/pull/26483)
- The [`videoCompression`](https://docs.cypress.io/guides/references/configuration#Videos) configuration option now accepts both a boolean or a Constant Rate Factor (CRF) number between `1` and `51`. The `videoCompression` default value is still `32` CRF and when `videoCompression` is set to `true` the default of `32` CRF will be used. Addresses [#26658](https://github.com/cypress-io/cypress/issues/26658).
- The Cypress Cloud data shown on the [Specs](https://docs.cypress.io/guides/core-concepts/cypress-app#Specs) page and [Runs](https://docs.cypress.io/guides/core-concepts/cypress-app#Runs) page will now reflect Cloud Runs that match the current Git tree if Git is being used. Addresses [#26693](https://github.com/cypress-io/cypress/issues/26693).

**Bugfixes:**

- Fixed an issue where video output was not being logged to the console when `videoCompression` was turned off. Videos will now log to the terminal regardless of the compression value. Addresses [#25945](https://github.com/cypress-io/cypress/issues/25945).

**Dependency Updates:**

- Removed [`@cypress/mocha-teamcity-reporter`](https://www.npmjs.com/package/@cypress/mocha-teamcity-reporter) as this package was no longer being referenced. Addressed in [#26938](https://github.com/cypress-io/cypress/pull/26938).

## 12.14.0

_Released 06/07/2023_

**Features:**

- A new testing type switcher has been added to the Spec Explorer to make it easier to move between E2E and Component Testing. An informational overview of each type is displayed if it hasn't already been configured to help educate and onboard new users to each testing type. Addresses [#26448](https://github.com/cypress-io/cypress/issues/26448), [#26836](https://github.com/cypress-io/cypress/issues/26836) and [#26837](https://github.com/cypress-io/cypress/issues/26837).

**Bugfixes:**

- Fixed an issue to now correctly detect Angular 16 dependencies
([@angular/cli](https://www.npmjs.com/package/@angular/cli),
[@angular-devkit/build-angular](https://www.npmjs.com/package/@angular-devkit/build-angular),
[@angular/core](https://www.npmjs.com/package/@angular/core), [@angular/common](https://www.npmjs.com/package/@angular/common),
[@angular/platform-browser-dynamic](https://www.npmjs.com/package/@angular/platform-browser-dynamic))
during Component Testing onboarding. Addresses [#26852](https://github.com/cypress-io/cypress/issues/26852).
- Ensures Git-related messages on the [Runs page](https://docs.cypress.io/guides/core-concepts/cypress-app#Runs) remain dismissed. Addresses [#26808](https://github.com/cypress-io/cypress/issues/26808).

**Dependency Updates:**

- Upgraded [`find-process`](https://www.npmjs.com/package/find-process) from `1.4.1` to `1.4.7` to address this [Synk](https://security.snyk.io/vuln/SNYK-JS-FINDPROCESS-1090284) security vulnerability. Addressed in [#26906](https://github.com/cypress-io/cypress/pull/26906).
- Upgraded [`firefox-profile`](https://www.npmjs.com/package/firefox-profile) from `4.0.0` to `4.3.2` to address security vulnerabilities within sub-dependencies. Addressed in [#26912](https://github.com/cypress-io/cypress/pull/26912).

## 12.13.0

_Released 05/23/2023_

**Features:**

- Adds Git-related messages for the [Runs page](https://docs.cypress.io/guides/core-concepts/cypress-app#Runs) and [Debug page](https://docs.cypress.io/guides/cloud/runs#Debug) when users aren't using Git or there are no recorded runs for the current branch. Addresses [#26680](https://github.com/cypress-io/cypress/issues/26680).

**Bugfixes:**

- Reverted [#26452](https://github.com/cypress-io/cypress/pull/26452) which introduced a bug that prevents users from using End to End with Yarn 3. Fixed in [#26735](https://github.com/cypress-io/cypress/pull/26735). Fixes [#26676](https://github.com/cypress-io/cypress/issues/26676).
- Moved `types` condition to the front of `package.json#exports` since keys there are meant to be order-sensitive. Fixed in [#26630](https://github.com/cypress-io/cypress/pull/26630).
- Fixed an issue where newly-installed dependencies would not be detected during Component Testing setup. Addresses [#26685](https://github.com/cypress-io/cypress/issues/26685).
- Fixed a UI regression that was flashing an "empty" state inappropriately when loading the Debug page. Fixed in [#26761](https://github.com/cypress-io/cypress/pull/26761).
- Fixed an issue in Component Testing setup where TypeScript version 5 was not properly detected. Fixes [#26204](https://github.com/cypress-io/cypress/issues/26204).

**Misc:**

- Updated styling & content of Cypress Cloud slideshows when not logged in or no runs have been recorded. Addresses [#26181](https://github.com/cypress-io/cypress/issues/26181).
- Changed the nomenclature of 'processing' to 'compressing' when terminal video output is printed during a run. Addresses [#26657](https://github.com/cypress-io/cypress/issues/26657).
- Changed the nomenclature of 'Upload Results' to 'Uploading Screenshots & Videos' when terminal output is printed during a run. Addresses [#26759](https://github.com/cypress-io/cypress/issues/26759).

## 12.12.0

_Released 05/09/2023_

**Features:**

- Added a new informational banner to help get started with component testing from an existing end-to-end test suite. Addresses [#26511](https://github.com/cypress-io/cypress/issues/26511).

**Bugfixes:**

- Fixed an issue in Electron where devtools gets out of sync with the DOM occasionally. Addresses [#15932](https://github.com/cypress-io/cypress/issues/15932).
- Updated the Chromium renderer process crash message to be more terse. Addressed in [#26597](https://github.com/cypress-io/cypress/pull/26597).
- Fixed an issue with `CYPRESS_DOWNLOAD_PATH_TEMPLATE` regex to allow multiple replacements. Addresses [#23670](https://github.com/cypress-io/cypress/issues/23670).
- Moved `types` condition to the front of `package.json#exports` since keys there are meant to be order-sensitive. Fixed in [#26630](https://github.com/cypress-io/cypress/pull/26630).

**Dependency Updates:**

- Upgraded [`plist`](https://www.npmjs.com/package/plist) from `3.0.5` to `3.0.6` to address [CVE-2022-26260](https://nvd.nist.gov/vuln/detail/CVE-2022-22912#range-8131646) NVD security vulnerability. Addressed in [#26631](https://github.com/cypress-io/cypress/pull/26631).
- Upgraded [`engine.io`](https://www.npmjs.com/package/engine.io) from `6.2.1` to `6.4.2` to address [CVE-2023-31125](https://github.com/socketio/engine.io/security/advisories/GHSA-q9mw-68c2-j6m5) NVD security vulnerability. Addressed in [#26664](https://github.com/cypress-io/cypress/pull/26664).
- Upgraded [`@vue/test-utils`](https://www.npmjs.com/package/@vue/test-utils) from `2.0.2` to `2.3.2`. Addresses [#26575](https://github.com/cypress-io/cypress/issues/26575).

## 12.11.0

_Released 04/26/2023_

**Features:**

- Adds Component Testing support for Angular 16. Addresses [#26044](https://github.com/cypress-io/cypress/issues/26044).
- The run navigation component on the [Debug page](https://on.cypress.io/debug-page) will now display a warning message if there are more relevant runs than can be displayed in the list. Addresses [#26288](https://github.com/cypress-io/cypress/issues/26288).

**Bugfixes:**

- Fixed an issue where setting `videoCompression` to `0` would cause the video output to be broken. `0` is now treated as false. Addresses [#5191](https://github.com/cypress-io/cypress/issues/5191) and [#24595](https://github.com/cypress-io/cypress/issues/24595).
- Fixed an issue on the [Debug page](https://on.cypress.io/debug-page) where the passing run status would appear even if the Cypress Cloud organization was over its monthly test result limit. Addresses [#26528](https://github.com/cypress-io/cypress/issues/26528).

**Misc:**

- Cleaned up our open telemetry dependencies, reducing the size of the open telemetry modules. Addressed in [#26522](https://github.com/cypress-io/cypress/pull/26522).

**Dependency Updates:**

- Upgraded [`vue`](https://www.npmjs.com/package/vue) from `3.2.31` to `3.2.47`. Addressed in [#26555](https://github.com/cypress-io/cypress/pull/26555).

## 12.10.0

_Released 04/17/2023_

**Features:**

- The Component Testing setup wizard will now show a warning message if an issue is encountered with an installed [third party framework definition](https://on.cypress.io/component-integrations). Addresses [#25838](https://github.com/cypress-io/cypress/issues/25838).

**Bugfixes:**

- Capture the [Azure](https://azure.microsoft.com/) CI provider's environment variable [`SYSTEM_PULLREQUEST_PULLREQUESTNUMBER`](https://learn.microsoft.com/en-us/azure/devops/pipelines/build/variables?view=azure-devops&tabs=yaml#system-variables-devops-services) to display the linked PR number in the Cloud. Addressed in [#26215](https://github.com/cypress-io/cypress/pull/26215).
- Fixed an issue in the onboarding wizard where project framework & bundler would not be auto-detected when opening directly into component testing mode using the `--component` CLI flag. Fixes [#22777](https://github.com/cypress-io/cypress/issues/22777) and [#26388](https://github.com/cypress-io/cypress/issues/26388).
- Updated to use the `SEMAPHORE_GIT_WORKING_BRANCH` [Semphore](https://docs.semaphoreci.com) CI environment variable to correctly associate a Cloud run to the current branch. Previously this was incorrectly associating a run to the target branch. Fixes [#26309](https://github.com/cypress-io/cypress/issues/26309).
- Fix an edge case in Component Testing where a custom `baseUrl` in `tsconfig.json` for Next.js 13.2.0+ is not respected. This was partially fixed in [#26005](https://github.com/cypress-io/cypress/pull/26005), but an edge case was missed. Fixes [#25951](https://github.com/cypress-io/cypress/issues/25951).
- Fixed an issue where `click` events fired on `.type('{enter}')` did not propagate through shadow roots. Fixes [#26392](https://github.com/cypress-io/cypress/issues/26392).

**Misc:**

- Removed unintentional debug logs. Addressed in [#26411](https://github.com/cypress-io/cypress/pull/26411).
- Improved styling on the [Runs Page](https://docs.cypress.io/guides/core-concepts/cypress-app#Runs). Addresses [#26180](https://github.com/cypress-io/cypress/issues/26180).

**Dependency Updates:**

- Upgraded [`commander`](https://www.npmjs.com/package/commander) from `^5.1.0` to `^6.2.1`. Addressed in [#26226](https://github.com/cypress-io/cypress/pull/26226).
- Upgraded [`minimist`](https://www.npmjs.com/package/minimist) from `1.2.6` to `1.2.8` to address this [CVE-2021-44906](https://github.com/advisories/GHSA-xvch-5gv4-984h) NVD security vulnerability. Addressed in [#26254](https://github.com/cypress-io/cypress/pull/26254).

## 12.9.0

_Released 03/28/2023_

**Features:**

- The [Debug page](https://docs.cypress.io/guides/cloud/runs#Debug) now allows for navigating between all runs recorded for a commit. Addresses [#25899](https://github.com/cypress-io/cypress/issues/25899) and [#26018](https://github.com/cypress-io/cypress/issues/26018).

**Bugfixes:**

- Fixed a compatibility issue so that component test projects can use [Vite](https://vitejs.dev/) version 4.2.0 and greater. Fixes [#26138](https://github.com/cypress-io/cypress/issues/26138).
- Fixed an issue where [`cy.intercept()`](https://docs.cypress.io/api/commands/intercept) added an additional `content-length` header to spied requests that did not set a `content-length` header on the original request. Fixes [#24407](https://github.com/cypress-io/cypress/issues/24407).
- Changed the way that Git hashes are loaded so that non-relevant runs are excluded from the Debug page. Fixes [#26058](https://github.com/cypress-io/cypress/issues/26058).
- Corrected the [`.type()`](https://docs.cypress.io/api/commands/type) command to account for shadow root elements when determining whether or not focus needs to be simulated before typing. Fixes [#26198](https://github.com/cypress-io/cypress/issues/26198).
- Fixed an issue where an incorrect working directory could be used for Git operations on Windows. Fixes [#23317](https://github.com/cypress-io/cypress/issues/23317).
- Capture the [Buildkite](https://buildkite.com/) CI provider's environment variable `BUILDKITE_RETRY_COUNT` to handle CI retries in the Cloud. Addressed in [#25750](https://github.com/cypress-io/cypress/pull/25750).

**Misc:**

- Made some minor styling updates to the Debug page. Addresses [#26041](https://github.com/cypress-io/cypress/issues/26041).

## 12.8.1

_Released 03/15/2023_

**Bugfixes:**

- Fixed a regression in Cypress [10](https://docs.cypress.io/guides/references/changelog#10-0-0) where the reporter auto-scroll configuration inside user preferences was unintentionally being toggled off. User's must now explicitly enable/disable auto-scroll under user preferences, which is enabled by default. Fixes [#24171](https://github.com/cypress-io/cypress/issues/24171) and [#26113](https://github.com/cypress-io/cypress/issues/26113).

**Dependency Updates:**

- Upgraded [`ejs`](https://www.npmjs.com/package/ejs) from `3.1.6` to `3.1.8` to address this [CVE-2022-29078](https://github.com/advisories/GHSA-phwq-j96m-2c2q) NVD security vulnerability. Addressed in [#25279](https://github.com/cypress-io/cypress/pull/25279).

## 12.8.0

_Released 03/14/2023_

**Features:**

- The [Debug page](https://docs.cypress.io/guides/cloud/runs#Debug) is now able to show real-time results from in-progress runs.  Addresses [#25759](https://github.com/cypress-io/cypress/issues/25759).
- Added the ability to control whether a request is logged to the command log via [`cy.intercept()`](https://docs.cypress.io/api/commands/intercept) by passing `log: false` or `log: true`. Addresses [#7362](https://github.com/cypress-io/cypress/issues/7362).
  - This can be used to override Cypress's default behavior of logging all XHRs and fetches, see the [example](https://docs.cypress.io/api/commands/intercept#Disabling-logs-for-a-request).
- It is now possible to control the number of connection attempts to the browser using the `CYPRESS_CONNECT_RETRY_THRESHOLD` Environment Variable. Learn more [here](https://docs.cypress.io/guides/references/advanced-installation#Environment-variables). Addressed in [#25848](https://github.com/cypress-io/cypress/pull/25848).

**Bugfixes:**

- Fixed an issue where using `Cypress.require()` would throw the error `Cannot find module 'typescript'`. Fixes [#25885](https://github.com/cypress-io/cypress/issues/25885).
- The [`before:spec`](https://docs.cypress.io/api/plugins/before-spec-api) API was updated to correctly support async event handlers in `run` mode. Fixes [#24403](https://github.com/cypress-io/cypress/issues/24403).
- Updated the Component Testing [community framework](https://docs.cypress.io/guides/component-testing/third-party-definitions) definition detection logic to take into account monorepo structures that hoist dependencies. Fixes [#25993](https://github.com/cypress-io/cypress/issues/25993).
- The onboarding wizard for Component Testing will now detect installed dependencies more reliably. Fixes [#25782](https://github.com/cypress-io/cypress/issues/25782).
- Fixed an issue where Angular components would sometimes be mounted in unexpected DOM locations in component tests. Fixes [#25956](https://github.com/cypress-io/cypress/issues/25956).
- Fixed an issue where Cypress component testing would fail to work with [Next.js](https://nextjs.org/) `13.2.1`. Fixes [#25951](https://github.com/cypress-io/cypress/issues/25951).
- Fixed an issue where migrating a project from a version of Cypress earlier than [10.0.0](#10-0-0) could fail if the project's `testFiles` configuration was an array of globs. Fixes [#25947](https://github.com/cypress-io/cypress/issues/25947).

**Misc:**

- Removed "New" badge in the navigation bar for the debug page icon. Addresses [#25925](https://github.com/cypress-io/cypress/issues/25925).
- Removed inline "Connect" buttons within the Specs Explorer. Addresses [#25926](https://github.com/cypress-io/cypress/issues/25926).
- Added an icon for "beta" versions of the Chrome browser. Addresses [#25968](https://github.com/cypress-io/cypress/issues/25968).

**Dependency Updates:**

- Upgraded [`mocha-junit-reporter`](https://www.npmjs.com/package/mocha-junit-reporter) from `2.1.0` to `2.2.0` to be able to use [new placeholders](https://github.com/michaelleeallen/mocha-junit-reporter/pull/163) such as `[suiteFilename]` or `[suiteName]` when defining the test report name. Addressed in [#25922](https://github.com/cypress-io/cypress/pull/25922).

## 12.7.0

_Released 02/24/2023_

**Features:**

- It is now possible to set `hostOnly` cookies with [`cy.setCookie()`](https://docs.cypress.io/api/commands/setcookie) for a given domain. Addresses [#16856](https://github.com/cypress-io/cypress/issues/16856) and [#17527](https://github.com/cypress-io/cypress/issues/17527).
- Added a Public API for third party component libraries to define a Framework Definition, embedding their library into the Cypress onboarding workflow. Learn more [here](https://docs.cypress.io/guides/component-testing/third-party-definitions). Implemented in [#25780](https://github.com/cypress-io/cypress/pull/25780) and closes [#25638](https://github.com/cypress-io/cypress/issues/25638).
- Added a Debug Page tutorial slideshow for projects that are not connected to Cypress Cloud. Addresses [#25768](https://github.com/cypress-io/cypress/issues/25768).
- Improved various error message around interactions with the Cypress cloud. Implemented in [#25837](https://github.com/cypress-io/cypress/pull/25837)
- Updated the "new" status badge for the Debug page navigation link to be less noticeable when the navigation is collapsed. Addresses [#25739](https://github.com/cypress-io/cypress/issues/25739).

**Bugfixes:**

- Fixed various bugs when recording to the cloud. Fixed in [#25837](https://github.com/cypress-io/cypress/pull/25837)
- Fixed an issue where cookies were being duplicated with the same hostname, but a prepended dot. Fixed an issue where cookies may not be expiring correctly. Fixes [#25174](https://github.com/cypress-io/cypress/issues/25174), [#25205](https://github.com/cypress-io/cypress/issues/25205) and [#25495](https://github.com/cypress-io/cypress/issues/25495).
- Fixed an issue where cookies weren't being synced when the application was stable. Fixed in [#25855](https://github.com/cypress-io/cypress/pull/25855). Fixes [#25835](https://github.com/cypress-io/cypress/issues/25835).
- Added missing TypeScript type definitions for the [`cy.reload()`](https://docs.cypress.io/api/commands/reload) command. Addressed in [#25779](https://github.com/cypress-io/cypress/pull/25779).
- Ensure Angular components are mounted inside the correct element. Fixes [#24385](https://github.com/cypress-io/cypress/issues/24385).
- Fix a bug where files outside the project root in a monorepo are not correctly served when using Vite. Addressed in [#25801](https://github.com/cypress-io/cypress/pull/25801).
- Fixed an issue where using [`cy.intercept`](https://docs.cypress.io/api/commands/intercept)'s `req.continue()` with a non-function parameter would not provide an appropriate error message. Fixed in [#25884](https://github.com/cypress-io/cypress/pull/25884).
- Fixed an issue where Cypress would erroneously launch and connect to multiple browser instances. Fixes [#24377](https://github.com/cypress-io/cypress/issues/24377).

**Misc:**

- Made updates to the way that the Debug Page header displays information. Addresses [#25796](https://github.com/cypress-io/cypress/issues/25796) and [#25798](https://github.com/cypress-io/cypress/issues/25798).

## 12.6.0

_Released 02/15/2023_

**Features:**

- Added a new CLI flag, called [`--auto-cancel-after-failures`](https://docs.cypress.io/guides/guides/command-line#Options), that overrides the project-level ["Auto Cancellation"](https://docs.cypress.io/guides/cloud/smart-orchestration#Auto-Cancellation) value when recording to the Cloud. This gives Cloud users on Business and Enterprise plans the flexibility to alter the auto-cancellation value per run. Addressed in [#25237](https://github.com/cypress-io/cypress/pull/25237).
- It is now possible to overwrite query commands using [`Cypress.Commands.overwriteQuery`](https://on.cypress.io/api/custom-queries). Addressed in [#25078](https://github.com/cypress-io/cypress/issues/25078).
- Added [`Cypress.require()`](https://docs.cypress.io/api/cypress-api/require) for including dependencies within the [`cy.origin()`](https://docs.cypress.io/api/commands/origin) callback. This change removed support for using `require()` and `import()` directly within the callback because we found that it impacted performance not only for spec files using them within the [`cy.origin()`](https://docs.cypress.io/api/commands/origin) callback, but even for spec files that did not use them. Addresses [#24976](https://github.com/cypress-io/cypress/issues/24976).
- Added the ability to open the failing test in the IDE from the Debug page before needing to re-run the test. Addressed in [#24850](https://github.com/cypress-io/cypress/issues/24850).

**Bugfixes:**

- When a Cloud user is apart of multiple Cloud organizations, the [Connect to Cloud setup](https://docs.cypress.io/guides/cloud/projects#Set-up-a-project-to-record) now shows the correct organizational prompts when connecting a new project. Fixes [#25520](https://github.com/cypress-io/cypress/issues/25520).
- Fixed an issue where Cypress would fail to load any specs if the project `specPattern` included a resource that could not be accessed due to filesystem permissions. Fixes [#24109](https://github.com/cypress-io/cypress/issues/24109).
- Fixed an issue where the Debug page would display a different number of specs for in-progress runs than the in-progress specs reported in Cypress Cloud. Fixes [#25647](https://github.com/cypress-io/cypress/issues/25647).
- Fixed an issue in middleware where error-handling code could itself generate an error and fail to report the original issue. Fixes [#22825](https://github.com/cypress-io/cypress/issues/22825).
- Fixed an regression introduced in Cypress [12.3.0](#12-3-0) where custom browsers that relied on process environment variables were not found on macOS arm64 architectures. Fixed in [#25753](https://github.com/cypress-io/cypress/pull/25753).

**Misc:**

- Improved the UI of the Debug page. Addresses [#25664](https://github.com/cypress-io/cypress/issues/25664),  [#25669](https://github.com/cypress-io/cypress/issues/25669), [#25665](https://github.com/cypress-io/cypress/issues/25665), [#25666](https://github.com/cypress-io/cypress/issues/25666), and [#25667](https://github.com/cypress-io/cypress/issues/25667).
- Updated the Debug page sidebar badge to to show 0 to 99+ failing tests, increased from showing 0 to 9+ failing tests, to provide better test failure insights. Addresses [#25662](https://github.com/cypress-io/cypress/issues/25662).

**Dependency Updates:**

- Upgrade [`debug`](https://www.npmjs.com/package/debug) to `4.3.4`. Addressed in [#25699](https://github.com/cypress-io/cypress/pull/25699).

## 12.5.1

_Released 02/02/2023_

**Bugfixes:**

- Fixed a regression introduced in Cypress [12.5.0](https://docs.cypress.io/guides/references/changelog#12-5-0) where the `runnable` was not included in the [`test:after:run`](https://docs.cypress.io/api/events/catalog-of-events) event. Fixes [#25663](https://github.com/cypress-io/cypress/issues/25663).

**Dependency Updates:**

- Upgraded [`simple-git`](https://github.com/steveukx/git-js) from `3.15.0` to `3.16.0` to address this [security vulnerability](https://github.com/advisories/GHSA-9p95-fxvg-qgq2) where Remote Code Execution (RCE) via the clone(), pull(), push() and listRemote() methods due to improper input sanitization was possible. Addressed in [#25603](https://github.com/cypress-io/cypress/pull/25603).

## 12.5.0

_Released 01/31/2023_

**Features:**

- Easily debug failed CI test runs recorded to the Cypress Cloud from your local Cypress app with the new Debug page. Please leave any feedback [here](https://github.com/cypress-io/cypress/discussions/25649). Your feedback will help us make decisions to improve the Debug experience. For more details, see [our blog post](https://on.cypress.io/debug-page-release). Addressed in [#25488](https://github.com/cypress-io/cypress/pull/25488).

**Performance:**

- Improved memory consumption in `run` mode by removing reporter logs for successful tests. Fixes [#25230](https://github.com/cypress-io/cypress/issues/25230).

**Bugfixes:**

- Fixed an issue where alternative Microsoft Edge Beta, Canary, and Dev binary versions were not being discovered by Cypress. Fixes [#25455](https://github.com/cypress-io/cypress/issues/25455).

**Dependency Updates:**

- Upgraded [`underscore.string`](https://github.com/esamattis/underscore.string/blob/HEAD/CHANGELOG.markdown) from `3.3.5` to `3.3.6` to reference rebuilt assets after security patch to fix regular expression DDOS exploit. Addressed in [#25574](https://github.com/cypress-io/cypress/pull/25574).

## 12.4.1

_Released 01/27/2023_

**Bugfixes:**

- Fixed a regression from Cypress [12.4.0](https://docs.cypress.io/guides/references/changelog#12-4-0) where Cypress was not exiting properly when running multiple Component Testing specs in `electron` in `run` mode. Fixes [#25568](https://github.com/cypress-io/cypress/issues/25568).

**Dependency Updates:**

- Upgraded [`ua-parser-js`](https://github.com/faisalman/ua-parser-js) from `0.7.24` to `0.7.33` to address this [security vulnerability](https://github.com/faisalman/ua-parser-js/security/advisories/GHSA-fhg7-m89q-25r3) where crafting a very-very-long user-agent string with specific pattern, an attacker can turn the script to get stuck processing for a very long time which results in a denial of service (DoS) condition. Addressed in [#25561](https://github.com/cypress-io/cypress/pull/25561).

## 12.4.0

_Released 1/24/2023_

**Features:**

- Added official support for Vite 4 in component testing. Addresses
  [#24969](https://github.com/cypress-io/cypress/issues/24969).
- Added new
  [`experimentalMemoryManagement`](/guides/references/experiments#Configuration)
  configuration option to improve memory management in Chromium-based browsers.
  Enable this option with `experimentalMemoryManagement=true` if you have
  experienced "Out of Memory" issues. Addresses
  [#23391](https://github.com/cypress-io/cypress/issues/23391).
- Added new
  [`experimentalSkipDomainInjection`](/guides/references/experiments#Experimental-Skip-Domain-Injection)
  configuration option to disable Cypress from setting `document.domain` on
  injection, allowing users to test Salesforce domains. If you believe you are
  having `document.domain` issues, please see the
  [`experimentalSkipDomainInjection`](/guides/references/experiments#Experimental-Skip-Domain-Injection)
  guide. This config option is end-to-end only. Addresses
  [#2367](https://github.com/cypress-io/cypress/issues/2367),
  [#23958](https://github.com/cypress-io/cypress/issues/23958),
  [#24290](https://github.com/cypress-io/cypress/issues/24290), and
  [#24418](https://github.com/cypress-io/cypress/issues/24418).
- The [`.as`](/api/commands/as) command now accepts an options argument,
  allowing an alias to be stored as type "query" or "static" value. This is
  stored as "query" by default. Addresses
  [#25173](https://github.com/cypress-io/cypress/issues/25173).
- The `cy.log()` command will now display a line break where the `\n` character
  is used. Addresses
  [#24964](https://github.com/cypress-io/cypress/issues/24964).
- [`component.specPattern`](/guides/references/configuration#component) now
  utilizes a JSX/TSX file extension when generating a new empty spec file if
  project contains at least one file with those extensions. This applies only to
  component testing and is skipped if
  [`component.specPattern`](/guides/references/configuration#component) has been
  configured to exclude files with those extensions. Addresses
  [#24495](https://github.com/cypress-io/cypress/issues/24495).
- Added support for the `data-qa` selector in the
  [Selector Playground](guides/core-concepts/cypress-app#Selector-Playground) in
  addition to `data-cy`, `data-test` and `data-testid`. Addresses
  [#25305](https://github.com/cypress-io/cypress/issues/25305).

**Bugfixes:**

- Fixed an issue where component tests could incorrectly treat new major
  versions of certain dependencies as supported. Fixes
  [#25379](https://github.com/cypress-io/cypress/issues/25379).
- Fixed an issue where new lines or spaces on new lines in the Command Log were
  not maintained. Fixes
  [#23679](https://github.com/cypress-io/cypress/issues/23679) and
  [#24964](https://github.com/cypress-io/cypress/issues/24964).
- Fixed an issue where Angular component testing projects would fail to
  initialize if an unsupported browserslist entry was specified in the project
  configuration. Fixes
  [#25312](https://github.com/cypress-io/cypress/issues/25312).

**Misc**

- Video output link in `cypress run` mode has been added to it's own line to
  make the video output link more easily clickable in the terminal. Addresses
  [#23913](https://github.com/cypress-io/cypress/issues/23913).<|MERGE_RESOLUTION|>--- conflicted
+++ resolved
@@ -3,15 +3,13 @@
 
 _Released 4/23/2024 (PENDING)_
 
-<<<<<<< HEAD
-**Features:**
-
-- Added more descriptive error messages when Test Replay fails to record or upload. Addresses [#29022](https://github.com/cypress-io/cypress/issues/29022).s
-=======
+**Features:**
+
+- Added more descriptive error messages when Test Replay fails to record or upload. Addresses [#29022](https://github.com/cypress-io/cypress/issues/29022).
+
 **Bugfixes:**
 
 - Fixes a bug introduced in [`13.6.0`](https://docs.cypress.io/guides/references/changelog#13-6-0) where Cypress would occasionally exit with status code 1, even when a test run was successfully, due to an unhandled WebSocket exception (`Error: WebSocket connection closed`). Addresses [#28523](https://github.com/cypress-io/cypress/issues/28523).
->>>>>>> 4e7e3a2e
 
 **Dependency Updates:**
 
