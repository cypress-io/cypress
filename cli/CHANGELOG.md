<!-- See the ../guides/writing-the-cypress-changelog.md for details on writing the changelog. -->
## 13.11.0

_Released 6/4/2024_

**Performance:**

- Improved performance when setting console props within `Cypress.log`. Addressed in [#29501](https://github.com/cypress-io/cypress/pull/29501).

**Features:**

- Added support for [Next.js 14](https://nextjs.org/blog/next-14) for component testing. Addresses [#28185](https://github.com/cypress-io/cypress/issues/28185).
- Added an `IGNORE_CHROME_PREFERENCES` environment variable to ignore Chrome preferences when launching Chrome. Addresses [#29330](https://github.com/cypress-io/cypress/issues/29330).

**Bugfixes:**

- Fixed a situation where the Launchpad would hang if the project config had not been loaded when the Launchpad first queries the current project. Fixes [#29486](https://github.com/cypress-io/cypress/issues/29486).
- Pre-emptively fix behavior with Chrome for when `unload` events are forcefully deprecated by using `pagehide` as a proxy. Fixes [#29241](https://github.com/cypress-io/cypress/issues/29241).
<<<<<<< HEAD
- Fixed an issue where receiving HTTP responses with invalid headers raised an error. Now cypress removes the invalid headers and gives a warning in the console with debug mode on. Fixes [#28865](https://github.com/cypress-io/cypress/issues/28865).
=======
- Fixed an issue where `inlineSourceMaps` was still being used when `sourceMaps` was provided in a users typescript config for typescript version 5. Fixes [#26203](https://github.com/cypress-io/cypress/issues/26203).

**Dependency Updates:**

- Updated typescript from `4.7.4` to `5.3.3`. Addressed in [#29568](https://github.com/cypress-io/cypress/pull/29568).

**Misc:**

- Enhanced the type definitions available to `cy.intercept` and `cy.wait`. The `body` property of both the request and response in an interception can optionally be specified with user-defined types. Addresses [#29507](https://github.com/cypress-io/cypress/issues/29507).
>>>>>>> d4e09cde

## 13.10.0

_Released 5/21/2024_

**Features:**

- Added support for `vite` `v5` to `@cypress/vite-dev-server`. Addresses [#28347](https://github.com/cypress-io/cypress/issues/28347).

**Bugfixes:**

- Fixed an issue where orphaned Electron processes were inadvertently terminating the browser's CRI client. Fixes [#28397](https://github.com/cypress-io/cypress/issues/28397). Fixed in [#29515](https://github.com/cypress-io/cypress/pull/29515).
- Fixed an issue where Cypress would use the wrong URL to upload Test Replay recordings when it wasn't able to determine the upload URL. It now displays an error when the upload URL cannot be determined, rather than a "Request Entity Too Large" error. Addressed in [#29512](https://github.com/cypress-io/cypress/pull/29512).
- Fixed an issue where Cypress was unable to search in the Specs list for files or folders containing numbers. Fixes [#29034](https://github.com/cypress-io/cypress/issues/29034).
- Fixed an issue setting the `x-cypress-file-path` header when there are invalid header characters in the file path. Fixes [#25839](https://github.com/cypress-io/cypress/issues/25839).
- Fixed the display of some command assertions. Fixed in [#29517](https://github.com/cypress-io/cypress/pull/29517).

**Dependency Updates:**

- Updated js-cookie from `2.2.1` to `3.0.5`. Addressed in [#29497](https://github.com/cypress-io/cypress/pull/29497).
- Updated randomstring from `1.1.5` to `1.3.0`. Addressed in [#29503](https://github.com/cypress-io/cypress/pull/29503).

## 13.9.0

_Released 5/7/2024_

**Features:**

- Added more descriptive error messages when Test Replay fails to record or upload. Addresses [#29022](https://github.com/cypress-io/cypress/issues/29022).

**Bugfixes:**

- Fixed a bug where promises rejected with `undefined` were failing inside `cy.origin()`. Addresses [#23937](https://github.com/cypress-io/cypress/issues/23937).
- We now pass the same default Chromium flags to Electron as we do to Chrome. As a result of this change, the application under test's `navigator.webdriver` property will now correctly be `true` when testing in Electron. Fixes [#27939](https://github.com/cypress-io/cypress/issues/27939).
- Fixed network issues in requests using fetch for users where Cypress is run behind a proxy that performs HTTPS decryption (common among corporate proxies). Fixes [#29171](https://github.com/cypress-io/cypress/issues/29171).
- Fixed an issue where extra windows weren't being closed between specs in Firefox causing potential issues in subsequent specs. Fixes [#29473](https://github.com/cypress-io/cypress/issues/29473).

**Misc:**

- Improved accessibility of the Cypress App in some areas. Addressed in [#29322](https://github.com/cypress-io/cypress/pull/29322).

**Dependency Updates:**

- Updated electron from `27.1.3` to `27.3.10` to address [CVE-2024-3156](https://nvd.nist.gov/vuln/detail/CVE-2024-3156). Addressed in [#29431](https://github.com/cypress-io/cypress/pull/29431).

## 13.8.1

_Released 4/23/2024_

**Performance:**

- Fixed a performance issue with activated service workers that aren't controlling clients which could lead to correlation timeouts. Fixes [#29333](https://github.com/cypress-io/cypress/issues/29333) and [#29126](https://github.com/cypress-io/cypress/issues/29126).

**Bugfixes:**

- Fixed a regression introduced in [`13.6.0`](https://docs.cypress.io/guides/references/changelog#13-6-0) where Cypress would occasionally exit with status code 1, even when a test run was successful, due to an unhandled WebSocket exception (`Error: WebSocket connection closed`). Addresses [#28523](https://github.com/cypress-io/cypress/issues/28523).
- Fixed an issue where Cypress would hang on some commands when an invalid `timeout` option was provided. Fixes [#29323](https://github.com/cypress-io/cypress/issues/29323).

**Misc:**

- `.its()` type now excludes null and undefined. Fixes [#28872](https://github.com/cypress-io/cypress/issues/28872).

**Dependency Updates:**

- Updated zod from `3.20.3` to `3.22.5`. Addressed in [#29367](https://github.com/cypress-io/cypress/pull/29367).

## 13.8.0

_Released 4/18/2024_

**Features:**

- Added support for `webpack-dev-server` `v5` to `@cypress/webpack-dev-server`. Addresses [#29305](https://github.com/cypress-io/cypress/issues/29305).

**Bugfixes:**

- Fixed a regression introduced in [`13.7.3`](https://docs.cypress.io/guides/references/changelog#13-7-3) where Cypress could hang handling long assertion messages. Fixes [#29350](https://github.com/cypress-io/cypress/issues/29350).

**Misc:**

- The [`SEMAPHORE_GIT_PR_NUMBER`](https://docs.semaphoreci.com/ci-cd-environment/environment-variables/#semaphore_git_pr_number) environment variable from [Semaphore](https://semaphoreci.com/) CI is now captured to display the linked PR number in the Cloud. Addressed in [#29314](https://github.com/cypress-io/cypress/pull/29314).

## 13.7.3

_Released 4/11/2024_

**Bugfixes:**

- Fixed an issue where asserts with custom messages weren't displaying properly. Fixes [#29167](https://github.com/cypress-io/cypress/issues/29167).
- Fixed and issue where Cypress launch arguments were not being escaped correctly with multiple values inside quotes. Fixes [#27454](https://github.com/cypress-io/cypress/issues/27454).

**Misc:**

- Updated the Chrome flags to not show the "Enhanced Ad Privacy" dialog. Addresses [#29199](https://github.com/cypress-io/cypress/issues/29199).
- Suppresses benign warnings that reference Vulkan on GPU-less hosts. Addresses [#29085](https://github.com/cypress-io/cypress/issues/29085). Addressed in [#29278](https://github.com/cypress-io/cypress/pull/29278).

## 13.7.2

_Released 4/2/2024_

**Performance:**

- Improvements to Test Replay upload resiliency. Fixes [#28890](https://github.com/cypress-io/cypress/issues/28890). Addressed in [#29174](https://github.com/cypress-io/cypress/pull/29174)

**Bugfixes:**

- Fixed an issue where Cypress was not executing beyond the first spec in `cypress run` for versions of Firefox 124 and up when a custom user agent was provided. Fixes [#29190](https://github.com/cypress-io/cypress/issues/29190).
- Fixed a bug where fields using arrays in `cypress.config` are not correctly processed. Fixes [#27103](https://github.com/cypress-io/cypress/issues/27103). Fixed in [#27312](https://github.com/cypress-io/cypress/pull/27312).
- Fixed a hang where Cypress would run indefinitely while recording to the cloud when CDP disconnects during the middle of a test. Fixes [#29209](https://github.com/cypress-io/cypress/issues/29209).
- Fixed a bug where option values containing quotation marks could not be selected. Fixes [#29213](https://github.com/cypress-io/cypress/issues/29213)

**Dependency Updates:**

- Updated express from `4.17.3` to `4.19.2`. Addressed in [#29211](https://github.com/cypress-io/cypress/pull/29211).

## 13.7.1

_Released 3/21/2024_

**Bugfixes:**

- Fixed an issue where Cypress was not executing beyond the first spec in `cypress run` for versions of Firefox 124 and up. Fixes [#29172](https://github.com/cypress-io/cypress/issues/29172).
- Fixed an issue blurring shadow dom elements. Fixed in [#29125](https://github.com/cypress-io/cypress/pull/29125).

**Dependency Updates:**

- Updated jose from `4.11.2` to `4.15.5`. Addressed in [#29086](https://github.com/cypress-io/cypress/pull/29086).

## 13.7.0

_Released 3/13/2024_

**Features:**

- Added shadow DOM snapshot support within Test Replay in order to highlight elements correctly within the Cypress reporter. Addressed in [#28823](https://github.com/cypress-io/cypress/pull/28823).
- Added TypeScript support for [Vue 2.7+](https://github.com/vuejs/vue/blob/main/CHANGELOG.md#270-2022-07-01). Addresses [#28591](https://github.com/cypress-io/cypress/issues/28591).
- Adds additional context to error messages displayed when Test Replay artifacts fail to upload. Addressed in [#28986](https://github.com/cypress-io/cypress/pull/28986)

**Performance:**

- Fixed a performance regression from [`13.6.3`](https://docs.cypress.io/guides/references/changelog#13-6-3) where unhandled service worker requests may not correlate correctly. Fixes [#28868](https://github.com/cypress-io/cypress/issues/28868).
- Reduces the number of attempts to retry failed Test Replay artifact uploads from 8 to 3, to reduce time spent on artifact upload attempts that will not succeed. Addressed in [#28986](https://github.com/cypress-io/cypress/pull/28986)

**Bugfixes:**

- Changed screenshot capture behavior in Chromium to activate the main Cypress tab before capturing. This prevents screenshot capture from timing out in certain situations. Fixed in [#29038](https://github.com/cypress-io/cypress/pull/29038). Fixes [#5016](https://github.com/cypress-io/cypress/issues/5016)
- Fixed an issue where `.click()` commands on children of disabled elements would still produce "click" events -- even without `{ force: true }`. Fixes [#28788](https://github.com/cypress-io/cypress/issues/28788).
- Changed RequestBody type to allow for boolean and null literals to be passed as body values. [#28789](https://github.com/cypress-io/cypress/issues/28789)

**Misc:**

- Changed Component Testing scaffolding instruction to `pnpm add` to add framework dependencies when a project uses pnpm as package manager. Addresses [#29052](https://github.com/cypress-io/cypress/issues/29052).
- Command messages in the Cypress command logs will now truncate display at 100 lines instead of 50. Fixes [#29023](https://github.com/cypress-io/cypress/issues/29023).
- Capture the `beforeTest` timestamp inside the browser for the purposes of accurately determining test start for Test Replay. Addressed in [#29061](https://github.com/cypress-io/cypress/pull/29061).

**Dependency Updates:**

- Updated jimp from `0.14.0` to `0.22.12`. Addressed in [#29055](https://github.com/cypress-io/cypress/pull/29055).
- Updated http-proxy-middleware from `2.0.4` to `2.0.6`. Addressed in [#28902](https://github.com/cypress-io/cypress/pull/28902).
- Updated signal-exit from `3.0.3` to `3.0.7`. Addressed in [#28979](https://github.com/cypress-io/cypress/pull/28979).

## 13.6.6

_Released 2/22/2024_

**Bugfixes:**

- Fixed an issue where `cypress verify` was failing for `nx` users. Fixes [#28982](https://github.com/cypress-io/cypress/issues/28982).

## 13.6.5

_Released 2/20/2024_

**Bugfixes:**

- Fixed tests hanging when the Chrome browser extension is disabled. Fixes [#28392](https://github.com/cypress-io/cypress/issues/28392).
- Fixed an issue which caused the browser to relaunch after closing the browser from the Launchpad. Fixes [#28852](https://github.com/cypress-io/cypress/issues/28852).
- Fixed an issue with the unzip promise never being rejected when an empty error happens. Fixed in [#28850](https://github.com/cypress-io/cypress/pull/28850).
- Fixed a regression introduced in [`13.6.3`](https://docs.cypress.io/guides/references/changelog#13-6-3) where Cypress could crash when processing service worker requests through our proxy. Fixes [#28950](https://github.com/cypress-io/cypress/issues/28950).
- Fixed incorrect type definition of `dom.getContainsSelector`. Fixed in [#28339](https://github.com/cypress-io/cypress/pull/28339).

**Misc:**

- Improved accessibility of the Cypress App in some areas. Addressed in [#28774](https://github.com/cypress-io/cypress/pull/28774).
- Changed references of LayerCI to webapp.io. Addressed in [#28874](https://github.com/cypress-io/cypress/pull/28874).

**Dependency Updates:**

- Upgraded `electron` from `25.8.4` to `27.1.3`.
- Upgraded bundled Node.js version from `18.15.0` to `18.17.0`.
- Upgraded bundled Chromium version from `114.0.5735.289` to `118.0.5993.117`.
- Updated buffer from `5.6.0` to `5.7.1`. Addressed in [#28934](https://github.com/cypress-io/cypress/pull/28934).
- Updated [`duplexify`](https://www.npmjs.com/package/duplexify) from `4.1.1` to `4.1.2`. Addressed in [#28941](https://github.com/cypress-io/cypress/pull/28941).
- Updated [`is-ci`](https://www.npmjs.com/package/is-ci) from `3.0.0` to `3.0.1`. Addressed in [#28933](https://github.com/cypress-io/cypress/pull/28933).

## 13.6.4

_Released 1/30/2024_

**Performance:**

- Fixed a performance regression from [`13.3.2`](https://docs.cypress.io/guides/references/changelog#13.3.2) where aborted requests may not correlate correctly. Fixes [#28734](https://github.com/cypress-io/cypress/issues/28734).

**Bugfixes:**

- Fixed an issue with capturing assets for Test Replay when service workers are registered in Cypress support files. This issue would cause styles to not render properly in Test Replay. Fixes [#28747](https://github.com/cypress-io/cypress/issues/28747).

**Misc:**

- Added missing properties to the `Cypress.spec` interface for TypeScript users. Addresses [#27835](https://github.com/cypress-io/cypress/issues/27835).

## 13.6.3

_Released 1/16/2024_

**Bugfixes:**

- Force `moduleResolution` to `node` when `typescript` projects are detected to correctly run Cypress. This change should not have a large impact as `commonjs` is already forced when `ts-node` is registered. This fix does not impact the ESM Typescript configuration loader. Fixes [#27731](https://github.com/cypress-io/cypress/issues/27731).
- No longer wait for additional frames when recording a video for a spec that was skipped by the Cloud due to Auto Cancellation. Fixes [#27898](https://github.com/cypress-io/cypress/issues/27898).
- Now `node_modules` will not be ignored if a project path or a provided path to spec files contains it. Fixes [#23616](https://github.com/cypress-io/cypress/issues/23616).
- Updated display of assertions and commands with a URL argument to escape markdown formatting so that values are displayed as is and assertion values display as bold. Fixes [#24960](https://github.com/cypress-io/cypress/issues/24960) and [#28100](https://github.com/cypress-io/cypress/issues/28100).
- When generating assertions via Cypress Studio, the preview of the generated assertions now correctly displays the past tense of 'expected' instead of 'expect'. Fixed in [#28593](https://github.com/cypress-io/cypress/pull/28593).
- Fixed a regression in [`13.6.2`](https://docs.cypress.io/guides/references/changelog#13.6.2) where the `body` element was not highlighted correctly in Test Replay. Fixed in [#28627](https://github.com/cypress-io/cypress/pull/28627).
- Correctly sync `Cypress.currentRetry` with secondary origin so test retries that leverage `cy.origin()` render logs as expected. Fixes [#28574](https://github.com/cypress-io/cypress/issues/28574).
- Fixed an issue where some cross-origin logs, like assertions or cy.clock(), were getting too many dom snapshots. Fixes [#28609](https://github.com/cypress-io/cypress/issues/28609).
- Fixed asset capture for Test Replay for requests that are routed through service workers. This addresses an issue where styles were not being applied properly in Test Replay and `cy.intercept()` was not working properly for requests in this scenario. Fixes [#28516](https://github.com/cypress-io/cypress/issues/28516).
- Fixed an issue where visiting an `http://` site would result in an infinite reload/redirect loop in Chrome 114+. Fixes [#25891](https://github.com/cypress-io/cypress/issues/25891).
- Fixed an issue where requests made from extra tabs do not include their original headers. Fixes [#28641](https://github.com/cypress-io/cypress/issues/28641).
- Fixed an issue where `cy.wait()` would sometimes throw an error reading a property of undefined when returning responses. Fixes [#28233](https://github.com/cypress-io/cypress/issues/28233).

**Performance:**

- Fixed a performance regression from [`13.3.2`](https://docs.cypress.io/guides/references/changelog#13.3.2) where requests may not correlate correctly when test isolation is off. Fixes [#28545](https://github.com/cypress-io/cypress/issues/28545).

**Dependency Updates:**

- Remove dependency on `@types/node` package. Addresses [#28473](https://github.com/cypress-io/cypress/issues/28473).
- Updated [`@cypress/unique-selector`](https://www.npmjs.com/package/@cypress/unique-selector) to include a performance optimization. It's possible this could improve performance of the selector playground. Addressed in [#28571](https://github.com/cypress-io/cypress/pull/28571).
- Replace [`CircularJSON`](https://www.npmjs.com/package/circular-json) with its successor [`flatted`](https://www.npmjs.com/package/flatted) version `3.2.9`. This resolves decoding issues observed in complex objects sent from the browser. Addressed in [#28683](https://github.com/cypress-io/cypress/pull/28683).
- Updated [`better-sqlite3`](https://www.npmjs.com/package/better-sqlite3) from `8.7.0` to `9.2.2` to fix macOS Catalina issues. Addresses [#28697](https://github.com/cypress-io/cypress/issues/28697).

**Misc:**

- Improved accessibility of some areas of the Cypress App. Addressed in [#28628](https://github.com/cypress-io/cypress/pull/28628).
- Updated some documentation links to go through on.cypress.io. Addressed in [#28623](https://github.com/cypress-io/cypress/pull/28623).


## 13.6.2

_Released 12/26/2023_

**Bugfixes:**

- Fixed a regression in [`13.6.1`](https://docs.cypress.io/guides/references/changelog#13.6.1) where a malformed URI would crash Cypress. Fixes [#28521](https://github.com/cypress-io/cypress/issues/28521).
- Fixed a regression in [`12.4.0`](https://docs.cypress.io/guides/references/changelog#12.4.0) where erroneous `<br>` tags were displaying in error messages in the Command Log making them less readable. Fixes [#28452](https://github.com/cypress-io/cypress/issues/28452).

**Performance:**

- Improved performance when finding unique selectors for command log snapshots for Test Replay. Addressed in [#28536](https://github.com/cypress-io/cypress/pull/28536).

**Dependency Updates:**

- Updated ts-node from `10.9.1` to `10.9.2`. Cypress will longer error during `cypress run` or `cypress open` when using Typescript 5.3.2+ with `extends` in `tsconfig.json`. Addresses [#28385](https://github.com/cypress-io/cypress/issues/28385).

## 13.6.1

_Released 12/5/2023_

**Bugfixes:**

- Fixed an issue where pages or downloads opened in a new tab were missing basic auth headers. Fixes [#28350](https://github.com/cypress-io/cypress/issues/28350).
- Fixed an issue where request logging would default the `message` to the `args` of the currently running command even though those `args` would not apply to the request log and are not displayed. If the `args` are sufficiently large (e.g. when running the `cy.task` from the [code-coverage](https://github.com/cypress-io/code-coverage/) plugin) there could be performance/memory implications. Addressed in [#28411](https://github.com/cypress-io/cypress/pull/28411).
- Fixed an issue where commands would fail with the error `must only be invoked from the spec file or support file` if the project's `baseUrl` included basic auth credentials. Fixes [#27457](https://github.com/cypress-io/cypress/issues/27457) and [#28336](https://github.com/cypress-io/cypress/issues/28336).
- Fixed an issue where some URLs would timeout in pre-request correlation. Addressed in [#28427](https://github.com/cypress-io/cypress/pull/28427).
- Cypress will now correctly log errors and debug logs on Linux machines. Fixes [#5051](https://github.com/cypress-io/cypress/issues/5051) and [#24713](https://github.com/cypress-io/cypress/issues/24713).

**Misc:**

- Artifact upload duration is now reported to Cypress Cloud. Fixes [#28238](https://github.com/cypress-io/cypress/issues/28238). Addressed in [#28418](https://github.com/cypress-io/cypress/pull/28418).

## 13.6.0

_Released 11/21/2023_

**Features:**

- Added an activity indicator to CLI output when artifacts (screenshots, videos, or Test Replay) are being uploaded to the cloud. Addresses [#28239](https://github.com/cypress-io/cypress/issues/28239). Addressed in [#28277](https://github.com/cypress-io/cypress/pull/28277).
- When artifacts are uploaded to the Cypress Cloud, the duration of each upload will be displayed in the terminal. Addresses [#28237](https://github.com/cypress-io/cypress/issues/28237).

**Bugfixes:**

- We now allow absolute paths when setting `component.indexHtmlFile` in the Cypress config. Fixes [#27750](https://github.com/cypress-io/cypress/issues/27750).
- Fixed an issue where dynamic intercept aliases now show with alias name instead of "no alias" in driver. Addresses [#24653](https://github.com/cypress-io/cypress/issues/24653)
- Fixed an issue where [aliasing individual requests](https://docs.cypress.io/api/commands/intercept#Aliasing-individual-requests) with `cy.intercept()` led to an error when retrieving all of the aliases with `cy.get(@alias.all)` . Addresses [#25448](https://github.com/cypress-io/cypress/issues/25448)
- The URL of the application under test and command error "Learn more" links now open externally instead of in the Cypress-launched browser. Fixes [#24572](https://github.com/cypress-io/cypress/issues/24572).
- Fixed issue where some URLs would timeout in pre-request correlation. Addressed in [#28354](https://github.com/cypress-io/cypress/pull/28354).

**Misc:**

- Browser tabs and windows other than the Cypress tab are now closed between tests in Chromium-based browsers. Addressed in [#28204](https://github.com/cypress-io/cypress/pull/28204).
- Cypress now ensures the main browser tab is active before running each command in Chromium-based browsers. Addressed in [#28334](https://github.com/cypress-io/cypress/pull/28334).

**Dependency Updates:**

- Upgraded [`chrome-remote-interface`](https://www.npmjs.com/package/chrome-remote-interface) from `0.31.3` to `0.33.0` to increase the max payload from 100MB to 256MB. Addressed in [#27998](https://github.com/cypress-io/cypress/pull/27998).

## 13.5.1

_Released 11/14/2023_

**Bugfixes:**

- Fixed a regression in [`13.5.0`](https://docs.cypress.io/guides/references/changelog#13.5.0) where requests cached within a given spec may take longer to load than they did previously. Addresses [#28295](https://github.com/cypress-io/cypress/issues/28295).
- Fixed an issue where pages opened in a new tab were missing response headers, causing them not to load properly. Fixes [#28293](https://github.com/cypress-io/cypress/issues/28293) and [#28303](https://github.com/cypress-io/cypress/issues/28303).
- We now pass a flag to Chromium browsers to disable default component extensions. This is a common flag passed during browser automation. Fixed in [#28294](https://github.com/cypress-io/cypress/pull/28294).

## 13.5.0

_Released 11/8/2023_

**Features:**

 - Added Component Testing support for [Angular](https://angular.io/) version 17. Addresses [#28153](https://github.com/cypress-io/cypress/issues/28153).

**Bugfixes:**

- Fixed an issue in chromium based browsers, where global style updates can trigger flooding of font face requests in DevTools and Test Replay. This can affect performance due to the flooding of messages in CDP. Fixes [#28150](https://github.com/cypress-io/cypress/issues/28150) and [#28215](https://github.com/cypress-io/cypress/issues/28215).
- Fixed a regression in [`13.3.3`](https://docs.cypress.io/guides/references/changelog#13.3.3) where Cypress would hang on loading shared workers when using `cy.reload` to reload the page. Fixes [#28248](https://github.com/cypress-io/cypress/issues/28248).
- Fixed an issue where network requests made from tabs, or windows other than the main Cypress tab, would be delayed. Fixes [#28113](https://github.com/cypress-io/cypress/issues/28113).
- Fixed an issue with 'other' targets (e.g. pdf documents embedded in an object tag) not fully loading. Fixes [#28228](https://github.com/cypress-io/cypress/issues/28228) and [#28162](https://github.com/cypress-io/cypress/issues/28162).
- Fixed an issue where clicking a link to download a file could cause a page load timeout when the download attribute was missing. Note: download behaviors in experimental Webkit are still an issue. Fixes [#14857](https://github.com/cypress-io/cypress/issues/14857).
- Fixed an issue to account for canceled and failed downloads to correctly reflect these status in Command log as a download failure where previously it would be pending. Fixed in [#28222](https://github.com/cypress-io/cypress/pull/28222).
- Fixed an issue determining visibility when an element is hidden by an ancestor with a shared edge. Fixes [#27514](https://github.com/cypress-io/cypress/issues/27514).
- We now pass a flag to Chromium browsers to disable Chrome translation, both the manual option and the popup prompt, when a page with a differing language is detected. Fixes [#28225](https://github.com/cypress-io/cypress/issues/28225).
- Stopped processing CDP events at the end of a spec when Test Isolation is off and Test Replay is enabled. Addressed in [#28213](https://github.com/cypress-io/cypress/pull/28213).

## 13.4.0

_Released 10/30/2023_

**Features:**

- Introduced experimental configuration options for advanced retry logic: adds `experimentalStrategy` and `experimentalOptions` keys to the `retry` configuration key. See [Experimental Flake Detection Features](https://docs.cypress.io/guides/references/experiments/#Experimental-Flake-Detection-Features) in the documentation. Addressed in [#27930](https://github.com/cypress-io/cypress/pull/27930).

**Bugfixes:**

- Fixed a regression in [`13.3.2`](https://docs.cypress.io/guides/references/changelog#13.3.2) where Cypress would crash with 'Inspected target navigated or closed' or 'Session with given id not found'. Fixes [#28141](https://github.com/cypress-io/cypress/issues/28141) and [#28148](https://github.com/cypress-io/cypress/issues/28148).

## 13.3.3

_Released 10/24/2023_

**Bugfixes:**

- Fixed a performance regression in `13.3.1` with proxy correlation timeouts and requests issued from web and shared workers. Fixes [#28104](https://github.com/cypress-io/cypress/issues/28104).
- Fixed a performance problem with proxy correlation when requests get aborted and then get miscorrelated with follow up requests. Addressed in [#28094](https://github.com/cypress-io/cypress/pull/28094).
- Fixed a regression in [10.0.0](#10.0.0), where search would not find a spec if the file name contains "-" or "\_", but search prompt contains " " instead (e.g. search file "spec-file.cy.ts" with prompt "spec file"). Fixes [#25303](https://github.com/cypress-io/cypress/issues/25303).

## 13.3.2

_Released 10/18/2023_

**Bugfixes:**

- Fixed a performance regression in `13.3.1` with proxy correlation timeouts and requests issued from service workers. Fixes [#28054](https://github.com/cypress-io/cypress/issues/28054) and [#28056](https://github.com/cypress-io/cypress/issues/28056).
- Fixed an issue where proxy correlation would leak over from a previous spec causing performance problems, `cy.intercept` problems, and Test Replay asset capturing issues. Addressed in [#28060](https://github.com/cypress-io/cypress/pull/28060).
- Fixed an issue where redirects of requests that knowingly don't have CDP traffic should also be assumed to not have CDP traffic. Addressed in [#28060](https://github.com/cypress-io/cypress/pull/28060).
- Fixed an issue with Accept Encoding headers by forcing gzip when no accept encoding header is sent and using identity if gzip is not sent. Fixes [#28025](https://github.com/cypress-io/cypress/issues/28025).

**Dependency Updates:**

- Upgraded [`@babel/core`](https://www.npmjs.com/package/@babel/core) from `7.22.9` to `7.23.2` to address the [SNYK-JS-SEMVER-3247795](https://snyk.io/vuln/SNYK-JS-SEMVER-3247795) security vulnerability. Addressed in [#28063](https://github.com/cypress-io/cypress/pull/28063).
- Upgraded [`@babel/traverse`](https://www.npmjs.com/package/@babel/traverse) from `7.22.8` to `7.23.2` to address the [SNYK-JS-BABELTRAVERSE-5962462](https://snyk.io/vuln/SNYK-JS-BABELTRAVERSE-5962462) security vulnerability. Addressed in [#28063](https://github.com/cypress-io/cypress/pull/28063).
- Upgraded [`react-docgen`](https://www.npmjs.com/package/react-docgen) from `6.0.0-alpha.3` to `6.0.4` to address the [SNYK-JS-BABELTRAVERSE-5962462](https://snyk.io/vuln/SNYK-JS-BABELTRAVERSE-5962462) security vulnerability. Addressed in [#28063](https://github.com/cypress-io/cypress/pull/28063).

## 13.3.1

_Released 10/11/2023_

**Bugfixes:**

- Fixed an issue where requests were correlated in the wrong order in the proxy. This could cause an issue where the wrong request is used for `cy.intercept` or assets (e.g. stylesheets or images) may not properly be available in Test Replay. Addressed in [#27892](https://github.com/cypress-io/cypress/pull/27892).
- Fixed an issue where a crashed Chrome renderer can cause the Test Replay recorder to hang. Addressed in [#27909](https://github.com/cypress-io/cypress/pull/27909).
- Fixed an issue where multiple responses yielded from calls to `cy.wait()` would sometimes be out of order. Fixes [#27337](https://github.com/cypress-io/cypress/issues/27337).
- Fixed an issue where requests were timing out in the proxy. This could cause an issue where the wrong request is used for `cy.intercept` or assets (e.g. stylesheets or images) may not properly be available in Test Replay. Addressed in [#27976](https://github.com/cypress-io/cypress/pull/27976).
- Fixed an issue where Test Replay couldn't record tests due to issues involving `GLIBC`. Fixed deprecation warnings during the rebuild of better-sqlite3. Fixes [#27891](https://github.com/cypress-io/cypress/issues/27891) and [#27902](https://github.com/cypress-io/cypress/issues/27902).
- Enables test replay for executed specs in runs that have a spec that causes a browser crash. Addressed in [#27786](https://github.com/cypress-io/cypress/pull/27786).

## 13.3.0

_Released 09/27/2023_

**Features:**

 - Introduces new layout for Runs page providing additional run information. Addresses [#27203](https://github.com/cypress-io/cypress/issues/27203).

**Bugfixes:**

- Fixed an issue where actionability checks trigger a flood of font requests. Removing the font requests has the potential to improve performance and removes clutter from Test Replay. Addressed in [#27860](https://github.com/cypress-io/cypress/pull/27860).
- Fixed network stubbing not permitting status code 999. Fixes [#27567](https://github.com/cypress-io/cypress/issues/27567). Addressed in [#27853](https://github.com/cypress-io/cypress/pull/27853).

## 13.2.0

_Released 09/12/2023_

**Features:**

 - Adds support for Nx users who want to run Angular Component Testing in parallel. Addressed in [#27723](https://github.com/cypress-io/cypress/pull/27723).

**Bugfixes:**

- Edge cases where `cy.intercept()` would not properly intercept and asset response bodies would not properly be captured for Test Replay have been addressed. Addressed in [#27771](https://github.com/cypress-io/cypress/pull/27771).
- Fixed an issue where `enter`, `keyup`, and `space` events were not triggering `click` events properly in some versions of Firefox. Addressed in [#27715](https://github.com/cypress-io/cypress/pull/27715).
- Fixed a regression in `13.0.0` where tests using Basic Authorization can potentially hang indefinitely on chromium browsers. Addressed in [#27781](https://github.com/cypress-io/cypress/pull/27781).
- Fixed a regression in `13.0.0` where component tests using an intercept that matches all requests can potentially hang indefinitely. Addressed in [#27788](https://github.com/cypress-io/cypress/pull/27788).

**Dependency Updates:**

- Upgraded Electron from `21.0.0` to `25.8.0`, which updates bundled Chromium from `106.0.5249.51` to `114.0.5735.289`. Additionally, the Node version binary has been upgraded from `16.16.0` to `18.15.0`. This does **NOT** have an impact on the node version you are using with Cypress and is merely an internal update to the repository & shipped binary. Addressed in [#27715](https://github.com/cypress-io/cypress/pull/27715). Addresses [#27595](https://github.com/cypress-io/cypress/issues/27595).

## 13.1.0

_Released 08/31/2023_

**Features:**

 - Introduces a status icon representing the `latest` test run in the Sidebar for the Runs Page. Addresses [#27206](https://github.com/cypress-io/cypress/issues/27206).

**Bugfixes:**

- Fixed a regression introduced in Cypress [13.0.0](#13-0-0) where the [Module API](https://docs.cypress.io/guides/guides/module-api), [`after:run`](https://docs.cypress.io/api/plugins/after-run-api), and  [`after:spec`](https://docs.cypress.io/api/plugins/after-spec-api) results did not include the `stats.skipped` field for each run result. Fixes [#27694](https://github.com/cypress-io/cypress/issues/27694). Addressed in [#27695](https://github.com/cypress-io/cypress/pull/27695).
- Individual CDP errors that occur while capturing data for Test Replay will no longer prevent the entire run from being available. Addressed in [#27709](https://github.com/cypress-io/cypress/pull/27709).
- Fixed an issue where the release date on the `v13` landing page was a day behind. Fixed in [#27711](https://github.com/cypress-io/cypress/pull/27711).
- Fixed an issue where fatal protocol errors would leak between specs causing all subsequent specs to fail to upload protocol information. Fixed in [#27720](https://github.com/cypress-io/cypress/pull/27720)
- Updated `plist` from `3.0.6` to `3.1.0` to address [CVE-2022-37616](https://github.com/advisories/GHSA-9pgh-qqpf-7wqj) and [CVE-2022-39353](https://github.com/advisories/GHSA-crh6-fp67-6883). Fixed in [#27710](https://github.com/cypress-io/cypress/pull/27710).

## 13.0.0

_Released 08/29/2023_

**Breaking Changes:**

- The [`video`](https://docs.cypress.io/guides/references/configuration#Videos) configuration option now defaults to `false`. Addresses [#26157](https://github.com/cypress-io/cypress/issues/26157).
- The [`videoCompression`](https://docs.cypress.io/guides/references/configuration#Videos) configuration option now defaults to `false`. Addresses [#26160](https://github.com/cypress-io/cypress/issues/26160).
- The [`videoUploadOnPasses`](https://docs.cypress.io/guides/references/configuration#Videos) configuration option has been removed. Please see our [screenshots & videos guide](https://docs.cypress.io/guides/guides/screenshots-and-videos#Delete-videos-for-specs-without-failing-or-retried-tests) on how to accomplish similar functionality. Addresses [#26899](https://github.com/cypress-io/cypress/issues/26899).
- Requests for assets at relative paths for component testing are now correctly forwarded to the dev server. Fixes [#26725](https://github.com/cypress-io/cypress/issues/26725).
- The [`cy.readFile()`](/api/commands/readfile) command is now retry-able as a [query command](https://on.cypress.io/retry-ability). This should not affect any tests using it; the functionality is unchanged. However, it can no longer be overwritten using [`Cypress.Commands.overwrite()`](/api/cypress-api/custom-commands#Overwrite-Existing-Commands). Addressed in [#25595](https://github.com/cypress-io/cypress/pull/25595).
- The current spec path is now passed from the AUT iframe using a query parameter rather than a path segment. This allows for requests for assets at relative paths to be correctly forwarded to the dev server. Fixes [#26725](https://github.com/cypress-io/cypress/issues/26725).
- The deprecated configuration option `nodeVersion` has been removed. Addresses [#27016](https://github.com/cypress-io/cypress/issues/27016).
- The properties and values returned by the [Module API](https://docs.cypress.io/guides/guides/module-api) and included in the arguments of handlers for the [`after:run`](https://docs.cypress.io/api/plugins/after-run-api) and  [`after:spec`](https://docs.cypress.io/api/plugins/after-spec-api) have been changed to be more consistent. Addresses [#23805](https://github.com/cypress-io/cypress/issues/23805).
- For Cypress Cloud runs with Test Replay enabled, the Cypress Runner UI is now hidden during the run since the Runner will be visible during Test Replay. As such, if video is recorded (which is now defaulted to `false`) during the run, the Runner will not be visible. In addition, if a runner screenshot (`cy.screenshot({ capture: runner })`) is captured, it will no longer contain the Runner.
- The browser and browser page unexpectedly closing in the middle of a test run are now gracefully handled. Addressed in [#27592](https://github.com/cypress-io/cypress/issues/27592).
- Automation performance is now improved by switching away from websockets to direct CDP calls for Chrome and Electron browsers. Addressed in [#27592](https://github.com/cypress-io/cypress/issues/27592).
- Edge cases where `cy.intercept()` would not properly intercept have been addressed. Addressed in [#27592](https://github.com/cypress-io/cypress/issues/27592).
- Node 14 support has been removed and Node 16 support has been deprecated. Node 16 may continue to work with Cypress `v13`, but will not be supported moving forward to closer coincide with [Node 16's end-of-life](https://nodejs.org/en/blog/announcements/nodejs16-eol) schedule. It is recommended that users update to at least Node 18.
- The minimum supported Typescript version is `4.x`.

**Features:**

- Consolidates and improves terminal output when uploading test artifacts to Cypress Cloud. Addressed in [#27402](https://github.com/cypress-io/cypress/pull/27402)

**Bugfixes:**

- Fixed an issue where Cypress's internal `tsconfig` would conflict with properties set in the user's `tsconfig.json` such as `module` and `moduleResolution`. Fixes [#26308](https://github.com/cypress-io/cypress/issues/26308) and [#27448](https://github.com/cypress-io/cypress/issues/27448).
- Clarified Svelte 4 works correctly with Component Testing and updated dependencies checks to reflect this. It was incorrectly flagged as not supported. Fixes [#27465](https://github.com/cypress-io/cypress/issues/27465).
- Resolve the `process/browser` global inside `@cypress/webpack-batteries-included-preprocessor` to resolve to `process/browser.js` in order to explicitly provide the file extension. File resolution must include the extension for `.mjs` and `.js` files inside ESM packages in order to resolve correctly. Fixes[#27599](https://github.com/cypress-io/cypress/issues/27599).
- Fixed an issue where the correct `pnp` process was not being discovered. Fixes [#27562](https://github.com/cypress-io/cypress/issues/27562).
- Fixed incorrect type declarations for Cypress and Chai globals that asserted them to be local variables of the global scope rather than properties on the global object. Fixes [#27539](https://github.com/cypress-io/cypress/issues/27539). Fixed in [#27540](https://github.com/cypress-io/cypress/pull/27540).
- Dev Servers will now respect and use the `port` configuration option if present. Fixes [#27675](https://github.com/cypress-io/cypress/issues/27675).

**Dependency Updates:**

- Upgraded [`@cypress/request`](https://www.npmjs.com/package/@cypress/request) from `^2.88.11` to `^3.0.0` to address the [CVE-2023-28155](https://github.com/advisories/GHSA-p8p7-x288-28g6) security vulnerability. Addresses [#27535](https://github.com/cypress-io/cypress/issues/27535). Addressed in [#27495](https://github.com/cypress-io/cypress/pull/27495).

## 12.17.4

_Released 08/15/2023_

**Bugfixes:**

- Fixed an issue where having `cypress.config` in a nested directory would cause problems with locating the `component-index.html` file when using component testing. Fixes [#26400](https://github.com/cypress-io/cypress/issues/26400).

**Dependency Updates:**

- Upgraded [`webpack`](https://www.npmjs.com/package/webpack) from `v4` to `v5`. This means that we are now bundling your `e2e` tests with webpack 5. We don't anticipate this causing any noticeable changes. However, if you'd like to keep bundling your `e2e` tests with wepback 4 you can use the same process as before by pinning [@cypress/webpack-batteries-included-preprocessor](https://www.npmjs.com/package/@cypress/webpack-batteries-included-preprocessor) to `v2.x.x` and hooking into the [file:preprocessor](https://docs.cypress.io/api/plugins/preprocessors-api#Usage) plugin event. This will restore the previous bundling process. Additionally, if you're using [@cypress/webpack-batteries-included-preprocessor](https://www.npmjs.com/package/@cypress/webpack-batteries-included-preprocessor) already, a new version has been published to support webpack `v5`.
- Upgraded [`tough-cookie`](https://www.npmjs.com/package/tough-cookie) from `4.0` to `4.1.3`, [`@cypress/request`](https://www.npmjs.com/package/@cypress/request) from `2.88.11` to `2.88.12` and [`@cypress/request-promise`](https://www.npmjs.com/package/@cypress/request-promise) from `4.2.6` to `4.2.7` to address a [security vulnerability](https://security.snyk.io/vuln/SNYK-JS-TOUGHCOOKIE-5672873). Fixes [#27261](https://github.com/cypress-io/cypress/issues/27261).

## 12.17.3

_Released 08/01/2023_

**Bugfixes:**

- Fixed an issue where unexpected branch names were being recorded for cypress runs when executed by GitHub Actions. The HEAD branch name will now be recorded by default for pull request workflows if a branch name cannot otherwise be detected from user overrides or from local git data. Fixes [#27389](https://github.com/cypress-io/cypress/issues/27389).

**Performance:**

- Fixed an issue where unnecessary requests were being paused. No longer sends `X-Cypress-Is-XHR-Or-Fetch` header and infers resource type off of the server pre-request object. Fixes [#26620](https://github.com/cypress-io/cypress/issues/26620) and [#26622](https://github.com/cypress-io/cypress/issues/26622).

## 12.17.2

_Released 07/20/2023_

**Bugfixes:**

- Fixed an issue where commands would fail with the error `must only be invoked from the spec file or support file` if their arguments were mutated. Fixes [#27200](https://github.com/cypress-io/cypress/issues/27200).
- Fixed an issue where `cy.writeFile()` would erroneously fail with the error `cy.writeFile() must only be invoked from the spec file or support file`. Fixes [#27097](https://github.com/cypress-io/cypress/issues/27097).
- Fixed an issue where web workers could not be created within a spec. Fixes [#27298](https://github.com/cypress-io/cypress/issues/27298).

## 12.17.1

_Released 07/10/2023_

**Bugfixes:**

- Fixed invalid stored preference when enabling in-app notifications that could cause the application to crash.  Fixes [#27228](https://github.com/cypress-io/cypress/issues/27228).
- Fixed an issue with the Typescript types of [`cy.screenshot()`](https://docs.cypress.io/api/commands/screenshot). Fixed in [#27130](https://github.com/cypress-io/cypress/pull/27130).

**Dependency Updates:**

- Upgraded [`@cypress/request`](https://www.npmjs.com/package/@cypress/request) from `2.88.10` to `2.88.11` to address [CVE-2022-24999](https://www.cve.org/CVERecord?id=CVE-2022-24999) security vulnerability. Addressed in [#27005](https://github.com/cypress-io/cypress/pull/27005).

## 12.17.0

_Released 07/05/2023_

**Features:**

- Cypress Cloud users can now receive desktop notifications about their runs, including when one starts, finishes, or fails. Addresses [#26686](https://github.com/cypress-io/cypress/issues/26686).

**Bugfixes:**

- Fixed issues where commands would fail with the error `must only be invoked from the spec file or support file`. Fixes [#27149](https://github.com/cypress-io/cypress/issues/27149) and [#27163](https://github.com/cypress-io/cypress/issues/27163).
- Fixed a regression introduced in Cypress [12.12.0](#12-12-0) where Cypress may fail to reconnect to the Chrome DevTools Protocol in Electron. Fixes [#26900](https://github.com/cypress-io/cypress/issues/26900).
- Fixed an issue where chrome was not recovering from browser crashes properly. Fixes [#24650](https://github.com/cypress-io/cypress/issues/24650).
- Fixed a race condition that was causing a GraphQL error to appear on the [Debug page](https://docs.cypress.io/guides/cloud/runs#Debug) when viewing a running Cypress Cloud build. Fixed in [#27134](https://github.com/cypress-io/cypress/pull/27134).
- Fixed a race condition in electron where the test window exiting prematurely during the browser launch process was causing the whole test run to fail. Addressed in [#27167](https://github.com/cypress-io/cypress/pull/27167).
- Fixed minor issues with Typescript types in the CLI. Fixes [#24110](https://github.com/cypress-io/cypress/issues/24110).
- Fixed an issue where a value for the Electron debug port would not be respected if defined using the `ELECTRON_EXTRA_LAUNCH_ARGS` environment variable. Fixes [#26711](https://github.com/cypress-io/cypress/issues/26711).

**Dependency Updates:**

- Update dependency semver to ^7.5.3. Addressed in [#27151](https://github.com/cypress-io/cypress/pull/27151).

## 12.16.0

_Released 06/26/2023_

**Features:**

- Added support for Angular 16.1.0 in Cypress Component Testing. Addresses [#27049](https://github.com/cypress-io/cypress/issues/27049).

**Bugfixes:**

- Fixed an issue where certain commands would fail with the error `must only be invoked from the spec file or support file` when invoked with a large argument. Fixes [#27099](https://github.com/cypress-io/cypress/issues/27099).

## 12.15.0

_Released 06/20/2023_

**Features:**

- Added support for running Cypress tests with [Chrome's new `--headless=new` flag](https://developer.chrome.com/articles/new-headless/). Chrome versions 112 and above will now be run in the `headless` mode that matches the `headed` browser implementation. Addresses [#25972](https://github.com/cypress-io/cypress/issues/25972).
- Cypress can now test pages with targeted `Content-Security-Policy` and `Content-Security-Policy-Report-Only` header directives by specifying the allow list via the [`experimentalCspAllowList`](https://docs.cypress.io/guides/references/configuration#Experimental-Csp-Allow-List) configuration option. Addresses [#1030](https://github.com/cypress-io/cypress/issues/1030). Addressed in [#26483](https://github.com/cypress-io/cypress/pull/26483)
- The [`videoCompression`](https://docs.cypress.io/guides/references/configuration#Videos) configuration option now accepts both a boolean or a Constant Rate Factor (CRF) number between `1` and `51`. The `videoCompression` default value is still `32` CRF and when `videoCompression` is set to `true` the default of `32` CRF will be used. Addresses [#26658](https://github.com/cypress-io/cypress/issues/26658).
- The Cypress Cloud data shown on the [Specs](https://docs.cypress.io/guides/core-concepts/cypress-app#Specs) page and [Runs](https://docs.cypress.io/guides/core-concepts/cypress-app#Runs) page will now reflect Cloud Runs that match the current Git tree if Git is being used. Addresses [#26693](https://github.com/cypress-io/cypress/issues/26693).

**Bugfixes:**

- Fixed an issue where video output was not being logged to the console when `videoCompression` was turned off. Videos will now log to the terminal regardless of the compression value. Addresses [#25945](https://github.com/cypress-io/cypress/issues/25945).

**Dependency Updates:**

- Removed [`@cypress/mocha-teamcity-reporter`](https://www.npmjs.com/package/@cypress/mocha-teamcity-reporter) as this package was no longer being referenced. Addressed in [#26938](https://github.com/cypress-io/cypress/pull/26938).

## 12.14.0

_Released 06/07/2023_

**Features:**

- A new testing type switcher has been added to the Spec Explorer to make it easier to move between E2E and Component Testing. An informational overview of each type is displayed if it hasn't already been configured to help educate and onboard new users to each testing type. Addresses [#26448](https://github.com/cypress-io/cypress/issues/26448), [#26836](https://github.com/cypress-io/cypress/issues/26836) and [#26837](https://github.com/cypress-io/cypress/issues/26837).

**Bugfixes:**

- Fixed an issue to now correctly detect Angular 16 dependencies
([@angular/cli](https://www.npmjs.com/package/@angular/cli),
[@angular-devkit/build-angular](https://www.npmjs.com/package/@angular-devkit/build-angular),
[@angular/core](https://www.npmjs.com/package/@angular/core), [@angular/common](https://www.npmjs.com/package/@angular/common),
[@angular/platform-browser-dynamic](https://www.npmjs.com/package/@angular/platform-browser-dynamic))
during Component Testing onboarding. Addresses [#26852](https://github.com/cypress-io/cypress/issues/26852).
- Ensures Git-related messages on the [Runs page](https://docs.cypress.io/guides/core-concepts/cypress-app#Runs) remain dismissed. Addresses [#26808](https://github.com/cypress-io/cypress/issues/26808).

**Dependency Updates:**

- Upgraded [`find-process`](https://www.npmjs.com/package/find-process) from `1.4.1` to `1.4.7` to address this [Synk](https://security.snyk.io/vuln/SNYK-JS-FINDPROCESS-1090284) security vulnerability. Addressed in [#26906](https://github.com/cypress-io/cypress/pull/26906).
- Upgraded [`firefox-profile`](https://www.npmjs.com/package/firefox-profile) from `4.0.0` to `4.3.2` to address security vulnerabilities within sub-dependencies. Addressed in [#26912](https://github.com/cypress-io/cypress/pull/26912).

## 12.13.0

_Released 05/23/2023_

**Features:**

- Adds Git-related messages for the [Runs page](https://docs.cypress.io/guides/core-concepts/cypress-app#Runs) and [Debug page](https://docs.cypress.io/guides/cloud/runs#Debug) when users aren't using Git or there are no recorded runs for the current branch. Addresses [#26680](https://github.com/cypress-io/cypress/issues/26680).

**Bugfixes:**

- Reverted [#26452](https://github.com/cypress-io/cypress/pull/26452) which introduced a bug that prevents users from using End to End with Yarn 3. Fixed in [#26735](https://github.com/cypress-io/cypress/pull/26735). Fixes [#26676](https://github.com/cypress-io/cypress/issues/26676).
- Moved `types` condition to the front of `package.json#exports` since keys there are meant to be order-sensitive. Fixed in [#26630](https://github.com/cypress-io/cypress/pull/26630).
- Fixed an issue where newly-installed dependencies would not be detected during Component Testing setup. Addresses [#26685](https://github.com/cypress-io/cypress/issues/26685).
- Fixed a UI regression that was flashing an "empty" state inappropriately when loading the Debug page. Fixed in [#26761](https://github.com/cypress-io/cypress/pull/26761).
- Fixed an issue in Component Testing setup where TypeScript version 5 was not properly detected. Fixes [#26204](https://github.com/cypress-io/cypress/issues/26204).

**Misc:**

- Updated styling & content of Cypress Cloud slideshows when not logged in or no runs have been recorded. Addresses [#26181](https://github.com/cypress-io/cypress/issues/26181).
- Changed the nomenclature of 'processing' to 'compressing' when terminal video output is printed during a run. Addresses [#26657](https://github.com/cypress-io/cypress/issues/26657).
- Changed the nomenclature of 'Upload Results' to 'Uploading Screenshots & Videos' when terminal output is printed during a run. Addresses [#26759](https://github.com/cypress-io/cypress/issues/26759).

## 12.12.0

_Released 05/09/2023_

**Features:**

- Added a new informational banner to help get started with component testing from an existing end-to-end test suite. Addresses [#26511](https://github.com/cypress-io/cypress/issues/26511).

**Bugfixes:**

- Fixed an issue in Electron where devtools gets out of sync with the DOM occasionally. Addresses [#15932](https://github.com/cypress-io/cypress/issues/15932).
- Updated the Chromium renderer process crash message to be more terse. Addressed in [#26597](https://github.com/cypress-io/cypress/pull/26597).
- Fixed an issue with `CYPRESS_DOWNLOAD_PATH_TEMPLATE` regex to allow multiple replacements. Addresses [#23670](https://github.com/cypress-io/cypress/issues/23670).
- Moved `types` condition to the front of `package.json#exports` since keys there are meant to be order-sensitive. Fixed in [#26630](https://github.com/cypress-io/cypress/pull/26630).

**Dependency Updates:**

- Upgraded [`plist`](https://www.npmjs.com/package/plist) from `3.0.5` to `3.0.6` to address [CVE-2022-26260](https://nvd.nist.gov/vuln/detail/CVE-2022-22912#range-8131646) NVD security vulnerability. Addressed in [#26631](https://github.com/cypress-io/cypress/pull/26631).
- Upgraded [`engine.io`](https://www.npmjs.com/package/engine.io) from `6.2.1` to `6.4.2` to address [CVE-2023-31125](https://github.com/socketio/engine.io/security/advisories/GHSA-q9mw-68c2-j6m5) NVD security vulnerability. Addressed in [#26664](https://github.com/cypress-io/cypress/pull/26664).
- Upgraded [`@vue/test-utils`](https://www.npmjs.com/package/@vue/test-utils) from `2.0.2` to `2.3.2`. Addresses [#26575](https://github.com/cypress-io/cypress/issues/26575).

## 12.11.0

_Released 04/26/2023_

**Features:**

- Adds Component Testing support for Angular 16. Addresses [#26044](https://github.com/cypress-io/cypress/issues/26044).
- The run navigation component on the [Debug page](https://on.cypress.io/debug-page) will now display a warning message if there are more relevant runs than can be displayed in the list. Addresses [#26288](https://github.com/cypress-io/cypress/issues/26288).

**Bugfixes:**

- Fixed an issue where setting `videoCompression` to `0` would cause the video output to be broken. `0` is now treated as false. Addresses [#5191](https://github.com/cypress-io/cypress/issues/5191) and [#24595](https://github.com/cypress-io/cypress/issues/24595).
- Fixed an issue on the [Debug page](https://on.cypress.io/debug-page) where the passing run status would appear even if the Cypress Cloud organization was over its monthly test result limit. Addresses [#26528](https://github.com/cypress-io/cypress/issues/26528).

**Misc:**

- Cleaned up our open telemetry dependencies, reducing the size of the open telemetry modules. Addressed in [#26522](https://github.com/cypress-io/cypress/pull/26522).

**Dependency Updates:**

- Upgraded [`vue`](https://www.npmjs.com/package/vue) from `3.2.31` to `3.2.47`. Addressed in [#26555](https://github.com/cypress-io/cypress/pull/26555).

## 12.10.0

_Released 04/17/2023_

**Features:**

- The Component Testing setup wizard will now show a warning message if an issue is encountered with an installed [third party framework definition](https://on.cypress.io/component-integrations). Addresses [#25838](https://github.com/cypress-io/cypress/issues/25838).

**Bugfixes:**

- Capture the [Azure](https://azure.microsoft.com/) CI provider's environment variable [`SYSTEM_PULLREQUEST_PULLREQUESTNUMBER`](https://learn.microsoft.com/en-us/azure/devops/pipelines/build/variables?view=azure-devops&tabs=yaml#system-variables-devops-services) to display the linked PR number in the Cloud. Addressed in [#26215](https://github.com/cypress-io/cypress/pull/26215).
- Fixed an issue in the onboarding wizard where project framework & bundler would not be auto-detected when opening directly into component testing mode using the `--component` CLI flag. Fixes [#22777](https://github.com/cypress-io/cypress/issues/22777) and [#26388](https://github.com/cypress-io/cypress/issues/26388).
- Updated to use the `SEMAPHORE_GIT_WORKING_BRANCH` [Semphore](https://docs.semaphoreci.com) CI environment variable to correctly associate a Cloud run to the current branch. Previously this was incorrectly associating a run to the target branch. Fixes [#26309](https://github.com/cypress-io/cypress/issues/26309).
- Fix an edge case in Component Testing where a custom `baseUrl` in `tsconfig.json` for Next.js 13.2.0+ is not respected. This was partially fixed in [#26005](https://github.com/cypress-io/cypress/pull/26005), but an edge case was missed. Fixes [#25951](https://github.com/cypress-io/cypress/issues/25951).
- Fixed an issue where `click` events fired on `.type('{enter}')` did not propagate through shadow roots. Fixes [#26392](https://github.com/cypress-io/cypress/issues/26392).

**Misc:**

- Removed unintentional debug logs. Addressed in [#26411](https://github.com/cypress-io/cypress/pull/26411).
- Improved styling on the [Runs Page](https://docs.cypress.io/guides/core-concepts/cypress-app#Runs). Addresses [#26180](https://github.com/cypress-io/cypress/issues/26180).

**Dependency Updates:**

- Upgraded [`commander`](https://www.npmjs.com/package/commander) from `^5.1.0` to `^6.2.1`. Addressed in [#26226](https://github.com/cypress-io/cypress/pull/26226).
- Upgraded [`minimist`](https://www.npmjs.com/package/minimist) from `1.2.6` to `1.2.8` to address this [CVE-2021-44906](https://github.com/advisories/GHSA-xvch-5gv4-984h) NVD security vulnerability. Addressed in [#26254](https://github.com/cypress-io/cypress/pull/26254).

## 12.9.0

_Released 03/28/2023_

**Features:**

- The [Debug page](https://docs.cypress.io/guides/cloud/runs#Debug) now allows for navigating between all runs recorded for a commit. Addresses [#25899](https://github.com/cypress-io/cypress/issues/25899) and [#26018](https://github.com/cypress-io/cypress/issues/26018).

**Bugfixes:**

- Fixed a compatibility issue so that component test projects can use [Vite](https://vitejs.dev/) version 4.2.0 and greater. Fixes [#26138](https://github.com/cypress-io/cypress/issues/26138).
- Fixed an issue where [`cy.intercept()`](https://docs.cypress.io/api/commands/intercept) added an additional `content-length` header to spied requests that did not set a `content-length` header on the original request. Fixes [#24407](https://github.com/cypress-io/cypress/issues/24407).
- Changed the way that Git hashes are loaded so that non-relevant runs are excluded from the Debug page. Fixes [#26058](https://github.com/cypress-io/cypress/issues/26058).
- Corrected the [`.type()`](https://docs.cypress.io/api/commands/type) command to account for shadow root elements when determining whether or not focus needs to be simulated before typing. Fixes [#26198](https://github.com/cypress-io/cypress/issues/26198).
- Fixed an issue where an incorrect working directory could be used for Git operations on Windows. Fixes [#23317](https://github.com/cypress-io/cypress/issues/23317).
- Capture the [Buildkite](https://buildkite.com/) CI provider's environment variable `BUILDKITE_RETRY_COUNT` to handle CI retries in the Cloud. Addressed in [#25750](https://github.com/cypress-io/cypress/pull/25750).

**Misc:**

- Made some minor styling updates to the Debug page. Addresses [#26041](https://github.com/cypress-io/cypress/issues/26041).

## 12.8.1

_Released 03/15/2023_

**Bugfixes:**

- Fixed a regression in Cypress [10](https://docs.cypress.io/guides/references/changelog#10-0-0) where the reporter auto-scroll configuration inside user preferences was unintentionally being toggled off. User's must now explicitly enable/disable auto-scroll under user preferences, which is enabled by default. Fixes [#24171](https://github.com/cypress-io/cypress/issues/24171) and [#26113](https://github.com/cypress-io/cypress/issues/26113).

**Dependency Updates:**

- Upgraded [`ejs`](https://www.npmjs.com/package/ejs) from `3.1.6` to `3.1.8` to address this [CVE-2022-29078](https://github.com/advisories/GHSA-phwq-j96m-2c2q) NVD security vulnerability. Addressed in [#25279](https://github.com/cypress-io/cypress/pull/25279).

## 12.8.0

_Released 03/14/2023_

**Features:**

- The [Debug page](https://docs.cypress.io/guides/cloud/runs#Debug) is now able to show real-time results from in-progress runs.  Addresses [#25759](https://github.com/cypress-io/cypress/issues/25759).
- Added the ability to control whether a request is logged to the command log via [`cy.intercept()`](https://docs.cypress.io/api/commands/intercept) by passing `log: false` or `log: true`. Addresses [#7362](https://github.com/cypress-io/cypress/issues/7362).
  - This can be used to override Cypress's default behavior of logging all XHRs and fetches, see the [example](https://docs.cypress.io/api/commands/intercept#Disabling-logs-for-a-request).
- It is now possible to control the number of connection attempts to the browser using the `CYPRESS_CONNECT_RETRY_THRESHOLD` Environment Variable. Learn more [here](https://docs.cypress.io/guides/references/advanced-installation#Environment-variables). Addressed in [#25848](https://github.com/cypress-io/cypress/pull/25848).

**Bugfixes:**

- Fixed an issue where using `Cypress.require()` would throw the error `Cannot find module 'typescript'`. Fixes [#25885](https://github.com/cypress-io/cypress/issues/25885).
- The [`before:spec`](https://docs.cypress.io/api/plugins/before-spec-api) API was updated to correctly support async event handlers in `run` mode. Fixes [#24403](https://github.com/cypress-io/cypress/issues/24403).
- Updated the Component Testing [community framework](https://docs.cypress.io/guides/component-testing/third-party-definitions) definition detection logic to take into account monorepo structures that hoist dependencies. Fixes [#25993](https://github.com/cypress-io/cypress/issues/25993).
- The onboarding wizard for Component Testing will now detect installed dependencies more reliably. Fixes [#25782](https://github.com/cypress-io/cypress/issues/25782).
- Fixed an issue where Angular components would sometimes be mounted in unexpected DOM locations in component tests. Fixes [#25956](https://github.com/cypress-io/cypress/issues/25956).
- Fixed an issue where Cypress component testing would fail to work with [Next.js](https://nextjs.org/) `13.2.1`. Fixes [#25951](https://github.com/cypress-io/cypress/issues/25951).
- Fixed an issue where migrating a project from a version of Cypress earlier than [10.0.0](#10-0-0) could fail if the project's `testFiles` configuration was an array of globs. Fixes [#25947](https://github.com/cypress-io/cypress/issues/25947).

**Misc:**

- Removed "New" badge in the navigation bar for the debug page icon. Addresses [#25925](https://github.com/cypress-io/cypress/issues/25925).
- Removed inline "Connect" buttons within the Specs Explorer. Addresses [#25926](https://github.com/cypress-io/cypress/issues/25926).
- Added an icon for "beta" versions of the Chrome browser. Addresses [#25968](https://github.com/cypress-io/cypress/issues/25968).

**Dependency Updates:**

- Upgraded [`mocha-junit-reporter`](https://www.npmjs.com/package/mocha-junit-reporter) from `2.1.0` to `2.2.0` to be able to use [new placeholders](https://github.com/michaelleeallen/mocha-junit-reporter/pull/163) such as `[suiteFilename]` or `[suiteName]` when defining the test report name. Addressed in [#25922](https://github.com/cypress-io/cypress/pull/25922).

## 12.7.0

_Released 02/24/2023_

**Features:**

- It is now possible to set `hostOnly` cookies with [`cy.setCookie()`](https://docs.cypress.io/api/commands/setcookie) for a given domain. Addresses [#16856](https://github.com/cypress-io/cypress/issues/16856) and [#17527](https://github.com/cypress-io/cypress/issues/17527).
- Added a Public API for third party component libraries to define a Framework Definition, embedding their library into the Cypress onboarding workflow. Learn more [here](https://docs.cypress.io/guides/component-testing/third-party-definitions). Implemented in [#25780](https://github.com/cypress-io/cypress/pull/25780) and closes [#25638](https://github.com/cypress-io/cypress/issues/25638).
- Added a Debug Page tutorial slideshow for projects that are not connected to Cypress Cloud. Addresses [#25768](https://github.com/cypress-io/cypress/issues/25768).
- Improved various error message around interactions with the Cypress cloud. Implemented in [#25837](https://github.com/cypress-io/cypress/pull/25837)
- Updated the "new" status badge for the Debug page navigation link to be less noticeable when the navigation is collapsed. Addresses [#25739](https://github.com/cypress-io/cypress/issues/25739).

**Bugfixes:**

- Fixed various bugs when recording to the cloud. Fixed in [#25837](https://github.com/cypress-io/cypress/pull/25837)
- Fixed an issue where cookies were being duplicated with the same hostname, but a prepended dot. Fixed an issue where cookies may not be expiring correctly. Fixes [#25174](https://github.com/cypress-io/cypress/issues/25174), [#25205](https://github.com/cypress-io/cypress/issues/25205) and [#25495](https://github.com/cypress-io/cypress/issues/25495).
- Fixed an issue where cookies weren't being synced when the application was stable. Fixed in [#25855](https://github.com/cypress-io/cypress/pull/25855). Fixes [#25835](https://github.com/cypress-io/cypress/issues/25835).
- Added missing TypeScript type definitions for the [`cy.reload()`](https://docs.cypress.io/api/commands/reload) command. Addressed in [#25779](https://github.com/cypress-io/cypress/pull/25779).
- Ensure Angular components are mounted inside the correct element. Fixes [#24385](https://github.com/cypress-io/cypress/issues/24385).
- Fix a bug where files outside the project root in a monorepo are not correctly served when using Vite. Addressed in [#25801](https://github.com/cypress-io/cypress/pull/25801).
- Fixed an issue where using [`cy.intercept`](https://docs.cypress.io/api/commands/intercept)'s `req.continue()` with a non-function parameter would not provide an appropriate error message. Fixed in [#25884](https://github.com/cypress-io/cypress/pull/25884).
- Fixed an issue where Cypress would erroneously launch and connect to multiple browser instances. Fixes [#24377](https://github.com/cypress-io/cypress/issues/24377).

**Misc:**

- Made updates to the way that the Debug Page header displays information. Addresses [#25796](https://github.com/cypress-io/cypress/issues/25796) and [#25798](https://github.com/cypress-io/cypress/issues/25798).

## 12.6.0

_Released 02/15/2023_

**Features:**

- Added a new CLI flag, called [`--auto-cancel-after-failures`](https://docs.cypress.io/guides/guides/command-line#Options), that overrides the project-level ["Auto Cancellation"](https://docs.cypress.io/guides/cloud/smart-orchestration#Auto-Cancellation) value when recording to the Cloud. This gives Cloud users on Business and Enterprise plans the flexibility to alter the auto-cancellation value per run. Addressed in [#25237](https://github.com/cypress-io/cypress/pull/25237).
- It is now possible to overwrite query commands using [`Cypress.Commands.overwriteQuery`](https://on.cypress.io/api/custom-queries). Addressed in [#25078](https://github.com/cypress-io/cypress/issues/25078).
- Added [`Cypress.require()`](https://docs.cypress.io/api/cypress-api/require) for including dependencies within the [`cy.origin()`](https://docs.cypress.io/api/commands/origin) callback. This change removed support for using `require()` and `import()` directly within the callback because we found that it impacted performance not only for spec files using them within the [`cy.origin()`](https://docs.cypress.io/api/commands/origin) callback, but even for spec files that did not use them. Addresses [#24976](https://github.com/cypress-io/cypress/issues/24976).
- Added the ability to open the failing test in the IDE from the Debug page before needing to re-run the test. Addressed in [#24850](https://github.com/cypress-io/cypress/issues/24850).

**Bugfixes:**

- When a Cloud user is apart of multiple Cloud organizations, the [Connect to Cloud setup](https://docs.cypress.io/guides/cloud/projects#Set-up-a-project-to-record) now shows the correct organizational prompts when connecting a new project. Fixes [#25520](https://github.com/cypress-io/cypress/issues/25520).
- Fixed an issue where Cypress would fail to load any specs if the project `specPattern` included a resource that could not be accessed due to filesystem permissions. Fixes [#24109](https://github.com/cypress-io/cypress/issues/24109).
- Fixed an issue where the Debug page would display a different number of specs for in-progress runs than the in-progress specs reported in Cypress Cloud. Fixes [#25647](https://github.com/cypress-io/cypress/issues/25647).
- Fixed an issue in middleware where error-handling code could itself generate an error and fail to report the original issue. Fixes [#22825](https://github.com/cypress-io/cypress/issues/22825).
- Fixed an regression introduced in Cypress [12.3.0](#12-3-0) where custom browsers that relied on process environment variables were not found on macOS arm64 architectures. Fixed in [#25753](https://github.com/cypress-io/cypress/pull/25753).

**Misc:**

- Improved the UI of the Debug page. Addresses [#25664](https://github.com/cypress-io/cypress/issues/25664),  [#25669](https://github.com/cypress-io/cypress/issues/25669), [#25665](https://github.com/cypress-io/cypress/issues/25665), [#25666](https://github.com/cypress-io/cypress/issues/25666), and [#25667](https://github.com/cypress-io/cypress/issues/25667).
- Updated the Debug page sidebar badge to to show 0 to 99+ failing tests, increased from showing 0 to 9+ failing tests, to provide better test failure insights. Addresses [#25662](https://github.com/cypress-io/cypress/issues/25662).

**Dependency Updates:**

- Upgrade [`debug`](https://www.npmjs.com/package/debug) to `4.3.4`. Addressed in [#25699](https://github.com/cypress-io/cypress/pull/25699).

## 12.5.1

_Released 02/02/2023_

**Bugfixes:**

- Fixed a regression introduced in Cypress [12.5.0](https://docs.cypress.io/guides/references/changelog#12-5-0) where the `runnable` was not included in the [`test:after:run`](https://docs.cypress.io/api/events/catalog-of-events) event. Fixes [#25663](https://github.com/cypress-io/cypress/issues/25663).

**Dependency Updates:**

- Upgraded [`simple-git`](https://github.com/steveukx/git-js) from `3.15.0` to `3.16.0` to address this [security vulnerability](https://github.com/advisories/GHSA-9p95-fxvg-qgq2) where Remote Code Execution (RCE) via the clone(), pull(), push() and listRemote() methods due to improper input sanitization was possible. Addressed in [#25603](https://github.com/cypress-io/cypress/pull/25603).

## 12.5.0

_Released 01/31/2023_

**Features:**

- Easily debug failed CI test runs recorded to the Cypress Cloud from your local Cypress app with the new Debug page. Please leave any feedback [here](https://github.com/cypress-io/cypress/discussions/25649). Your feedback will help us make decisions to improve the Debug experience. For more details, see [our blog post](https://on.cypress.io/debug-page-release). Addressed in [#25488](https://github.com/cypress-io/cypress/pull/25488).

**Performance:**

- Improved memory consumption in `run` mode by removing reporter logs for successful tests. Fixes [#25230](https://github.com/cypress-io/cypress/issues/25230).

**Bugfixes:**

- Fixed an issue where alternative Microsoft Edge Beta, Canary, and Dev binary versions were not being discovered by Cypress. Fixes [#25455](https://github.com/cypress-io/cypress/issues/25455).

**Dependency Updates:**

- Upgraded [`underscore.string`](https://github.com/esamattis/underscore.string/blob/HEAD/CHANGELOG.markdown) from `3.3.5` to `3.3.6` to reference rebuilt assets after security patch to fix regular expression DDOS exploit. Addressed in [#25574](https://github.com/cypress-io/cypress/pull/25574).

## 12.4.1

_Released 01/27/2023_

**Bugfixes:**

- Fixed a regression from Cypress [12.4.0](https://docs.cypress.io/guides/references/changelog#12-4-0) where Cypress was not exiting properly when running multiple Component Testing specs in `electron` in `run` mode. Fixes [#25568](https://github.com/cypress-io/cypress/issues/25568).

**Dependency Updates:**

- Upgraded [`ua-parser-js`](https://github.com/faisalman/ua-parser-js) from `0.7.24` to `0.7.33` to address this [security vulnerability](https://github.com/faisalman/ua-parser-js/security/advisories/GHSA-fhg7-m89q-25r3) where crafting a very-very-long user-agent string with specific pattern, an attacker can turn the script to get stuck processing for a very long time which results in a denial of service (DoS) condition. Addressed in [#25561](https://github.com/cypress-io/cypress/pull/25561).

## 12.4.0

_Released 1/24/2023_

**Features:**

- Added official support for Vite 4 in component testing. Addresses
  [#24969](https://github.com/cypress-io/cypress/issues/24969).
- Added new
  [`experimentalMemoryManagement`](/guides/references/experiments#Configuration)
  configuration option to improve memory management in Chromium-based browsers.
  Enable this option with `experimentalMemoryManagement=true` if you have
  experienced "Out of Memory" issues. Addresses
  [#23391](https://github.com/cypress-io/cypress/issues/23391).
- Added new
  [`experimentalSkipDomainInjection`](/guides/references/experiments#Experimental-Skip-Domain-Injection)
  configuration option to disable Cypress from setting `document.domain` on
  injection, allowing users to test Salesforce domains. If you believe you are
  having `document.domain` issues, please see the
  [`experimentalSkipDomainInjection`](/guides/references/experiments#Experimental-Skip-Domain-Injection)
  guide. This config option is end-to-end only. Addresses
  [#2367](https://github.com/cypress-io/cypress/issues/2367),
  [#23958](https://github.com/cypress-io/cypress/issues/23958),
  [#24290](https://github.com/cypress-io/cypress/issues/24290), and
  [#24418](https://github.com/cypress-io/cypress/issues/24418).
- The [`.as`](/api/commands/as) command now accepts an options argument,
  allowing an alias to be stored as type "query" or "static" value. This is
  stored as "query" by default. Addresses
  [#25173](https://github.com/cypress-io/cypress/issues/25173).
- The `cy.log()` command will now display a line break where the `\n` character
  is used. Addresses
  [#24964](https://github.com/cypress-io/cypress/issues/24964).
- [`component.specPattern`](/guides/references/configuration#component) now
  utilizes a JSX/TSX file extension when generating a new empty spec file if
  project contains at least one file with those extensions. This applies only to
  component testing and is skipped if
  [`component.specPattern`](/guides/references/configuration#component) has been
  configured to exclude files with those extensions. Addresses
  [#24495](https://github.com/cypress-io/cypress/issues/24495).
- Added support for the `data-qa` selector in the
  [Selector Playground](guides/core-concepts/cypress-app#Selector-Playground) in
  addition to `data-cy`, `data-test` and `data-testid`. Addresses
  [#25305](https://github.com/cypress-io/cypress/issues/25305).

**Bugfixes:**

- Fixed an issue where component tests could incorrectly treat new major
  versions of certain dependencies as supported. Fixes
  [#25379](https://github.com/cypress-io/cypress/issues/25379).
- Fixed an issue where new lines or spaces on new lines in the Command Log were
  not maintained. Fixes
  [#23679](https://github.com/cypress-io/cypress/issues/23679) and
  [#24964](https://github.com/cypress-io/cypress/issues/24964).
- Fixed an issue where Angular component testing projects would fail to
  initialize if an unsupported browserslist entry was specified in the project
  configuration. Fixes
  [#25312](https://github.com/cypress-io/cypress/issues/25312).

**Misc**

- Video output link in `cypress run` mode has been added to it's own line to
  make the video output link more easily clickable in the terminal. Addresses
  [#23913](https://github.com/cypress-io/cypress/issues/23913).<|MERGE_RESOLUTION|>--- conflicted
+++ resolved
@@ -1,4 +1,12 @@
 <!-- See the ../guides/writing-the-cypress-changelog.md for details on writing the changelog. -->
+## 13.11.1
+
+_Release 6/20/2024 (PENDING)_
+
+**Bugfixes:
+
+- Fixed an issue where receiving HTTP responses with invalid headers raised an error. Now cypress removes the invalid headers and gives a warning in the console with debug mode on. Fixes [#28865](https://github.com/cypress-io/cypress/issues/28865).
+
 ## 13.11.0
 
 _Released 6/4/2024_
@@ -16,9 +24,6 @@
 
 - Fixed a situation where the Launchpad would hang if the project config had not been loaded when the Launchpad first queries the current project. Fixes [#29486](https://github.com/cypress-io/cypress/issues/29486).
 - Pre-emptively fix behavior with Chrome for when `unload` events are forcefully deprecated by using `pagehide` as a proxy. Fixes [#29241](https://github.com/cypress-io/cypress/issues/29241).
-<<<<<<< HEAD
-- Fixed an issue where receiving HTTP responses with invalid headers raised an error. Now cypress removes the invalid headers and gives a warning in the console with debug mode on. Fixes [#28865](https://github.com/cypress-io/cypress/issues/28865).
-=======
 - Fixed an issue where `inlineSourceMaps` was still being used when `sourceMaps` was provided in a users typescript config for typescript version 5. Fixes [#26203](https://github.com/cypress-io/cypress/issues/26203).
 
 **Dependency Updates:**
@@ -28,7 +33,6 @@
 **Misc:**
 
 - Enhanced the type definitions available to `cy.intercept` and `cy.wait`. The `body` property of both the request and response in an interception can optionally be specified with user-defined types. Addresses [#29507](https://github.com/cypress-io/cypress/issues/29507).
->>>>>>> d4e09cde
 
 ## 13.10.0
 
