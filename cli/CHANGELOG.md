--- conflicted
+++ resolved
@@ -5,15 +5,12 @@
 
 **Bugfixes:**
 
+- Fixed an issue where command snapshots were not being captured within the `cy.origin()` command within Test Replay. Addressed in [#29828](https://github.com/cypress-io/cypress/pull/29828).
 - Fixed an issue where the ReadStream used to upload a Test Replay recording could erroneously be re-used when retrying in cases of retryable upload failures. Fixes [#29227](https://github.com/cypress-io/cypress/issues/29227).
-<<<<<<< HEAD
 
 **Dependency Updates:**
 
 - Updated `jquery` from `3.1.1` to `3.4.1`. Addresses [#29822](https://github.com/cypress-io/cypress/issues/29822). Addressed in [#29837](https://github.com/cypress-io/cypress/pull/29837).
-=======
-- Fixed an issue where command snapshots were not being captured within the `cy.origin()` command within Test Replay. Addressed in [#29828](https://github.com/cypress-io/cypress/pull/29828).
->>>>>>> 9a7e59dc
 
 ## 13.13.0
 
