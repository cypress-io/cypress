--- conflicted
+++ resolved
@@ -1,19 +1,13 @@
  <!-- See the ../guides/writing-the-cypress-changelog.md for details on writing the changelog. -->
 ## 12.5.1
-
-<<<<<<< HEAD
-_Released 02/02/2023_ PENDING
 
 **Bugfixes:**
 
 - Fixed a regression from Cypress [12.5.0](https://docs.cypress.io/guides/references/changelog#12-5-0) where the `runnable` was not included in the `test:after:run` event. Fixes [#25663](https://github.com/cypress-io/cypress/issues/25663).
-=======
-_Released 02/10/2023 (PENDING)_
 
 **Dependency Updates:**
 
 - Upgraded [`simple-git`](https://github.com/steveukx/git-js) from `3.15.0` to `3.16.0` to address this [security vulnerability](https://github.com/advisories/GHSA-9p95-fxvg-qgq2) where Remote Code Execution (RCE) via the clone(), pull(), push() and listRemote() methods due to improper input sanitization was possible. Addressed in [#25603](https://github.com/cypress-io/cypress/pull/25603).
->>>>>>> dbc69b47
 
 ## 12.5.0
 
