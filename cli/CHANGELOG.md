<!-- See the ../guides/writing-the-cypress-changelog.md for details on writing the changelog. -->
## 13.6.3

<<<<<<< HEAD
_Released 01/02/2024 (PENDING)_

**Bugfixes:**

- Updated display of assertions to escape markdown formatting and properly render bold styles for assertion values. Fixes [#24960](https://github.com/cypress-io/cypress/issues/24960) and [#5679](https://github.com/cypress-io/cypress/issues/5679).
=======
_Released 1/2/2024 (PENDING)_

**Bugfixes:**

- When generating assertions via Cypress Studio, the preview of the generated assertions now correctly displays the past tense of 'expected' instead of 'expect'. Fixed in [#28593](https://github.com/cypress-io/cypress/pull/28593).
>>>>>>> 8ba64c47

## 13.6.2

_Released 12/26/2023_

**Bugfixes:**

- Fixed a regression in [`13.6.1`](https://docs.cypress.io/guides/references/changelog/13.6.1) where a malformed URI would crash Cypress. Fixes [#28521](https://github.com/cypress-io/cypress/issues/28521).
- Fixed a regression in [`12.4.0`](https://docs.cypress.io/guides/references/changelog/12.4.0) where erroneous `<br>` tags were displaying in error messages in the Command Log making them less readable. Fixes [#28452](https://github.com/cypress-io/cypress/issues/28452).

**Performance:**

- Improved performance when finding unique selectors for command log snapshots for Test Replay. Addressed in [#28536](https://github.com/cypress-io/cypress/pull/28536).

**Dependency Updates:**

- Updated ts-node from `10.9.1` to `10.9.2`. Cypress will longer error during `cypress run` or `cypress open` when using Typescript 5.3.2+ with `extends` in `tsconfig.json`. Addresses [#28385](https://github.com/cypress-io/cypress/issues/28385).

## 13.6.1

_Released 12/5/2023_

**Bugfixes:**

- Fixed an issue where pages or downloads opened in a new tab were missing basic auth headers. Fixes [#28350](https://github.com/cypress-io/cypress/issues/28350).
- Fixed an issue where request logging would default the `message` to the `args` of the currently running command even though those `args` would not apply to the request log and are not displayed. If the `args` are sufficiently large (e.g. when running the `cy.task` from the [code-coverage](https://github.com/cypress-io/code-coverage/) plugin) there could be performance/memory implications. Addressed in [#28411](https://github.com/cypress-io/cypress/pull/28411).
- Fixed an issue where commands would fail with the error `must only be invoked from the spec file or support file` if the project's `baseUrl` included basic auth credentials. Fixes [#27457](https://github.com/cypress-io/cypress/issues/27457) and [#28336](https://github.com/cypress-io/cypress/issues/28336).
- Fixed an issue where some URLs would timeout in pre-request correlation. Addressed in [#28427](https://github.com/cypress-io/cypress/pull/28427).
- Cypress will now correctly log errors and debug logs on Linux machines. Fixes [#5051](https://github.com/cypress-io/cypress/issues/5051) and [#24713](https://github.com/cypress-io/cypress/issues/24713).

**Misc:**

- Artifact upload duration is now reported to Cypress Cloud. Fixes [#28238](https://github.com/cypress-io/cypress/issues/28238). Addressed in [#28418](https://github.com/cypress-io/cypress/pull/28418).

## 13.6.0

_Released 11/21/2023_

**Features:**

- Added an activity indicator to CLI output when artifacts (screenshots, videos, or Test Replay) are being uploaded to the cloud. Addresses [#28239](https://github.com/cypress-io/cypress/issues/28239). Addressed in [#28277](https://github.com/cypress-io/cypress/pull/28277).
- When artifacts are uploaded to the Cypress Cloud, the duration of each upload will be displayed in the terminal. Addresses [#28237](https://github.com/cypress-io/cypress/issues/28237).

**Bugfixes:**

- We now allow absolute paths when setting `component.indexHtmlFile` in the Cypress config. Fixes [#27750](https://github.com/cypress-io/cypress/issues/27750).
- Fixed an issue where dynamic intercept aliases now show with alias name instead of "no alias" in driver. Addresses [#24653](https://github.com/cypress-io/cypress/issues/24653)
- Fixed an issue where [aliasing individual requests](https://docs.cypress.io/api/commands/intercept#Aliasing-individual-requests) with `cy.intercept()` led to an error when retrieving all of the aliases with `cy.get(@alias.all)` . Addresses [#25448](https://github.com/cypress-io/cypress/issues/25448)
- The URL of the application under test and command error "Learn more" links now open externally instead of in the Cypress-launched browser. Fixes [#24572](https://github.com/cypress-io/cypress/issues/24572).
- Fixed issue where some URLs would timeout in pre-request correlation. Addressed in [#28354](https://github.com/cypress-io/cypress/pull/28354).

**Misc:**

- Browser tabs and windows other than the Cypress tab are now closed between tests in Chromium-based browsers. Addressed in [#28204](https://github.com/cypress-io/cypress/pull/28204).
- Cypress now ensures the main browser tab is active before running each command in Chromium-based browsers. Addressed in [#28334](https://github.com/cypress-io/cypress/pull/28334).

**Dependency Updates:**

- Upgraded [`chrome-remote-interface`](https://www.npmjs.com/package/chrome-remote-interface) from `0.31.3` to `0.33.0` to increase the max payload from 100MB to 256MB. Addressed in [#27998](https://github.com/cypress-io/cypress/pull/27998).

## 13.5.1

_Released 11/14/2023_

**Bugfixes:**

- Fixed a regression in [`13.5.0`](https://docs.cypress.io/guides/references/changelog/13.5.0) where requests cached within a given spec may take longer to load than they did previously. Addresses [#28295](https://github.com/cypress-io/cypress/issues/28295).
- Fixed an issue where pages opened in a new tab were missing response headers, causing them not to load properly. Fixes [#28293](https://github.com/cypress-io/cypress/issues/28293) and [#28303](https://github.com/cypress-io/cypress/issues/28303).
- We now pass a flag to Chromium browsers to disable default component extensions. This is a common flag passed during browser automation. Fixed in [#28294](https://github.com/cypress-io/cypress/pull/28294).

## 13.5.0

_Released 11/8/2023_

**Features:**

 - Added Component Testing support for [Angular](https://angular.io/) version 17. Addresses [#28153](https://github.com/cypress-io/cypress/issues/28153).

**Bugfixes:**

- Fixed an issue in chromium based browsers, where global style updates can trigger flooding of font face requests in DevTools and Test Replay. This can affect performance due to the flooding of messages in CDP. Fixes [#28150](https://github.com/cypress-io/cypress/issues/28150) and [#28215](https://github.com/cypress-io/cypress/issues/28215).
- Fixed a regression in [`13.3.3`](https://docs.cypress.io/guides/references/changelog/13.3.3) where Cypress would hang on loading shared workers when using `cy.reload` to reload the page. Fixes [#28248](https://github.com/cypress-io/cypress/issues/28248).
- Fixed an issue where network requests made from tabs, or windows other than the main Cypress tab, would be delayed. Fixes [#28113](https://github.com/cypress-io/cypress/issues/28113).
- Fixed an issue with 'other' targets (e.g. pdf documents embedded in an object tag) not fully loading. Fixes [#28228](https://github.com/cypress-io/cypress/issues/28228) and [#28162](https://github.com/cypress-io/cypress/issues/28162).
- Fixed an issue where clicking a link to download a file could cause a page load timeout when the download attribute was missing. Note: download behaviors in experimental Webkit are still an issue. Fixes [#14857](https://github.com/cypress-io/cypress/issues/14857).
- Fixed an issue to account for canceled and failed downloads to correctly reflect these status in Command log as a download failure where previously it would be pending. Fixed in [#28222](https://github.com/cypress-io/cypress/pull/28222).
- Fixed an issue determining visibility when an element is hidden by an ancestor with a shared edge. Fixes [#27514](https://github.com/cypress-io/cypress/issues/27514).
- We now pass a flag to Chromium browsers to disable Chrome translation, both the manual option and the popup prompt, when a page with a differing language is detected. Fixes [#28225](https://github.com/cypress-io/cypress/issues/28225).
- Stopped processing CDP events at the end of a spec when Test Isolation is off and Test Replay is enabled. Addressed in [#28213](https://github.com/cypress-io/cypress/pull/28213).

## 13.4.0

_Released 10/30/2023_

**Features:**

- Introduced experimental configuration options for advanced retry logic: adds `experimentalStrategy` and `experimentalOptions` keys to the `retry` configuration key. See [Experimental Flake Detection Features](https://docs.cypress.io/guides/references/experiments/#Experimental-Flake-Detection-Features) in the documentation. Addressed in [#27930](https://github.com/cypress-io/cypress/pull/27930).

**Bugfixes:**

- Fixed a regression in [`13.3.2`](https://docs.cypress.io/guides/references/changelog/13.3.2) where Cypress would crash with 'Inspected target navigated or closed' or 'Session with given id not found'. Fixes [#28141](https://github.com/cypress-io/cypress/issues/28141) and [#28148](https://github.com/cypress-io/cypress/issues/28148).

## 13.3.3

_Released 10/24/2023_

**Bugfixes:**

- Fixed a performance regression in `13.3.1` with proxy correlation timeouts and requests issued from web and shared workers. Fixes [#28104](https://github.com/cypress-io/cypress/issues/28104).
- Fixed a performance problem with proxy correlation when requests get aborted and then get miscorrelated with follow up requests. Addressed in [#28094](https://github.com/cypress-io/cypress/pull/28094).
- Fixed a regression in [10.0.0](#10.0.0), where search would not find a spec if the file name contains "-" or "\_", but search prompt contains " " instead (e.g. search file "spec-file.cy.ts" with prompt "spec file"). Fixes [#25303](https://github.com/cypress-io/cypress/issues/25303).

## 13.3.2

_Released 10/18/2023_

**Bugfixes:**

- Fixed a performance regression in `13.3.1` with proxy correlation timeouts and requests issued from service workers. Fixes [#28054](https://github.com/cypress-io/cypress/issues/28054) and [#28056](https://github.com/cypress-io/cypress/issues/28056).
- Fixed an issue where proxy correlation would leak over from a previous spec causing performance problems, `cy.intercept` problems, and Test Replay asset capturing issues. Addressed in [#28060](https://github.com/cypress-io/cypress/pull/28060).
- Fixed an issue where redirects of requests that knowingly don't have CDP traffic should also be assumed to not have CDP traffic. Addressed in [#28060](https://github.com/cypress-io/cypress/pull/28060).
- Fixed an issue with Accept Encoding headers by forcing gzip when no accept encoding header is sent and using identity if gzip is not sent. Fixes [#28025](https://github.com/cypress-io/cypress/issues/28025).

**Dependency Updates:**

- Upgraded [`@babel/core`](https://www.npmjs.com/package/@babel/core) from `7.22.9` to `7.23.2` to address the [SNYK-JS-SEMVER-3247795](https://snyk.io/vuln/SNYK-JS-SEMVER-3247795) security vulnerability. Addressed in [#28063](https://github.com/cypress-io/cypress/pull/28063).
- Upgraded [`@babel/traverse`](https://www.npmjs.com/package/@babel/traverse) from `7.22.8` to `7.23.2` to address the [SNYK-JS-BABELTRAVERSE-5962462](https://snyk.io/vuln/SNYK-JS-BABELTRAVERSE-5962462) security vulnerability. Addressed in [#28063](https://github.com/cypress-io/cypress/pull/28063).
- Upgraded [`react-docgen`](https://www.npmjs.com/package/react-docgen) from `6.0.0-alpha.3` to `6.0.4` to address the [SNYK-JS-BABELTRAVERSE-5962462](https://snyk.io/vuln/SNYK-JS-BABELTRAVERSE-5962462) security vulnerability. Addressed in [#28063](https://github.com/cypress-io/cypress/pull/28063).

## 13.3.1

_Released 10/11/2023_

**Bugfixes:**

- Fixed an issue where requests were correlated in the wrong order in the proxy. This could cause an issue where the wrong request is used for `cy.intercept` or assets (e.g. stylesheets or images) may not properly be available in Test Replay. Addressed in [#27892](https://github.com/cypress-io/cypress/pull/27892).
- Fixed an issue where a crashed Chrome renderer can cause the Test Replay recorder to hang. Addressed in [#27909](https://github.com/cypress-io/cypress/pull/27909).
- Fixed an issue where multiple responses yielded from calls to `cy.wait()` would sometimes be out of order. Fixes [#27337](https://github.com/cypress-io/cypress/issues/27337).
- Fixed an issue where requests were timing out in the proxy. This could cause an issue where the wrong request is used for `cy.intercept` or assets (e.g. stylesheets or images) may not properly be available in Test Replay. Addressed in [#27976](https://github.com/cypress-io/cypress/pull/27976).
- Fixed an issue where Test Replay couldn't record tests due to issues involving `GLIBC`. Fixed deprecation warnings during the rebuild of better-sqlite3. Fixes [#27891](https://github.com/cypress-io/cypress/issues/27891) and [#27902](https://github.com/cypress-io/cypress/issues/27902).
- Enables test replay for executed specs in runs that have a spec that causes a browser crash. Addressed in [#27786](https://github.com/cypress-io/cypress/pull/27786).

## 13.3.0

_Released 09/27/2023_

**Features:**

 - Introduces new layout for Runs page providing additional run information. Addresses [#27203](https://github.com/cypress-io/cypress/issues/27203).

**Bugfixes:**

- Fixed an issue where actionability checks trigger a flood of font requests. Removing the font requests has the potential to improve performance and removes clutter from Test Replay. Addressed in [#27860](https://github.com/cypress-io/cypress/pull/27860).
- Fixed network stubbing not permitting status code 999. Fixes [#27567](https://github.com/cypress-io/cypress/issues/27567). Addressed in [#27853](https://github.com/cypress-io/cypress/pull/27853).

## 13.2.0

_Released 09/12/2023_

**Features:**

 - Adds support for Nx users who want to run Angular Component Testing in parallel. Addressed in [#27723](https://github.com/cypress-io/cypress/pull/27723).

**Bugfixes:**

- Edge cases where `cy.intercept()` would not properly intercept and asset response bodies would not properly be captured for Test Replay have been addressed. Addressed in [#27771](https://github.com/cypress-io/cypress/pull/27771).
- Fixed an issue where `enter`, `keyup`, and `space` events were not triggering `click` events properly in some versions of Firefox. Addressed in [#27715](https://github.com/cypress-io/cypress/pull/27715).
- Fixed a regression in `13.0.0` where tests using Basic Authorization can potentially hang indefinitely on chromium browsers. Addressed in [#27781](https://github.com/cypress-io/cypress/pull/27781).
- Fixed a regression in `13.0.0` where component tests using an intercept that matches all requests can potentially hang indefinitely. Addressed in [#27788](https://github.com/cypress-io/cypress/pull/27788).

**Dependency Updates:**

- Upgraded Electron from `21.0.0` to `25.8.0`, which updates bundled Chromium from `106.0.5249.51` to `114.0.5735.289`. Additionally, the Node version binary has been upgraded from `16.16.0` to `18.15.0`. This does **NOT** have an impact on the node version you are using with Cypress and is merely an internal update to the repository & shipped binary. Addressed in [#27715](https://github.com/cypress-io/cypress/pull/27715). Addresses [#27595](https://github.com/cypress-io/cypress/issues/27595).

## 13.1.0

_Released 08/31/2023_

**Features:**

 - Introduces a status icon representing the `latest` test run in the Sidebar for the Runs Page. Addresses [#27206](https://github.com/cypress-io/cypress/issues/27206).

**Bugfixes:**

- Fixed a regression introduced in Cypress [13.0.0](#13-0-0) where the [Module API](https://docs.cypress.io/guides/guides/module-api), [`after:run`](https://docs.cypress.io/api/plugins/after-run-api), and  [`after:spec`](https://docs.cypress.io/api/plugins/after-spec-api) results did not include the `stats.skipped` field for each run result. Fixes [#27694](https://github.com/cypress-io/cypress/issues/27694). Addressed in [#27695](https://github.com/cypress-io/cypress/pull/27695).
- Individual CDP errors that occur while capturing data for Test Replay will no longer prevent the entire run from being available. Addressed in [#27709](https://github.com/cypress-io/cypress/pull/27709).
- Fixed an issue where the release date on the `v13` landing page was a day behind. Fixed in [#27711](https://github.com/cypress-io/cypress/pull/27711).
- Fixed an issue where fatal protocol errors would leak between specs causing all subsequent specs to fail to upload protocol information. Fixed in [#27720](https://github.com/cypress-io/cypress/pull/27720)
- Updated `plist` from `3.0.6` to `3.1.0` to address [CVE-2022-37616](https://github.com/advisories/GHSA-9pgh-qqpf-7wqj) and [CVE-2022-39353](https://github.com/advisories/GHSA-crh6-fp67-6883). Fixed in [#27710](https://github.com/cypress-io/cypress/pull/27710).

## 13.0.0

_Released 08/29/2023_

**Breaking Changes:**

- The [`video`](https://docs.cypress.io/guides/references/configuration#Videos) configuration option now defaults to `false`. Addresses [#26157](https://github.com/cypress-io/cypress/issues/26157).
- The [`videoCompression`](https://docs.cypress.io/guides/references/configuration#Videos) configuration option now defaults to `false`. Addresses [#26160](https://github.com/cypress-io/cypress/issues/26160).
- The [`videoUploadOnPasses`](https://docs.cypress.io/guides/references/configuration#Videos) configuration option has been removed. Please see our [screenshots & videos guide](https://docs.cypress.io/guides/guides/screenshots-and-videos#Delete-videos-for-specs-without-failing-or-retried-tests) on how to accomplish similar functionality. Addresses [#26899](https://github.com/cypress-io/cypress/issues/26899).
- Requests for assets at relative paths for component testing are now correctly forwarded to the dev server. Fixes [#26725](https://github.com/cypress-io/cypress/issues/26725).
- The [`cy.readFile()`](/api/commands/readfile) command is now retry-able as a [query command](https://on.cypress.io/retry-ability). This should not affect any tests using it; the functionality is unchanged. However, it can no longer be overwritten using [`Cypress.Commands.overwrite()`](/api/cypress-api/custom-commands#Overwrite-Existing-Commands). Addressed in [#25595](https://github.com/cypress-io/cypress/pull/25595).
- The current spec path is now passed from the AUT iframe using a query parameter rather than a path segment. This allows for requests for assets at relative paths to be correctly forwarded to the dev server. Fixes [#26725](https://github.com/cypress-io/cypress/issues/26725).
- The deprecated configuration option `nodeVersion` has been removed. Addresses [#27016](https://github.com/cypress-io/cypress/issues/27016).
- The properties and values returned by the [Module API](https://docs.cypress.io/guides/guides/module-api) and included in the arguments of handlers for the [`after:run`](https://docs.cypress.io/api/plugins/after-run-api) and  [`after:spec`](https://docs.cypress.io/api/plugins/after-spec-api) have been changed to be more consistent. Addresses [#23805](https://github.com/cypress-io/cypress/issues/23805).
- For Cypress Cloud runs with Test Replay enabled, the Cypress Runner UI is now hidden during the run since the Runner will be visible during Test Replay. As such, if video is recorded (which is now defaulted to `false`) during the run, the Runner will not be visible. In addition, if a runner screenshot (`cy.screenshot({ capture: runner })`) is captured, it will no longer contain the Runner.
- The browser and browser page unexpectedly closing in the middle of a test run are now gracefully handled. Addressed in [#27592](https://github.com/cypress-io/cypress/issues/27592).
- Automation performance is now improved by switching away from websockets to direct CDP calls for Chrome and Electron browsers. Addressed in [#27592](https://github.com/cypress-io/cypress/issues/27592).
- Edge cases where `cy.intercept()` would not properly intercept have been addressed. Addressed in [#27592](https://github.com/cypress-io/cypress/issues/27592).
- Node 14 support has been removed and Node 16 support has been deprecated. Node 16 may continue to work with Cypress `v13`, but will not be supported moving forward to closer coincide with [Node 16's end-of-life](https://nodejs.org/en/blog/announcements/nodejs16-eol) schedule. It is recommended that users update to at least Node 18.
- The minimum supported Typescript version is `4.x`.

**Features:**

- Consolidates and improves terminal output when uploading test artifacts to Cypress Cloud. Addressed in [#27402](https://github.com/cypress-io/cypress/pull/27402)

**Bugfixes:**

- Fixed an issue where Cypress's internal `tsconfig` would conflict with properties set in the user's `tsconfig.json` such as `module` and `moduleResolution`. Fixes [#26308](https://github.com/cypress-io/cypress/issues/26308) and [#27448](https://github.com/cypress-io/cypress/issues/27448).
- Clarified Svelte 4 works correctly with Component Testing and updated dependencies checks to reflect this. It was incorrectly flagged as not supported. Fixes [#27465](https://github.com/cypress-io/cypress/issues/27465).
- Resolve the `process/browser` global inside `@cypress/webpack-batteries-included-preprocessor` to resolve to `process/browser.js` in order to explicitly provide the file extension. File resolution must include the extension for `.mjs` and `.js` files inside ESM packages in order to resolve correctly. Fixes[#27599](https://github.com/cypress-io/cypress/issues/27599).
- Fixed an issue where the correct `pnp` process was not being discovered. Fixes [#27562](https://github.com/cypress-io/cypress/issues/27562).
- Fixed incorrect type declarations for Cypress and Chai globals that asserted them to be local variables of the global scope rather than properties on the global object. Fixes [#27539](https://github.com/cypress-io/cypress/issues/27539). Fixed in [#27540](https://github.com/cypress-io/cypress/pull/27540).
- Dev Servers will now respect and use the `port` configuration option if present. Fixes [#27675](https://github.com/cypress-io/cypress/issues/27675).

**Dependency Updates:**

- Upgraded [`@cypress/request`](https://www.npmjs.com/package/@cypress/request) from `^2.88.11` to `^3.0.0` to address the [CVE-2023-28155](https://github.com/advisories/GHSA-p8p7-x288-28g6) security vulnerability. Addresses [#27535](https://github.com/cypress-io/cypress/issues/27535). Addressed in [#27495](https://github.com/cypress-io/cypress/pull/27495).

## 12.17.4

_Released 08/15/2023_

**Bugfixes:**

- Fixed an issue where having `cypress.config` in a nested directory would cause problems with locating the `component-index.html` file when using component testing. Fixes [#26400](https://github.com/cypress-io/cypress/issues/26400).

**Dependency Updates:**

- Upgraded [`webpack`](https://www.npmjs.com/package/webpack) from `v4` to `v5`. This means that we are now bundling your `e2e` tests with webpack 5. We don't anticipate this causing any noticeable changes. However, if you'd like to keep bundling your `e2e` tests with wepback 4 you can use the same process as before by pinning [@cypress/webpack-batteries-included-preprocessor](https://www.npmjs.com/package/@cypress/webpack-batteries-included-preprocessor) to `v2.x.x` and hooking into the [file:preprocessor](https://docs.cypress.io/api/plugins/preprocessors-api#Usage) plugin event. This will restore the previous bundling process. Additionally, if you're using [@cypress/webpack-batteries-included-preprocessor](https://www.npmjs.com/package/@cypress/webpack-batteries-included-preprocessor) already, a new version has been published to support webpack `v5`.
- Upgraded [`tough-cookie`](https://www.npmjs.com/package/tough-cookie) from `4.0` to `4.1.3`, [`@cypress/request`](https://www.npmjs.com/package/@cypress/request) from `2.88.11` to `2.88.12` and [`@cypress/request-promise`](https://www.npmjs.com/package/@cypress/request-promise) from `4.2.6` to `4.2.7` to address a [security vulnerability](https://security.snyk.io/vuln/SNYK-JS-TOUGHCOOKIE-5672873). Fixes [#27261](https://github.com/cypress-io/cypress/issues/27261).

## 12.17.3

_Released 08/01/2023_

**Bugfixes:**

- Fixed an issue where unexpected branch names were being recorded for cypress runs when executed by GitHub Actions. The HEAD branch name will now be recorded by default for pull request workflows if a branch name cannot otherwise be detected from user overrides or from local git data. Fixes [#27389](https://github.com/cypress-io/cypress/issues/27389).

**Performance:**

- Fixed an issue where unnecessary requests were being paused. No longer sends `X-Cypress-Is-XHR-Or-Fetch` header and infers resource type off of the server pre-request object. Fixes [#26620](https://github.com/cypress-io/cypress/issues/26620) and [#26622](https://github.com/cypress-io/cypress/issues/26622).

## 12.17.2

_Released 07/20/2023_

**Bugfixes:**

- Fixed an issue where commands would fail with the error `must only be invoked from the spec file or support file` if their arguments were mutated. Fixes [#27200](https://github.com/cypress-io/cypress/issues/27200).
- Fixed an issue where `cy.writeFile()` would erroneously fail with the error `cy.writeFile() must only be invoked from the spec file or support file`. Fixes [#27097](https://github.com/cypress-io/cypress/issues/27097).
- Fixed an issue where web workers could not be created within a spec. Fixes [#27298](https://github.com/cypress-io/cypress/issues/27298).

## 12.17.1

_Released 07/10/2023_

**Bugfixes:**

- Fixed invalid stored preference when enabling in-app notifications that could cause the application to crash.  Fixes [#27228](https://github.com/cypress-io/cypress/issues/27228).
- Fixed an issue with the Typescript types of [`cy.screenshot()`](https://docs.cypress.io/api/commands/screenshot). Fixed in [#27130](https://github.com/cypress-io/cypress/pull/27130).

**Dependency Updates:**

- Upgraded [`@cypress/request`](https://www.npmjs.com/package/@cypress/request) from `2.88.10` to `2.88.11` to address [CVE-2022-24999](https://www.cve.org/CVERecord?id=CVE-2022-24999) security vulnerability. Addressed in [#27005](https://github.com/cypress-io/cypress/pull/27005).

## 12.17.0

_Released 07/05/2023_

**Features:**

- Cypress Cloud users can now receive desktop notifications about their runs, including when one starts, finishes, or fails. Addresses [#26686](https://github.com/cypress-io/cypress/issues/26686).

**Bugfixes:**

- Fixed issues where commands would fail with the error `must only be invoked from the spec file or support file`. Fixes [#27149](https://github.com/cypress-io/cypress/issues/27149) and [#27163](https://github.com/cypress-io/cypress/issues/27163).
- Fixed a regression introduced in Cypress [12.12.0](#12-12-0) where Cypress may fail to reconnect to the Chrome DevTools Protocol in Electron. Fixes [#26900](https://github.com/cypress-io/cypress/issues/26900).
- Fixed an issue where chrome was not recovering from browser crashes properly. Fixes [#24650](https://github.com/cypress-io/cypress/issues/24650).
- Fixed a race condition that was causing a GraphQL error to appear on the [Debug page](https://docs.cypress.io/guides/cloud/runs#Debug) when viewing a running Cypress Cloud build. Fixed in [#27134](https://github.com/cypress-io/cypress/pull/27134).
- Fixed a race condition in electron where the test window exiting prematurely during the browser launch process was causing the whole test run to fail. Addressed in [#27167](https://github.com/cypress-io/cypress/pull/27167).
- Fixed minor issues with Typescript types in the CLI. Fixes [#24110](https://github.com/cypress-io/cypress/issues/24110).
- Fixed an issue where a value for the Electron debug port would not be respected if defined using the `ELECTRON_EXTRA_LAUNCH_ARGS` environment variable. Fixes [#26711](https://github.com/cypress-io/cypress/issues/26711).

**Dependency Updates:**

- Update dependency semver to ^7.5.3. Addressed in [#27151](https://github.com/cypress-io/cypress/pull/27151).

## 12.16.0

_Released 06/26/2023_

**Features:**

- Added support for Angular 16.1.0 in Cypress Component Testing. Addresses [#27049](https://github.com/cypress-io/cypress/issues/27049).

**Bugfixes:**

- Fixed an issue where certain commands would fail with the error `must only be invoked from the spec file or support file` when invoked with a large argument. Fixes [#27099](https://github.com/cypress-io/cypress/issues/27099).

## 12.15.0

_Released 06/20/2023_

**Features:**

- Added support for running Cypress tests with [Chrome's new `--headless=new` flag](https://developer.chrome.com/articles/new-headless/). Chrome versions 112 and above will now be run in the `headless` mode that matches the `headed` browser implementation. Addresses [#25972](https://github.com/cypress-io/cypress/issues/25972).
- Cypress can now test pages with targeted `Content-Security-Policy` and `Content-Security-Policy-Report-Only` header directives by specifying the allow list via the [`experimentalCspAllowList`](https://docs.cypress.io/guides/references/configuration#Experimental-Csp-Allow-List) configuration option. Addresses [#1030](https://github.com/cypress-io/cypress/issues/1030). Addressed in [#26483](https://github.com/cypress-io/cypress/pull/26483)
- The [`videoCompression`](https://docs.cypress.io/guides/references/configuration#Videos) configuration option now accepts both a boolean or a Constant Rate Factor (CRF) number between `1` and `51`. The `videoCompression` default value is still `32` CRF and when `videoCompression` is set to `true` the default of `32` CRF will be used. Addresses [#26658](https://github.com/cypress-io/cypress/issues/26658).
- The Cypress Cloud data shown on the [Specs](https://docs.cypress.io/guides/core-concepts/cypress-app#Specs) page and [Runs](https://docs.cypress.io/guides/core-concepts/cypress-app#Runs) page will now reflect Cloud Runs that match the current Git tree if Git is being used. Addresses [#26693](https://github.com/cypress-io/cypress/issues/26693).

**Bugfixes:**

- Fixed an issue where video output was not being logged to the console when `videoCompression` was turned off. Videos will now log to the terminal regardless of the compression value. Addresses [#25945](https://github.com/cypress-io/cypress/issues/25945).

**Dependency Updates:**

- Removed [`@cypress/mocha-teamcity-reporter`](https://www.npmjs.com/package/@cypress/mocha-teamcity-reporter) as this package was no longer being referenced. Addressed in [#26938](https://github.com/cypress-io/cypress/pull/26938).

## 12.14.0

_Released 06/07/2023_

**Features:**

- A new testing type switcher has been added to the Spec Explorer to make it easier to move between E2E and Component Testing. An informational overview of each type is displayed if it hasn't already been configured to help educate and onboard new users to each testing type. Addresses [#26448](https://github.com/cypress-io/cypress/issues/26448), [#26836](https://github.com/cypress-io/cypress/issues/26836) and [#26837](https://github.com/cypress-io/cypress/issues/26837).

**Bugfixes:**

- Fixed an issue to now correctly detect Angular 16 dependencies
([@angular/cli](https://www.npmjs.com/package/@angular/cli),
[@angular-devkit/build-angular](https://www.npmjs.com/package/@angular-devkit/build-angular),
[@angular/core](https://www.npmjs.com/package/@angular/core), [@angular/common](https://www.npmjs.com/package/@angular/common),
[@angular/platform-browser-dynamic](https://www.npmjs.com/package/@angular/platform-browser-dynamic))
during Component Testing onboarding. Addresses [#26852](https://github.com/cypress-io/cypress/issues/26852).
- Ensures Git-related messages on the [Runs page](https://docs.cypress.io/guides/core-concepts/cypress-app#Runs) remain dismissed. Addresses [#26808](https://github.com/cypress-io/cypress/issues/26808).

**Dependency Updates:**

- Upgraded [`find-process`](https://www.npmjs.com/package/find-process) from `1.4.1` to `1.4.7` to address this [Synk](https://security.snyk.io/vuln/SNYK-JS-FINDPROCESS-1090284) security vulnerability. Addressed in [#26906](https://github.com/cypress-io/cypress/pull/26906).
- Upgraded [`firefox-profile`](https://www.npmjs.com/package/firefox-profile) from `4.0.0` to `4.3.2` to address security vulnerabilities within sub-dependencies. Addressed in [#26912](https://github.com/cypress-io/cypress/pull/26912).

## 12.13.0

_Released 05/23/2023_

**Features:**

- Adds Git-related messages for the [Runs page](https://docs.cypress.io/guides/core-concepts/cypress-app#Runs) and [Debug page](https://docs.cypress.io/guides/cloud/runs#Debug) when users aren't using Git or there are no recorded runs for the current branch. Addresses [#26680](https://github.com/cypress-io/cypress/issues/26680).

**Bugfixes:**

- Reverted [#26452](https://github.com/cypress-io/cypress/pull/26452) which introduced a bug that prevents users from using End to End with Yarn 3. Fixed in [#26735](https://github.com/cypress-io/cypress/pull/26735). Fixes [#26676](https://github.com/cypress-io/cypress/issues/26676).
- Moved `types` condition to the front of `package.json#exports` since keys there are meant to be order-sensitive. Fixed in [#26630](https://github.com/cypress-io/cypress/pull/26630).
- Fixed an issue where newly-installed dependencies would not be detected during Component Testing setup. Addresses [#26685](https://github.com/cypress-io/cypress/issues/26685).
- Fixed a UI regression that was flashing an "empty" state inappropriately when loading the Debug page. Fixed in [#26761](https://github.com/cypress-io/cypress/pull/26761).
- Fixed an issue in Component Testing setup where TypeScript version 5 was not properly detected. Fixes [#26204](https://github.com/cypress-io/cypress/issues/26204).

**Misc:**

- Updated styling & content of Cypress Cloud slideshows when not logged in or no runs have been recorded. Addresses [#26181](https://github.com/cypress-io/cypress/issues/26181).
- Changed the nomenclature of 'processing' to 'compressing' when terminal video output is printed during a run. Addresses [#26657](https://github.com/cypress-io/cypress/issues/26657).
- Changed the nomenclature of 'Upload Results' to 'Uploading Screenshots & Videos' when terminal output is printed during a run. Addresses [#26759](https://github.com/cypress-io/cypress/issues/26759).

## 12.12.0

_Released 05/09/2023_

**Features:**

- Added a new informational banner to help get started with component testing from an existing end-to-end test suite. Addresses [#26511](https://github.com/cypress-io/cypress/issues/26511).

**Bugfixes:**

- Fixed an issue in Electron where devtools gets out of sync with the DOM occasionally. Addresses [#15932](https://github.com/cypress-io/cypress/issues/15932).
- Updated the Chromium renderer process crash message to be more terse. Addressed in [#26597](https://github.com/cypress-io/cypress/pull/26597).
- Fixed an issue with `CYPRESS_DOWNLOAD_PATH_TEMPLATE` regex to allow multiple replacements. Addresses [#23670](https://github.com/cypress-io/cypress/issues/23670).
- Moved `types` condition to the front of `package.json#exports` since keys there are meant to be order-sensitive. Fixed in [#26630](https://github.com/cypress-io/cypress/pull/26630).

**Dependency Updates:**

- Upgraded [`plist`](https://www.npmjs.com/package/plist) from `3.0.5` to `3.0.6` to address [CVE-2022-26260](https://nvd.nist.gov/vuln/detail/CVE-2022-22912#range-8131646) NVD security vulnerability. Addressed in [#26631](https://github.com/cypress-io/cypress/pull/26631).
- Upgraded [`engine.io`](https://www.npmjs.com/package/engine.io) from `6.2.1` to `6.4.2` to address [CVE-2023-31125](https://github.com/socketio/engine.io/security/advisories/GHSA-q9mw-68c2-j6m5) NVD security vulnerability. Addressed in [#26664](https://github.com/cypress-io/cypress/pull/26664).
- Upgraded [`@vue/test-utils`](https://www.npmjs.com/package/@vue/test-utils) from `2.0.2` to `2.3.2`. Addresses [#26575](https://github.com/cypress-io/cypress/issues/26575).

## 12.11.0

_Released 04/26/2023_

**Features:**

- Adds Component Testing support for Angular 16. Addresses [#26044](https://github.com/cypress-io/cypress/issues/26044).
- The run navigation component on the [Debug page](https://on.cypress.io/debug-page) will now display a warning message if there are more relevant runs than can be displayed in the list. Addresses [#26288](https://github.com/cypress-io/cypress/issues/26288).

**Bugfixes:**

- Fixed an issue where setting `videoCompression` to `0` would cause the video output to be broken. `0` is now treated as false. Addresses [#5191](https://github.com/cypress-io/cypress/issues/5191) and [#24595](https://github.com/cypress-io/cypress/issues/24595).
- Fixed an issue on the [Debug page](https://on.cypress.io/debug-page) where the passing run status would appear even if the Cypress Cloud organization was over its monthly test result limit. Addresses [#26528](https://github.com/cypress-io/cypress/issues/26528).

**Misc:**

- Cleaned up our open telemetry dependencies, reducing the size of the open telemetry modules. Addressed in [#26522](https://github.com/cypress-io/cypress/pull/26522).

**Dependency Updates:**

- Upgraded [`vue`](https://www.npmjs.com/package/vue) from `3.2.31` to `3.2.47`. Addressed in [#26555](https://github.com/cypress-io/cypress/pull/26555).

## 12.10.0

_Released 04/17/2023_

**Features:**

- The Component Testing setup wizard will now show a warning message if an issue is encountered with an installed [third party framework definition](https://on.cypress.io/component-integrations). Addresses [#25838](https://github.com/cypress-io/cypress/issues/25838).

**Bugfixes:**

- Capture the [Azure](https://azure.microsoft.com/) CI provider's environment variable [`SYSTEM_PULLREQUEST_PULLREQUESTNUMBER`](https://learn.microsoft.com/en-us/azure/devops/pipelines/build/variables?view=azure-devops&tabs=yaml#system-variables-devops-services) to display the linked PR number in the Cloud. Addressed in [#26215](https://github.com/cypress-io/cypress/pull/26215).
- Fixed an issue in the onboarding wizard where project framework & bundler would not be auto-detected when opening directly into component testing mode using the `--component` CLI flag. Fixes [#22777](https://github.com/cypress-io/cypress/issues/22777) and [#26388](https://github.com/cypress-io/cypress/issues/26388).
- Updated to use the `SEMAPHORE_GIT_WORKING_BRANCH` [Semphore](https://docs.semaphoreci.com) CI environment variable to correctly associate a Cloud run to the current branch. Previously this was incorrectly associating a run to the target branch. Fixes [#26309](https://github.com/cypress-io/cypress/issues/26309).
- Fix an edge case in Component Testing where a custom `baseUrl` in `tsconfig.json` for Next.js 13.2.0+ is not respected. This was partially fixed in [#26005](https://github.com/cypress-io/cypress/pull/26005), but an edge case was missed. Fixes [#25951](https://github.com/cypress-io/cypress/issues/25951).
- Fixed an issue where `click` events fired on `.type('{enter}')` did not propagate through shadow roots. Fixes [#26392](https://github.com/cypress-io/cypress/issues/26392).

**Misc:**

- Removed unintentional debug logs. Addressed in [#26411](https://github.com/cypress-io/cypress/pull/26411).
- Improved styling on the [Runs Page](https://docs.cypress.io/guides/core-concepts/cypress-app#Runs). Addresses [#26180](https://github.com/cypress-io/cypress/issues/26180).

**Dependency Updates:**

- Upgraded [`commander`](https://www.npmjs.com/package/commander) from `^5.1.0` to `^6.2.1`. Addressed in [#26226](https://github.com/cypress-io/cypress/pull/26226).
- Upgraded [`minimist`](https://www.npmjs.com/package/minimist) from `1.2.6` to `1.2.8` to address this [CVE-2021-44906](https://github.com/advisories/GHSA-xvch-5gv4-984h) NVD security vulnerability. Addressed in [#26254](https://github.com/cypress-io/cypress/pull/26254).

## 12.9.0

_Released 03/28/2023_

**Features:**

- The [Debug page](https://docs.cypress.io/guides/cloud/runs#Debug) now allows for navigating between all runs recorded for a commit. Addresses [#25899](https://github.com/cypress-io/cypress/issues/25899) and [#26018](https://github.com/cypress-io/cypress/issues/26018).

**Bugfixes:**

- Fixed a compatibility issue so that component test projects can use [Vite](https://vitejs.dev/) version 4.2.0 and greater. Fixes [#26138](https://github.com/cypress-io/cypress/issues/26138).
- Fixed an issue where [`cy.intercept()`](https://docs.cypress.io/api/commands/intercept) added an additional `content-length` header to spied requests that did not set a `content-length` header on the original request. Fixes [#24407](https://github.com/cypress-io/cypress/issues/24407).
- Changed the way that Git hashes are loaded so that non-relevant runs are excluded from the Debug page. Fixes [#26058](https://github.com/cypress-io/cypress/issues/26058).
- Corrected the [`.type()`](https://docs.cypress.io/api/commands/type) command to account for shadow root elements when determining whether or not focus needs to be simulated before typing. Fixes [#26198](https://github.com/cypress-io/cypress/issues/26198).
- Fixed an issue where an incorrect working directory could be used for Git operations on Windows. Fixes [#23317](https://github.com/cypress-io/cypress/issues/23317).
- Capture the [Buildkite](https://buildkite.com/) CI provider's environment variable `BUILDKITE_RETRY_COUNT` to handle CI retries in the Cloud. Addressed in [#25750](https://github.com/cypress-io/cypress/pull/25750).

**Misc:**

- Made some minor styling updates to the Debug page. Addresses [#26041](https://github.com/cypress-io/cypress/issues/26041).

## 12.8.1

_Released 03/15/2023_

**Bugfixes:**

- Fixed a regression in Cypress [10](https://docs.cypress.io/guides/references/changelog#10-0-0) where the reporter auto-scroll configuration inside user preferences was unintentionally being toggled off. User's must now explicitly enable/disable auto-scroll under user preferences, which is enabled by default. Fixes [#24171](https://github.com/cypress-io/cypress/issues/24171) and [#26113](https://github.com/cypress-io/cypress/issues/26113).

**Dependency Updates:**

- Upgraded [`ejs`](https://www.npmjs.com/package/ejs) from `3.1.6` to `3.1.8` to address this [CVE-2022-29078](https://github.com/advisories/GHSA-phwq-j96m-2c2q) NVD security vulnerability. Addressed in [#25279](https://github.com/cypress-io/cypress/pull/25279).

## 12.8.0

_Released 03/14/2023_

**Features:**

- The [Debug page](https://docs.cypress.io/guides/cloud/runs#Debug) is now able to show real-time results from in-progress runs.  Addresses [#25759](https://github.com/cypress-io/cypress/issues/25759).
- Added the ability to control whether a request is logged to the command log via [`cy.intercept()`](https://docs.cypress.io/api/commands/intercept) by passing `log: false` or `log: true`. Addresses [#7362](https://github.com/cypress-io/cypress/issues/7362).
  - This can be used to override Cypress's default behavior of logging all XHRs and fetches, see the [example](https://docs.cypress.io/api/commands/intercept#Disabling-logs-for-a-request).
- It is now possible to control the number of connection attempts to the browser using the `CYPRESS_CONNECT_RETRY_THRESHOLD` Environment Variable. Learn more [here](https://docs.cypress.io/guides/references/advanced-installation#Environment-variables). Addressed in [#25848](https://github.com/cypress-io/cypress/pull/25848).

**Bugfixes:**

- Fixed an issue where using `Cypress.require()` would throw the error `Cannot find module 'typescript'`. Fixes [#25885](https://github.com/cypress-io/cypress/issues/25885).
- The [`before:spec`](https://docs.cypress.io/api/plugins/before-spec-api) API was updated to correctly support async event handlers in `run` mode. Fixes [#24403](https://github.com/cypress-io/cypress/issues/24403).
- Updated the Component Testing [community framework](https://docs.cypress.io/guides/component-testing/third-party-definitions) definition detection logic to take into account monorepo structures that hoist dependencies. Fixes [#25993](https://github.com/cypress-io/cypress/issues/25993).
- The onboarding wizard for Component Testing will now detect installed dependencies more reliably. Fixes [#25782](https://github.com/cypress-io/cypress/issues/25782).
- Fixed an issue where Angular components would sometimes be mounted in unexpected DOM locations in component tests. Fixes [#25956](https://github.com/cypress-io/cypress/issues/25956).
- Fixed an issue where Cypress component testing would fail to work with [Next.js](https://nextjs.org/) `13.2.1`. Fixes [#25951](https://github.com/cypress-io/cypress/issues/25951).
- Fixed an issue where migrating a project from a version of Cypress earlier than [10.0.0](#10-0-0) could fail if the project's `testFiles` configuration was an array of globs. Fixes [#25947](https://github.com/cypress-io/cypress/issues/25947).

**Misc:**

- Removed "New" badge in the navigation bar for the debug page icon. Addresses [#25925](https://github.com/cypress-io/cypress/issues/25925).
- Removed inline "Connect" buttons within the Specs Explorer. Addresses [#25926](https://github.com/cypress-io/cypress/issues/25926).
- Added an icon for "beta" versions of the Chrome browser. Addresses [#25968](https://github.com/cypress-io/cypress/issues/25968).

**Dependency Updates:**

- Upgraded [`mocha-junit-reporter`](https://www.npmjs.com/package/mocha-junit-reporter) from `2.1.0` to `2.2.0` to be able to use [new placeholders](https://github.com/michaelleeallen/mocha-junit-reporter/pull/163) such as `[suiteFilename]` or `[suiteName]` when defining the test report name. Addressed in [#25922](https://github.com/cypress-io/cypress/pull/25922).

## 12.7.0

_Released 02/24/2023_

**Features:**

- It is now possible to set `hostOnly` cookies with [`cy.setCookie()`](https://docs.cypress.io/api/commands/setcookie) for a given domain. Addresses [#16856](https://github.com/cypress-io/cypress/issues/16856) and [#17527](https://github.com/cypress-io/cypress/issues/17527).
- Added a Public API for third party component libraries to define a Framework Definition, embedding their library into the Cypress onboarding workflow. Learn more [here](https://docs.cypress.io/guides/component-testing/third-party-definitions). Implemented in [#25780](https://github.com/cypress-io/cypress/pull/25780) and closes [#25638](https://github.com/cypress-io/cypress/issues/25638).
- Added a Debug Page tutorial slideshow for projects that are not connected to Cypress Cloud. Addresses [#25768](https://github.com/cypress-io/cypress/issues/25768).
- Improved various error message around interactions with the Cypress cloud. Implemented in [#25837](https://github.com/cypress-io/cypress/pull/25837)
- Updated the "new" status badge for the Debug page navigation link to be less noticeable when the navigation is collapsed. Addresses [#25739](https://github.com/cypress-io/cypress/issues/25739).

**Bugfixes:**

- Fixed various bugs when recording to the cloud. Fixed in [#25837](https://github.com/cypress-io/cypress/pull/25837)
- Fixed an issue where cookies were being duplicated with the same hostname, but a prepended dot. Fixed an issue where cookies may not be expiring correctly. Fixes [#25174](https://github.com/cypress-io/cypress/issues/25174), [#25205](https://github.com/cypress-io/cypress/issues/25205) and [#25495](https://github.com/cypress-io/cypress/issues/25495).
- Fixed an issue where cookies weren't being synced when the application was stable. Fixed in [#25855](https://github.com/cypress-io/cypress/pull/25855). Fixes [#25835](https://github.com/cypress-io/cypress/issues/25835).
- Added missing TypeScript type definitions for the [`cy.reload()`](https://docs.cypress.io/api/commands/reload) command. Addressed in [#25779](https://github.com/cypress-io/cypress/pull/25779).
- Ensure Angular components are mounted inside the correct element. Fixes [#24385](https://github.com/cypress-io/cypress/issues/24385).
- Fix a bug where files outside the project root in a monorepo are not correctly served when using Vite. Addressed in [#25801](https://github.com/cypress-io/cypress/pull/25801).
- Fixed an issue where using [`cy.intercept`](https://docs.cypress.io/api/commands/intercept)'s `req.continue()` with a non-function parameter would not provide an appropriate error message. Fixed in [#25884](https://github.com/cypress-io/cypress/pull/25884).
- Fixed an issue where Cypress would erroneously launch and connect to multiple browser instances. Fixes [#24377](https://github.com/cypress-io/cypress/issues/24377).

**Misc:**

- Made updates to the way that the Debug Page header displays information. Addresses [#25796](https://github.com/cypress-io/cypress/issues/25796) and [#25798](https://github.com/cypress-io/cypress/issues/25798).

## 12.6.0

_Released 02/15/2023_

**Features:**

- Added a new CLI flag, called [`--auto-cancel-after-failures`](https://docs.cypress.io/guides/guides/command-line#Options), that overrides the project-level ["Auto Cancellation"](https://docs.cypress.io/guides/cloud/smart-orchestration#Auto-Cancellation) value when recording to the Cloud. This gives Cloud users on Business and Enterprise plans the flexibility to alter the auto-cancellation value per run. Addressed in [#25237](https://github.com/cypress-io/cypress/pull/25237).
- It is now possible to overwrite query commands using [`Cypress.Commands.overwriteQuery`](https://on.cypress.io/api/custom-queries). Addressed in [#25078](https://github.com/cypress-io/cypress/issues/25078).
- Added [`Cypress.require()`](https://docs.cypress.io/api/cypress-api/require) for including dependencies within the [`cy.origin()`](https://docs.cypress.io/api/commands/origin) callback. This change removed support for using `require()` and `import()` directly within the callback because we found that it impacted performance not only for spec files using them within the [`cy.origin()`](https://docs.cypress.io/api/commands/origin) callback, but even for spec files that did not use them. Addresses [#24976](https://github.com/cypress-io/cypress/issues/24976).
- Added the ability to open the failing test in the IDE from the Debug page before needing to re-run the test. Addressed in [#24850](https://github.com/cypress-io/cypress/issues/24850).

**Bugfixes:**

- When a Cloud user is apart of multiple Cloud organizations, the [Connect to Cloud setup](https://docs.cypress.io/guides/cloud/projects#Set-up-a-project-to-record) now shows the correct organizational prompts when connecting a new project. Fixes [#25520](https://github.com/cypress-io/cypress/issues/25520).
- Fixed an issue where Cypress would fail to load any specs if the project `specPattern` included a resource that could not be accessed due to filesystem permissions. Fixes [#24109](https://github.com/cypress-io/cypress/issues/24109).
- Fixed an issue where the Debug page would display a different number of specs for in-progress runs than the in-progress specs reported in Cypress Cloud. Fixes [#25647](https://github.com/cypress-io/cypress/issues/25647).
- Fixed an issue in middleware where error-handling code could itself generate an error and fail to report the original issue. Fixes [#22825](https://github.com/cypress-io/cypress/issues/22825).
- Fixed an regression introduced in Cypress [12.3.0](#12-3-0) where custom browsers that relied on process environment variables were not found on macOS arm64 architectures. Fixed in [#25753](https://github.com/cypress-io/cypress/pull/25753).

**Misc:**

- Improved the UI of the Debug page. Addresses [#25664](https://github.com/cypress-io/cypress/issues/25664),  [#25669](https://github.com/cypress-io/cypress/issues/25669), [#25665](https://github.com/cypress-io/cypress/issues/25665), [#25666](https://github.com/cypress-io/cypress/issues/25666), and [#25667](https://github.com/cypress-io/cypress/issues/25667).
- Updated the Debug page sidebar badge to to show 0 to 99+ failing tests, increased from showing 0 to 9+ failing tests, to provide better test failure insights. Addresses [#25662](https://github.com/cypress-io/cypress/issues/25662).

**Dependency Updates:**

- Upgrade [`debug`](https://www.npmjs.com/package/debug) to `4.3.4`. Addressed in [#25699](https://github.com/cypress-io/cypress/pull/25699).

## 12.5.1

_Released 02/02/2023_

**Bugfixes:**

- Fixed a regression introduced in Cypress [12.5.0](https://docs.cypress.io/guides/references/changelog#12-5-0) where the `runnable` was not included in the [`test:after:run`](https://docs.cypress.io/api/events/catalog-of-events) event. Fixes [#25663](https://github.com/cypress-io/cypress/issues/25663).

**Dependency Updates:**

- Upgraded [`simple-git`](https://github.com/steveukx/git-js) from `3.15.0` to `3.16.0` to address this [security vulnerability](https://github.com/advisories/GHSA-9p95-fxvg-qgq2) where Remote Code Execution (RCE) via the clone(), pull(), push() and listRemote() methods due to improper input sanitization was possible. Addressed in [#25603](https://github.com/cypress-io/cypress/pull/25603).

## 12.5.0

_Released 01/31/2023_

**Features:**

- Easily debug failed CI test runs recorded to the Cypress Cloud from your local Cypress app with the new Debug page. Please leave any feedback [here](https://github.com/cypress-io/cypress/discussions/25649). Your feedback will help us make decisions to improve the Debug experience. For more details, see [our blog post](https://on.cypress.io/debug-page-release). Addressed in [#25488](https://github.com/cypress-io/cypress/pull/25488).

**Performance:**

- Improved memory consumption in `run` mode by removing reporter logs for successful tests. Fixes [#25230](https://github.com/cypress-io/cypress/issues/25230).

**Bugfixes:**

- Fixed an issue where alternative Microsoft Edge Beta, Canary, and Dev binary versions were not being discovered by Cypress. Fixes [#25455](https://github.com/cypress-io/cypress/issues/25455).

**Dependency Updates:**

- Upgraded [`underscore.string`](https://github.com/esamattis/underscore.string/blob/HEAD/CHANGELOG.markdown) from `3.3.5` to `3.3.6` to reference rebuilt assets after security patch to fix regular expression DDOS exploit. Addressed in [#25574](https://github.com/cypress-io/cypress/pull/25574).

## 12.4.1

_Released 01/27/2023_

**Bugfixes:**

- Fixed a regression from Cypress [12.4.0](https://docs.cypress.io/guides/references/changelog#12-4-0) where Cypress was not exiting properly when running multiple Component Testing specs in `electron` in `run` mode. Fixes [#25568](https://github.com/cypress-io/cypress/issues/25568).

**Dependency Updates:**

- Upgraded [`ua-parser-js`](https://github.com/faisalman/ua-parser-js) from `0.7.24` to `0.7.33` to address this [security vulnerability](https://github.com/faisalman/ua-parser-js/security/advisories/GHSA-fhg7-m89q-25r3) where crafting a very-very-long user-agent string with specific pattern, an attacker can turn the script to get stuck processing for a very long time which results in a denial of service (DoS) condition. Addressed in [#25561](https://github.com/cypress-io/cypress/pull/25561).

## 12.4.0

_Released 1/24/2023_

**Features:**

- Added official support for Vite 4 in component testing. Addresses
  [#24969](https://github.com/cypress-io/cypress/issues/24969).
- Added new
  [`experimentalMemoryManagement`](/guides/references/experiments#Configuration)
  configuration option to improve memory management in Chromium-based browsers.
  Enable this option with `experimentalMemoryManagement=true` if you have
  experienced "Out of Memory" issues. Addresses
  [#23391](https://github.com/cypress-io/cypress/issues/23391).
- Added new
  [`experimentalSkipDomainInjection`](/guides/references/experiments#Experimental-Skip-Domain-Injection)
  configuration option to disable Cypress from setting `document.domain` on
  injection, allowing users to test Salesforce domains. If you believe you are
  having `document.domain` issues, please see the
  [`experimentalSkipDomainInjection`](/guides/references/experiments#Experimental-Skip-Domain-Injection)
  guide. This config option is end-to-end only. Addresses
  [#2367](https://github.com/cypress-io/cypress/issues/2367),
  [#23958](https://github.com/cypress-io/cypress/issues/23958),
  [#24290](https://github.com/cypress-io/cypress/issues/24290), and
  [#24418](https://github.com/cypress-io/cypress/issues/24418).
- The [`.as`](/api/commands/as) command now accepts an options argument,
  allowing an alias to be stored as type "query" or "static" value. This is
  stored as "query" by default. Addresses
  [#25173](https://github.com/cypress-io/cypress/issues/25173).
- The `cy.log()` command will now display a line break where the `\n` character
  is used. Addresses
  [#24964](https://github.com/cypress-io/cypress/issues/24964).
- [`component.specPattern`](/guides/references/configuration#component) now
  utilizes a JSX/TSX file extension when generating a new empty spec file if
  project contains at least one file with those extensions. This applies only to
  component testing and is skipped if
  [`component.specPattern`](/guides/references/configuration#component) has been
  configured to exclude files with those extensions. Addresses
  [#24495](https://github.com/cypress-io/cypress/issues/24495).
- Added support for the `data-qa` selector in the
  [Selector Playground](guides/core-concepts/cypress-app#Selector-Playground) in
  addition to `data-cy`, `data-test` and `data-testid`. Addresses
  [#25305](https://github.com/cypress-io/cypress/issues/25305).

**Bugfixes:**

- Fixed an issue where component tests could incorrectly treat new major
  versions of certain dependencies as supported. Fixes
  [#25379](https://github.com/cypress-io/cypress/issues/25379).
- Fixed an issue where new lines or spaces on new lines in the Command Log were
  not maintained. Fixes
  [#23679](https://github.com/cypress-io/cypress/issues/23679) and
  [#24964](https://github.com/cypress-io/cypress/issues/24964).
- Fixed an issue where Angular component testing projects would fail to
  initialize if an unsupported browserslist entry was specified in the project
  configuration. Fixes
  [#25312](https://github.com/cypress-io/cypress/issues/25312).

**Misc**

- Video output link in `cypress run` mode has been added to it's own line to
  make the video output link more easily clickable in the terminal. Addresses
  [#23913](https://github.com/cypress-io/cypress/issues/23913).<|MERGE_RESOLUTION|>--- conflicted
+++ resolved
@@ -1,19 +1,12 @@
 <!-- See the ../guides/writing-the-cypress-changelog.md for details on writing the changelog. -->
 ## 13.6.3
 
-<<<<<<< HEAD
-_Released 01/02/2024 (PENDING)_
+_Released 1/2/2024 (PENDING)_
 
 **Bugfixes:**
 
 - Updated display of assertions to escape markdown formatting and properly render bold styles for assertion values. Fixes [#24960](https://github.com/cypress-io/cypress/issues/24960) and [#5679](https://github.com/cypress-io/cypress/issues/5679).
-=======
-_Released 1/2/2024 (PENDING)_
-
-**Bugfixes:**
-
 - When generating assertions via Cypress Studio, the preview of the generated assertions now correctly displays the past tense of 'expected' instead of 'expect'. Fixed in [#28593](https://github.com/cypress-io/cypress/pull/28593).
->>>>>>> 8ba64c47
 
 ## 13.6.2
 
