--- conflicted
+++ resolved
@@ -1,15 +1,20 @@
 <!-- See the ../guides/writing-the-cypress-changelog.md for details on writing the changelog. -->
+## 13.6.6
+
+_Released 2/27/2024 (PENDING)_
+
+**Bugfixes:**
+
+- Fixed an issue where `.click()` commands on children of disabled elements would still produce "click" events -- even without `{ force: true }`. Fixes [#28788](https://github.com/cypress-io/cypress/issues/28788).
+
 ## 13.6.5
 
 _Released 2/20/2024_
 
 **Bugfixes:**
 
-<<<<<<< HEAD
 - Fixed an issue where `.click()` commands on children of disabled elements would still produce "click" events -- even without `{ force: true }`. Fixes [#28788](https://github.com/cypress-io/cypress/issues/28788).
-=======
 - Fixed tests hanging when the Chrome browser extension is disabled. Fixes [#28392](https://github.com/cypress-io/cypress/issues/28392).
->>>>>>> c3e1120e
 - Fixed an issue which caused the browser to relaunch after closing the browser from the Launchpad. Fixes [#28852](https://github.com/cypress-io/cypress/issues/28852).
 - Fixed an issue with the unzip promise never being rejected when an empty error happens. Fixed in [#28850](https://github.com/cypress-io/cypress/pull/28850).
 - Fixed a regression introduced in [`13.6.3`](https://docs.cypress.io/guides/references/changelog#13-6-3) where Cypress could crash when processing service worker requests through our proxy. Fixes [#28950](https://github.com/cypress-io/cypress/issues/28950).
