<!-- See the ../guides/writing-the-cypress-changelog.md for details on writing the changelog. -->
## 12.16.1

_Released 07/05/2023 (PENDING)_

**Bugfixes:**

<<<<<<< HEAD
- Fixed a race condition that was causing a GraphQL error to appear on the [Debug page](https://docs.cypress.io/guides/cloud/runs#Debug) when viewing a running Cypress Cloud build. Fixed in [#27134](https://github.com/cypress-io/cypress/pull/27134).
=======
- Fixed an issue where chrome was not recovering from browser crashes properly. Fixes [#24650](https://github.com/cypress-io/cypress/issues/24650).
>>>>>>> a94a48ed

## 12.16.0

_Released 06/26/2023_

**Features:**

- Added support for Angular 16.1.0 in Cypress Component Testing. Addresses [#27049](https://github.com/cypress-io/cypress/issues/27049).

**Bugfixes:**

- Fixed an issue where certain commands would fail with the error `must only be invoked from the spec file or support file` when invoked with a large argument. Fixes [#27099](https://github.com/cypress-io/cypress/issues/27099).

## 12.15.0

_Released 06/20/2023_

**Features:**

- Added support for running Cypress tests with [Chrome's new `--headless=new` flag](https://developer.chrome.com/articles/new-headless/). Chrome versions 112 and above will now be run in the `headless` mode that matches the `headed` browser implementation. Addresses [#25972](https://github.com/cypress-io/cypress/issues/25972).
- Cypress can now test pages with targeted `Content-Security-Policy` and `Content-Security-Policy-Report-Only` header directives by specifying the allow list via the [`experimentalCspAllowList`](https://docs.cypress.io/guides/references/configuration#Experimental-Csp-Allow-List) configuration option. Addresses [#1030](https://github.com/cypress-io/cypress/issues/1030). Addressed in [#26483](https://github.com/cypress-io/cypress/pull/26483)
- The [`videoCompression`](https://docs.cypress.io/guides/references/configuration#Videos) configuration option now accepts both a boolean or a Constant Rate Factor (CRF) number between `1` and `51`. The `videoCompression` default value is still `32` CRF and when `videoCompression` is set to `true` the default of `32` CRF will be used. Addresses [#26658](https://github.com/cypress-io/cypress/issues/26658).
- The Cypress Cloud data shown on the [Specs](https://docs.cypress.io/guides/core-concepts/cypress-app#Specs) page and [Runs](https://docs.cypress.io/guides/core-concepts/cypress-app#Runs) page will now reflect Cloud Runs that match the current Git tree if Git is being used. Addresses [#26693](https://github.com/cypress-io/cypress/issues/26693).

**Bugfixes:**

- Fixed an issue where video output was not being logged to the console when `videoCompression` was turned off. Videos will now log to the terminal regardless of the compression value. Addresses [#25945](https://github.com/cypress-io/cypress/issues/25945).

**Dependency Updates:**

- Removed [`@cypress/mocha-teamcity-reporter`](https://www.npmjs.com/package/@cypress/mocha-teamcity-reporter) as this package was no longer being referenced. Addressed in [#26938](https://github.com/cypress-io/cypress/pull/26938).

## 12.14.0

_Released 06/07/2023_

**Features:**

- A new testing type switcher has been added to the Spec Explorer to make it easier to move between E2E and Component Testing. An informational overview of each type is displayed if it hasn't already been configured to help educate and onboard new users to each testing type. Addresses [#26448](https://github.com/cypress-io/cypress/issues/26448), [#26836](https://github.com/cypress-io/cypress/issues/26836) and [#26837](https://github.com/cypress-io/cypress/issues/26837).

**Bugfixes:**

- Fixed an issue to now correctly detect Angular 16 dependencies
([@angular/cli](https://www.npmjs.com/package/@angular/cli),
[@angular-devkit/build-angular](https://www.npmjs.com/package/@angular-devkit/build-angular),
[@angular/core](https://www.npmjs.com/package/@angular/core), [@angular/common](https://www.npmjs.com/package/@angular/common),
[@angular/platform-browser-dynamic](https://www.npmjs.com/package/@angular/platform-browser-dynamic))
during Component Testing onboarding. Addresses [#26852](https://github.com/cypress-io/cypress/issues/26852).
- Ensures Git-related messages on the [Runs page](https://docs.cypress.io/guides/core-concepts/cypress-app#Runs) remain dismissed. Addresses [#26808](https://github.com/cypress-io/cypress/issues/26808).

**Dependency Updates:**

- Upgraded [`find-process`](https://www.npmjs.com/package/find-process) from `1.4.1` to `1.4.7` to address this [Synk](https://security.snyk.io/vuln/SNYK-JS-FINDPROCESS-1090284) security vulnerability. Addressed in [#26906](https://github.com/cypress-io/cypress/pull/26906).
- Upgraded [`firefox-profile`](https://www.npmjs.com/package/firefox-profile) from `4.0.0` to `4.3.2` to address security vulnerabilities within sub-dependencies. Addressed in [#26912](https://github.com/cypress-io/cypress/pull/26912).

## 12.13.0

_Released 05/23/2023_

**Features:**

- Adds Git-related messages for the [Runs page](https://docs.cypress.io/guides/core-concepts/cypress-app#Runs) and [Debug page](https://docs.cypress.io/guides/cloud/runs#Debug) when users aren't using Git or there are no recorded runs for the current branch. Addresses [#26680](https://github.com/cypress-io/cypress/issues/26680).

**Bugfixes:**

- Reverted [#26452](https://github.com/cypress-io/cypress/pull/26452) which introduced a bug that prevents users from using End to End with Yarn 3. Fixed in [#26735](https://github.com/cypress-io/cypress/pull/26735). Fixes [#26676](https://github.com/cypress-io/cypress/issues/26676).
- Moved `types` condition to the front of `package.json#exports` since keys there are meant to be order-sensitive. Fixed in [#26630](https://github.com/cypress-io/cypress/pull/26630).
- Fixed an issue where newly-installed dependencies would not be detected during Component Testing setup. Addresses [#26685](https://github.com/cypress-io/cypress/issues/26685).
- Fixed a UI regression that was flashing an "empty" state inappropriately when loading the Debug page. Fixed in [#26761](https://github.com/cypress-io/cypress/pull/26761).
- Fixed an issue in Component Testing setup where TypeScript version 5 was not properly detected. Fixes [#26204](https://github.com/cypress-io/cypress/issues/26204).

**Misc:**

- Updated styling & content of Cypress Cloud slideshows when not logged in or no runs have been recorded. Addresses [#26181](https://github.com/cypress-io/cypress/issues/26181).
- Changed the nomenclature of 'processing' to 'compressing' when terminal video output is printed during a run. Addresses [#26657](https://github.com/cypress-io/cypress/issues/26657).
- Changed the nomenclature of 'Upload Results' to 'Uploading Screenshots & Videos' when terminal output is printed during a run. Addresses [#26759](https://github.com/cypress-io/cypress/issues/26759).

## 12.12.0

_Released 05/09/2023_

**Features:**

- Added a new informational banner to help get started with component testing from an existing end-to-end test suite. Addresses [#26511](https://github.com/cypress-io/cypress/issues/26511).

**Bugfixes:**

- Fixed an issue in Electron where devtools gets out of sync with the DOM occasionally. Addresses [#15932](https://github.com/cypress-io/cypress/issues/15932).
- Updated the Chromium renderer process crash message to be more terse. Addressed in [#26597](https://github.com/cypress-io/cypress/pull/26597).
- Fixed an issue with `CYPRESS_DOWNLOAD_PATH_TEMPLATE` regex to allow multiple replacements. Addresses [#23670](https://github.com/cypress-io/cypress/issues/23670).
- Moved `types` condition to the front of `package.json#exports` since keys there are meant to be order-sensitive. Fixed in [#26630](https://github.com/cypress-io/cypress/pull/26630).

**Dependency Updates:**

- Upgraded [`plist`](https://www.npmjs.com/package/plist) from `3.0.5` to `3.0.6` to address [CVE-2022-26260](https://nvd.nist.gov/vuln/detail/CVE-2022-22912#range-8131646) NVD security vulnerability. Addressed in [#26631](https://github.com/cypress-io/cypress/pull/26631).
- Upgraded [`engine.io`](https://www.npmjs.com/package/engine.io) from `6.2.1` to `6.4.2` to address [CVE-2023-31125](https://github.com/socketio/engine.io/security/advisories/GHSA-q9mw-68c2-j6m5) NVD security vulnerability. Addressed in [#26664](https://github.com/cypress-io/cypress/pull/26664).
- Upgraded [`@vue/test-utils`](https://www.npmjs.com/package/@vue/test-utils) from `2.0.2` to `2.3.2`. Addresses [#26575](https://github.com/cypress-io/cypress/issues/26575).

## 12.11.0

_Released 04/26/2023_

**Features:**

- Adds Component Testing support for Angular 16. Addresses [#26044](https://github.com/cypress-io/cypress/issues/26044).
- The run navigation component on the [Debug page](https://on.cypress.io/debug-page) will now display a warning message if there are more relevant runs than can be displayed in the list. Addresses [#26288](https://github.com/cypress-io/cypress/issues/26288).

**Bugfixes:**

- Fixed an issue where setting `videoCompression` to `0` would cause the video output to be broken. `0` is now treated as false. Addresses [#5191](https://github.com/cypress-io/cypress/issues/5191) and [#24595](https://github.com/cypress-io/cypress/issues/24595).
- Fixed an issue on the [Debug page](https://on.cypress.io/debug-page) where the passing run status would appear even if the Cypress Cloud organization was over its monthly test result limit. Addresses [#26528](https://github.com/cypress-io/cypress/issues/26528).

**Misc:**

- Cleaned up our open telemetry dependencies, reducing the size of the open telemetry modules. Addressed in [#26522](https://github.com/cypress-io/cypress/pull/26522).

**Dependency Updates:**

- Upgraded [`vue`](https://www.npmjs.com/package/vue) from `3.2.31` to `3.2.47`. Addressed in [#26555](https://github.com/cypress-io/cypress/pull/26555).

## 12.10.0

_Released 04/17/2023_

**Features:**

- The Component Testing setup wizard will now show a warning message if an issue is encountered with an installed [third party framework definition](https://on.cypress.io/component-integrations). Addresses [#25838](https://github.com/cypress-io/cypress/issues/25838).

**Bugfixes:**

 - Capture the [Azure](https://azure.microsoft.com/) CI provider's environment variable [`SYSTEM_PULLREQUEST_PULLREQUESTNUMBER`](https://learn.microsoft.com/en-us/azure/devops/pipelines/build/variables?view=azure-devops&tabs=yaml#system-variables-devops-services) to display the linked PR number in the Cloud. Addressed in [#26215](https://github.com/cypress-io/cypress/pull/26215).
 - Fixed an issue in the onboarding wizard where project framework & bundler would not be auto-detected when opening directly into component testing mode using the `--component` CLI flag. Fixes [#22777](https://github.com/cypress-io/cypress/issues/22777) and [#26388](https://github.com/cypress-io/cypress/issues/26388).
 - Updated to use the `SEMAPHORE_GIT_WORKING_BRANCH` [Semphore](https://docs.semaphoreci.com) CI environment variable to correctly associate a Cloud run to the current branch. Previously this was incorrectly associating a run to the target branch. Fixes [#26309](https://github.com/cypress-io/cypress/issues/26309).
 - Fix an edge case in Component Testing where a custom `baseUrl` in `tsconfig.json` for Next.js 13.2.0+ is not respected. This was partially fixed in [#26005](https://github.com/cypress-io/cypress/pull/26005), but an edge case was missed. Fixes [#25951](https://github.com/cypress-io/cypress/issues/25951).
 - Fixed an issue where `click` events fired on `.type('{enter}')` did not propagate through shadow roots. Fixes [#26392](https://github.com/cypress-io/cypress/issues/26392).

**Misc:**

- Removed unintentional debug logs. Addressed in [#26411](https://github.com/cypress-io/cypress/pull/26411).
- Improved styling on the [Runs Page](https://docs.cypress.io/guides/core-concepts/cypress-app#Runs). Addresses [#26180](https://github.com/cypress-io/cypress/issues/26180).

**Dependency Updates:**

- Upgraded [`commander`](https://www.npmjs.com/package/commander) from `^5.1.0` to `^6.2.1`. Addressed in [#26226](https://github.com/cypress-io/cypress/pull/26226).
- Upgraded [`minimist`](https://www.npmjs.com/package/minimist) from `1.2.6` to `1.2.8` to address this [CVE-2021-44906](https://github.com/advisories/GHSA-xvch-5gv4-984h) NVD security vulnerability. Addressed in [#26254](https://github.com/cypress-io/cypress/pull/26254).

## 12.9.0

_Released 03/28/2023_

**Features:**

- The [Debug page](https://docs.cypress.io/guides/cloud/runs#Debug) now allows for navigating between all runs recorded for a commit. Addresses [#25899](https://github.com/cypress-io/cypress/issues/25899) and [#26018](https://github.com/cypress-io/cypress/issues/26018).

**Bugfixes:**

 - Fixed a compatibility issue so that component test projects can use [Vite](https://vitejs.dev/) version 4.2.0 and greater. Fixes [#26138](https://github.com/cypress-io/cypress/issues/26138).
 - Fixed an issue where [`cy.intercept()`](https://docs.cypress.io/api/commands/intercept) added an additional `content-length` header to spied requests that did not set a `content-length` header on the original request. Fixes [#24407](https://github.com/cypress-io/cypress/issues/24407).
 - Changed the way that Git hashes are loaded so that non-relevant runs are excluded from the Debug page. Fixes [#26058](https://github.com/cypress-io/cypress/issues/26058).
 - Corrected the [`.type()`](https://docs.cypress.io/api/commands/type) command to account for shadow root elements when determining whether or not focus needs to be simulated before typing. Fixes [#26198](https://github.com/cypress-io/cypress/issues/26198).
 - Fixed an issue where an incorrect working directory could be used for Git operations on Windows. Fixes [#23317](https://github.com/cypress-io/cypress/issues/23317).
 - Capture the [Buildkite](https://buildkite.com/) CI provider's environment variable `BUILDKITE_RETRY_COUNT` to handle CI retries in the Cloud. Addressed in [#25750](https://github.com/cypress-io/cypress/pull/25750).

**Misc:**

 - Made some minor styling updates to the Debug page. Addresses [#26041](https://github.com/cypress-io/cypress/issues/26041).

## 12.8.1

_Released 03/15/2023_

**Bugfixes:**

- Fixed a regression in Cypress [10](https://docs.cypress.io/guides/references/changelog#10-0-0) where the reporter auto-scroll configuration inside user preferences was unintentionally being toggled off. User's must now explicitly enable/disable auto-scroll under user preferences, which is enabled by default. Fixes [#24171](https://github.com/cypress-io/cypress/issues/24171) and [#26113](https://github.com/cypress-io/cypress/issues/26113).

**Dependency Updates:**

- Upgraded [`ejs`](https://www.npmjs.com/package/ejs) from `3.1.6` to `3.1.8` to address this [CVE-2022-29078](https://github.com/advisories/GHSA-phwq-j96m-2c2q) NVD security vulnerability. Addressed in [#25279](https://github.com/cypress-io/cypress/pull/25279).

## 12.8.0

_Released 03/14/2023_

**Features:**

- The [Debug page](https://docs.cypress.io/guides/cloud/runs#Debug) is now able to show real-time results from in-progress runs.  Addresses [#25759](https://github.com/cypress-io/cypress/issues/25759).
- Added the ability to control whether a request is logged to the command log via [`cy.intercept()`](https://docs.cypress.io/api/commands/intercept) by passing `log: false` or `log: true`. Addresses [#7362](https://github.com/cypress-io/cypress/issues/7362).
  - This can be used to override Cypress's default behavior of logging all XHRs and fetches, see the [example](https://docs.cypress.io/api/commands/intercept#Disabling-logs-for-a-request).
- It is now possible to control the number of connection attempts to the browser using the `CYPRESS_CONNECT_RETRY_THRESHOLD` Environment Variable. Learn more [here](https://docs.cypress.io/guides/references/advanced-installation#Environment-variables). Addressed in [#25848](https://github.com/cypress-io/cypress/pull/25848).

**Bugfixes:**

- Fixed an issue where using `Cypress.require()` would throw the error `Cannot find module 'typescript'`. Fixes [#25885](https://github.com/cypress-io/cypress/issues/25885).
- The [`before:spec`](https://docs.cypress.io/api/plugins/before-spec-api) API was updated to correctly support async event handlers in `run` mode. Fixes [#24403](https://github.com/cypress-io/cypress/issues/24403).
- Updated the Component Testing [community framework](https://docs.cypress.io/guides/component-testing/third-party-definitions) definition detection logic to take into account monorepo structures that hoist dependencies. Fixes [#25993](https://github.com/cypress-io/cypress/issues/25993).
- The onboarding wizard for Component Testing will now detect installed dependencies more reliably. Fixes [#25782](https://github.com/cypress-io/cypress/issues/25782).
- Fixed an issue where Angular components would sometimes be mounted in unexpected DOM locations in component tests. Fixes [#25956](https://github.com/cypress-io/cypress/issues/25956).
- Fixed an issue where Cypress component testing would fail to work with [Next.js](https://nextjs.org/) `13.2.1`. Fixes [#25951](https://github.com/cypress-io/cypress/issues/25951).
- Fixed an issue where migrating a project from a version of Cypress earlier than [10.0.0](#10-0-0) could fail if the project's `testFiles` configuration was an array of globs. Fixes [#25947](https://github.com/cypress-io/cypress/issues/25947).

**Misc:**

- Removed "New" badge in the navigation bar for the debug page icon. Addresses [#25925](https://github.com/cypress-io/cypress/issues/25925).
- Removed inline "Connect" buttons within the Specs Explorer. Addresses [#25926](https://github.com/cypress-io/cypress/issues/25926).
- Added an icon for "beta" versions of the Chrome browser. Addresses [#25968](https://github.com/cypress-io/cypress/issues/25968).

**Dependency Updates:**

- Upgraded [`mocha-junit-reporter`](https://www.npmjs.com/package/mocha-junit-reporter) from `2.1.0` to `2.2.0` to be able to use [new placeholders](https://github.com/michaelleeallen/mocha-junit-reporter/pull/163) such as `[suiteFilename]` or `[suiteName]` when defining the test report name. Addressed in [#25922](https://github.com/cypress-io/cypress/pull/25922).

## 12.7.0

_Released 02/24/2023_

**Features:**

- It is now possible to set `hostOnly` cookies with [`cy.setCookie()`](https://docs.cypress.io/api/commands/setcookie) for a given domain. Addresses [#16856](https://github.com/cypress-io/cypress/issues/16856) and [#17527](https://github.com/cypress-io/cypress/issues/17527).
- Added a Public API for third party component libraries to define a Framework Definition, embedding their library into the Cypress onboarding workflow. Learn more [here](https://docs.cypress.io/guides/component-testing/third-party-definitions). Implemented in [#25780](https://github.com/cypress-io/cypress/pull/25780) and closes [#25638](https://github.com/cypress-io/cypress/issues/25638).
- Added a Debug Page tutorial slideshow for projects that are not connected to Cypress Cloud. Addresses [#25768](https://github.com/cypress-io/cypress/issues/25768).
- Improved various error message around interactions with the Cypress cloud. Implemented in [#25837](https://github.com/cypress-io/cypress/pull/25837)
- Updated the "new" status badge for the Debug page navigation link to be less noticeable when the navigation is collapsed. Addresses [#25739](https://github.com/cypress-io/cypress/issues/25739).

**Bugfixes:**

- Fixed various bugs when recording to the cloud. Fixed in [#25837](https://github.com/cypress-io/cypress/pull/25837)
- Fixed an issue where cookies were being duplicated with the same hostname, but a prepended dot. Fixed an issue where cookies may not be expiring correctly. Fixes [#25174](https://github.com/cypress-io/cypress/issues/25174), [#25205](https://github.com/cypress-io/cypress/issues/25205) and [#25495](https://github.com/cypress-io/cypress/issues/25495).
- Fixed an issue where cookies weren't being synced when the application was stable. Fixed in [#25855](https://github.com/cypress-io/cypress/pull/25855). Fixes [#25835](https://github.com/cypress-io/cypress/issues/25835).
- Added missing TypeScript type definitions for the [`cy.reload()`](https://docs.cypress.io/api/commands/reload) command. Addressed in [#25779](https://github.com/cypress-io/cypress/pull/25779).
- Ensure Angular components are mounted inside the correct element. Fixes [#24385](https://github.com/cypress-io/cypress/issues/24385).
- Fix a bug where files outside the project root in a monorepo are not correctly served when using Vite. Addressed in [#25801](https://github.com/cypress-io/cypress/pull/25801).
- Fixed an issue where using [`cy.intercept`](https://docs.cypress.io/api/commands/intercept)'s `req.continue()` with a non-function parameter would not provide an appropriate error message. Fixed in [#25884](https://github.com/cypress-io/cypress/pull/25884).
- Fixed an issue where Cypress would erroneously launch and connect to multiple browser instances. Fixes [#24377](https://github.com/cypress-io/cypress/issues/24377).

**Misc:**

 - Made updates to the way that the Debug Page header displays information. Addresses [#25796](https://github.com/cypress-io/cypress/issues/25796) and [#25798](https://github.com/cypress-io/cypress/issues/25798).

## 12.6.0

_Released 02/15/2023_

**Features:**

- Added a new CLI flag, called [`--auto-cancel-after-failures`](https://docs.cypress.io/guides/guides/command-line#Options), that overrides the project-level ["Auto Cancellation"](https://docs.cypress.io/guides/cloud/smart-orchestration#Auto-Cancellation) value when recording to the Cloud. This gives Cloud users on Business and Enterprise plans the flexibility to alter the auto-cancellation value per run. Addressed in [#25237](https://github.com/cypress-io/cypress/pull/25237).
- It is now possible to overwrite query commands using [`Cypress.Commands.overwriteQuery`](https://on.cypress.io/api/custom-queries). Addressed in [#25078](https://github.com/cypress-io/cypress/issues/25078).
- Added [`Cypress.require()`](https://docs.cypress.io/api/cypress-api/require) for including dependencies within the [`cy.origin()`](https://docs.cypress.io/api/commands/origin) callback. This change removed support for using `require()` and `import()` directly within the callback because we found that it impacted performance not only for spec files using them within the [`cy.origin()`](https://docs.cypress.io/api/commands/origin) callback, but even for spec files that did not use them. Addresses [#24976](https://github.com/cypress-io/cypress/issues/24976).
- Added the ability to open the failing test in the IDE from the Debug page before needing to re-run the test. Addressed in [#24850](https://github.com/cypress-io/cypress/issues/24850).

**Bugfixes:**

- When a Cloud user is apart of multiple Cloud organizations, the [Connect to Cloud setup](https://docs.cypress.io/guides/cloud/projects#Set-up-a-project-to-record) now shows the correct organizational prompts when connecting a new project. Fixes [#25520](https://github.com/cypress-io/cypress/issues/25520).
- Fixed an issue where Cypress would fail to load any specs if the project `specPattern` included a resource that could not be accessed due to filesystem permissions. Fixes [#24109](https://github.com/cypress-io/cypress/issues/24109).
- Fixed an issue where the Debug page would display a different number of specs for in-progress runs than the in-progress specs reported in Cypress Cloud. Fixes [#25647](https://github.com/cypress-io/cypress/issues/25647).
- Fixed an issue in middleware where error-handling code could itself generate an error and fail to report the original issue. Fixes [#22825](https://github.com/cypress-io/cypress/issues/22825).
- Fixed an regression introduced in Cypress [12.3.0](#12-3-0) where custom browsers that relied on process environment variables were not found on macOS arm64 architectures. Fixed in [#25753](https://github.com/cypress-io/cypress/pull/25753).

**Misc:**

- Improved the UI of the Debug page. Addresses [#25664](https://github.com/cypress-io/cypress/issues/25664),  [#25669](https://github.com/cypress-io/cypress/issues/25669), [#25665](https://github.com/cypress-io/cypress/issues/25665), [#25666](https://github.com/cypress-io/cypress/issues/25666), and [#25667](https://github.com/cypress-io/cypress/issues/25667).
- Updated the Debug page sidebar badge to to show 0 to 99+ failing tests, increased from showing 0 to 9+ failing tests, to provide better test failure insights. Addresses [#25662](https://github.com/cypress-io/cypress/issues/25662).

**Dependency Updates:**

- Upgrade [`debug`](https://www.npmjs.com/package/debug) to `4.3.4`. Addressed in [#25699](https://github.com/cypress-io/cypress/pull/25699).

## 12.5.1

_Released 02/02/2023_

**Bugfixes:**

- Fixed a regression introduced in Cypress [12.5.0](https://docs.cypress.io/guides/references/changelog#12-5-0) where the `runnable` was not included in the [`test:after:run`](https://docs.cypress.io/api/events/catalog-of-events) event. Fixes [#25663](https://github.com/cypress-io/cypress/issues/25663).

**Dependency Updates:**

- Upgraded [`simple-git`](https://github.com/steveukx/git-js) from `3.15.0` to `3.16.0` to address this [security vulnerability](https://github.com/advisories/GHSA-9p95-fxvg-qgq2) where Remote Code Execution (RCE) via the clone(), pull(), push() and listRemote() methods due to improper input sanitization was possible. Addressed in [#25603](https://github.com/cypress-io/cypress/pull/25603).

## 12.5.0

_Released 01/31/2023_

**Features:**

- Easily debug failed CI test runs recorded to the Cypress Cloud from your local Cypress app with the new Debug page. Please leave any feedback [here](https://github.com/cypress-io/cypress/discussions/25649). Your feedback will help us make decisions to improve the Debug experience. For more details, see [our blog post](https://on.cypress.io/debug-page-release). Addressed in [#25488](https://github.com/cypress-io/cypress/pull/25488).

**Performance:**

- Improved memory consumption in `run` mode by removing reporter logs for successful tests. Fixes [#25230](https://github.com/cypress-io/cypress/issues/25230).

**Bugfixes:**

- Fixed an issue where alternative Microsoft Edge Beta, Canary, and Dev binary versions were not being discovered by Cypress. Fixes [#25455](https://github.com/cypress-io/cypress/issues/25455).

**Dependency Updates:**

- Upgraded [`underscore.string`](https://github.com/esamattis/underscore.string/blob/HEAD/CHANGELOG.markdown) from `3.3.5` to `3.3.6` to reference rebuilt assets after security patch to fix regular expression DDOS exploit. Addressed in [#25574](https://github.com/cypress-io/cypress/pull/25574).

## 12.4.1

_Released 01/27/2023_

**Bugfixes:**

- Fixed a regression from Cypress [12.4.0](https://docs.cypress.io/guides/references/changelog#12-4-0) where Cypress was not exiting properly when running multiple Component Testing specs in `electron` in `run` mode. Fixes [#25568](https://github.com/cypress-io/cypress/issues/25568).

**Dependency Updates:**

- Upgraded [`ua-parser-js`](https://github.com/faisalman/ua-parser-js) from `0.7.24` to `0.7.33` to address this [security vulnerability](https://github.com/faisalman/ua-parser-js/security/advisories/GHSA-fhg7-m89q-25r3) where crafting a very-very-long user-agent string with specific pattern, an attacker can turn the script to get stuck processing for a very long time which results in a denial of service (DoS) condition. Addressed in [#25561](https://github.com/cypress-io/cypress/pull/25561).

## 12.4.0

_Released 1/24/2023_

**Features:**

- Added official support for Vite 4 in component testing. Addresses
  [#24969](https://github.com/cypress-io/cypress/issues/24969).
- Added new
  [`experimentalMemoryManagement`](/guides/references/experiments#Configuration)
  configuration option to improve memory management in Chromium-based browsers.
  Enable this option with `experimentalMemoryManagement=true` if you have
  experienced "Out of Memory" issues. Addresses
  [#23391](https://github.com/cypress-io/cypress/issues/23391).
- Added new
  [`experimentalSkipDomainInjection`](/guides/references/experiments#Experimental-Skip-Domain-Injection)
  configuration option to disable Cypress from setting `document.domain` on
  injection, allowing users to test Salesforce domains. If you believe you are
  having `document.domain` issues, please see the
  [`experimentalSkipDomainInjection`](/guides/references/experiments#Experimental-Skip-Domain-Injection)
  guide. This config option is end-to-end only. Addresses
  [#2367](https://github.com/cypress-io/cypress/issues/2367),
  [#23958](https://github.com/cypress-io/cypress/issues/23958),
  [#24290](https://github.com/cypress-io/cypress/issues/24290), and
  [#24418](https://github.com/cypress-io/cypress/issues/24418).
- The [`.as`](/api/commands/as) command now accepts an options argument,
  allowing an alias to be stored as type "query" or "static" value. This is
  stored as "query" by default. Addresses
  [#25173](https://github.com/cypress-io/cypress/issues/25173).
- The `cy.log()` command will now display a line break where the `\n` character
  is used. Addresses
  [#24964](https://github.com/cypress-io/cypress/issues/24964).
- [`component.specPattern`](/guides/references/configuration#component) now
  utilizes a JSX/TSX file extension when generating a new empty spec file if
  project contains at least one file with those extensions. This applies only to
  component testing and is skipped if
  [`component.specPattern`](/guides/references/configuration#component) has been
  configured to exclude files with those extensions. Addresses
  [#24495](https://github.com/cypress-io/cypress/issues/24495).
- Added support for the `data-qa` selector in the
  [Selector Playground](guides/core-concepts/cypress-app#Selector-Playground) in
  addition to `data-cy`, `data-test` and `data-testid`. Addresses
  [#25305](https://github.com/cypress-io/cypress/issues/25305).

**Bugfixes:**

- Fixed an issue where component tests could incorrectly treat new major
  versions of certain dependencies as supported. Fixes
  [#25379](https://github.com/cypress-io/cypress/issues/25379).
- Fixed an issue where new lines or spaces on new lines in the Command Log were
  not maintained. Fixes
  [#23679](https://github.com/cypress-io/cypress/issues/23679) and
  [#24964](https://github.com/cypress-io/cypress/issues/24964).
- Fixed an issue where Angular component testing projects would fail to
  initialize if an unsupported browserslist entry was specified in the project
  configuration. Fixes
  [#25312](https://github.com/cypress-io/cypress/issues/25312).

**Misc**

- Video output link in `cypress run` mode has been added to it's own line to
  make the video output link more easily clickable in the terminal. Addresses
  [#23913](https://github.com/cypress-io/cypress/issues/23913).<|MERGE_RESOLUTION|>--- conflicted
+++ resolved
@@ -4,12 +4,8 @@
 _Released 07/05/2023 (PENDING)_
 
 **Bugfixes:**
-
-<<<<<<< HEAD
+- Fixed an issue where chrome was not recovering from browser crashes properly. Fixes [#24650](https://github.com/cypress-io/cypress/issues/24650).
 - Fixed a race condition that was causing a GraphQL error to appear on the [Debug page](https://docs.cypress.io/guides/cloud/runs#Debug) when viewing a running Cypress Cloud build. Fixed in [#27134](https://github.com/cypress-io/cypress/pull/27134).
-=======
-- Fixed an issue where chrome was not recovering from browser crashes properly. Fixes [#24650](https://github.com/cypress-io/cypress/issues/24650).
->>>>>>> a94a48ed
 
 ## 12.16.0
 
