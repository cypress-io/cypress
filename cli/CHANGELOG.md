<!-- See the ../guides/writing-the-cypress-changelog.md for details on writing the changelog. -->
## 13.13.1

_Released 7/16/2024 (PENDING)_

**Bugfixes:**

<<<<<<< HEAD
- Fixed an issue where the ReadStream used to upload a Test Replay recording could erroneously be re-used when retrying in cases of retryable upload failures. Fixes [#29227](https://github.com/cypress-io/cypress/issues/29227)
- Change visibility check to use checkVisibility browser API. Fixed in [#29741](https://github.com/cypress-io/cypress/pull/29741).
=======
- Fixed an issue where the ReadStream used to upload a Test Replay recording could erroneously be re-used when retrying in cases of retryable upload failures. Fixes [#29227](https://github.com/cypress-io/cypress/issues/29227).
- Fixed an issue where command snapshots were not being captured within the `cy.origin()` command within Test Replay. Addressed in [#29828](https://github.com/cypress-io/cypress/pull/29828).
>>>>>>> 807b03d3

## 13.13.0

_Released 07/02/2024 (PENDING)_

**Performance:**

- Improved performance of `experimentalSourceRewriting` option. Fixed in [#29540](https://github.com/cypress-io/cypress/pull/29540).

**Features:**

- Adds Signal support for Angular Component Testing versions 17.2 and up. Addresses [#29264](https://github.com/cypress-io/cypress/issues/29264).

**Bugfixes:**

- Change visibility check to use checkVisibility browser API. Fixed in [#29741](https://github.com/cypress-io/cypress/pull/29741).
- Fixed an issue where Chrome launch instances would not recreate the browser CRI client correctly after recovering from an unexpected browser closure. Fixes [#27657](https://github.com/cypress-io/cypress/issues/27657). Fixed in [#29663](https://github.com/cypress-io/cypress/pull/29663).
- Fixed an issue where Firefox 129 (Firefox Nightly) would not launch with Cypress. Fixes [#29713](https://github.com/cypress-io/cypress/issues/29713). Fixed in [#29720](https://github.com/cypress-io/cypress/pull/29720).

**Dependency Updates:**

- Updated `launch-editor` from `2.3.0` to `2.8.0`. Addressed in [#29770](https://github.com/cypress-io/cypress/pull/29770).
- Updated `memfs` from `3.4.12` to `3.5.3`. Addressed in [#29746](https://github.com/cypress-io/cypress/pull/29746).
- Updated `tmp` from `0.2.1` to `0.2.3`. Addresses [#29693](https://github.com/cypress-io/cypress/issues/29693).
- Updated `ws` from `5.2.3` to `5.2.4`. Addressed in [#29698](https://github.com/cypress-io/cypress/pull/29698).

## 13.12.0

_Released 6/18/2024_

**Features:**

- Added Component Testing support for Angular version 18. Addresses [#29309](https://github.com/cypress-io/cypress/issues/29309).

**Bugfixes:**

- We now trigger `input` and `change` events when typing `{upArrow}` and `{downArrow}` via `.type()` on `input[type=number]` elements. Fixes [#29611](https://github.com/cypress-io/cypress/issues/29611)
- Fixed an issue where auto scrolling the reporter would sometimes be disabled without the user's intent. Fixes [#25084](https://github.com/cypress-io/cypress/issues/25084).
- Fixed an issue where `inlineSourceMaps` was still being used when `sourceMaps` was provided in a users typescript config for typescript version 5. Fixes [#26203](https://github.com/cypress-io/cypress/issues/26203).
- When capture protocol script fails verification, an appropriate error is now displayed. Previously, an error regarding Test Replay archive location was shown. Addressed in [#29603](https://github.com/cypress-io/cypress/pull/29603).
- Fixed an issue where receiving HTTP responses with invalid headers raised an error. Now cypress removes the invalid headers and gives a warning in the console with debug mode on. Fixes [#28865](https://github.com/cypress-io/cypress/issues/28865).

**Misc:**

- Report afterSpec durations to Cloud API when running in record mode with Test Replay enabled. Addressed in [#29500](https://github.com/cypress-io/cypress/pull/29500).

**Dependency Updates:**

- Updated firefox-profile from `4.3.1` to `4.6.0`. Addressed in [#29662](https://github.com/cypress-io/cypress/pull/29662).
- Updated typescript from `4.7.4` to `5.3.3`. Addressed in [#29568](https://github.com/cypress-io/cypress/pull/29568).
- Updated url-parse from `1.5.9` to `1.5.10`. Addressed in [#29650](https://github.com/cypress-io/cypress/pull/29650).

## 13.11.0

_Released 6/4/2024_

**Performance:**

- Improved performance when setting console props within `Cypress.log`. Addressed in [#29501](https://github.com/cypress-io/cypress/pull/29501).

**Features:**

- Added support for [Next.js 14](https://nextjs.org/blog/next-14) for component testing. Addresses [#28185](https://github.com/cypress-io/cypress/issues/28185).
- Added an `IGNORE_CHROME_PREFERENCES` environment variable to ignore Chrome preferences when launching Chrome. Addresses [#29330](https://github.com/cypress-io/cypress/issues/29330).

**Bugfixes:**

- Fixed a situation where the Launchpad would hang if the project config had not been loaded when the Launchpad first queries the current project. Fixes [#29486](https://github.com/cypress-io/cypress/issues/29486).
- Pre-emptively fix behavior with Chrome for when `unload` events are forcefully deprecated by using `pagehide` as a proxy. Fixes [#29241](https://github.com/cypress-io/cypress/issues/29241).


**Misc:**

- Enhanced the type definitions available to `cy.intercept` and `cy.wait`. The `body` property of both the request and response in an interception can optionally be specified with user-defined types. Addresses [#29507](https://github.com/cypress-io/cypress/issues/29507).

## 13.10.0

_Released 5/21/2024_

**Features:**

- Added support for `vite` `v5` to `@cypress/vite-dev-server`. Addresses [#28347](https://github.com/cypress-io/cypress/issues/28347).

**Bugfixes:**

- Fixed an issue where orphaned Electron processes were inadvertently terminating the browser's CRI client. Fixes [#28397](https://github.com/cypress-io/cypress/issues/28397). Fixed in [#29515](https://github.com/cypress-io/cypress/pull/29515).
- Fixed an issue where Cypress would use the wrong URL to upload Test Replay recordings when it wasn't able to determine the upload URL. It now displays an error when the upload URL cannot be determined, rather than a "Request Entity Too Large" error. Addressed in [#29512](https://github.com/cypress-io/cypress/pull/29512).
- Fixed an issue where Cypress was unable to search in the Specs list for files or folders containing numbers. Fixes [#29034](https://github.com/cypress-io/cypress/issues/29034).
- Fixed an issue setting the `x-cypress-file-path` header when there are invalid header characters in the file path. Fixes [#25839](https://github.com/cypress-io/cypress/issues/25839).
- Fixed the display of some command assertions. Fixed in [#29517](https://github.com/cypress-io/cypress/pull/29517).

**Dependency Updates:**

- Updated js-cookie from `2.2.1` to `3.0.5`. Addressed in [#29497](https://github.com/cypress-io/cypress/pull/29497).
- Updated randomstring from `1.1.5` to `1.3.0`. Addressed in [#29503](https://github.com/cypress-io/cypress/pull/29503).

## 13.9.0

_Released 5/7/2024_

**Features:**

- Added more descriptive error messages when Test Replay fails to record or upload. Addresses [#29022](https://github.com/cypress-io/cypress/issues/29022).

**Bugfixes:**

- Fixed a bug where promises rejected with `undefined` were failing inside `cy.origin()`. Addresses [#23937](https://github.com/cypress-io/cypress/issues/23937).
- We now pass the same default Chromium flags to Electron as we do to Chrome. As a result of this change, the application under test's `navigator.webdriver` property will now correctly be `true` when testing in Electron. Fixes [#27939](https://github.com/cypress-io/cypress/issues/27939).
- Fixed network issues in requests using fetch for users where Cypress is run behind a proxy that performs HTTPS decryption (common among corporate proxies). Fixes [#29171](https://github.com/cypress-io/cypress/issues/29171).
- Fixed an issue where extra windows weren't being closed between specs in Firefox causing potential issues in subsequent specs. Fixes [#29473](https://github.com/cypress-io/cypress/issues/29473).

**Misc:**

- Improved accessibility of the Cypress App in some areas. Addressed in [#29322](https://github.com/cypress-io/cypress/pull/29322).

**Dependency Updates:**

- Updated electron from `27.1.3` to `27.3.10` to address [CVE-2024-3156](https://nvd.nist.gov/vuln/detail/CVE-2024-3156). Addressed in [#29431](https://github.com/cypress-io/cypress/pull/29431).

## 13.8.1

_Released 4/23/2024_

**Performance:**

- Fixed a performance issue with activated service workers that aren't controlling clients which could lead to correlation timeouts. Fixes [#29333](https://github.com/cypress-io/cypress/issues/29333) and [#29126](https://github.com/cypress-io/cypress/issues/29126).

**Bugfixes:**

- Fixed a regression introduced in [`13.6.0`](https://docs.cypress.io/guides/references/changelog#13-6-0) where Cypress would occasionally exit with status code 1, even when a test run was successful, due to an unhandled WebSocket exception (`Error: WebSocket connection closed`). Addresses [#28523](https://github.com/cypress-io/cypress/issues/28523).
- Fixed an issue where Cypress would hang on some commands when an invalid `timeout` option was provided. Fixes [#29323](https://github.com/cypress-io/cypress/issues/29323).

**Misc:**

- `.its()` type now excludes null and undefined. Fixes [#28872](https://github.com/cypress-io/cypress/issues/28872).

**Dependency Updates:**

- Updated zod from `3.20.3` to `3.22.5`. Addressed in [#29367](https://github.com/cypress-io/cypress/pull/29367).

## 13.8.0

_Released 4/18/2024_

**Features:**

- Added support for `webpack-dev-server` `v5` to `@cypress/webpack-dev-server`. Addresses [#29305](https://github.com/cypress-io/cypress/issues/29305).

**Bugfixes:**

- Fixed a regression introduced in [`13.7.3`](https://docs.cypress.io/guides/references/changelog#13-7-3) where Cypress could hang handling long assertion messages. Fixes [#29350](https://github.com/cypress-io/cypress/issues/29350).

**Misc:**

- The [`SEMAPHORE_GIT_PR_NUMBER`](https://docs.semaphoreci.com/ci-cd-environment/environment-variables/#semaphore_git_pr_number) environment variable from [Semaphore](https://semaphoreci.com/) CI is now captured to display the linked PR number in the Cloud. Addressed in [#29314](https://github.com/cypress-io/cypress/pull/29314).

## 13.7.3

_Released 4/11/2024_

**Bugfixes:**

- Fixed an issue where asserts with custom messages weren't displaying properly. Fixes [#29167](https://github.com/cypress-io/cypress/issues/29167).
- Fixed and issue where Cypress launch arguments were not being escaped correctly with multiple values inside quotes. Fixes [#27454](https://github.com/cypress-io/cypress/issues/27454).

**Misc:**

- Updated the Chrome flags to not show the "Enhanced Ad Privacy" dialog. Addresses [#29199](https://github.com/cypress-io/cypress/issues/29199).
- Suppresses benign warnings that reference Vulkan on GPU-less hosts. Addresses [#29085](https://github.com/cypress-io/cypress/issues/29085). Addressed in [#29278](https://github.com/cypress-io/cypress/pull/29278).

## 13.7.2

_Released 4/2/2024_

**Performance:**

- Improvements to Test Replay upload resiliency. Fixes [#28890](https://github.com/cypress-io/cypress/issues/28890). Addressed in [#29174](https://github.com/cypress-io/cypress/pull/29174)

**Bugfixes:**

- Fixed an issue where Cypress was not executing beyond the first spec in `cypress run` for versions of Firefox 124 and up when a custom user agent was provided. Fixes [#29190](https://github.com/cypress-io/cypress/issues/29190).
- Fixed a bug where fields using arrays in `cypress.config` are not correctly processed. Fixes [#27103](https://github.com/cypress-io/cypress/issues/27103). Fixed in [#27312](https://github.com/cypress-io/cypress/pull/27312).
- Fixed a hang where Cypress would run indefinitely while recording to the cloud when CDP disconnects during the middle of a test. Fixes [#29209](https://github.com/cypress-io/cypress/issues/29209).
- Fixed a bug where option values containing quotation marks could not be selected. Fixes [#29213](https://github.com/cypress-io/cypress/issues/29213)

**Dependency Updates:**

- Updated express from `4.17.3` to `4.19.2`. Addressed in [#29211](https://github.com/cypress-io/cypress/pull/29211).

## 13.7.1

_Released 3/21/2024_

**Bugfixes:**

- Fixed an issue where Cypress was not executing beyond the first spec in `cypress run` for versions of Firefox 124 and up. Fixes [#29172](https://github.com/cypress-io/cypress/issues/29172).
- Fixed an issue blurring shadow dom elements. Fixed in [#29125](https://github.com/cypress-io/cypress/pull/29125).

**Dependency Updates:**

- Updated jose from `4.11.2` to `4.15.5`. Addressed in [#29086](https://github.com/cypress-io/cypress/pull/29086).

## 13.7.0

_Released 3/13/2024_

**Features:**

- Added shadow DOM snapshot support within Test Replay in order to highlight elements correctly within the Cypress reporter. Addressed in [#28823](https://github.com/cypress-io/cypress/pull/28823).
- Added TypeScript support for [Vue 2.7+](https://github.com/vuejs/vue/blob/main/CHANGELOG.md#270-2022-07-01). Addresses [#28591](https://github.com/cypress-io/cypress/issues/28591).
- Adds additional context to error messages displayed when Test Replay artifacts fail to upload. Addressed in [#28986](https://github.com/cypress-io/cypress/pull/28986)

**Performance:**

- Fixed a performance regression from [`13.6.3`](https://docs.cypress.io/guides/references/changelog#13-6-3) where unhandled service worker requests may not correlate correctly. Fixes [#28868](https://github.com/cypress-io/cypress/issues/28868).
- Reduces the number of attempts to retry failed Test Replay artifact uploads from 8 to 3, to reduce time spent on artifact upload attempts that will not succeed. Addressed in [#28986](https://github.com/cypress-io/cypress/pull/28986)

**Bugfixes:**

- Changed screenshot capture behavior in Chromium to activate the main Cypress tab before capturing. This prevents screenshot capture from timing out in certain situations. Fixed in [#29038](https://github.com/cypress-io/cypress/pull/29038). Fixes [#5016](https://github.com/cypress-io/cypress/issues/5016)
- Fixed an issue where `.click()` commands on children of disabled elements would still produce "click" events -- even without `{ force: true }`. Fixes [#28788](https://github.com/cypress-io/cypress/issues/28788).
- Changed RequestBody type to allow for boolean and null literals to be passed as body values. [#28789](https://github.com/cypress-io/cypress/issues/28789)

**Misc:**

- Changed Component Testing scaffolding instruction to `pnpm add` to add framework dependencies when a project uses pnpm as package manager. Addresses [#29052](https://github.com/cypress-io/cypress/issues/29052).
- Command messages in the Cypress command logs will now truncate display at 100 lines instead of 50. Fixes [#29023](https://github.com/cypress-io/cypress/issues/29023).
- Capture the `beforeTest` timestamp inside the browser for the purposes of accurately determining test start for Test Replay. Addressed in [#29061](https://github.com/cypress-io/cypress/pull/29061).

**Dependency Updates:**

- Updated jimp from `0.14.0` to `0.22.12`. Addressed in [#29055](https://github.com/cypress-io/cypress/pull/29055).
- Updated http-proxy-middleware from `2.0.4` to `2.0.6`. Addressed in [#28902](https://github.com/cypress-io/cypress/pull/28902).
- Updated signal-exit from `3.0.3` to `3.0.7`. Addressed in [#28979](https://github.com/cypress-io/cypress/pull/28979).

## 13.6.6

_Released 2/22/2024_

**Bugfixes:**

- Fixed an issue where `cypress verify` was failing for `nx` users. Fixes [#28982](https://github.com/cypress-io/cypress/issues/28982).

## 13.6.5

_Released 2/20/2024_

**Bugfixes:**

- Fixed tests hanging when the Chrome browser extension is disabled. Fixes [#28392](https://github.com/cypress-io/cypress/issues/28392).
- Fixed an issue which caused the browser to relaunch after closing the browser from the Launchpad. Fixes [#28852](https://github.com/cypress-io/cypress/issues/28852).
- Fixed an issue with the unzip promise never being rejected when an empty error happens. Fixed in [#28850](https://github.com/cypress-io/cypress/pull/28850).
- Fixed a regression introduced in [`13.6.3`](https://docs.cypress.io/guides/references/changelog#13-6-3) where Cypress could crash when processing service worker requests through our proxy. Fixes [#28950](https://github.com/cypress-io/cypress/issues/28950).
- Fixed incorrect type definition of `dom.getContainsSelector`. Fixed in [#28339](https://github.com/cypress-io/cypress/pull/28339).

**Misc:**

- Improved accessibility of the Cypress App in some areas. Addressed in [#28774](https://github.com/cypress-io/cypress/pull/28774).
- Changed references of LayerCI to webapp.io. Addressed in [#28874](https://github.com/cypress-io/cypress/pull/28874).

**Dependency Updates:**

- Upgraded `electron` from `25.8.4` to `27.1.3`.
- Upgraded bundled Node.js version from `18.15.0` to `18.17.0`.
- Upgraded bundled Chromium version from `114.0.5735.289` to `118.0.5993.117`.
- Updated buffer from `5.6.0` to `5.7.1`. Addressed in [#28934](https://github.com/cypress-io/cypress/pull/28934).
- Updated [`duplexify`](https://www.npmjs.com/package/duplexify) from `4.1.1` to `4.1.2`. Addressed in [#28941](https://github.com/cypress-io/cypress/pull/28941).
- Updated [`is-ci`](https://www.npmjs.com/package/is-ci) from `3.0.0` to `3.0.1`. Addressed in [#28933](https://github.com/cypress-io/cypress/pull/28933).

## 13.6.4

_Released 1/30/2024_

**Performance:**

- Fixed a performance regression from [`13.3.2`](https://docs.cypress.io/guides/references/changelog#13.3.2) where aborted requests may not correlate correctly. Fixes [#28734](https://github.com/cypress-io/cypress/issues/28734).

**Bugfixes:**

- Fixed an issue with capturing assets for Test Replay when service workers are registered in Cypress support files. This issue would cause styles to not render properly in Test Replay. Fixes [#28747](https://github.com/cypress-io/cypress/issues/28747).

**Misc:**

- Added missing properties to the `Cypress.spec` interface for TypeScript users. Addresses [#27835](https://github.com/cypress-io/cypress/issues/27835).

## 13.6.3

_Released 1/16/2024_

**Bugfixes:**

- Force `moduleResolution` to `node` when `typescript` projects are detected to correctly run Cypress. This change should not have a large impact as `commonjs` is already forced when `ts-node` is registered. This fix does not impact the ESM Typescript configuration loader. Fixes [#27731](https://github.com/cypress-io/cypress/issues/27731).
- No longer wait for additional frames when recording a video for a spec that was skipped by the Cloud due to Auto Cancellation. Fixes [#27898](https://github.com/cypress-io/cypress/issues/27898).
- Now `node_modules` will not be ignored if a project path or a provided path to spec files contains it. Fixes [#23616](https://github.com/cypress-io/cypress/issues/23616).
- Updated display of assertions and commands with a URL argument to escape markdown formatting so that values are displayed as is and assertion values display as bold. Fixes [#24960](https://github.com/cypress-io/cypress/issues/24960) and [#28100](https://github.com/cypress-io/cypress/issues/28100).
- When generating assertions via Cypress Studio, the preview of the generated assertions now correctly displays the past tense of 'expected' instead of 'expect'. Fixed in [#28593](https://github.com/cypress-io/cypress/pull/28593).
- Fixed a regression in [`13.6.2`](https://docs.cypress.io/guides/references/changelog#13.6.2) where the `body` element was not highlighted correctly in Test Replay. Fixed in [#28627](https://github.com/cypress-io/cypress/pull/28627).
- Correctly sync `Cypress.currentRetry` with secondary origin so test retries that leverage `cy.origin()` render logs as expected. Fixes [#28574](https://github.com/cypress-io/cypress/issues/28574).
- Fixed an issue where some cross-origin logs, like assertions or cy.clock(), were getting too many dom snapshots. Fixes [#28609](https://github.com/cypress-io/cypress/issues/28609).
- Fixed asset capture for Test Replay for requests that are routed through service workers. This addresses an issue where styles were not being applied properly in Test Replay and `cy.intercept()` was not working properly for requests in this scenario. Fixes [#28516](https://github.com/cypress-io/cypress/issues/28516).
- Fixed an issue where visiting an `http://` site would result in an infinite reload/redirect loop in Chrome 114+. Fixes [#25891](https://github.com/cypress-io/cypress/issues/25891).
- Fixed an issue where requests made from extra tabs do not include their original headers. Fixes [#28641](https://github.com/cypress-io/cypress/issues/28641).
- Fixed an issue where `cy.wait()` would sometimes throw an error reading a property of undefined when returning responses. Fixes [#28233](https://github.com/cypress-io/cypress/issues/28233).

**Performance:**

- Fixed a performance regression from [`13.3.2`](https://docs.cypress.io/guides/references/changelog#13.3.2) where requests may not correlate correctly when test isolation is off. Fixes [#28545](https://github.com/cypress-io/cypress/issues/28545).

**Dependency Updates:**

- Remove dependency on `@types/node` package. Addresses [#28473](https://github.com/cypress-io/cypress/issues/28473).
- Updated [`@cypress/unique-selector`](https://www.npmjs.com/package/@cypress/unique-selector) to include a performance optimization. It's possible this could improve performance of the selector playground. Addressed in [#28571](https://github.com/cypress-io/cypress/pull/28571).
- Replace [`CircularJSON`](https://www.npmjs.com/package/circular-json) with its successor [`flatted`](https://www.npmjs.com/package/flatted) version `3.2.9`. This resolves decoding issues observed in complex objects sent from the browser. Addressed in [#28683](https://github.com/cypress-io/cypress/pull/28683).
- Updated [`better-sqlite3`](https://www.npmjs.com/package/better-sqlite3) from `8.7.0` to `9.2.2` to fix macOS Catalina issues. Addresses [#28697](https://github.com/cypress-io/cypress/issues/28697).

**Misc:**

- Improved accessibility of some areas of the Cypress App. Addressed in [#28628](https://github.com/cypress-io/cypress/pull/28628).
- Updated some documentation links to go through on.cypress.io. Addressed in [#28623](https://github.com/cypress-io/cypress/pull/28623).


## 13.6.2

_Released 12/26/2023_

**Bugfixes:**

- Fixed a regression in [`13.6.1`](https://docs.cypress.io/guides/references/changelog#13.6.1) where a malformed URI would crash Cypress. Fixes [#28521](https://github.com/cypress-io/cypress/issues/28521).
- Fixed a regression in [`12.4.0`](https://docs.cypress.io/guides/references/changelog#12.4.0) where erroneous `<br>` tags were displaying in error messages in the Command Log making them less readable. Fixes [#28452](https://github.com/cypress-io/cypress/issues/28452).

**Performance:**

- Improved performance when finding unique selectors for command log snapshots for Test Replay. Addressed in [#28536](https://github.com/cypress-io/cypress/pull/28536).

**Dependency Updates:**

- Updated ts-node from `10.9.1` to `10.9.2`. Cypress will longer error during `cypress run` or `cypress open` when using Typescript 5.3.2+ with `extends` in `tsconfig.json`. Addresses [#28385](https://github.com/cypress-io/cypress/issues/28385).

## 13.6.1

_Released 12/5/2023_

**Bugfixes:**

- Fixed an issue where pages or downloads opened in a new tab were missing basic auth headers. Fixes [#28350](https://github.com/cypress-io/cypress/issues/28350).
- Fixed an issue where request logging would default the `message` to the `args` of the currently running command even though those `args` would not apply to the request log and are not displayed. If the `args` are sufficiently large (e.g. when running the `cy.task` from the [code-coverage](https://github.com/cypress-io/code-coverage/) plugin) there could be performance/memory implications. Addressed in [#28411](https://github.com/cypress-io/cypress/pull/28411).
- Fixed an issue where commands would fail with the error `must only be invoked from the spec file or support file` if the project's `baseUrl` included basic auth credentials. Fixes [#27457](https://github.com/cypress-io/cypress/issues/27457) and [#28336](https://github.com/cypress-io/cypress/issues/28336).
- Fixed an issue where some URLs would timeout in pre-request correlation. Addressed in [#28427](https://github.com/cypress-io/cypress/pull/28427).
- Cypress will now correctly log errors and debug logs on Linux machines. Fixes [#5051](https://github.com/cypress-io/cypress/issues/5051) and [#24713](https://github.com/cypress-io/cypress/issues/24713).

**Misc:**

- Artifact upload duration is now reported to Cypress Cloud. Fixes [#28238](https://github.com/cypress-io/cypress/issues/28238). Addressed in [#28418](https://github.com/cypress-io/cypress/pull/28418).

## 13.6.0

_Released 11/21/2023_

**Features:**

- Added an activity indicator to CLI output when artifacts (screenshots, videos, or Test Replay) are being uploaded to the cloud. Addresses [#28239](https://github.com/cypress-io/cypress/issues/28239). Addressed in [#28277](https://github.com/cypress-io/cypress/pull/28277).
- When artifacts are uploaded to the Cypress Cloud, the duration of each upload will be displayed in the terminal. Addresses [#28237](https://github.com/cypress-io/cypress/issues/28237).

**Bugfixes:**

- We now allow absolute paths when setting `component.indexHtmlFile` in the Cypress config. Fixes [#27750](https://github.com/cypress-io/cypress/issues/27750).
- Fixed an issue where dynamic intercept aliases now show with alias name instead of "no alias" in driver. Addresses [#24653](https://github.com/cypress-io/cypress/issues/24653)
- Fixed an issue where [aliasing individual requests](https://docs.cypress.io/api/commands/intercept#Aliasing-individual-requests) with `cy.intercept()` led to an error when retrieving all of the aliases with `cy.get(@alias.all)` . Addresses [#25448](https://github.com/cypress-io/cypress/issues/25448)
- The URL of the application under test and command error "Learn more" links now open externally instead of in the Cypress-launched browser. Fixes [#24572](https://github.com/cypress-io/cypress/issues/24572).
- Fixed issue where some URLs would timeout in pre-request correlation. Addressed in [#28354](https://github.com/cypress-io/cypress/pull/28354).

**Misc:**

- Browser tabs and windows other than the Cypress tab are now closed between tests in Chromium-based browsers. Addressed in [#28204](https://github.com/cypress-io/cypress/pull/28204).
- Cypress now ensures the main browser tab is active before running each command in Chromium-based browsers. Addressed in [#28334](https://github.com/cypress-io/cypress/pull/28334).

**Dependency Updates:**

- Upgraded [`chrome-remote-interface`](https://www.npmjs.com/package/chrome-remote-interface) from `0.31.3` to `0.33.0` to increase the max payload from 100MB to 256MB. Addressed in [#27998](https://github.com/cypress-io/cypress/pull/27998).

## 13.5.1

_Released 11/14/2023_

**Bugfixes:**

- Fixed a regression in [`13.5.0`](https://docs.cypress.io/guides/references/changelog#13.5.0) where requests cached within a given spec may take longer to load than they did previously. Addresses [#28295](https://github.com/cypress-io/cypress/issues/28295).
- Fixed an issue where pages opened in a new tab were missing response headers, causing them not to load properly. Fixes [#28293](https://github.com/cypress-io/cypress/issues/28293) and [#28303](https://github.com/cypress-io/cypress/issues/28303).
- We now pass a flag to Chromium browsers to disable default component extensions. This is a common flag passed during browser automation. Fixed in [#28294](https://github.com/cypress-io/cypress/pull/28294).

## 13.5.0

_Released 11/8/2023_

**Features:**

 - Added Component Testing support for [Angular](https://angular.io/) version 17. Addresses [#28153](https://github.com/cypress-io/cypress/issues/28153).

**Bugfixes:**

- Fixed an issue in chromium based browsers, where global style updates can trigger flooding of font face requests in DevTools and Test Replay. This can affect performance due to the flooding of messages in CDP. Fixes [#28150](https://github.com/cypress-io/cypress/issues/28150) and [#28215](https://github.com/cypress-io/cypress/issues/28215).
- Fixed a regression in [`13.3.3`](https://docs.cypress.io/guides/references/changelog#13.3.3) where Cypress would hang on loading shared workers when using `cy.reload` to reload the page. Fixes [#28248](https://github.com/cypress-io/cypress/issues/28248).
- Fixed an issue where network requests made from tabs, or windows other than the main Cypress tab, would be delayed. Fixes [#28113](https://github.com/cypress-io/cypress/issues/28113).
- Fixed an issue with 'other' targets (e.g. pdf documents embedded in an object tag) not fully loading. Fixes [#28228](https://github.com/cypress-io/cypress/issues/28228) and [#28162](https://github.com/cypress-io/cypress/issues/28162).
- Fixed an issue where clicking a link to download a file could cause a page load timeout when the download attribute was missing. Note: download behaviors in experimental Webkit are still an issue. Fixes [#14857](https://github.com/cypress-io/cypress/issues/14857).
- Fixed an issue to account for canceled and failed downloads to correctly reflect these status in Command log as a download failure where previously it would be pending. Fixed in [#28222](https://github.com/cypress-io/cypress/pull/28222).
- Fixed an issue determining visibility when an element is hidden by an ancestor with a shared edge. Fixes [#27514](https://github.com/cypress-io/cypress/issues/27514).
- We now pass a flag to Chromium browsers to disable Chrome translation, both the manual option and the popup prompt, when a page with a differing language is detected. Fixes [#28225](https://github.com/cypress-io/cypress/issues/28225).
- Stopped processing CDP events at the end of a spec when Test Isolation is off and Test Replay is enabled. Addressed in [#28213](https://github.com/cypress-io/cypress/pull/28213).

## 13.4.0

_Released 10/30/2023_

**Features:**

- Introduced experimental configuration options for advanced retry logic: adds `experimentalStrategy` and `experimentalOptions` keys to the `retry` configuration key. See [Experimental Flake Detection Features](https://docs.cypress.io/guides/references/experiments/#Experimental-Flake-Detection-Features) in the documentation. Addressed in [#27930](https://github.com/cypress-io/cypress/pull/27930).

**Bugfixes:**

- Fixed a regression in [`13.3.2`](https://docs.cypress.io/guides/references/changelog#13.3.2) where Cypress would crash with 'Inspected target navigated or closed' or 'Session with given id not found'. Fixes [#28141](https://github.com/cypress-io/cypress/issues/28141) and [#28148](https://github.com/cypress-io/cypress/issues/28148).

## 13.3.3

_Released 10/24/2023_

**Bugfixes:**

- Fixed a performance regression in `13.3.1` with proxy correlation timeouts and requests issued from web and shared workers. Fixes [#28104](https://github.com/cypress-io/cypress/issues/28104).
- Fixed a performance problem with proxy correlation when requests get aborted and then get miscorrelated with follow up requests. Addressed in [#28094](https://github.com/cypress-io/cypress/pull/28094).
- Fixed a regression in [10.0.0](#10.0.0), where search would not find a spec if the file name contains "-" or "\_", but search prompt contains " " instead (e.g. search file "spec-file.cy.ts" with prompt "spec file"). Fixes [#25303](https://github.com/cypress-io/cypress/issues/25303).

## 13.3.2

_Released 10/18/2023_

**Bugfixes:**

- Fixed a performance regression in `13.3.1` with proxy correlation timeouts and requests issued from service workers. Fixes [#28054](https://github.com/cypress-io/cypress/issues/28054) and [#28056](https://github.com/cypress-io/cypress/issues/28056).
- Fixed an issue where proxy correlation would leak over from a previous spec causing performance problems, `cy.intercept` problems, and Test Replay asset capturing issues. Addressed in [#28060](https://github.com/cypress-io/cypress/pull/28060).
- Fixed an issue where redirects of requests that knowingly don't have CDP traffic should also be assumed to not have CDP traffic. Addressed in [#28060](https://github.com/cypress-io/cypress/pull/28060).
- Fixed an issue with Accept Encoding headers by forcing gzip when no accept encoding header is sent and using identity if gzip is not sent. Fixes [#28025](https://github.com/cypress-io/cypress/issues/28025).

**Dependency Updates:**

- Upgraded [`@babel/core`](https://www.npmjs.com/package/@babel/core) from `7.22.9` to `7.23.2` to address the [SNYK-JS-SEMVER-3247795](https://snyk.io/vuln/SNYK-JS-SEMVER-3247795) security vulnerability. Addressed in [#28063](https://github.com/cypress-io/cypress/pull/28063).
- Upgraded [`@babel/traverse`](https://www.npmjs.com/package/@babel/traverse) from `7.22.8` to `7.23.2` to address the [SNYK-JS-BABELTRAVERSE-5962462](https://snyk.io/vuln/SNYK-JS-BABELTRAVERSE-5962462) security vulnerability. Addressed in [#28063](https://github.com/cypress-io/cypress/pull/28063).
- Upgraded [`react-docgen`](https://www.npmjs.com/package/react-docgen) from `6.0.0-alpha.3` to `6.0.4` to address the [SNYK-JS-BABELTRAVERSE-5962462](https://snyk.io/vuln/SNYK-JS-BABELTRAVERSE-5962462) security vulnerability. Addressed in [#28063](https://github.com/cypress-io/cypress/pull/28063).

## 13.3.1

_Released 10/11/2023_

**Bugfixes:**

- Fixed an issue where requests were correlated in the wrong order in the proxy. This could cause an issue where the wrong request is used for `cy.intercept` or assets (e.g. stylesheets or images) may not properly be available in Test Replay. Addressed in [#27892](https://github.com/cypress-io/cypress/pull/27892).
- Fixed an issue where a crashed Chrome renderer can cause the Test Replay recorder to hang. Addressed in [#27909](https://github.com/cypress-io/cypress/pull/27909).
- Fixed an issue where multiple responses yielded from calls to `cy.wait()` would sometimes be out of order. Fixes [#27337](https://github.com/cypress-io/cypress/issues/27337).
- Fixed an issue where requests were timing out in the proxy. This could cause an issue where the wrong request is used for `cy.intercept` or assets (e.g. stylesheets or images) may not properly be available in Test Replay. Addressed in [#27976](https://github.com/cypress-io/cypress/pull/27976).
- Fixed an issue where Test Replay couldn't record tests due to issues involving `GLIBC`. Fixed deprecation warnings during the rebuild of better-sqlite3. Fixes [#27891](https://github.com/cypress-io/cypress/issues/27891) and [#27902](https://github.com/cypress-io/cypress/issues/27902).
- Enables test replay for executed specs in runs that have a spec that causes a browser crash. Addressed in [#27786](https://github.com/cypress-io/cypress/pull/27786).

## 13.3.0

_Released 09/27/2023_

**Features:**

 - Introduces new layout for Runs page providing additional run information. Addresses [#27203](https://github.com/cypress-io/cypress/issues/27203).

**Bugfixes:**

- Fixed an issue where actionability checks trigger a flood of font requests. Removing the font requests has the potential to improve performance and removes clutter from Test Replay. Addressed in [#27860](https://github.com/cypress-io/cypress/pull/27860).
- Fixed network stubbing not permitting status code 999. Fixes [#27567](https://github.com/cypress-io/cypress/issues/27567). Addressed in [#27853](https://github.com/cypress-io/cypress/pull/27853).

## 13.2.0

_Released 09/12/2023_

**Features:**

 - Adds support for Nx users who want to run Angular Component Testing in parallel. Addressed in [#27723](https://github.com/cypress-io/cypress/pull/27723).

**Bugfixes:**

- Edge cases where `cy.intercept()` would not properly intercept and asset response bodies would not properly be captured for Test Replay have been addressed. Addressed in [#27771](https://github.com/cypress-io/cypress/pull/27771).
- Fixed an issue where `enter`, `keyup`, and `space` events were not triggering `click` events properly in some versions of Firefox. Addressed in [#27715](https://github.com/cypress-io/cypress/pull/27715).
- Fixed a regression in `13.0.0` where tests using Basic Authorization can potentially hang indefinitely on chromium browsers. Addressed in [#27781](https://github.com/cypress-io/cypress/pull/27781).
- Fixed a regression in `13.0.0` where component tests using an intercept that matches all requests can potentially hang indefinitely. Addressed in [#27788](https://github.com/cypress-io/cypress/pull/27788).

**Dependency Updates:**

- Upgraded Electron from `21.0.0` to `25.8.0`, which updates bundled Chromium from `106.0.5249.51` to `114.0.5735.289`. Additionally, the Node version binary has been upgraded from `16.16.0` to `18.15.0`. This does **NOT** have an impact on the node version you are using with Cypress and is merely an internal update to the repository & shipped binary. Addressed in [#27715](https://github.com/cypress-io/cypress/pull/27715). Addresses [#27595](https://github.com/cypress-io/cypress/issues/27595).

## 13.1.0

_Released 08/31/2023_

**Features:**

 - Introduces a status icon representing the `latest` test run in the Sidebar for the Runs Page. Addresses [#27206](https://github.com/cypress-io/cypress/issues/27206).

**Bugfixes:**

- Fixed a regression introduced in Cypress [13.0.0](#13-0-0) where the [Module API](https://docs.cypress.io/guides/guides/module-api), [`after:run`](https://docs.cypress.io/api/plugins/after-run-api), and  [`after:spec`](https://docs.cypress.io/api/plugins/after-spec-api) results did not include the `stats.skipped` field for each run result. Fixes [#27694](https://github.com/cypress-io/cypress/issues/27694). Addressed in [#27695](https://github.com/cypress-io/cypress/pull/27695).
- Individual CDP errors that occur while capturing data for Test Replay will no longer prevent the entire run from being available. Addressed in [#27709](https://github.com/cypress-io/cypress/pull/27709).
- Fixed an issue where the release date on the `v13` landing page was a day behind. Fixed in [#27711](https://github.com/cypress-io/cypress/pull/27711).
- Fixed an issue where fatal protocol errors would leak between specs causing all subsequent specs to fail to upload protocol information. Fixed in [#27720](https://github.com/cypress-io/cypress/pull/27720)
- Updated `plist` from `3.0.6` to `3.1.0` to address [CVE-2022-37616](https://github.com/advisories/GHSA-9pgh-qqpf-7wqj) and [CVE-2022-39353](https://github.com/advisories/GHSA-crh6-fp67-6883). Fixed in [#27710](https://github.com/cypress-io/cypress/pull/27710).

## 13.0.0

_Released 08/29/2023_

**Breaking Changes:**

- The [`video`](https://docs.cypress.io/guides/references/configuration#Videos) configuration option now defaults to `false`. Addresses [#26157](https://github.com/cypress-io/cypress/issues/26157).
- The [`videoCompression`](https://docs.cypress.io/guides/references/configuration#Videos) configuration option now defaults to `false`. Addresses [#26160](https://github.com/cypress-io/cypress/issues/26160).
- The [`videoUploadOnPasses`](https://docs.cypress.io/guides/references/configuration#Videos) configuration option has been removed. Please see our [screenshots & videos guide](https://docs.cypress.io/guides/guides/screenshots-and-videos#Delete-videos-for-specs-without-failing-or-retried-tests) on how to accomplish similar functionality. Addresses [#26899](https://github.com/cypress-io/cypress/issues/26899).
- Requests for assets at relative paths for component testing are now correctly forwarded to the dev server. Fixes [#26725](https://github.com/cypress-io/cypress/issues/26725).
- The [`cy.readFile()`](/api/commands/readfile) command is now retry-able as a [query command](https://on.cypress.io/retry-ability). This should not affect any tests using it; the functionality is unchanged. However, it can no longer be overwritten using [`Cypress.Commands.overwrite()`](/api/cypress-api/custom-commands#Overwrite-Existing-Commands). Addressed in [#25595](https://github.com/cypress-io/cypress/pull/25595).
- The current spec path is now passed from the AUT iframe using a query parameter rather than a path segment. This allows for requests for assets at relative paths to be correctly forwarded to the dev server. Fixes [#26725](https://github.com/cypress-io/cypress/issues/26725).
- The deprecated configuration option `nodeVersion` has been removed. Addresses [#27016](https://github.com/cypress-io/cypress/issues/27016).
- The properties and values returned by the [Module API](https://docs.cypress.io/guides/guides/module-api) and included in the arguments of handlers for the [`after:run`](https://docs.cypress.io/api/plugins/after-run-api) and  [`after:spec`](https://docs.cypress.io/api/plugins/after-spec-api) have been changed to be more consistent. Addresses [#23805](https://github.com/cypress-io/cypress/issues/23805).
- For Cypress Cloud runs with Test Replay enabled, the Cypress Runner UI is now hidden during the run since the Runner will be visible during Test Replay. As such, if video is recorded (which is now defaulted to `false`) during the run, the Runner will not be visible. In addition, if a runner screenshot (`cy.screenshot({ capture: runner })`) is captured, it will no longer contain the Runner.
- The browser and browser page unexpectedly closing in the middle of a test run are now gracefully handled. Addressed in [#27592](https://github.com/cypress-io/cypress/issues/27592).
- Automation performance is now improved by switching away from websockets to direct CDP calls for Chrome and Electron browsers. Addressed in [#27592](https://github.com/cypress-io/cypress/issues/27592).
- Edge cases where `cy.intercept()` would not properly intercept have been addressed. Addressed in [#27592](https://github.com/cypress-io/cypress/issues/27592).
- Node 14 support has been removed and Node 16 support has been deprecated. Node 16 may continue to work with Cypress `v13`, but will not be supported moving forward to closer coincide with [Node 16's end-of-life](https://nodejs.org/en/blog/announcements/nodejs16-eol) schedule. It is recommended that users update to at least Node 18.
- The minimum supported Typescript version is `4.x`.

**Features:**

- Consolidates and improves terminal output when uploading test artifacts to Cypress Cloud. Addressed in [#27402](https://github.com/cypress-io/cypress/pull/27402)

**Bugfixes:**

- Fixed an issue where Cypress's internal `tsconfig` would conflict with properties set in the user's `tsconfig.json` such as `module` and `moduleResolution`. Fixes [#26308](https://github.com/cypress-io/cypress/issues/26308) and [#27448](https://github.com/cypress-io/cypress/issues/27448).
- Clarified Svelte 4 works correctly with Component Testing and updated dependencies checks to reflect this. It was incorrectly flagged as not supported. Fixes [#27465](https://github.com/cypress-io/cypress/issues/27465).
- Resolve the `process/browser` global inside `@cypress/webpack-batteries-included-preprocessor` to resolve to `process/browser.js` in order to explicitly provide the file extension. File resolution must include the extension for `.mjs` and `.js` files inside ESM packages in order to resolve correctly. Fixes[#27599](https://github.com/cypress-io/cypress/issues/27599).
- Fixed an issue where the correct `pnp` process was not being discovered. Fixes [#27562](https://github.com/cypress-io/cypress/issues/27562).
- Fixed incorrect type declarations for Cypress and Chai globals that asserted them to be local variables of the global scope rather than properties on the global object. Fixes [#27539](https://github.com/cypress-io/cypress/issues/27539). Fixed in [#27540](https://github.com/cypress-io/cypress/pull/27540).
- Dev Servers will now respect and use the `port` configuration option if present. Fixes [#27675](https://github.com/cypress-io/cypress/issues/27675).

**Dependency Updates:**

- Upgraded [`@cypress/request`](https://www.npmjs.com/package/@cypress/request) from `^2.88.11` to `^3.0.0` to address the [CVE-2023-28155](https://github.com/advisories/GHSA-p8p7-x288-28g6) security vulnerability. Addresses [#27535](https://github.com/cypress-io/cypress/issues/27535). Addressed in [#27495](https://github.com/cypress-io/cypress/pull/27495).

## 12.17.4

_Released 08/15/2023_

**Bugfixes:**

- Fixed an issue where having `cypress.config` in a nested directory would cause problems with locating the `component-index.html` file when using component testing. Fixes [#26400](https://github.com/cypress-io/cypress/issues/26400).

**Dependency Updates:**

- Upgraded [`webpack`](https://www.npmjs.com/package/webpack) from `v4` to `v5`. This means that we are now bundling your `e2e` tests with webpack 5. We don't anticipate this causing any noticeable changes. However, if you'd like to keep bundling your `e2e` tests with wepback 4 you can use the same process as before by pinning [@cypress/webpack-batteries-included-preprocessor](https://www.npmjs.com/package/@cypress/webpack-batteries-included-preprocessor) to `v2.x.x` and hooking into the [file:preprocessor](https://docs.cypress.io/api/plugins/preprocessors-api#Usage) plugin event. This will restore the previous bundling process. Additionally, if you're using [@cypress/webpack-batteries-included-preprocessor](https://www.npmjs.com/package/@cypress/webpack-batteries-included-preprocessor) already, a new version has been published to support webpack `v5`.
- Upgraded [`tough-cookie`](https://www.npmjs.com/package/tough-cookie) from `4.0` to `4.1.3`, [`@cypress/request`](https://www.npmjs.com/package/@cypress/request) from `2.88.11` to `2.88.12` and [`@cypress/request-promise`](https://www.npmjs.com/package/@cypress/request-promise) from `4.2.6` to `4.2.7` to address a [security vulnerability](https://security.snyk.io/vuln/SNYK-JS-TOUGHCOOKIE-5672873). Fixes [#27261](https://github.com/cypress-io/cypress/issues/27261).

## 12.17.3

_Released 08/01/2023_

**Bugfixes:**

- Fixed an issue where unexpected branch names were being recorded for cypress runs when executed by GitHub Actions. The HEAD branch name will now be recorded by default for pull request workflows if a branch name cannot otherwise be detected from user overrides or from local git data. Fixes [#27389](https://github.com/cypress-io/cypress/issues/27389).

**Performance:**

- Fixed an issue where unnecessary requests were being paused. No longer sends `X-Cypress-Is-XHR-Or-Fetch` header and infers resource type off of the server pre-request object. Fixes [#26620](https://github.com/cypress-io/cypress/issues/26620) and [#26622](https://github.com/cypress-io/cypress/issues/26622).

## 12.17.2

_Released 07/20/2023_

**Bugfixes:**

- Fixed an issue where commands would fail with the error `must only be invoked from the spec file or support file` if their arguments were mutated. Fixes [#27200](https://github.com/cypress-io/cypress/issues/27200).
- Fixed an issue where `cy.writeFile()` would erroneously fail with the error `cy.writeFile() must only be invoked from the spec file or support file`. Fixes [#27097](https://github.com/cypress-io/cypress/issues/27097).
- Fixed an issue where web workers could not be created within a spec. Fixes [#27298](https://github.com/cypress-io/cypress/issues/27298).

## 12.17.1

_Released 07/10/2023_

**Bugfixes:**

- Fixed invalid stored preference when enabling in-app notifications that could cause the application to crash.  Fixes [#27228](https://github.com/cypress-io/cypress/issues/27228).
- Fixed an issue with the Typescript types of [`cy.screenshot()`](https://docs.cypress.io/api/commands/screenshot). Fixed in [#27130](https://github.com/cypress-io/cypress/pull/27130).

**Dependency Updates:**

- Upgraded [`@cypress/request`](https://www.npmjs.com/package/@cypress/request) from `2.88.10` to `2.88.11` to address [CVE-2022-24999](https://www.cve.org/CVERecord?id=CVE-2022-24999) security vulnerability. Addressed in [#27005](https://github.com/cypress-io/cypress/pull/27005).

## 12.17.0

_Released 07/05/2023_

**Features:**

- Cypress Cloud users can now receive desktop notifications about their runs, including when one starts, finishes, or fails. Addresses [#26686](https://github.com/cypress-io/cypress/issues/26686).

**Bugfixes:**

- Fixed issues where commands would fail with the error `must only be invoked from the spec file or support file`. Fixes [#27149](https://github.com/cypress-io/cypress/issues/27149) and [#27163](https://github.com/cypress-io/cypress/issues/27163).
- Fixed a regression introduced in Cypress [12.12.0](#12-12-0) where Cypress may fail to reconnect to the Chrome DevTools Protocol in Electron. Fixes [#26900](https://github.com/cypress-io/cypress/issues/26900).
- Fixed an issue where chrome was not recovering from browser crashes properly. Fixes [#24650](https://github.com/cypress-io/cypress/issues/24650).
- Fixed a race condition that was causing a GraphQL error to appear on the [Debug page](https://docs.cypress.io/guides/cloud/runs#Debug) when viewing a running Cypress Cloud build. Fixed in [#27134](https://github.com/cypress-io/cypress/pull/27134).
- Fixed a race condition in electron where the test window exiting prematurely during the browser launch process was causing the whole test run to fail. Addressed in [#27167](https://github.com/cypress-io/cypress/pull/27167).
- Fixed minor issues with Typescript types in the CLI. Fixes [#24110](https://github.com/cypress-io/cypress/issues/24110).
- Fixed an issue where a value for the Electron debug port would not be respected if defined using the `ELECTRON_EXTRA_LAUNCH_ARGS` environment variable. Fixes [#26711](https://github.com/cypress-io/cypress/issues/26711).

**Dependency Updates:**

- Update dependency semver to ^7.5.3. Addressed in [#27151](https://github.com/cypress-io/cypress/pull/27151).

## 12.16.0

_Released 06/26/2023_

**Features:**

- Added support for Angular 16.1.0 in Cypress Component Testing. Addresses [#27049](https://github.com/cypress-io/cypress/issues/27049).

**Bugfixes:**

- Fixed an issue where certain commands would fail with the error `must only be invoked from the spec file or support file` when invoked with a large argument. Fixes [#27099](https://github.com/cypress-io/cypress/issues/27099).

## 12.15.0

_Released 06/20/2023_

**Features:**

- Added support for running Cypress tests with [Chrome's new `--headless=new` flag](https://developer.chrome.com/articles/new-headless/). Chrome versions 112 and above will now be run in the `headless` mode that matches the `headed` browser implementation. Addresses [#25972](https://github.com/cypress-io/cypress/issues/25972).
- Cypress can now test pages with targeted `Content-Security-Policy` and `Content-Security-Policy-Report-Only` header directives by specifying the allow list via the [`experimentalCspAllowList`](https://docs.cypress.io/guides/references/configuration#Experimental-Csp-Allow-List) configuration option. Addresses [#1030](https://github.com/cypress-io/cypress/issues/1030). Addressed in [#26483](https://github.com/cypress-io/cypress/pull/26483)
- The [`videoCompression`](https://docs.cypress.io/guides/references/configuration#Videos) configuration option now accepts both a boolean or a Constant Rate Factor (CRF) number between `1` and `51`. The `videoCompression` default value is still `32` CRF and when `videoCompression` is set to `true` the default of `32` CRF will be used. Addresses [#26658](https://github.com/cypress-io/cypress/issues/26658).
- The Cypress Cloud data shown on the [Specs](https://docs.cypress.io/guides/core-concepts/cypress-app#Specs) page and [Runs](https://docs.cypress.io/guides/core-concepts/cypress-app#Runs) page will now reflect Cloud Runs that match the current Git tree if Git is being used. Addresses [#26693](https://github.com/cypress-io/cypress/issues/26693).

**Bugfixes:**

- Fixed an issue where video output was not being logged to the console when `videoCompression` was turned off. Videos will now log to the terminal regardless of the compression value. Addresses [#25945](https://github.com/cypress-io/cypress/issues/25945).

**Dependency Updates:**

- Removed [`@cypress/mocha-teamcity-reporter`](https://www.npmjs.com/package/@cypress/mocha-teamcity-reporter) as this package was no longer being referenced. Addressed in [#26938](https://github.com/cypress-io/cypress/pull/26938).

## 12.14.0

_Released 06/07/2023_

**Features:**

- A new testing type switcher has been added to the Spec Explorer to make it easier to move between E2E and Component Testing. An informational overview of each type is displayed if it hasn't already been configured to help educate and onboard new users to each testing type. Addresses [#26448](https://github.com/cypress-io/cypress/issues/26448), [#26836](https://github.com/cypress-io/cypress/issues/26836) and [#26837](https://github.com/cypress-io/cypress/issues/26837).

**Bugfixes:**

- Fixed an issue to now correctly detect Angular 16 dependencies
([@angular/cli](https://www.npmjs.com/package/@angular/cli),
[@angular-devkit/build-angular](https://www.npmjs.com/package/@angular-devkit/build-angular),
[@angular/core](https://www.npmjs.com/package/@angular/core), [@angular/common](https://www.npmjs.com/package/@angular/common),
[@angular/platform-browser-dynamic](https://www.npmjs.com/package/@angular/platform-browser-dynamic))
during Component Testing onboarding. Addresses [#26852](https://github.com/cypress-io/cypress/issues/26852).
- Ensures Git-related messages on the [Runs page](https://docs.cypress.io/guides/core-concepts/cypress-app#Runs) remain dismissed. Addresses [#26808](https://github.com/cypress-io/cypress/issues/26808).

**Dependency Updates:**

- Upgraded [`find-process`](https://www.npmjs.com/package/find-process) from `1.4.1` to `1.4.7` to address this [Synk](https://security.snyk.io/vuln/SNYK-JS-FINDPROCESS-1090284) security vulnerability. Addressed in [#26906](https://github.com/cypress-io/cypress/pull/26906).
- Upgraded [`firefox-profile`](https://www.npmjs.com/package/firefox-profile) from `4.0.0` to `4.3.2` to address security vulnerabilities within sub-dependencies. Addressed in [#26912](https://github.com/cypress-io/cypress/pull/26912).

## 12.13.0

_Released 05/23/2023_

**Features:**

- Adds Git-related messages for the [Runs page](https://docs.cypress.io/guides/core-concepts/cypress-app#Runs) and [Debug page](https://docs.cypress.io/guides/cloud/runs#Debug) when users aren't using Git or there are no recorded runs for the current branch. Addresses [#26680](https://github.com/cypress-io/cypress/issues/26680).

**Bugfixes:**

- Reverted [#26452](https://github.com/cypress-io/cypress/pull/26452) which introduced a bug that prevents users from using End to End with Yarn 3. Fixed in [#26735](https://github.com/cypress-io/cypress/pull/26735). Fixes [#26676](https://github.com/cypress-io/cypress/issues/26676).
- Moved `types` condition to the front of `package.json#exports` since keys there are meant to be order-sensitive. Fixed in [#26630](https://github.com/cypress-io/cypress/pull/26630).
- Fixed an issue where newly-installed dependencies would not be detected during Component Testing setup. Addresses [#26685](https://github.com/cypress-io/cypress/issues/26685).
- Fixed a UI regression that was flashing an "empty" state inappropriately when loading the Debug page. Fixed in [#26761](https://github.com/cypress-io/cypress/pull/26761).
- Fixed an issue in Component Testing setup where TypeScript version 5 was not properly detected. Fixes [#26204](https://github.com/cypress-io/cypress/issues/26204).

**Misc:**

- Updated styling & content of Cypress Cloud slideshows when not logged in or no runs have been recorded. Addresses [#26181](https://github.com/cypress-io/cypress/issues/26181).
- Changed the nomenclature of 'processing' to 'compressing' when terminal video output is printed during a run. Addresses [#26657](https://github.com/cypress-io/cypress/issues/26657).
- Changed the nomenclature of 'Upload Results' to 'Uploading Screenshots & Videos' when terminal output is printed during a run. Addresses [#26759](https://github.com/cypress-io/cypress/issues/26759).

## 12.12.0

_Released 05/09/2023_

**Features:**

- Added a new informational banner to help get started with component testing from an existing end-to-end test suite. Addresses [#26511](https://github.com/cypress-io/cypress/issues/26511).

**Bugfixes:**

- Fixed an issue in Electron where devtools gets out of sync with the DOM occasionally. Addresses [#15932](https://github.com/cypress-io/cypress/issues/15932).
- Updated the Chromium renderer process crash message to be more terse. Addressed in [#26597](https://github.com/cypress-io/cypress/pull/26597).
- Fixed an issue with `CYPRESS_DOWNLOAD_PATH_TEMPLATE` regex to allow multiple replacements. Addresses [#23670](https://github.com/cypress-io/cypress/issues/23670).
- Moved `types` condition to the front of `package.json#exports` since keys there are meant to be order-sensitive. Fixed in [#26630](https://github.com/cypress-io/cypress/pull/26630).

**Dependency Updates:**

- Upgraded [`plist`](https://www.npmjs.com/package/plist) from `3.0.5` to `3.0.6` to address [CVE-2022-26260](https://nvd.nist.gov/vuln/detail/CVE-2022-22912#range-8131646) NVD security vulnerability. Addressed in [#26631](https://github.com/cypress-io/cypress/pull/26631).
- Upgraded [`engine.io`](https://www.npmjs.com/package/engine.io) from `6.2.1` to `6.4.2` to address [CVE-2023-31125](https://github.com/socketio/engine.io/security/advisories/GHSA-q9mw-68c2-j6m5) NVD security vulnerability. Addressed in [#26664](https://github.com/cypress-io/cypress/pull/26664).
- Upgraded [`@vue/test-utils`](https://www.npmjs.com/package/@vue/test-utils) from `2.0.2` to `2.3.2`. Addresses [#26575](https://github.com/cypress-io/cypress/issues/26575).

## 12.11.0

_Released 04/26/2023_

**Features:**

- Adds Component Testing support for Angular 16. Addresses [#26044](https://github.com/cypress-io/cypress/issues/26044).
- The run navigation component on the [Debug page](https://on.cypress.io/debug-page) will now display a warning message if there are more relevant runs than can be displayed in the list. Addresses [#26288](https://github.com/cypress-io/cypress/issues/26288).

**Bugfixes:**

- Fixed an issue where setting `videoCompression` to `0` would cause the video output to be broken. `0` is now treated as false. Addresses [#5191](https://github.com/cypress-io/cypress/issues/5191) and [#24595](https://github.com/cypress-io/cypress/issues/24595).
- Fixed an issue on the [Debug page](https://on.cypress.io/debug-page) where the passing run status would appear even if the Cypress Cloud organization was over its monthly test result limit. Addresses [#26528](https://github.com/cypress-io/cypress/issues/26528).

**Misc:**

- Cleaned up our open telemetry dependencies, reducing the size of the open telemetry modules. Addressed in [#26522](https://github.com/cypress-io/cypress/pull/26522).

**Dependency Updates:**

- Upgraded [`vue`](https://www.npmjs.com/package/vue) from `3.2.31` to `3.2.47`. Addressed in [#26555](https://github.com/cypress-io/cypress/pull/26555).

## 12.10.0

_Released 04/17/2023_

**Features:**

- The Component Testing setup wizard will now show a warning message if an issue is encountered with an installed [third party framework definition](https://on.cypress.io/component-integrations). Addresses [#25838](https://github.com/cypress-io/cypress/issues/25838).

**Bugfixes:**

- Capture the [Azure](https://azure.microsoft.com/) CI provider's environment variable [`SYSTEM_PULLREQUEST_PULLREQUESTNUMBER`](https://learn.microsoft.com/en-us/azure/devops/pipelines/build/variables?view=azure-devops&tabs=yaml#system-variables-devops-services) to display the linked PR number in the Cloud. Addressed in [#26215](https://github.com/cypress-io/cypress/pull/26215).
- Fixed an issue in the onboarding wizard where project framework & bundler would not be auto-detected when opening directly into component testing mode using the `--component` CLI flag. Fixes [#22777](https://github.com/cypress-io/cypress/issues/22777) and [#26388](https://github.com/cypress-io/cypress/issues/26388).
- Updated to use the `SEMAPHORE_GIT_WORKING_BRANCH` [Semphore](https://docs.semaphoreci.com) CI environment variable to correctly associate a Cloud run to the current branch. Previously this was incorrectly associating a run to the target branch. Fixes [#26309](https://github.com/cypress-io/cypress/issues/26309).
- Fix an edge case in Component Testing where a custom `baseUrl` in `tsconfig.json` for Next.js 13.2.0+ is not respected. This was partially fixed in [#26005](https://github.com/cypress-io/cypress/pull/26005), but an edge case was missed. Fixes [#25951](https://github.com/cypress-io/cypress/issues/25951).
- Fixed an issue where `click` events fired on `.type('{enter}')` did not propagate through shadow roots. Fixes [#26392](https://github.com/cypress-io/cypress/issues/26392).

**Misc:**

- Removed unintentional debug logs. Addressed in [#26411](https://github.com/cypress-io/cypress/pull/26411).
- Improved styling on the [Runs Page](https://docs.cypress.io/guides/core-concepts/cypress-app#Runs). Addresses [#26180](https://github.com/cypress-io/cypress/issues/26180).

**Dependency Updates:**

- Upgraded [`commander`](https://www.npmjs.com/package/commander) from `^5.1.0` to `^6.2.1`. Addressed in [#26226](https://github.com/cypress-io/cypress/pull/26226).
- Upgraded [`minimist`](https://www.npmjs.com/package/minimist) from `1.2.6` to `1.2.8` to address this [CVE-2021-44906](https://github.com/advisories/GHSA-xvch-5gv4-984h) NVD security vulnerability. Addressed in [#26254](https://github.com/cypress-io/cypress/pull/26254).

## 12.9.0

_Released 03/28/2023_

**Features:**

- The [Debug page](https://docs.cypress.io/guides/cloud/runs#Debug) now allows for navigating between all runs recorded for a commit. Addresses [#25899](https://github.com/cypress-io/cypress/issues/25899) and [#26018](https://github.com/cypress-io/cypress/issues/26018).

**Bugfixes:**

- Fixed a compatibility issue so that component test projects can use [Vite](https://vitejs.dev/) version 4.2.0 and greater. Fixes [#26138](https://github.com/cypress-io/cypress/issues/26138).
- Fixed an issue where [`cy.intercept()`](https://docs.cypress.io/api/commands/intercept) added an additional `content-length` header to spied requests that did not set a `content-length` header on the original request. Fixes [#24407](https://github.com/cypress-io/cypress/issues/24407).
- Changed the way that Git hashes are loaded so that non-relevant runs are excluded from the Debug page. Fixes [#26058](https://github.com/cypress-io/cypress/issues/26058).
- Corrected the [`.type()`](https://docs.cypress.io/api/commands/type) command to account for shadow root elements when determining whether or not focus needs to be simulated before typing. Fixes [#26198](https://github.com/cypress-io/cypress/issues/26198).
- Fixed an issue where an incorrect working directory could be used for Git operations on Windows. Fixes [#23317](https://github.com/cypress-io/cypress/issues/23317).
- Capture the [Buildkite](https://buildkite.com/) CI provider's environment variable `BUILDKITE_RETRY_COUNT` to handle CI retries in the Cloud. Addressed in [#25750](https://github.com/cypress-io/cypress/pull/25750).

**Misc:**

- Made some minor styling updates to the Debug page. Addresses [#26041](https://github.com/cypress-io/cypress/issues/26041).

## 12.8.1

_Released 03/15/2023_

**Bugfixes:**

- Fixed a regression in Cypress [10](https://docs.cypress.io/guides/references/changelog#10-0-0) where the reporter auto-scroll configuration inside user preferences was unintentionally being toggled off. User's must now explicitly enable/disable auto-scroll under user preferences, which is enabled by default. Fixes [#24171](https://github.com/cypress-io/cypress/issues/24171) and [#26113](https://github.com/cypress-io/cypress/issues/26113).

**Dependency Updates:**

- Upgraded [`ejs`](https://www.npmjs.com/package/ejs) from `3.1.6` to `3.1.8` to address this [CVE-2022-29078](https://github.com/advisories/GHSA-phwq-j96m-2c2q) NVD security vulnerability. Addressed in [#25279](https://github.com/cypress-io/cypress/pull/25279).

## 12.8.0

_Released 03/14/2023_

**Features:**

- The [Debug page](https://docs.cypress.io/guides/cloud/runs#Debug) is now able to show real-time results from in-progress runs.  Addresses [#25759](https://github.com/cypress-io/cypress/issues/25759).
- Added the ability to control whether a request is logged to the command log via [`cy.intercept()`](https://docs.cypress.io/api/commands/intercept) by passing `log: false` or `log: true`. Addresses [#7362](https://github.com/cypress-io/cypress/issues/7362).
  - This can be used to override Cypress's default behavior of logging all XHRs and fetches, see the [example](https://docs.cypress.io/api/commands/intercept#Disabling-logs-for-a-request).
- It is now possible to control the number of connection attempts to the browser using the `CYPRESS_CONNECT_RETRY_THRESHOLD` Environment Variable. Learn more [here](https://docs.cypress.io/guides/references/advanced-installation#Environment-variables). Addressed in [#25848](https://github.com/cypress-io/cypress/pull/25848).

**Bugfixes:**

- Fixed an issue where using `Cypress.require()` would throw the error `Cannot find module 'typescript'`. Fixes [#25885](https://github.com/cypress-io/cypress/issues/25885).
- The [`before:spec`](https://docs.cypress.io/api/plugins/before-spec-api) API was updated to correctly support async event handlers in `run` mode. Fixes [#24403](https://github.com/cypress-io/cypress/issues/24403).
- Updated the Component Testing [community framework](https://docs.cypress.io/guides/component-testing/third-party-definitions) definition detection logic to take into account monorepo structures that hoist dependencies. Fixes [#25993](https://github.com/cypress-io/cypress/issues/25993).
- The onboarding wizard for Component Testing will now detect installed dependencies more reliably. Fixes [#25782](https://github.com/cypress-io/cypress/issues/25782).
- Fixed an issue where Angular components would sometimes be mounted in unexpected DOM locations in component tests. Fixes [#25956](https://github.com/cypress-io/cypress/issues/25956).
- Fixed an issue where Cypress component testing would fail to work with [Next.js](https://nextjs.org/) `13.2.1`. Fixes [#25951](https://github.com/cypress-io/cypress/issues/25951).
- Fixed an issue where migrating a project from a version of Cypress earlier than [10.0.0](#10-0-0) could fail if the project's `testFiles` configuration was an array of globs. Fixes [#25947](https://github.com/cypress-io/cypress/issues/25947).

**Misc:**

- Removed "New" badge in the navigation bar for the debug page icon. Addresses [#25925](https://github.com/cypress-io/cypress/issues/25925).
- Removed inline "Connect" buttons within the Specs Explorer. Addresses [#25926](https://github.com/cypress-io/cypress/issues/25926).
- Added an icon for "beta" versions of the Chrome browser. Addresses [#25968](https://github.com/cypress-io/cypress/issues/25968).

**Dependency Updates:**

- Upgraded [`mocha-junit-reporter`](https://www.npmjs.com/package/mocha-junit-reporter) from `2.1.0` to `2.2.0` to be able to use [new placeholders](https://github.com/michaelleeallen/mocha-junit-reporter/pull/163) such as `[suiteFilename]` or `[suiteName]` when defining the test report name. Addressed in [#25922](https://github.com/cypress-io/cypress/pull/25922).

## 12.7.0

_Released 02/24/2023_

**Features:**

- It is now possible to set `hostOnly` cookies with [`cy.setCookie()`](https://docs.cypress.io/api/commands/setcookie) for a given domain. Addresses [#16856](https://github.com/cypress-io/cypress/issues/16856) and [#17527](https://github.com/cypress-io/cypress/issues/17527).
- Added a Public API for third party component libraries to define a Framework Definition, embedding their library into the Cypress onboarding workflow. Learn more [here](https://docs.cypress.io/guides/component-testing/third-party-definitions). Implemented in [#25780](https://github.com/cypress-io/cypress/pull/25780) and closes [#25638](https://github.com/cypress-io/cypress/issues/25638).
- Added a Debug Page tutorial slideshow for projects that are not connected to Cypress Cloud. Addresses [#25768](https://github.com/cypress-io/cypress/issues/25768).
- Improved various error message around interactions with the Cypress cloud. Implemented in [#25837](https://github.com/cypress-io/cypress/pull/25837)
- Updated the "new" status badge for the Debug page navigation link to be less noticeable when the navigation is collapsed. Addresses [#25739](https://github.com/cypress-io/cypress/issues/25739).

**Bugfixes:**

- Fixed various bugs when recording to the cloud. Fixed in [#25837](https://github.com/cypress-io/cypress/pull/25837)
- Fixed an issue where cookies were being duplicated with the same hostname, but a prepended dot. Fixed an issue where cookies may not be expiring correctly. Fixes [#25174](https://github.com/cypress-io/cypress/issues/25174), [#25205](https://github.com/cypress-io/cypress/issues/25205) and [#25495](https://github.com/cypress-io/cypress/issues/25495).
- Fixed an issue where cookies weren't being synced when the application was stable. Fixed in [#25855](https://github.com/cypress-io/cypress/pull/25855). Fixes [#25835](https://github.com/cypress-io/cypress/issues/25835).
- Added missing TypeScript type definitions for the [`cy.reload()`](https://docs.cypress.io/api/commands/reload) command. Addressed in [#25779](https://github.com/cypress-io/cypress/pull/25779).
- Ensure Angular components are mounted inside the correct element. Fixes [#24385](https://github.com/cypress-io/cypress/issues/24385).
- Fix a bug where files outside the project root in a monorepo are not correctly served when using Vite. Addressed in [#25801](https://github.com/cypress-io/cypress/pull/25801).
- Fixed an issue where using [`cy.intercept`](https://docs.cypress.io/api/commands/intercept)'s `req.continue()` with a non-function parameter would not provide an appropriate error message. Fixed in [#25884](https://github.com/cypress-io/cypress/pull/25884).
- Fixed an issue where Cypress would erroneously launch and connect to multiple browser instances. Fixes [#24377](https://github.com/cypress-io/cypress/issues/24377).

**Misc:**

- Made updates to the way that the Debug Page header displays information. Addresses [#25796](https://github.com/cypress-io/cypress/issues/25796) and [#25798](https://github.com/cypress-io/cypress/issues/25798).

## 12.6.0

_Released 02/15/2023_

**Features:**

- Added a new CLI flag, called [`--auto-cancel-after-failures`](https://docs.cypress.io/guides/guides/command-line#Options), that overrides the project-level ["Auto Cancellation"](https://docs.cypress.io/guides/cloud/smart-orchestration#Auto-Cancellation) value when recording to the Cloud. This gives Cloud users on Business and Enterprise plans the flexibility to alter the auto-cancellation value per run. Addressed in [#25237](https://github.com/cypress-io/cypress/pull/25237).
- It is now possible to overwrite query commands using [`Cypress.Commands.overwriteQuery`](https://on.cypress.io/api/custom-queries). Addressed in [#25078](https://github.com/cypress-io/cypress/issues/25078).
- Added [`Cypress.require()`](https://docs.cypress.io/api/cypress-api/require) for including dependencies within the [`cy.origin()`](https://docs.cypress.io/api/commands/origin) callback. This change removed support for using `require()` and `import()` directly within the callback because we found that it impacted performance not only for spec files using them within the [`cy.origin()`](https://docs.cypress.io/api/commands/origin) callback, but even for spec files that did not use them. Addresses [#24976](https://github.com/cypress-io/cypress/issues/24976).
- Added the ability to open the failing test in the IDE from the Debug page before needing to re-run the test. Addressed in [#24850](https://github.com/cypress-io/cypress/issues/24850).

**Bugfixes:**

- When a Cloud user is apart of multiple Cloud organizations, the [Connect to Cloud setup](https://docs.cypress.io/guides/cloud/projects#Set-up-a-project-to-record) now shows the correct organizational prompts when connecting a new project. Fixes [#25520](https://github.com/cypress-io/cypress/issues/25520).
- Fixed an issue where Cypress would fail to load any specs if the project `specPattern` included a resource that could not be accessed due to filesystem permissions. Fixes [#24109](https://github.com/cypress-io/cypress/issues/24109).
- Fixed an issue where the Debug page would display a different number of specs for in-progress runs than the in-progress specs reported in Cypress Cloud. Fixes [#25647](https://github.com/cypress-io/cypress/issues/25647).
- Fixed an issue in middleware where error-handling code could itself generate an error and fail to report the original issue. Fixes [#22825](https://github.com/cypress-io/cypress/issues/22825).
- Fixed an regression introduced in Cypress [12.3.0](#12-3-0) where custom browsers that relied on process environment variables were not found on macOS arm64 architectures. Fixed in [#25753](https://github.com/cypress-io/cypress/pull/25753).

**Misc:**

- Improved the UI of the Debug page. Addresses [#25664](https://github.com/cypress-io/cypress/issues/25664),  [#25669](https://github.com/cypress-io/cypress/issues/25669), [#25665](https://github.com/cypress-io/cypress/issues/25665), [#25666](https://github.com/cypress-io/cypress/issues/25666), and [#25667](https://github.com/cypress-io/cypress/issues/25667).
- Updated the Debug page sidebar badge to to show 0 to 99+ failing tests, increased from showing 0 to 9+ failing tests, to provide better test failure insights. Addresses [#25662](https://github.com/cypress-io/cypress/issues/25662).

**Dependency Updates:**

- Upgrade [`debug`](https://www.npmjs.com/package/debug) to `4.3.4`. Addressed in [#25699](https://github.com/cypress-io/cypress/pull/25699).

## 12.5.1

_Released 02/02/2023_

**Bugfixes:**

- Fixed a regression introduced in Cypress [12.5.0](https://docs.cypress.io/guides/references/changelog#12-5-0) where the `runnable` was not included in the [`test:after:run`](https://docs.cypress.io/api/events/catalog-of-events) event. Fixes [#25663](https://github.com/cypress-io/cypress/issues/25663).

**Dependency Updates:**

- Upgraded [`simple-git`](https://github.com/steveukx/git-js) from `3.15.0` to `3.16.0` to address this [security vulnerability](https://github.com/advisories/GHSA-9p95-fxvg-qgq2) where Remote Code Execution (RCE) via the clone(), pull(), push() and listRemote() methods due to improper input sanitization was possible. Addressed in [#25603](https://github.com/cypress-io/cypress/pull/25603).

## 12.5.0

_Released 01/31/2023_

**Features:**

- Easily debug failed CI test runs recorded to the Cypress Cloud from your local Cypress app with the new Debug page. Please leave any feedback [here](https://github.com/cypress-io/cypress/discussions/25649). Your feedback will help us make decisions to improve the Debug experience. For more details, see [our blog post](https://on.cypress.io/debug-page-release). Addressed in [#25488](https://github.com/cypress-io/cypress/pull/25488).

**Performance:**

- Improved memory consumption in `run` mode by removing reporter logs for successful tests. Fixes [#25230](https://github.com/cypress-io/cypress/issues/25230).

**Bugfixes:**

- Fixed an issue where alternative Microsoft Edge Beta, Canary, and Dev binary versions were not being discovered by Cypress. Fixes [#25455](https://github.com/cypress-io/cypress/issues/25455).

**Dependency Updates:**

- Upgraded [`underscore.string`](https://github.com/esamattis/underscore.string/blob/HEAD/CHANGELOG.markdown) from `3.3.5` to `3.3.6` to reference rebuilt assets after security patch to fix regular expression DDOS exploit. Addressed in [#25574](https://github.com/cypress-io/cypress/pull/25574).

## 12.4.1

_Released 01/27/2023_

**Bugfixes:**

- Fixed a regression from Cypress [12.4.0](https://docs.cypress.io/guides/references/changelog#12-4-0) where Cypress was not exiting properly when running multiple Component Testing specs in `electron` in `run` mode. Fixes [#25568](https://github.com/cypress-io/cypress/issues/25568).

**Dependency Updates:**

- Upgraded [`ua-parser-js`](https://github.com/faisalman/ua-parser-js) from `0.7.24` to `0.7.33` to address this [security vulnerability](https://github.com/faisalman/ua-parser-js/security/advisories/GHSA-fhg7-m89q-25r3) where crafting a very-very-long user-agent string with specific pattern, an attacker can turn the script to get stuck processing for a very long time which results in a denial of service (DoS) condition. Addressed in [#25561](https://github.com/cypress-io/cypress/pull/25561).

## 12.4.0

_Released 1/24/2023_

**Features:**

- Added official support for Vite 4 in component testing. Addresses
  [#24969](https://github.com/cypress-io/cypress/issues/24969).
- Added new
  [`experimentalMemoryManagement`](/guides/references/experiments#Configuration)
  configuration option to improve memory management in Chromium-based browsers.
  Enable this option with `experimentalMemoryManagement=true` if you have
  experienced "Out of Memory" issues. Addresses
  [#23391](https://github.com/cypress-io/cypress/issues/23391).
- Added new
  [`experimentalSkipDomainInjection`](/guides/references/experiments#Experimental-Skip-Domain-Injection)
  configuration option to disable Cypress from setting `document.domain` on
  injection, allowing users to test Salesforce domains. If you believe you are
  having `document.domain` issues, please see the
  [`experimentalSkipDomainInjection`](/guides/references/experiments#Experimental-Skip-Domain-Injection)
  guide. This config option is end-to-end only. Addresses
  [#2367](https://github.com/cypress-io/cypress/issues/2367),
  [#23958](https://github.com/cypress-io/cypress/issues/23958),
  [#24290](https://github.com/cypress-io/cypress/issues/24290), and
  [#24418](https://github.com/cypress-io/cypress/issues/24418).
- The [`.as`](/api/commands/as) command now accepts an options argument,
  allowing an alias to be stored as type "query" or "static" value. This is
  stored as "query" by default. Addresses
  [#25173](https://github.com/cypress-io/cypress/issues/25173).
- The `cy.log()` command will now display a line break where the `\n` character
  is used. Addresses
  [#24964](https://github.com/cypress-io/cypress/issues/24964).
- [`component.specPattern`](/guides/references/configuration#component) now
  utilizes a JSX/TSX file extension when generating a new empty spec file if
  project contains at least one file with those extensions. This applies only to
  component testing and is skipped if
  [`component.specPattern`](/guides/references/configuration#component) has been
  configured to exclude files with those extensions. Addresses
  [#24495](https://github.com/cypress-io/cypress/issues/24495).
- Added support for the `data-qa` selector in the
  [Selector Playground](guides/core-concepts/cypress-app#Selector-Playground) in
  addition to `data-cy`, `data-test` and `data-testid`. Addresses
  [#25305](https://github.com/cypress-io/cypress/issues/25305).

**Bugfixes:**

- Fixed an issue where component tests could incorrectly treat new major
  versions of certain dependencies as supported. Fixes
  [#25379](https://github.com/cypress-io/cypress/issues/25379).
- Fixed an issue where new lines or spaces on new lines in the Command Log were
  not maintained. Fixes
  [#23679](https://github.com/cypress-io/cypress/issues/23679) and
  [#24964](https://github.com/cypress-io/cypress/issues/24964).
- Fixed an issue where Angular component testing projects would fail to
  initialize if an unsupported browserslist entry was specified in the project
  configuration. Fixes
  [#25312](https://github.com/cypress-io/cypress/issues/25312).

**Misc**

- Video output link in `cypress run` mode has been added to it's own line to
  make the video output link more easily clickable in the terminal. Addresses
  [#23913](https://github.com/cypress-io/cypress/issues/23913).<|MERGE_RESOLUTION|>--- conflicted
+++ resolved
@@ -5,13 +5,9 @@
 
 **Bugfixes:**
 
-<<<<<<< HEAD
-- Fixed an issue where the ReadStream used to upload a Test Replay recording could erroneously be re-used when retrying in cases of retryable upload failures. Fixes [#29227](https://github.com/cypress-io/cypress/issues/29227)
 - Change visibility check to use checkVisibility browser API. Fixed in [#29741](https://github.com/cypress-io/cypress/pull/29741).
-=======
 - Fixed an issue where the ReadStream used to upload a Test Replay recording could erroneously be re-used when retrying in cases of retryable upload failures. Fixes [#29227](https://github.com/cypress-io/cypress/issues/29227).
 - Fixed an issue where command snapshots were not being captured within the `cy.origin()` command within Test Replay. Addressed in [#29828](https://github.com/cypress-io/cypress/pull/29828).
->>>>>>> 807b03d3
 
 ## 13.13.0
 
