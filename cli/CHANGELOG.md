<!-- See the ../guides/writing-the-cypress-changelog.md for details on writing the changelog. -->
## 12.9.0

_Released 03/28/2023 (PENDING)_

**Bugfixes:**

<<<<<<< HEAD
 - Changed the way that we load Git hashes in order to exclude runs for non-relevant commits from the Debug page. Fixes [#26058](https://github.com/cypress-io/cypress/issues/26058).
=======
 - Fixed a compatibility issue so that component test projects can use [Vite](https://vitejs.dev/) version 4.2.0 and greater. Fixes [#26138](https://github.com/cypress-io/cypress/issues/26138).
>>>>>>> 3a2b2d33

## 12.8.1

_Released 03/15/2023_

**Bugfixes:**

- Fixed a regression in Cypress [10](https://docs.cypress.io/guides/references/changelog#10-0-0) where the reporter auto-scroll configuration inside user preferences was unintentionally being toggled off. User's must now explicitly enable/disable auto-scroll under user preferences, which is enabled by default. Fixes [#24171](https://github.com/cypress-io/cypress/issues/24171) and [#26113](https://github.com/cypress-io/cypress/issues/26113).

**Dependency Updates:**

- Upgraded [`ejs`](https://www.npmjs.com/package/ejs) from `3.1.6` to `3.1.8` to address this [CVE-2022-29078](https://github.com/advisories/GHSA-phwq-j96m-2c2q) NVD security vulnerability. Addressed in [#25279](https://github.com/cypress-io/cypress/pull/25279).

## 12.8.0

_Released 03/14/2023_

**Features:**

- The [Debug page](https://docs.cypress.io/guides/cloud/runs#Debug) is now able to show real-time results from in-progress runs.  Addresses [#25759](https://github.com/cypress-io/cypress/issues/25759).
- Added the ability to control whether a request is logged to the command log via [`cy.intercept()`](https://docs.cypress.io/api/commands/intercept) by passing `log: false` or `log: true`. Addresses [#7362](https://github.com/cypress-io/cypress/issues/7362).
  - This can be used to override Cypress's default behavior of logging all XHRs and fetches, see the [example](https://docs.cypress.io/api/commands/intercept#Disabling-logs-for-a-request).
- It is now possible to control the number of connection attempts to the browser using the `CYPRESS_CONNECT_RETRY_THRESHOLD` Environment Variable. Learn more [here](https://docs.cypress.io/guides/references/advanced-installation#Environment-variables). Addressed in [#25848](https://github.com/cypress-io/cypress/pull/25848).

**Bugfixes:**

- Fixed an issue where using `Cypress.require()` would throw the error `Cannot find module 'typescript'`. Fixes [#25885](https://github.com/cypress-io/cypress/issues/25885).
- The [`before:spec`](https://docs.cypress.io/api/plugins/before-spec-api) API was updated to correctly support async event handlers in `run` mode. Fixes [#24403](https://github.com/cypress-io/cypress/issues/24403).
- Updated the Component Testing [community framework](https://docs.cypress.io/guides/component-testing/third-party-definitions) definition detection logic to take into account monorepo structures that hoist dependencies. Fixes [#25993](https://github.com/cypress-io/cypress/issues/25993).
- The onboarding wizard for Component Testing will now detect installed dependencies more reliably. Fixes [#25782](https://github.com/cypress-io/cypress/issues/25782).
- Fixed an issue where Angular components would sometimes be mounted in unexpected DOM locations in component tests. Fixes [#25956](https://github.com/cypress-io/cypress/issues/25956).
- Fixed an issue where Cypress component testing would fail to work with [Next.js](https://nextjs.org/) `13.2.1`. Fixes [#25951](https://github.com/cypress-io/cypress/issues/25951).
- Fixed an issue where migrating a project from a version of Cypress earlier than [10.0.0](#10-0-0) could fail if the project's `testFiles` configuration was an array of globs. Fixes [#25947](https://github.com/cypress-io/cypress/issues/25947).

**Misc:**

- Removed "New" badge in the navigation bar for the debug page icon. Addresses [#25925](https://github.com/cypress-io/cypress/issues/25925).
- Removed inline "Connect" buttons within the Specs Explorer. Addresses [#25926](https://github.com/cypress-io/cypress/issues/25926).
- Added an icon for "beta" versions of the Chrome browser. Addresses [#25968](https://github.com/cypress-io/cypress/issues/25968).

**Dependency Updates:**

- Upgraded [`mocha-junit-reporter`](https://www.npmjs.com/package/mocha-junit-reporter) from `2.1.0` to `2.2.0` to be able to use [new placeholders](https://github.com/michaelleeallen/mocha-junit-reporter/pull/163) such as `[suiteFilename]` or `[suiteName]` when defining the test report name. Addressed in [#25922](https://github.com/cypress-io/cypress/pull/25922).

## 12.7.0

_Released 02/24/2023_

**Features:**

- It is now possible to set `hostOnly` cookies with [`cy.setCookie()`](https://docs.cypress.io/api/commands/setcookie) for a given domain. Addresses [#16856](https://github.com/cypress-io/cypress/issues/16856) and [#17527](https://github.com/cypress-io/cypress/issues/17527).
- Added a Public API for third party component libraries to define a Framework Definition, embedding their library into the Cypress onboarding workflow. Learn more [here](https://docs.cypress.io/guides/component-testing/third-party-definitions). Implemented in [#25780](https://github.com/cypress-io/cypress/pull/25780) and closes [#25638](https://github.com/cypress-io/cypress/issues/25638).
- Added a Debug Page tutorial slideshow for projects that are not connected to Cypress Cloud. Addresses [#25768](https://github.com/cypress-io/cypress/issues/25768).
- Improved various error message around interactions with the Cypress cloud. Implemented in [#25837](https://github.com/cypress-io/cypress/pull/25837)
- Updated the "new" status badge for the Debug page navigation link to be less noticeable when the navigation is collapsed. Addresses [#25739](https://github.com/cypress-io/cypress/issues/25739).

**Bugfixes:**

- Fixed various bugs when recording to the cloud. Fixed in [#25837](https://github.com/cypress-io/cypress/pull/25837)
- Fixed an issue where cookies were being duplicated with the same hostname, but a prepended dot. Fixed an issue where cookies may not be expiring correctly. Fixes [#25174](https://github.com/cypress-io/cypress/issues/25174), [#25205](https://github.com/cypress-io/cypress/issues/25205) and [#25495](https://github.com/cypress-io/cypress/issues/25495).
- Fixed an issue where cookies weren't being synced when the application was stable. Fixed in [#25855](https://github.com/cypress-io/cypress/pull/25855). Fixes [#25835](https://github.com/cypress-io/cypress/issues/25835).
- Added missing TypeScript type definitions for the [`cy.reload()`](https://docs.cypress.io/api/commands/reload) command. Addressed in [#25779](https://github.com/cypress-io/cypress/pull/25779).
- Ensure Angular components are mounted inside the correct element. Fixes [#24385](https://github.com/cypress-io/cypress/issues/24385).
- Fix a bug where files outside the project root in a monorepo are not correctly served when using Vite. Addressed in [#25801](https://github.com/cypress-io/cypress/pull/25801).
- Fixed an issue where using [`cy.intercept`](https://docs.cypress.io/api/commands/intercept)'s `req.continue()` with a non-function parameter would not provide an appropriate error message. Fixed in [#25884](https://github.com/cypress-io/cypress/pull/25884).
- Fixed an issue where Cypress would erroneously launch and connect to multiple browser instances. Fixes [#24377](https://github.com/cypress-io/cypress/issues/24377).

**Misc:**

 - Made updates to the way that the Debug Page header displays information. Addresses [#25796](https://github.com/cypress-io/cypress/issues/25796) and [#25798](https://github.com/cypress-io/cypress/issues/25798).

## 12.6.0

_Released 02/15/2023_

**Features:**

- Added a new CLI flag, called [`--auto-cancel-after-failures`](https://docs.cypress.io/guides/guides/command-line#Options), that overrides the project-level ["Auto Cancellation"](https://docs.cypress.io/guides/cloud/smart-orchestration#Auto-Cancellation) value when recording to the Cloud. This gives Cloud users on Business and Enterprise plans the flexibility to alter the auto-cancellation value per run. Addressed in [#25237](https://github.com/cypress-io/cypress/pull/25237).
- It is now possible to overwrite query commands using [`Cypress.Commands.overwriteQuery`](https://on.cypress.io/api/custom-queries). Addressed in [#25078](https://github.com/cypress-io/cypress/issues/25078).
- Added [`Cypress.require()`](https://docs.cypress.io/api/cypress-api/require) for including dependencies within the [`cy.origin()`](https://docs.cypress.io/api/commands/origin) callback. This change removed support for using `require()` and `import()` directly within the callback because we found that it impacted performance not only for spec files using them within the [`cy.origin()`](https://docs.cypress.io/api/commands/origin) callback, but even for spec files that did not use them. Addresses [#24976](https://github.com/cypress-io/cypress/issues/24976).
- Added the ability to open the failing test in the IDE from the Debug page before needing to re-run the test. Addressed in [#24850](https://github.com/cypress-io/cypress/issues/24850).

**Bugfixes:**

- When a Cloud user is apart of multiple Cloud organizations, the [Connect to Cloud setup](https://docs.cypress.io/guides/cloud/projects#Set-up-a-project-to-record) now shows the correct organizational prompts when connecting a new project. Fixes [#25520](https://github.com/cypress-io/cypress/issues/25520).
- Fixed an issue where Cypress would fail to load any specs if the project `specPattern` included a resource that could not be accessed due to filesystem permissions. Fixes [#24109](https://github.com/cypress-io/cypress/issues/24109).
- Fixed an issue where the Debug page would display a different number of specs for in-progress runs than the in-progress specs reported in Cypress Cloud. Fixes [#25647](https://github.com/cypress-io/cypress/issues/25647).
- Fixed an issue in middleware where error-handling code could itself generate an error and fail to report the original issue. Fixes [#22825](https://github.com/cypress-io/cypress/issues/22825).
- Fixed an regression introduced in Cypress [12.3.0](#12-3-0) where custom browsers that relied on process environment variables were not found on macOS arm64 architectures. Fixed in [#25753](https://github.com/cypress-io/cypress/pull/25753).

**Misc:**

- Improved the UI of the Debug page. Addresses [#25664](https://github.com/cypress-io/cypress/issues/25664),  [#25669](https://github.com/cypress-io/cypress/issues/25669), [#25665](https://github.com/cypress-io/cypress/issues/25665), [#25666](https://github.com/cypress-io/cypress/issues/25666), and [#25667](https://github.com/cypress-io/cypress/issues/25667).
- Updated the Debug page sidebar badge to to show 0 to 99+ failing tests, increased from showing 0 to 9+ failing tests, to provide better test failure insights. Addresses [#25662](https://github.com/cypress-io/cypress/issues/25662).

**Dependency Updates:**

- Upgrade [`debug`](https://www.npmjs.com/package/debug) to `4.3.4`. Addressed in [#25699](https://github.com/cypress-io/cypress/pull/25699).

## 12.5.1

_Released 02/02/2023_

**Bugfixes:**

- Fixed a regression introduced in Cypress [12.5.0](https://docs.cypress.io/guides/references/changelog#12-5-0) where the `runnable` was not included in the [`test:after:run`](https://docs.cypress.io/api/events/catalog-of-events) event. Fixes [#25663](https://github.com/cypress-io/cypress/issues/25663).

**Dependency Updates:**

- Upgraded [`simple-git`](https://github.com/steveukx/git-js) from `3.15.0` to `3.16.0` to address this [security vulnerability](https://github.com/advisories/GHSA-9p95-fxvg-qgq2) where Remote Code Execution (RCE) via the clone(), pull(), push() and listRemote() methods due to improper input sanitization was possible. Addressed in [#25603](https://github.com/cypress-io/cypress/pull/25603).

## 12.5.0

_Released 01/31/2023_

**Features:**

- Easily debug failed CI test runs recorded to the Cypress Cloud from your local Cypress app with the new Debug page. Please leave any feedback [here](https://github.com/cypress-io/cypress/discussions/25649). Your feedback will help us make decisions to improve the Debug experience. For more details, see [our blog post](https://on.cypress.io/debug-page-release). Addressed in [#25488](https://github.com/cypress-io/cypress/pull/25488).

**Performance:**

- Improved memory consumption in `run` mode by removing reporter logs for successful tests. Fixes [#25230](https://github.com/cypress-io/cypress/issues/25230).

**Bugfixes:**

- Fixed an issue where alternative Microsoft Edge Beta, Canary, and Dev binary versions were not being discovered by Cypress. Fixes [#25455](https://github.com/cypress-io/cypress/issues/25455).

**Dependency Updates:**

- Upgraded [`underscore.string`](https://github.com/esamattis/underscore.string/blob/HEAD/CHANGELOG.markdown) from `3.3.5` to `3.3.6` to reference rebuilt assets after security patch to fix regular expression DDOS exploit. Addressed in [#25574](https://github.com/cypress-io/cypress/pull/25574).

## 12.4.1

_Released 01/27/2023_

**Bugfixes:**

- Fixed a regression from Cypress [12.4.0](https://docs.cypress.io/guides/references/changelog#12-4-0) where Cypress was not exiting properly when running multiple Component Testing specs in `electron` in `run` mode. Fixes [#25568](https://github.com/cypress-io/cypress/issues/25568).

**Dependency Updates:**

- Upgraded [`ua-parser-js`](https://github.com/faisalman/ua-parser-js) from `0.7.24` to `0.7.33` to address this [security vulnerability](https://github.com/faisalman/ua-parser-js/security/advisories/GHSA-fhg7-m89q-25r3) where crafting a very-very-long user-agent string with specific pattern, an attacker can turn the script to get stuck processing for a very long time which results in a denial of service (DoS) condition. Addressed in [#25561](https://github.com/cypress-io/cypress/pull/25561).

## 12.4.0

_Released 1/24/2023_

**Features:**

- Added official support for Vite 4 in component testing. Addresses
  [#24969](https://github.com/cypress-io/cypress/issues/24969).
- Added new
  [`experimentalMemoryManagement`](/guides/references/experiments#Configuration)
  configuration option to improve memory management in Chromium-based browsers.
  Enable this option with `experimentalMemoryManagement=true` if you have
  experienced "Out of Memory" issues. Addresses
  [#23391](https://github.com/cypress-io/cypress/issues/23391).
- Added new
  [`experimentalSkipDomainInjection`](/guides/references/experiments#Experimental-Skip-Domain-Injection)
  configuration option to disable Cypress from setting `document.domain` on
  injection, allowing users to test Salesforce domains. If you believe you are
  having `document.domain` issues, please see the
  [`experimentalSkipDomainInjection`](/guides/references/experiments#Experimental-Skip-Domain-Injection)
  guide. This config option is end-to-end only. Addresses
  [#2367](https://github.com/cypress-io/cypress/issues/2367),
  [#23958](https://github.com/cypress-io/cypress/issues/23958),
  [#24290](https://github.com/cypress-io/cypress/issues/24290), and
  [#24418](https://github.com/cypress-io/cypress/issues/24418).
- The [`.as`](/api/commands/as) command now accepts an options argument,
  allowing an alias to be stored as type "query" or "static" value. This is
  stored as "query" by default. Addresses
  [#25173](https://github.com/cypress-io/cypress/issues/25173).
- The `cy.log()` command will now display a line break where the `\n` character
  is used. Addresses
  [#24964](https://github.com/cypress-io/cypress/issues/24964).
- [`component.specPattern`](/guides/references/configuration#component) now
  utilizes a JSX/TSX file extension when generating a new empty spec file if
  project contains at least one file with those extensions. This applies only to
  component testing and is skipped if
  [`component.specPattern`](/guides/references/configuration#component) has been
  configured to exclude files with those extensions. Addresses
  [#24495](https://github.com/cypress-io/cypress/issues/24495).
- Added support for the `data-qa` selector in the
  [Selector Playground](guides/core-concepts/cypress-app#Selector-Playground) in
  addition to `data-cy`, `data-test` and `data-testid`. Addresses
  [#25305](https://github.com/cypress-io/cypress/issues/25305).

**Bugfixes:**

- Fixed an issue where component tests could incorrectly treat new major
  versions of certain dependencies as supported. Fixes
  [#25379](https://github.com/cypress-io/cypress/issues/25379).
- Fixed an issue where new lines or spaces on new lines in the Command Log were
  not maintained. Fixes
  [#23679](https://github.com/cypress-io/cypress/issues/23679) and
  [#24964](https://github.com/cypress-io/cypress/issues/24964).
- Fixed an issue where Angular component testing projects would fail to
  initialize if an unsupported browserslist entry was specified in the project
  configuration. Fixes
  [#25312](https://github.com/cypress-io/cypress/issues/25312).

**Misc**

- Video output link in `cypress run` mode has been added to it's own line to
  make the video output link more easily clickable in the terminal. Addresses
  [#23913](https://github.com/cypress-io/cypress/issues/23913).<|MERGE_RESOLUTION|>--- conflicted
+++ resolved
@@ -5,11 +5,8 @@
 
 **Bugfixes:**
 
-<<<<<<< HEAD
  - Changed the way that we load Git hashes in order to exclude runs for non-relevant commits from the Debug page. Fixes [#26058](https://github.com/cypress-io/cypress/issues/26058).
-=======
  - Fixed a compatibility issue so that component test projects can use [Vite](https://vitejs.dev/) version 4.2.0 and greater. Fixes [#26138](https://github.com/cypress-io/cypress/issues/26138).
->>>>>>> 3a2b2d33
 
 ## 12.8.1
 
