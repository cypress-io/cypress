--- conflicted
+++ resolved
@@ -1,17 +1,13 @@
 <!-- See the ../guides/writing-the-cypress-changelog.md for details on writing the changelog. -->
-<<<<<<< HEAD
-## 13.14.0
-
-_Released 10/30/2024 (PENDING)_
+## 14.01.1
+
+_Released 10/31/2024 (PENDING)_
 
 **Bugfixes:**
 
 - Fixed an issue where "isVisible" is incorrectly assessed for the absolutely positioned elements if the ancestor has overflow and static position [#29689](https://github.com/cypress-io/cypress/pull/29689).
 
-## 13.13.4
-=======
 ## 13.15.0
->>>>>>> 80e70b89
 
 _Released 9/25/2024_
 
