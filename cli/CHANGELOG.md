--- conflicted
+++ resolved
@@ -1,5 +1,4 @@
 <!-- See the ../guides/writing-the-cypress-changelog.md for details on writing the changelog. -->
-<<<<<<< HEAD
 ## 13.5.0
 
 _Released 11/7/2023 (PENDING)_
@@ -7,15 +6,10 @@
 **Features:**
 
 - When artifacts are uploaded to the Cypress cloud, the duration of each upload will now be displayed in the console. Addressed in [#28226](https://github.com/cypress-io/cypress/pull/28226).
-=======
-## 13.4.1
-
-_Released 11/7/2023 (PENDING)_
 
 **Bugfixes:**
 
 - Fixed an issue determining visibility when an element is hidden by an ancestor with a shared edge. Fixes [#27514](https://github.com/cypress-io/cypress/issues/27514).
->>>>>>> becb893f
 
 ## 13.4.0
 
