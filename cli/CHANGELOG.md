--- conflicted
+++ resolved
@@ -8,14 +8,11 @@
 - Fixed an issue where Cypress did not detect visible elements with width or height in rem as visible. Fixes [#29224](https://github.com/cypress-io/cypress/issues/29093) and [#28638](https://github.com/cypress-io/cypress/issues/28638).
 - Fixed an issue where Cypress was unable to search in the Specs list for files or folders containing numbers. Fixes [#29034](https://github.com/cypress-io/cypress/issues/29034).
 
-<<<<<<< HEAD
-=======
 **Dependency Updates:**
 
 - Updated js-cookie from `2.2.1` to `3.0.5`. Addressed in [#29497](https://github.com/cypress-io/cypress/pull/29497).
 - Updated randomstring from `1.1.5` to `1.3.0`. Addressed in [#29503](https://github.com/cypress-io/cypress/pull/29503).
 
->>>>>>> 4768d4e6
 ## 13.9.0
 
 _Released 5/7/2024_
