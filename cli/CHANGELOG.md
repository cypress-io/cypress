<!-- See the ../guides/writing-the-cypress-changelog.md for details on writing the changelog. -->
## 13.6.3

_Released 1/2/2024 (PENDING)_

**Bugfixes:**

- Now 'node_modules' will not be ignored if a project path or a provided path to spec files contains it. Fixes [#23616](https://github.com/cypress-io/cypress/issues/23616).
- When generating assertions via Cypress Studio, the preview of the generated assertions now correctly displays the past tense of 'expected' instead of 'expect'. Fixed in [#28593](https://github.com/cypress-io/cypress/pull/28593).

<<<<<<< HEAD
**Dependency Updates:**

- Updated  `@cypress/unique-selector` to include a performance optimization. It's possible this could improve performance of the selector playground. Addressed in [#28571](https://github.com/cypress-io/cypress/pull/28571).

=======
>>>>>>> ef3f04fb
## 13.6.2

_Released 12/26/2023_

**Bugfixes:**

- Fixed a regression in [`13.6.1`](https://docs.cypress.io/guides/references/changelog/13.6.1) where a malformed URI would crash Cypress. Fixes [#28521](https://github.com/cypress-io/cypress/issues/28521).
- Fixed a regression in [`12.4.0`](https://docs.cypress.io/guides/references/changelog/12.4.0) where erroneous `<br>` tags were displaying in error messages in the Command Log making them less readable. Fixes [#28452](https://github.com/cypress-io/cypress/issues/28452).
- Now 'node_modules' will not be ignored if a project path or a provided path to spec files contains it. Fixes [#23616](https://github.com/cypress-io/cypress/issues/23616).

**Performance:**

- Improved performance when finding unique selectors for command log snapshots for Test Replay. Addressed in [#28536](https://github.com/cypress-io/cypress/pull/28536).

**Dependency Updates:**

- Updated ts-node from `10.9.1` to `10.9.2`. Cypress will longer error during `cypress run` or `cypress open` when using Typescript 5.3.2+ with `extends` in `tsconfig.json`. Addresses [#28385](https://github.com/cypress-io/cypress/issues/28385).

## 13.6.1

_Released 12/5/2023_

**Bugfixes:**

- Fixed an issue where pages or downloads opened in a new tab were missing basic auth headers. Fixes [#28350](https://github.com/cypress-io/cypress/issues/28350).
- Fixed an issue where request logging would default the `message` to the `args` of the currently running command even though those `args` would not apply to the request log and are not displayed. If the `args` are sufficiently large (e.g. when running the `cy.task` from the [code-coverage](https://github.com/cypress-io/code-coverage/) plugin) there could be performance/memory implications. Addressed in [#28411](https://github.com/cypress-io/cypress/pull/28411).
- Fixed an issue where commands would fail with the error `must only be invoked from the spec file or support file` if the project's `baseUrl` included basic auth credentials. Fixes [#27457](https://github.com/cypress-io/cypress/issues/27457) and [#28336](https://github.com/cypress-io/cypress/issues/28336).
- Fixed an issue where some URLs would timeout in pre-request correlation. Addressed in [#28427](https://github.com/cypress-io/cypress/pull/28427).
- Cypress will now correctly log errors and debug logs on Linux machines. Fixes [#5051](https://github.com/cypress-io/cypress/issues/5051) and [#24713](https://github.com/cypress-io/cypress/issues/24713).

**Misc:**

- Artifact upload duration is now reported to Cypress Cloud. Fixes [#28238](https://github.com/cypress-io/cypress/issues/28238). Addressed in [#28418](https://github.com/cypress-io/cypress/pull/28418).

## 13.6.0

_Released 11/21/2023_

**Features:**

- Added an activity indicator to CLI output when artifacts (screenshots, videos, or Test Replay) are being uploaded to the cloud. Addresses [#28239](https://github.com/cypress-io/cypress/issues/28239). Addressed in [#28277](https://github.com/cypress-io/cypress/pull/28277).
- When artifacts are uploaded to the Cypress Cloud, the duration of each upload will be displayed in the terminal. Addresses [#28237](https://github.com/cypress-io/cypress/issues/28237).

**Bugfixes:**

- We now allow absolute paths when setting `component.indexHtmlFile` in the Cypress config. Fixes [#27750](https://github.com/cypress-io/cypress/issues/27750).
- Fixed an issue where dynamic intercept aliases now show with alias name instead of "no alias" in driver. Addresses [#24653](https://github.com/cypress-io/cypress/issues/24653)
- Fixed an issue where [aliasing individual requests](https://docs.cypress.io/api/commands/intercept#Aliasing-individual-requests) with `cy.intercept()` led to an error when retrieving all of the aliases with `cy.get(@alias.all)` . Addresses [#25448](https://github.com/cypress-io/cypress/issues/25448)
- The URL of the application under test and command error "Learn more" links now open externally instead of in the Cypress-launched browser. Fixes [#24572](https://github.com/cypress-io/cypress/issues/24572).
- Fixed issue where some URLs would timeout in pre-request correlation. Addressed in [#28354](https://github.com/cypress-io/cypress/pull/28354).

**Misc:**

- Browser tabs and windows other than the Cypress tab are now closed between tests in Chromium-based browsers. Addressed in [#28204](https://github.com/cypress-io/cypress/pull/28204).
- Cypress now ensures the main browser tab is active before running each command in Chromium-based browsers. Addressed in [#28334](https://github.com/cypress-io/cypress/pull/28334).

**Dependency Updates:**

- Upgraded [`chrome-remote-interface`](https://www.npmjs.com/package/chrome-remote-interface) from `0.31.3` to `0.33.0` to increase the max payload from 100MB to 256MB. Addressed in [#27998](https://github.com/cypress-io/cypress/pull/27998).

## 13.5.1

_Released 11/14/2023_

**Bugfixes:**

- Fixed a regression in [`13.5.0`](https://docs.cypress.io/guides/references/changelog/13.5.0) where requests cached within a given spec may take longer to load than they did previously. Addresses [#28295](https://github.com/cypress-io/cypress/issues/28295).
- Fixed an issue where pages opened in a new tab were missing response headers, causing them not to load properly. Fixes [#28293](https://github.com/cypress-io/cypress/issues/28293) and [#28303](https://github.com/cypress-io/cypress/issues/28303).
- We now pass a flag to Chromium browsers to disable default component extensions. This is a common flag passed during browser automation. Fixed in [#28294](https://github.com/cypress-io/cypress/pull/28294).

## 13.5.0

_Released 11/8/2023_

**Features:**

 - Added Component Testing support for [Angular](https://angular.io/) version 17. Addresses [#28153](https://github.com/cypress-io/cypress/issues/28153).

**Bugfixes:**

- Fixed an issue in chromium based browsers, where global style updates can trigger flooding of font face requests in DevTools and Test Replay. This can affect performance due to the flooding of messages in CDP. Fixes [#28150](https://github.com/cypress-io/cypress/issues/28150) and [#28215](https://github.com/cypress-io/cypress/issues/28215).
- Fixed a regression in [`13.3.3`](https://docs.cypress.io/guides/references/changelog/13.3.3) where Cypress would hang on loading shared workers when using `cy.reload` to reload the page. Fixes [#28248](https://github.com/cypress-io/cypress/issues/28248).
- Fixed an issue where network requests made from tabs, or windows other than the main Cypress tab, would be delayed. Fixes [#28113](https://github.com/cypress-io/cypress/issues/28113).
- Fixed an issue with 'other' targets (e.g. pdf documents embedded in an object tag) not fully loading. Fixes [#28228](https://github.com/cypress-io/cypress/issues/28228) and [#28162](https://github.com/cypress-io/cypress/issues/28162).
- Fixed an issue where clicking a link to download a file could cause a page load timeout when the download attribute was missing. Note: download behaviors in experimental Webkit are still an issue. Fixes [#14857](https://github.com/cypress-io/cypress/issues/14857).
- Fixed an issue to account for canceled and failed downloads to correctly reflect these status in Command log as a download failure where previously it would be pending. Fixed in [#28222](https://github.com/cypress-io/cypress/pull/28222).
- Fixed an issue determining visibility when an element is hidden by an ancestor with a shared edge. Fixes [#27514](https://github.com/cypress-io/cypress/issues/27514).
- We now pass a flag to Chromium browsers to disable Chrome translation, both the manual option and the popup prompt, when a page with a differing language is detected. Fixes [#28225](https://github.com/cypress-io/cypress/issues/28225).
- Stopped processing CDP events at the end of a spec when Test Isolation is off and Test Replay is enabled. Addressed in [#28213](https://github.com/cypress-io/cypress/pull/28213).

## 13.4.0

_Released 10/30/2023_

**Features:**

- Introduced experimental configuration options for advanced retry logic: adds `experimentalStrategy` and `experimentalOptions` keys to the `retry` configuration key. See [Experimental Flake Detection Features](https://docs.cypress.io/guides/references/experiments/#Experimental-Flake-Detection-Features) in the documentation. Addressed in [#27930](https://github.com/cypress-io/cypress/pull/27930).

**Bugfixes:**

- Fixed a regression in [`13.3.2`](https://docs.cypress.io/guides/references/changelog/13.3.2) where Cypress would crash with 'Inspected target navigated or closed' or 'Session with given id not found'. Fixes [#28141](https://github.com/cypress-io/cypress/issues/28141) and [#28148](https://github.com/cypress-io/cypress/issues/28148).

## 13.3.3

_Released 10/24/2023_

**Bugfixes:**

- Fixed a performance regression in `13.3.1` with proxy correlation timeouts and requests issued from web and shared workers. Fixes [#28104](https://github.com/cypress-io/cypress/issues/28104).
- Fixed a performance problem with proxy correlation when requests get aborted and then get miscorrelated with follow up requests. Addressed in [#28094](https://github.com/cypress-io/cypress/pull/28094).
- Fixed a regression in [10.0.0](#10.0.0), where search would not find a spec if the file name contains "-" or "\_", but search prompt contains " " instead (e.g. search file "spec-file.cy.ts" with prompt "spec file"). Fixes [#25303](https://github.com/cypress-io/cypress/issues/25303).

## 13.3.2

_Released 10/18/2023_

**Bugfixes:**

- Fixed a performance regression in `13.3.1` with proxy correlation timeouts and requests issued from service workers. Fixes [#28054](https://github.com/cypress-io/cypress/issues/28054) and [#28056](https://github.com/cypress-io/cypress/issues/28056).
- Fixed an issue where proxy correlation would leak over from a previous spec causing performance problems, `cy.intercept` problems, and Test Replay asset capturing issues. Addressed in [#28060](https://github.com/cypress-io/cypress/pull/28060).
- Fixed an issue where redirects of requests that knowingly don't have CDP traffic should also be assumed to not have CDP traffic. Addressed in [#28060](https://github.com/cypress-io/cypress/pull/28060).
- Fixed an issue with Accept Encoding headers by forcing gzip when no accept encoding header is sent and using identity if gzip is not sent. Fixes [#28025](https://github.com/cypress-io/cypress/issues/28025).

**Dependency Updates:**

- Upgraded [`@babel/core`](https://www.npmjs.com/package/@babel/core) from `7.22.9` to `7.23.2` to address the [SNYK-JS-SEMVER-3247795](https://snyk.io/vuln/SNYK-JS-SEMVER-3247795) security vulnerability. Addressed in [#28063](https://github.com/cypress-io/cypress/pull/28063).
- Upgraded [`@babel/traverse`](https://www.npmjs.com/package/@babel/traverse) from `7.22.8` to `7.23.2` to address the [SNYK-JS-BABELTRAVERSE-5962462](https://snyk.io/vuln/SNYK-JS-BABELTRAVERSE-5962462) security vulnerability. Addressed in [#28063](https://github.com/cypress-io/cypress/pull/28063).
- Upgraded [`react-docgen`](https://www.npmjs.com/package/react-docgen) from `6.0.0-alpha.3` to `6.0.4` to address the [SNYK-JS-BABELTRAVERSE-5962462](https://snyk.io/vuln/SNYK-JS-BABELTRAVERSE-5962462) security vulnerability. Addressed in [#28063](https://github.com/cypress-io/cypress/pull/28063).

## 13.3.1

_Released 10/11/2023_

**Bugfixes:**

- Fixed an issue where requests were correlated in the wrong order in the proxy. This could cause an issue where the wrong request is used for `cy.intercept` or assets (e.g. stylesheets or images) may not properly be available in Test Replay. Addressed in [#27892](https://github.com/cypress-io/cypress/pull/27892).
- Fixed an issue where a crashed Chrome renderer can cause the Test Replay recorder to hang. Addressed in [#27909](https://github.com/cypress-io/cypress/pull/27909).
- Fixed an issue where multiple responses yielded from calls to `cy.wait()` would sometimes be out of order. Fixes [#27337](https://github.com/cypress-io/cypress/issues/27337).
- Fixed an issue where requests were timing out in the proxy. This could cause an issue where the wrong request is used for `cy.intercept` or assets (e.g. stylesheets or images) may not properly be available in Test Replay. Addressed in [#27976](https://github.com/cypress-io/cypress/pull/27976).
- Fixed an issue where Test Replay couldn't record tests due to issues involving `GLIBC`. Fixed deprecation warnings during the rebuild of better-sqlite3. Fixes [#27891](https://github.com/cypress-io/cypress/issues/27891) and [#27902](https://github.com/cypress-io/cypress/issues/27902).
- Enables test replay for executed specs in runs that have a spec that causes a browser crash. Addressed in [#27786](https://github.com/cypress-io/cypress/pull/27786).

## 13.3.0

_Released 09/27/2023_

**Features:**

 - Introduces new layout for Runs page providing additional run information. Addresses [#27203](https://github.com/cypress-io/cypress/issues/27203).

**Bugfixes:**

- Fixed an issue where actionability checks trigger a flood of font requests. Removing the font requests has the potential to improve performance and removes clutter from Test Replay. Addressed in [#27860](https://github.com/cypress-io/cypress/pull/27860).
- Fixed network stubbing not permitting status code 999. Fixes [#27567](https://github.com/cypress-io/cypress/issues/27567). Addressed in [#27853](https://github.com/cypress-io/cypress/pull/27853).

## 13.2.0

_Released 09/12/2023_

**Features:**

 - Adds support for Nx users who want to run Angular Component Testing in parallel. Addressed in [#27723](https://github.com/cypress-io/cypress/pull/27723).

**Bugfixes:**

- Edge cases where `cy.intercept()` would not properly intercept and asset response bodies would not properly be captured for Test Replay have been addressed. Addressed in [#27771](https://github.com/cypress-io/cypress/pull/27771).
- Fixed an issue where `enter`, `keyup`, and `space` events were not triggering `click` events properly in some versions of Firefox. Addressed in [#27715](https://github.com/cypress-io/cypress/pull/27715).
- Fixed a regression in `13.0.0` where tests using Basic Authorization can potentially hang indefinitely on chromium browsers. Addressed in [#27781](https://github.com/cypress-io/cypress/pull/27781).
- Fixed a regression in `13.0.0` where component tests using an intercept that matches all requests can potentially hang indefinitely. Addressed in [#27788](https://github.com/cypress-io/cypress/pull/27788).

**Dependency Updates:**

- Upgraded Electron from `21.0.0` to `25.8.0`, which updates bundled Chromium from `106.0.5249.51` to `114.0.5735.289`. Additionally, the Node version binary has been upgraded from `16.16.0` to `18.15.0`. This does **NOT** have an impact on the node version you are using with Cypress and is merely an internal update to the repository & shipped binary. Addressed in [#27715](https://github.com/cypress-io/cypress/pull/27715). Addresses [#27595](https://github.com/cypress-io/cypress/issues/27595).

## 13.1.0

_Released 08/31/2023_

**Features:**

 - Introduces a status icon representing the `latest` test run in the Sidebar for the Runs Page. Addresses [#27206](https://github.com/cypress-io/cypress/issues/27206).

**Bugfixes:**

- Fixed a regression introduced in Cypress [13.0.0](#13-0-0) where the [Module API](https://docs.cypress.io/guides/guides/module-api), [`after:run`](https://docs.cypress.io/api/plugins/after-run-api), and  [`after:spec`](https://docs.cypress.io/api/plugins/after-spec-api) results did not include the `stats.skipped` field for each run result. Fixes [#27694](https://github.com/cypress-io/cypress/issues/27694). Addressed in [#27695](https://github.com/cypress-io/cypress/pull/27695).
- Individual CDP errors that occur while capturing data for Test Replay will no longer prevent the entire run from being available. Addressed in [#27709](https://github.com/cypress-io/cypress/pull/27709).
- Fixed an issue where the release date on the `v13` landing page was a day behind. Fixed in [#27711](https://github.com/cypress-io/cypress/pull/27711).
- Fixed an issue where fatal protocol errors would leak between specs causing all subsequent specs to fail to upload protocol information. Fixed in [#27720](https://github.com/cypress-io/cypress/pull/27720)
- Updated `plist` from `3.0.6` to `3.1.0` to address [CVE-2022-37616](https://github.com/advisories/GHSA-9pgh-qqpf-7wqj) and [CVE-2022-39353](https://github.com/advisories/GHSA-crh6-fp67-6883). Fixed in [#27710](https://github.com/cypress-io/cypress/pull/27710).

## 13.0.0

_Released 08/29/2023_

**Breaking Changes:**

- The [`video`](https://docs.cypress.io/guides/references/configuration#Videos) configuration option now defaults to `false`. Addresses [#26157](https://github.com/cypress-io/cypress/issues/26157).
- The [`videoCompression`](https://docs.cypress.io/guides/references/configuration#Videos) configuration option now defaults to `false`. Addresses [#26160](https://github.com/cypress-io/cypress/issues/26160).
- The [`videoUploadOnPasses`](https://docs.cypress.io/guides/references/configuration#Videos) configuration option has been removed. Please see our [screenshots & videos guide](https://docs.cypress.io/guides/guides/screenshots-and-videos#Delete-videos-for-specs-without-failing-or-retried-tests) on how to accomplish similar functionality. Addresses [#26899](https://github.com/cypress-io/cypress/issues/26899).
- Requests for assets at relative paths for component testing are now correctly forwarded to the dev server. Fixes [#26725](https://github.com/cypress-io/cypress/issues/26725).
- The [`cy.readFile()`](/api/commands/readfile) command is now retry-able as a [query command](https://on.cypress.io/retry-ability). This should not affect any tests using it; the functionality is unchanged. However, it can no longer be overwritten using [`Cypress.Commands.overwrite()`](/api/cypress-api/custom-commands#Overwrite-Existing-Commands). Addressed in [#25595](https://github.com/cypress-io/cypress/pull/25595).
- The current spec path is now passed from the AUT iframe using a query parameter rather than a path segment. This allows for requests for assets at relative paths to be correctly forwarded to the dev server. Fixes [#26725](https://github.com/cypress-io/cypress/issues/26725).
- The deprecated configuration option `nodeVersion` has been removed. Addresses [#27016](https://github.com/cypress-io/cypress/issues/27016).
- The properties and values returned by the [Module API](https://docs.cypress.io/guides/guides/module-api) and included in the arguments of handlers for the [`after:run`](https://docs.cypress.io/api/plugins/after-run-api) and  [`after:spec`](https://docs.cypress.io/api/plugins/after-spec-api) have been changed to be more consistent. Addresses [#23805](https://github.com/cypress-io/cypress/issues/23805).
- For Cypress Cloud runs with Test Replay enabled, the Cypress Runner UI is now hidden during the run since the Runner will be visible during Test Replay. As such, if video is recorded (which is now defaulted to `false`) during the run, the Runner will not be visible. In addition, if a runner screenshot (`cy.screenshot({ capture: runner })`) is captured, it will no longer contain the Runner.
- The browser and browser page unexpectedly closing in the middle of a test run are now gracefully handled. Addressed in [#27592](https://github.com/cypress-io/cypress/issues/27592).
- Automation performance is now improved by switching away from websockets to direct CDP calls for Chrome and Electron browsers. Addressed in [#27592](https://github.com/cypress-io/cypress/issues/27592).
- Edge cases where `cy.intercept()` would not properly intercept have been addressed. Addressed in [#27592](https://github.com/cypress-io/cypress/issues/27592).
- Node 14 support has been removed and Node 16 support has been deprecated. Node 16 may continue to work with Cypress `v13`, but will not be supported moving forward to closer coincide with [Node 16's end-of-life](https://nodejs.org/en/blog/announcements/nodejs16-eol) schedule. It is recommended that users update to at least Node 18.
- The minimum supported Typescript version is `4.x`.

**Features:**

- Consolidates and improves terminal output when uploading test artifacts to Cypress Cloud. Addressed in [#27402](https://github.com/cypress-io/cypress/pull/27402)

**Bugfixes:**

- Fixed an issue where Cypress's internal `tsconfig` would conflict with properties set in the user's `tsconfig.json` such as `module` and `moduleResolution`. Fixes [#26308](https://github.com/cypress-io/cypress/issues/26308) and [#27448](https://github.com/cypress-io/cypress/issues/27448).
- Clarified Svelte 4 works correctly with Component Testing and updated dependencies checks to reflect this. It was incorrectly flagged as not supported. Fixes [#27465](https://github.com/cypress-io/cypress/issues/27465).
- Resolve the `process/browser` global inside `@cypress/webpack-batteries-included-preprocessor` to resolve to `process/browser.js` in order to explicitly provide the file extension. File resolution must include the extension for `.mjs` and `.js` files inside ESM packages in order to resolve correctly. Fixes[#27599](https://github.com/cypress-io/cypress/issues/27599).
- Fixed an issue where the correct `pnp` process was not being discovered. Fixes [#27562](https://github.com/cypress-io/cypress/issues/27562).
- Fixed incorrect type declarations for Cypress and Chai globals that asserted them to be local variables of the global scope rather than properties on the global object. Fixes [#27539](https://github.com/cypress-io/cypress/issues/27539). Fixed in [#27540](https://github.com/cypress-io/cypress/pull/27540).
- Dev Servers will now respect and use the `port` configuration option if present. Fixes [#27675](https://github.com/cypress-io/cypress/issues/27675).

**Dependency Updates:**

- Upgraded [`@cypress/request`](https://www.npmjs.com/package/@cypress/request) from `^2.88.11` to `^3.0.0` to address the [CVE-2023-28155](https://github.com/advisories/GHSA-p8p7-x288-28g6) security vulnerability. Addresses [#27535](https://github.com/cypress-io/cypress/issues/27535). Addressed in [#27495](https://github.com/cypress-io/cypress/pull/27495).

## 12.17.4

_Released 08/15/2023_

**Bugfixes:**

- Fixed an issue where having `cypress.config` in a nested directory would cause problems with locating the `component-index.html` file when using component testing. Fixes [#26400](https://github.com/cypress-io/cypress/issues/26400).

**Dependency Updates:**

- Upgraded [`webpack`](https://www.npmjs.com/package/webpack) from `v4` to `v5`. This means that we are now bundling your `e2e` tests with webpack 5. We don't anticipate this causing any noticeable changes. However, if you'd like to keep bundling your `e2e` tests with wepback 4 you can use the same process as before by pinning [@cypress/webpack-batteries-included-preprocessor](https://www.npmjs.com/package/@cypress/webpack-batteries-included-preprocessor) to `v2.x.x` and hooking into the [file:preprocessor](https://docs.cypress.io/api/plugins/preprocessors-api#Usage) plugin event. This will restore the previous bundling process. Additionally, if you're using [@cypress/webpack-batteries-included-preprocessor](https://www.npmjs.com/package/@cypress/webpack-batteries-included-preprocessor) already, a new version has been published to support webpack `v5`.
- Upgraded [`tough-cookie`](https://www.npmjs.com/package/tough-cookie) from `4.0` to `4.1.3`, [`@cypress/request`](https://www.npmjs.com/package/@cypress/request) from `2.88.11` to `2.88.12` and [`@cypress/request-promise`](https://www.npmjs.com/package/@cypress/request-promise) from `4.2.6` to `4.2.7` to address a [security vulnerability](https://security.snyk.io/vuln/SNYK-JS-TOUGHCOOKIE-5672873). Fixes [#27261](https://github.com/cypress-io/cypress/issues/27261).

## 12.17.3

_Released 08/01/2023_

**Bugfixes:**

- Fixed an issue where unexpected branch names were being recorded for cypress runs when executed by GitHub Actions. The HEAD branch name will now be recorded by default for pull request workflows if a branch name cannot otherwise be detected from user overrides or from local git data. Fixes [#27389](https://github.com/cypress-io/cypress/issues/27389).

**Performance:**

- Fixed an issue where unnecessary requests were being paused. No longer sends `X-Cypress-Is-XHR-Or-Fetch` header and infers resource type off of the server pre-request object. Fixes [#26620](https://github.com/cypress-io/cypress/issues/26620) and [#26622](https://github.com/cypress-io/cypress/issues/26622).

## 12.17.2

_Released 07/20/2023_

**Bugfixes:**

- Fixed an issue where commands would fail with the error `must only be invoked from the spec file or support file` if their arguments were mutated. Fixes [#27200](https://github.com/cypress-io/cypress/issues/27200).
- Fixed an issue where `cy.writeFile()` would erroneously fail with the error `cy.writeFile() must only be invoked from the spec file or support file`. Fixes [#27097](https://github.com/cypress-io/cypress/issues/27097).
- Fixed an issue where web workers could not be created within a spec. Fixes [#27298](https://github.com/cypress-io/cypress/issues/27298).

## 12.17.1

_Released 07/10/2023_

**Bugfixes:**

- Fixed invalid stored preference when enabling in-app notifications that could cause the application to crash.  Fixes [#27228](https://github.com/cypress-io/cypress/issues/27228).
- Fixed an issue with the Typescript types of [`cy.screenshot()`](https://docs.cypress.io/api/commands/screenshot). Fixed in [#27130](https://github.com/cypress-io/cypress/pull/27130).

**Dependency Updates:**

- Upgraded [`@cypress/request`](https://www.npmjs.com/package/@cypress/request) from `2.88.10` to `2.88.11` to address [CVE-2022-24999](https://www.cve.org/CVERecord?id=CVE-2022-24999) security vulnerability. Addressed in [#27005](https://github.com/cypress-io/cypress/pull/27005).

## 12.17.0

_Released 07/05/2023_

**Features:**

- Cypress Cloud users can now receive desktop notifications about their runs, including when one starts, finishes, or fails. Addresses [#26686](https://github.com/cypress-io/cypress/issues/26686).

**Bugfixes:**

- Fixed issues where commands would fail with the error `must only be invoked from the spec file or support file`. Fixes [#27149](https://github.com/cypress-io/cypress/issues/27149) and [#27163](https://github.com/cypress-io/cypress/issues/27163).
- Fixed a regression introduced in Cypress [12.12.0](#12-12-0) where Cypress may fail to reconnect to the Chrome DevTools Protocol in Electron. Fixes [#26900](https://github.com/cypress-io/cypress/issues/26900).
- Fixed an issue where chrome was not recovering from browser crashes properly. Fixes [#24650](https://github.com/cypress-io/cypress/issues/24650).
- Fixed a race condition that was causing a GraphQL error to appear on the [Debug page](https://docs.cypress.io/guides/cloud/runs#Debug) when viewing a running Cypress Cloud build. Fixed in [#27134](https://github.com/cypress-io/cypress/pull/27134).
- Fixed a race condition in electron where the test window exiting prematurely during the browser launch process was causing the whole test run to fail. Addressed in [#27167](https://github.com/cypress-io/cypress/pull/27167).
- Fixed minor issues with Typescript types in the CLI. Fixes [#24110](https://github.com/cypress-io/cypress/issues/24110).
- Fixed an issue where a value for the Electron debug port would not be respected if defined using the `ELECTRON_EXTRA_LAUNCH_ARGS` environment variable. Fixes [#26711](https://github.com/cypress-io/cypress/issues/26711).

**Dependency Updates:**

- Update dependency semver to ^7.5.3. Addressed in [#27151](https://github.com/cypress-io/cypress/pull/27151).

## 12.16.0

_Released 06/26/2023_

**Features:**

- Added support for Angular 16.1.0 in Cypress Component Testing. Addresses [#27049](https://github.com/cypress-io/cypress/issues/27049).

**Bugfixes:**

- Fixed an issue where certain commands would fail with the error `must only be invoked from the spec file or support file` when invoked with a large argument. Fixes [#27099](https://github.com/cypress-io/cypress/issues/27099).

## 12.15.0

_Released 06/20/2023_

**Features:**

- Added support for running Cypress tests with [Chrome's new `--headless=new` flag](https://developer.chrome.com/articles/new-headless/). Chrome versions 112 and above will now be run in the `headless` mode that matches the `headed` browser implementation. Addresses [#25972](https://github.com/cypress-io/cypress/issues/25972).
- Cypress can now test pages with targeted `Content-Security-Policy` and `Content-Security-Policy-Report-Only` header directives by specifying the allow list via the [`experimentalCspAllowList`](https://docs.cypress.io/guides/references/configuration#Experimental-Csp-Allow-List) configuration option. Addresses [#1030](https://github.com/cypress-io/cypress/issues/1030). Addressed in [#26483](https://github.com/cypress-io/cypress/pull/26483)
- The [`videoCompression`](https://docs.cypress.io/guides/references/configuration#Videos) configuration option now accepts both a boolean or a Constant Rate Factor (CRF) number between `1` and `51`. The `videoCompression` default value is still `32` CRF and when `videoCompression` is set to `true` the default of `32` CRF will be used. Addresses [#26658](https://github.com/cypress-io/cypress/issues/26658).
- The Cypress Cloud data shown on the [Specs](https://docs.cypress.io/guides/core-concepts/cypress-app#Specs) page and [Runs](https://docs.cypress.io/guides/core-concepts/cypress-app#Runs) page will now reflect Cloud Runs that match the current Git tree if Git is being used. Addresses [#26693](https://github.com/cypress-io/cypress/issues/26693).

**Bugfixes:**

- Fixed an issue where video output was not being logged to the console when `videoCompression` was turned off. Videos will now log to the terminal regardless of the compression value. Addresses [#25945](https://github.com/cypress-io/cypress/issues/25945).

**Dependency Updates:**

- Removed [`@cypress/mocha-teamcity-reporter`](https://www.npmjs.com/package/@cypress/mocha-teamcity-reporter) as this package was no longer being referenced. Addressed in [#26938](https://github.com/cypress-io/cypress/pull/26938).

## 12.14.0

_Released 06/07/2023_

**Features:**

- A new testing type switcher has been added to the Spec Explorer to make it easier to move between E2E and Component Testing. An informational overview of each type is displayed if it hasn't already been configured to help educate and onboard new users to each testing type. Addresses [#26448](https://github.com/cypress-io/cypress/issues/26448), [#26836](https://github.com/cypress-io/cypress/issues/26836) and [#26837](https://github.com/cypress-io/cypress/issues/26837).

**Bugfixes:**

- Fixed an issue to now correctly detect Angular 16 dependencies
([@angular/cli](https://www.npmjs.com/package/@angular/cli),
[@angular-devkit/build-angular](https://www.npmjs.com/package/@angular-devkit/build-angular),
[@angular/core](https://www.npmjs.com/package/@angular/core), [@angular/common](https://www.npmjs.com/package/@angular/common),
[@angular/platform-browser-dynamic](https://www.npmjs.com/package/@angular/platform-browser-dynamic))
during Component Testing onboarding. Addresses [#26852](https://github.com/cypress-io/cypress/issues/26852).
- Ensures Git-related messages on the [Runs page](https://docs.cypress.io/guides/core-concepts/cypress-app#Runs) remain dismissed. Addresses [#26808](https://github.com/cypress-io/cypress/issues/26808).

**Dependency Updates:**

- Upgraded [`find-process`](https://www.npmjs.com/package/find-process) from `1.4.1` to `1.4.7` to address this [Synk](https://security.snyk.io/vuln/SNYK-JS-FINDPROCESS-1090284) security vulnerability. Addressed in [#26906](https://github.com/cypress-io/cypress/pull/26906).
- Upgraded [`firefox-profile`](https://www.npmjs.com/package/firefox-profile) from `4.0.0` to `4.3.2` to address security vulnerabilities within sub-dependencies. Addressed in [#26912](https://github.com/cypress-io/cypress/pull/26912).

## 12.13.0

_Released 05/23/2023_

**Features:**

- Adds Git-related messages for the [Runs page](https://docs.cypress.io/guides/core-concepts/cypress-app#Runs) and [Debug page](https://docs.cypress.io/guides/cloud/runs#Debug) when users aren't using Git or there are no recorded runs for the current branch. Addresses [#26680](https://github.com/cypress-io/cypress/issues/26680).

**Bugfixes:**

- Reverted [#26452](https://github.com/cypress-io/cypress/pull/26452) which introduced a bug that prevents users from using End to End with Yarn 3. Fixed in [#26735](https://github.com/cypress-io/cypress/pull/26735). Fixes [#26676](https://github.com/cypress-io/cypress/issues/26676).
- Moved `types` condition to the front of `package.json#exports` since keys there are meant to be order-sensitive. Fixed in [#26630](https://github.com/cypress-io/cypress/pull/26630).
- Fixed an issue where newly-installed dependencies would not be detected during Component Testing setup. Addresses [#26685](https://github.com/cypress-io/cypress/issues/26685).
- Fixed a UI regression that was flashing an "empty" state inappropriately when loading the Debug page. Fixed in [#26761](https://github.com/cypress-io/cypress/pull/26761).
- Fixed an issue in Component Testing setup where TypeScript version 5 was not properly detected. Fixes [#26204](https://github.com/cypress-io/cypress/issues/26204).

**Misc:**

- Updated styling & content of Cypress Cloud slideshows when not logged in or no runs have been recorded. Addresses [#26181](https://github.com/cypress-io/cypress/issues/26181).
- Changed the nomenclature of 'processing' to 'compressing' when terminal video output is printed during a run. Addresses [#26657](https://github.com/cypress-io/cypress/issues/26657).
- Changed the nomenclature of 'Upload Results' to 'Uploading Screenshots & Videos' when terminal output is printed during a run. Addresses [#26759](https://github.com/cypress-io/cypress/issues/26759).

## 12.12.0

_Released 05/09/2023_

**Features:**

- Added a new informational banner to help get started with component testing from an existing end-to-end test suite. Addresses [#26511](https://github.com/cypress-io/cypress/issues/26511).

**Bugfixes:**

- Fixed an issue in Electron where devtools gets out of sync with the DOM occasionally. Addresses [#15932](https://github.com/cypress-io/cypress/issues/15932).
- Updated the Chromium renderer process crash message to be more terse. Addressed in [#26597](https://github.com/cypress-io/cypress/pull/26597).
- Fixed an issue with `CYPRESS_DOWNLOAD_PATH_TEMPLATE` regex to allow multiple replacements. Addresses [#23670](https://github.com/cypress-io/cypress/issues/23670).
- Moved `types` condition to the front of `package.json#exports` since keys there are meant to be order-sensitive. Fixed in [#26630](https://github.com/cypress-io/cypress/pull/26630).

**Dependency Updates:**

- Upgraded [`plist`](https://www.npmjs.com/package/plist) from `3.0.5` to `3.0.6` to address [CVE-2022-26260](https://nvd.nist.gov/vuln/detail/CVE-2022-22912#range-8131646) NVD security vulnerability. Addressed in [#26631](https://github.com/cypress-io/cypress/pull/26631).
- Upgraded [`engine.io`](https://www.npmjs.com/package/engine.io) from `6.2.1` to `6.4.2` to address [CVE-2023-31125](https://github.com/socketio/engine.io/security/advisories/GHSA-q9mw-68c2-j6m5) NVD security vulnerability. Addressed in [#26664](https://github.com/cypress-io/cypress/pull/26664).
- Upgraded [`@vue/test-utils`](https://www.npmjs.com/package/@vue/test-utils) from `2.0.2` to `2.3.2`. Addresses [#26575](https://github.com/cypress-io/cypress/issues/26575).

## 12.11.0

_Released 04/26/2023_

**Features:**

- Adds Component Testing support for Angular 16. Addresses [#26044](https://github.com/cypress-io/cypress/issues/26044).
- The run navigation component on the [Debug page](https://on.cypress.io/debug-page) will now display a warning message if there are more relevant runs than can be displayed in the list. Addresses [#26288](https://github.com/cypress-io/cypress/issues/26288).

**Bugfixes:**

- Fixed an issue where setting `videoCompression` to `0` would cause the video output to be broken. `0` is now treated as false. Addresses [#5191](https://github.com/cypress-io/cypress/issues/5191) and [#24595](https://github.com/cypress-io/cypress/issues/24595).
- Fixed an issue on the [Debug page](https://on.cypress.io/debug-page) where the passing run status would appear even if the Cypress Cloud organization was over its monthly test result limit. Addresses [#26528](https://github.com/cypress-io/cypress/issues/26528).

**Misc:**

- Cleaned up our open telemetry dependencies, reducing the size of the open telemetry modules. Addressed in [#26522](https://github.com/cypress-io/cypress/pull/26522).

**Dependency Updates:**

- Upgraded [`vue`](https://www.npmjs.com/package/vue) from `3.2.31` to `3.2.47`. Addressed in [#26555](https://github.com/cypress-io/cypress/pull/26555).

## 12.10.0

_Released 04/17/2023_

**Features:**

- The Component Testing setup wizard will now show a warning message if an issue is encountered with an installed [third party framework definition](https://on.cypress.io/component-integrations). Addresses [#25838](https://github.com/cypress-io/cypress/issues/25838).

**Bugfixes:**

- Capture the [Azure](https://azure.microsoft.com/) CI provider's environment variable [`SYSTEM_PULLREQUEST_PULLREQUESTNUMBER`](https://learn.microsoft.com/en-us/azure/devops/pipelines/build/variables?view=azure-devops&tabs=yaml#system-variables-devops-services) to display the linked PR number in the Cloud. Addressed in [#26215](https://github.com/cypress-io/cypress/pull/26215).
- Fixed an issue in the onboarding wizard where project framework & bundler would not be auto-detected when opening directly into component testing mode using the `--component` CLI flag. Fixes [#22777](https://github.com/cypress-io/cypress/issues/22777) and [#26388](https://github.com/cypress-io/cypress/issues/26388).
- Updated to use the `SEMAPHORE_GIT_WORKING_BRANCH` [Semphore](https://docs.semaphoreci.com) CI environment variable to correctly associate a Cloud run to the current branch. Previously this was incorrectly associating a run to the target branch. Fixes [#26309](https://github.com/cypress-io/cypress/issues/26309).
- Fix an edge case in Component Testing where a custom `baseUrl` in `tsconfig.json` for Next.js 13.2.0+ is not respected. This was partially fixed in [#26005](https://github.com/cypress-io/cypress/pull/26005), but an edge case was missed. Fixes [#25951](https://github.com/cypress-io/cypress/issues/25951).
- Fixed an issue where `click` events fired on `.type('{enter}')` did not propagate through shadow roots. Fixes [#26392](https://github.com/cypress-io/cypress/issues/26392).

**Misc:**

- Removed unintentional debug logs. Addressed in [#26411](https://github.com/cypress-io/cypress/pull/26411).
- Improved styling on the [Runs Page](https://docs.cypress.io/guides/core-concepts/cypress-app#Runs). Addresses [#26180](https://github.com/cypress-io/cypress/issues/26180).

**Dependency Updates:**

- Upgraded [`commander`](https://www.npmjs.com/package/commander) from `^5.1.0` to `^6.2.1`. Addressed in [#26226](https://github.com/cypress-io/cypress/pull/26226).
- Upgraded [`minimist`](https://www.npmjs.com/package/minimist) from `1.2.6` to `1.2.8` to address this [CVE-2021-44906](https://github.com/advisories/GHSA-xvch-5gv4-984h) NVD security vulnerability. Addressed in [#26254](https://github.com/cypress-io/cypress/pull/26254).

## 12.9.0

_Released 03/28/2023_

**Features:**

- The [Debug page](https://docs.cypress.io/guides/cloud/runs#Debug) now allows for navigating between all runs recorded for a commit. Addresses [#25899](https://github.com/cypress-io/cypress/issues/25899) and [#26018](https://github.com/cypress-io/cypress/issues/26018).

**Bugfixes:**

- Fixed a compatibility issue so that component test projects can use [Vite](https://vitejs.dev/) version 4.2.0 and greater. Fixes [#26138](https://github.com/cypress-io/cypress/issues/26138).
- Fixed an issue where [`cy.intercept()`](https://docs.cypress.io/api/commands/intercept) added an additional `content-length` header to spied requests that did not set a `content-length` header on the original request. Fixes [#24407](https://github.com/cypress-io/cypress/issues/24407).
- Changed the way that Git hashes are loaded so that non-relevant runs are excluded from the Debug page. Fixes [#26058](https://github.com/cypress-io/cypress/issues/26058).
- Corrected the [`.type()`](https://docs.cypress.io/api/commands/type) command to account for shadow root elements when determining whether or not focus needs to be simulated before typing. Fixes [#26198](https://github.com/cypress-io/cypress/issues/26198).
- Fixed an issue where an incorrect working directory could be used for Git operations on Windows. Fixes [#23317](https://github.com/cypress-io/cypress/issues/23317).
- Capture the [Buildkite](https://buildkite.com/) CI provider's environment variable `BUILDKITE_RETRY_COUNT` to handle CI retries in the Cloud. Addressed in [#25750](https://github.com/cypress-io/cypress/pull/25750).

**Misc:**

- Made some minor styling updates to the Debug page. Addresses [#26041](https://github.com/cypress-io/cypress/issues/26041).

## 12.8.1

_Released 03/15/2023_

**Bugfixes:**

- Fixed a regression in Cypress [10](https://docs.cypress.io/guides/references/changelog#10-0-0) where the reporter auto-scroll configuration inside user preferences was unintentionally being toggled off. User's must now explicitly enable/disable auto-scroll under user preferences, which is enabled by default. Fixes [#24171](https://github.com/cypress-io/cypress/issues/24171) and [#26113](https://github.com/cypress-io/cypress/issues/26113).

**Dependency Updates:**

- Upgraded [`ejs`](https://www.npmjs.com/package/ejs) from `3.1.6` to `3.1.8` to address this [CVE-2022-29078](https://github.com/advisories/GHSA-phwq-j96m-2c2q) NVD security vulnerability. Addressed in [#25279](https://github.com/cypress-io/cypress/pull/25279).

## 12.8.0

_Released 03/14/2023_

**Features:**

- The [Debug page](https://docs.cypress.io/guides/cloud/runs#Debug) is now able to show real-time results from in-progress runs.  Addresses [#25759](https://github.com/cypress-io/cypress/issues/25759).
- Added the ability to control whether a request is logged to the command log via [`cy.intercept()`](https://docs.cypress.io/api/commands/intercept) by passing `log: false` or `log: true`. Addresses [#7362](https://github.com/cypress-io/cypress/issues/7362).
  - This can be used to override Cypress's default behavior of logging all XHRs and fetches, see the [example](https://docs.cypress.io/api/commands/intercept#Disabling-logs-for-a-request).
- It is now possible to control the number of connection attempts to the browser using the `CYPRESS_CONNECT_RETRY_THRESHOLD` Environment Variable. Learn more [here](https://docs.cypress.io/guides/references/advanced-installation#Environment-variables). Addressed in [#25848](https://github.com/cypress-io/cypress/pull/25848).

**Bugfixes:**

- Fixed an issue where using `Cypress.require()` would throw the error `Cannot find module 'typescript'`. Fixes [#25885](https://github.com/cypress-io/cypress/issues/25885).
- The [`before:spec`](https://docs.cypress.io/api/plugins/before-spec-api) API was updated to correctly support async event handlers in `run` mode. Fixes [#24403](https://github.com/cypress-io/cypress/issues/24403).
- Updated the Component Testing [community framework](https://docs.cypress.io/guides/component-testing/third-party-definitions) definition detection logic to take into account monorepo structures that hoist dependencies. Fixes [#25993](https://github.com/cypress-io/cypress/issues/25993).
- The onboarding wizard for Component Testing will now detect installed dependencies more reliably. Fixes [#25782](https://github.com/cypress-io/cypress/issues/25782).
- Fixed an issue where Angular components would sometimes be mounted in unexpected DOM locations in component tests. Fixes [#25956](https://github.com/cypress-io/cypress/issues/25956).
- Fixed an issue where Cypress component testing would fail to work with [Next.js](https://nextjs.org/) `13.2.1`. Fixes [#25951](https://github.com/cypress-io/cypress/issues/25951).
- Fixed an issue where migrating a project from a version of Cypress earlier than [10.0.0](#10-0-0) could fail if the project's `testFiles` configuration was an array of globs. Fixes [#25947](https://github.com/cypress-io/cypress/issues/25947).

**Misc:**

- Removed "New" badge in the navigation bar for the debug page icon. Addresses [#25925](https://github.com/cypress-io/cypress/issues/25925).
- Removed inline "Connect" buttons within the Specs Explorer. Addresses [#25926](https://github.com/cypress-io/cypress/issues/25926).
- Added an icon for "beta" versions of the Chrome browser. Addresses [#25968](https://github.com/cypress-io/cypress/issues/25968).

**Dependency Updates:**

- Upgraded [`mocha-junit-reporter`](https://www.npmjs.com/package/mocha-junit-reporter) from `2.1.0` to `2.2.0` to be able to use [new placeholders](https://github.com/michaelleeallen/mocha-junit-reporter/pull/163) such as `[suiteFilename]` or `[suiteName]` when defining the test report name. Addressed in [#25922](https://github.com/cypress-io/cypress/pull/25922).

## 12.7.0

_Released 02/24/2023_

**Features:**

- It is now possible to set `hostOnly` cookies with [`cy.setCookie()`](https://docs.cypress.io/api/commands/setcookie) for a given domain. Addresses [#16856](https://github.com/cypress-io/cypress/issues/16856) and [#17527](https://github.com/cypress-io/cypress/issues/17527).
- Added a Public API for third party component libraries to define a Framework Definition, embedding their library into the Cypress onboarding workflow. Learn more [here](https://docs.cypress.io/guides/component-testing/third-party-definitions). Implemented in [#25780](https://github.com/cypress-io/cypress/pull/25780) and closes [#25638](https://github.com/cypress-io/cypress/issues/25638).
- Added a Debug Page tutorial slideshow for projects that are not connected to Cypress Cloud. Addresses [#25768](https://github.com/cypress-io/cypress/issues/25768).
- Improved various error message around interactions with the Cypress cloud. Implemented in [#25837](https://github.com/cypress-io/cypress/pull/25837)
- Updated the "new" status badge for the Debug page navigation link to be less noticeable when the navigation is collapsed. Addresses [#25739](https://github.com/cypress-io/cypress/issues/25739).

**Bugfixes:**

- Fixed various bugs when recording to the cloud. Fixed in [#25837](https://github.com/cypress-io/cypress/pull/25837)
- Fixed an issue where cookies were being duplicated with the same hostname, but a prepended dot. Fixed an issue where cookies may not be expiring correctly. Fixes [#25174](https://github.com/cypress-io/cypress/issues/25174), [#25205](https://github.com/cypress-io/cypress/issues/25205) and [#25495](https://github.com/cypress-io/cypress/issues/25495).
- Fixed an issue where cookies weren't being synced when the application was stable. Fixed in [#25855](https://github.com/cypress-io/cypress/pull/25855). Fixes [#25835](https://github.com/cypress-io/cypress/issues/25835).
- Added missing TypeScript type definitions for the [`cy.reload()`](https://docs.cypress.io/api/commands/reload) command. Addressed in [#25779](https://github.com/cypress-io/cypress/pull/25779).
- Ensure Angular components are mounted inside the correct element. Fixes [#24385](https://github.com/cypress-io/cypress/issues/24385).
- Fix a bug where files outside the project root in a monorepo are not correctly served when using Vite. Addressed in [#25801](https://github.com/cypress-io/cypress/pull/25801).
- Fixed an issue where using [`cy.intercept`](https://docs.cypress.io/api/commands/intercept)'s `req.continue()` with a non-function parameter would not provide an appropriate error message. Fixed in [#25884](https://github.com/cypress-io/cypress/pull/25884).
- Fixed an issue where Cypress would erroneously launch and connect to multiple browser instances. Fixes [#24377](https://github.com/cypress-io/cypress/issues/24377).

**Misc:**

- Made updates to the way that the Debug Page header displays information. Addresses [#25796](https://github.com/cypress-io/cypress/issues/25796) and [#25798](https://github.com/cypress-io/cypress/issues/25798).

## 12.6.0

_Released 02/15/2023_

**Features:**

- Added a new CLI flag, called [`--auto-cancel-after-failures`](https://docs.cypress.io/guides/guides/command-line#Options), that overrides the project-level ["Auto Cancellation"](https://docs.cypress.io/guides/cloud/smart-orchestration#Auto-Cancellation) value when recording to the Cloud. This gives Cloud users on Business and Enterprise plans the flexibility to alter the auto-cancellation value per run. Addressed in [#25237](https://github.com/cypress-io/cypress/pull/25237).
- It is now possible to overwrite query commands using [`Cypress.Commands.overwriteQuery`](https://on.cypress.io/api/custom-queries). Addressed in [#25078](https://github.com/cypress-io/cypress/issues/25078).
- Added [`Cypress.require()`](https://docs.cypress.io/api/cypress-api/require) for including dependencies within the [`cy.origin()`](https://docs.cypress.io/api/commands/origin) callback. This change removed support for using `require()` and `import()` directly within the callback because we found that it impacted performance not only for spec files using them within the [`cy.origin()`](https://docs.cypress.io/api/commands/origin) callback, but even for spec files that did not use them. Addresses [#24976](https://github.com/cypress-io/cypress/issues/24976).
- Added the ability to open the failing test in the IDE from the Debug page before needing to re-run the test. Addressed in [#24850](https://github.com/cypress-io/cypress/issues/24850).

**Bugfixes:**

- When a Cloud user is apart of multiple Cloud organizations, the [Connect to Cloud setup](https://docs.cypress.io/guides/cloud/projects#Set-up-a-project-to-record) now shows the correct organizational prompts when connecting a new project. Fixes [#25520](https://github.com/cypress-io/cypress/issues/25520).
- Fixed an issue where Cypress would fail to load any specs if the project `specPattern` included a resource that could not be accessed due to filesystem permissions. Fixes [#24109](https://github.com/cypress-io/cypress/issues/24109).
- Fixed an issue where the Debug page would display a different number of specs for in-progress runs than the in-progress specs reported in Cypress Cloud. Fixes [#25647](https://github.com/cypress-io/cypress/issues/25647).
- Fixed an issue in middleware where error-handling code could itself generate an error and fail to report the original issue. Fixes [#22825](https://github.com/cypress-io/cypress/issues/22825).
- Fixed an regression introduced in Cypress [12.3.0](#12-3-0) where custom browsers that relied on process environment variables were not found on macOS arm64 architectures. Fixed in [#25753](https://github.com/cypress-io/cypress/pull/25753).

**Misc:**

- Improved the UI of the Debug page. Addresses [#25664](https://github.com/cypress-io/cypress/issues/25664),  [#25669](https://github.com/cypress-io/cypress/issues/25669), [#25665](https://github.com/cypress-io/cypress/issues/25665), [#25666](https://github.com/cypress-io/cypress/issues/25666), and [#25667](https://github.com/cypress-io/cypress/issues/25667).
- Updated the Debug page sidebar badge to to show 0 to 99+ failing tests, increased from showing 0 to 9+ failing tests, to provide better test failure insights. Addresses [#25662](https://github.com/cypress-io/cypress/issues/25662).

**Dependency Updates:**

- Upgrade [`debug`](https://www.npmjs.com/package/debug) to `4.3.4`. Addressed in [#25699](https://github.com/cypress-io/cypress/pull/25699).

## 12.5.1

_Released 02/02/2023_

**Bugfixes:**

- Fixed a regression introduced in Cypress [12.5.0](https://docs.cypress.io/guides/references/changelog#12-5-0) where the `runnable` was not included in the [`test:after:run`](https://docs.cypress.io/api/events/catalog-of-events) event. Fixes [#25663](https://github.com/cypress-io/cypress/issues/25663).

**Dependency Updates:**

- Upgraded [`simple-git`](https://github.com/steveukx/git-js) from `3.15.0` to `3.16.0` to address this [security vulnerability](https://github.com/advisories/GHSA-9p95-fxvg-qgq2) where Remote Code Execution (RCE) via the clone(), pull(), push() and listRemote() methods due to improper input sanitization was possible. Addressed in [#25603](https://github.com/cypress-io/cypress/pull/25603).

## 12.5.0

_Released 01/31/2023_

**Features:**

- Easily debug failed CI test runs recorded to the Cypress Cloud from your local Cypress app with the new Debug page. Please leave any feedback [here](https://github.com/cypress-io/cypress/discussions/25649). Your feedback will help us make decisions to improve the Debug experience. For more details, see [our blog post](https://on.cypress.io/debug-page-release). Addressed in [#25488](https://github.com/cypress-io/cypress/pull/25488).

**Performance:**

- Improved memory consumption in `run` mode by removing reporter logs for successful tests. Fixes [#25230](https://github.com/cypress-io/cypress/issues/25230).

**Bugfixes:**

- Fixed an issue where alternative Microsoft Edge Beta, Canary, and Dev binary versions were not being discovered by Cypress. Fixes [#25455](https://github.com/cypress-io/cypress/issues/25455).

**Dependency Updates:**

- Upgraded [`underscore.string`](https://github.com/esamattis/underscore.string/blob/HEAD/CHANGELOG.markdown) from `3.3.5` to `3.3.6` to reference rebuilt assets after security patch to fix regular expression DDOS exploit. Addressed in [#25574](https://github.com/cypress-io/cypress/pull/25574).

## 12.4.1

_Released 01/27/2023_

**Bugfixes:**

- Fixed a regression from Cypress [12.4.0](https://docs.cypress.io/guides/references/changelog#12-4-0) where Cypress was not exiting properly when running multiple Component Testing specs in `electron` in `run` mode. Fixes [#25568](https://github.com/cypress-io/cypress/issues/25568).

**Dependency Updates:**

- Upgraded [`ua-parser-js`](https://github.com/faisalman/ua-parser-js) from `0.7.24` to `0.7.33` to address this [security vulnerability](https://github.com/faisalman/ua-parser-js/security/advisories/GHSA-fhg7-m89q-25r3) where crafting a very-very-long user-agent string with specific pattern, an attacker can turn the script to get stuck processing for a very long time which results in a denial of service (DoS) condition. Addressed in [#25561](https://github.com/cypress-io/cypress/pull/25561).

## 12.4.0

_Released 1/24/2023_

**Features:**

- Added official support for Vite 4 in component testing. Addresses
  [#24969](https://github.com/cypress-io/cypress/issues/24969).
- Added new
  [`experimentalMemoryManagement`](/guides/references/experiments#Configuration)
  configuration option to improve memory management in Chromium-based browsers.
  Enable this option with `experimentalMemoryManagement=true` if you have
  experienced "Out of Memory" issues. Addresses
  [#23391](https://github.com/cypress-io/cypress/issues/23391).
- Added new
  [`experimentalSkipDomainInjection`](/guides/references/experiments#Experimental-Skip-Domain-Injection)
  configuration option to disable Cypress from setting `document.domain` on
  injection, allowing users to test Salesforce domains. If you believe you are
  having `document.domain` issues, please see the
  [`experimentalSkipDomainInjection`](/guides/references/experiments#Experimental-Skip-Domain-Injection)
  guide. This config option is end-to-end only. Addresses
  [#2367](https://github.com/cypress-io/cypress/issues/2367),
  [#23958](https://github.com/cypress-io/cypress/issues/23958),
  [#24290](https://github.com/cypress-io/cypress/issues/24290), and
  [#24418](https://github.com/cypress-io/cypress/issues/24418).
- The [`.as`](/api/commands/as) command now accepts an options argument,
  allowing an alias to be stored as type "query" or "static" value. This is
  stored as "query" by default. Addresses
  [#25173](https://github.com/cypress-io/cypress/issues/25173).
- The `cy.log()` command will now display a line break where the `\n` character
  is used. Addresses
  [#24964](https://github.com/cypress-io/cypress/issues/24964).
- [`component.specPattern`](/guides/references/configuration#component) now
  utilizes a JSX/TSX file extension when generating a new empty spec file if
  project contains at least one file with those extensions. This applies only to
  component testing and is skipped if
  [`component.specPattern`](/guides/references/configuration#component) has been
  configured to exclude files with those extensions. Addresses
  [#24495](https://github.com/cypress-io/cypress/issues/24495).
- Added support for the `data-qa` selector in the
  [Selector Playground](guides/core-concepts/cypress-app#Selector-Playground) in
  addition to `data-cy`, `data-test` and `data-testid`. Addresses
  [#25305](https://github.com/cypress-io/cypress/issues/25305).

**Bugfixes:**

- Fixed an issue where component tests could incorrectly treat new major
  versions of certain dependencies as supported. Fixes
  [#25379](https://github.com/cypress-io/cypress/issues/25379).
- Fixed an issue where new lines or spaces on new lines in the Command Log were
  not maintained. Fixes
  [#23679](https://github.com/cypress-io/cypress/issues/23679) and
  [#24964](https://github.com/cypress-io/cypress/issues/24964).
- Fixed an issue where Angular component testing projects would fail to
  initialize if an unsupported browserslist entry was specified in the project
  configuration. Fixes
  [#25312](https://github.com/cypress-io/cypress/issues/25312).

**Misc**

- Video output link in `cypress run` mode has been added to it's own line to
  make the video output link more easily clickable in the terminal. Addresses
  [#23913](https://github.com/cypress-io/cypress/issues/23913).<|MERGE_RESOLUTION|>--- conflicted
+++ resolved
@@ -8,13 +8,10 @@
 - Now 'node_modules' will not be ignored if a project path or a provided path to spec files contains it. Fixes [#23616](https://github.com/cypress-io/cypress/issues/23616).
 - When generating assertions via Cypress Studio, the preview of the generated assertions now correctly displays the past tense of 'expected' instead of 'expect'. Fixed in [#28593](https://github.com/cypress-io/cypress/pull/28593).
 
-<<<<<<< HEAD
 **Dependency Updates:**
 
 - Updated  `@cypress/unique-selector` to include a performance optimization. It's possible this could improve performance of the selector playground. Addressed in [#28571](https://github.com/cypress-io/cypress/pull/28571).
 
-=======
->>>>>>> ef3f04fb
 ## 13.6.2
 
 _Released 12/26/2023_
