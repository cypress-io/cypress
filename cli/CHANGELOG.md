--- conflicted
+++ resolved
@@ -1,19 +1,15 @@
 <!-- See the ../guides/writing-the-cypress-changelog.md for details on writing the changelog. -->
 ## 13.14.3
 
-<<<<<<< HEAD
-_Released 10/1/2024 (PENDING)_
+_Released 9/10/2024 (PENDING)_
 
 **Bugfixes:**
 
 - Fixed an issue where run Cypress internal unit test cases error on Windows. Addressed in [#30157](https://github.com/cypress-io/cypress/pull/30157)
-=======
-_Released 9/10/2024 (PENDING)_
 
 **Dependency Updates:**
 
 - Updated `loader-utils` from `1.4.0` to `1.4.2`. This removes the [CVE-2022-37601](https://nvd.nist.gov/vuln/detail/CVE-2022-37601) vulnerability being reported in security scans. Addresses [#28208](https://github.com/cypress-io/cypress/issues/28208).
->>>>>>> 66dd3689
 
 ## 13.14.2
 
