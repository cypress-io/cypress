<!-- See the ../guides/writing-the-cypress-changelog.md for details on writing the changelog. -->
## 13.6.3

_Released 1/2/2024 (PENDING)_

**Bugfixes:**

- Now 'node_modules' will not be ignored if a project path or a provided path to spec files contains it. Fixes [#23616](https://github.com/cypress-io/cypress/issues/23616).
- Updated display of assertions and commands with a URL argument to escape markdown formatting so that values are displayed as is and assertion values display as bold. Fixes [#24960](https://github.com/cypress-io/cypress/issues/24960) and [#28100](https://github.com/cypress-io/cypress/issues/28100).
- When generating assertions via Cypress Studio, the preview of the generated assertions now correctly displays the past tense of 'expected' instead of 'expect'. Fixed in [#28593](https://github.com/cypress-io/cypress/pull/28593).
<<<<<<< HEAD
- Fixed a regression in [`13.6.2`](https://docs.cypress.io/guides/references/changelog/13.6.2) where the `body` element was not highlighted correctly in Test Replay. Fixed in [#28627](https://github.com/cypress-io/cypress/pull/28627).
=======
- Fixed an issue where some cross-origin logs, like assertions or cy.clock(), were getting too many dom snapshots. Fixes [#28609](https://github.com/cypress-io/cypress/issues/28609).
>>>>>>> 48e30d4c

**Dependency Updates:**

- Updated  `@cypress/unique-selector` to include a performance optimization. It's possible this could improve performance of the selector playground. Addressed in [#28571](https://github.com/cypress-io/cypress/pull/28571).

- Remove dependency on `@types/node` package. Addresses [#28473](https://github.com/cypress-io/cypress/issues/28473).

## 13.6.2

_Released 12/26/2023_

**Bugfixes:**

- Fixed a regression in [`13.6.1`](https://docs.cypress.io/guides/references/changelog/13.6.1) where a malformed URI would crash Cypress. Fixes [#28521](https://github.com/cypress-io/cypress/issues/28521).
- Fixed a regression in [`12.4.0`](https://docs.cypress.io/guides/references/changelog/12.4.0) where erroneous `<br>` tags were displaying in error messages in the Command Log making them less readable. Fixes [#28452](https://github.com/cypress-io/cypress/issues/28452).
- Now 'node_modules' will not be ignored if a project path or a provided path to spec files contains it. Fixes [#23616](https://github.com/cypress-io/cypress/issues/23616).

**Performance:**

- Improved performance when finding unique selectors for command log snapshots for Test Replay. Addressed in [#28536](https://github.com/cypress-io/cypress/pull/28536).

**Dependency Updates:**

- Updated ts-node from `10.9.1` to `10.9.2`. Cypress will longer error during `cypress run` or `cypress open` when using Typescript 5.3.2+ with `extends` in `tsconfig.json`. Addresses [#28385](https://github.com/cypress-io/cypress/issues/28385).

## 13.6.1

_Released 12/5/2023_

**Bugfixes:**

- Fixed an issue where pages or downloads opened in a new tab were missing basic auth headers. Fixes [#28350](https://github.com/cypress-io/cypress/issues/28350).
- Fixed an issue where request logging would default the `message` to the `args` of the currently running command even though those `args` would not apply to the request log and are not displayed. If the `args` are sufficiently large (e.g. when running the `cy.task` from the [code-coverage](https://github.com/cypress-io/code-coverage/) plugin) there could be performance/memory implications. Addressed in [#28411](https://github.com/cypress-io/cypress/pull/28411).
- Fixed an issue where commands would fail with the error `must only be invoked from the spec file or support file` if the project's `baseUrl` included basic auth credentials. Fixes [#27457](https://github.com/cypress-io/cypress/issues/27457) and [#28336](https://github.com/cypress-io/cypress/issues/28336).
- Fixed an issue where some URLs would timeout in pre-request correlation. Addressed in [#28427](https://github.com/cypress-io/cypress/pull/28427).
- Cypress will now correctly log errors and debug logs on Linux machines. Fixes [#5051](https://github.com/cypress-io/cypress/issues/5051) and [#24713](https://github.com/cypress-io/cypress/issues/24713).

**Misc:**

- Artifact upload duration is now reported to Cypress Cloud. Fixes [#28238](https://github.com/cypress-io/cypress/issues/28238). Addressed in [#28418](https://github.com/cypress-io/cypress/pull/28418).

## 13.6.0

_Released 11/21/2023_

**Features:**

- Added an activity indicator to CLI output when artifacts (screenshots, videos, or Test Replay) are being uploaded to the cloud. Addresses [#28239](https://github.com/cypress-io/cypress/issues/28239). Addressed in [#28277](https://github.com/cypress-io/cypress/pull/28277).
- When artifacts are uploaded to the Cypress Cloud, the duration of each upload will be displayed in the terminal. Addresses [#28237](https://github.com/cypress-io/cypress/issues/28237).

**Bugfixes:**

- We now allow absolute paths when setting `component.indexHtmlFile` in the Cypress config. Fixes [#27750](https://github.com/cypress-io/cypress/issues/27750).
- Fixed an issue where dynamic intercept aliases now show with alias name instead of "no alias" in driver. Addresses [#24653](https://github.com/cypress-io/cypress/issues/24653)
- Fixed an issue where [aliasing individual requests](https://docs.cypress.io/api/commands/intercept#Aliasing-individual-requests) with `cy.intercept()` led to an error when retrieving all of the aliases with `cy.get(@alias.all)` . Addresses [#25448](https://github.com/cypress-io/cypress/issues/25448)
- The URL of the application under test and command error "Learn more" links now open externally instead of in the Cypress-launched browser. Fixes [#24572](https://github.com/cypress-io/cypress/issues/24572).
- Fixed issue where some URLs would timeout in pre-request correlation. Addressed in [#28354](https://github.com/cypress-io/cypress/pull/28354).

**Misc:**

- Browser tabs and windows other than the Cypress tab are now closed between tests in Chromium-based browsers. Addressed in [#28204](https://github.com/cypress-io/cypress/pull/28204).
- Cypress now ensures the main browser tab is active before running each command in Chromium-based browsers. Addressed in [#28334](https://github.com/cypress-io/cypress/pull/28334).

**Dependency Updates:**

- Upgraded [`chrome-remote-interface`](https://www.npmjs.com/package/chrome-remote-interface) from `0.31.3` to `0.33.0` to increase the max payload from 100MB to 256MB. Addressed in [#27998](https://github.com/cypress-io/cypress/pull/27998).

## 13.5.1

_Released 11/14/2023_

**Bugfixes:**

- Fixed a regression in [`13.5.0`](https://docs.cypress.io/guides/references/changelog/13.5.0) where requests cached within a given spec may take longer to load than they did previously. Addresses [#28295](https://github.com/cypress-io/cypress/issues/28295).
- Fixed an issue where pages opened in a new tab were missing response headers, causing them not to load properly. Fixes [#28293](https://github.com/cypress-io/cypress/issues/28293) and [#28303](https://github.com/cypress-io/cypress/issues/28303).
- We now pass a flag to Chromium browsers to disable default component extensions. This is a common flag passed during browser automation. Fixed in [#28294](https://github.com/cypress-io/cypress/pull/28294).

## 13.5.0

_Released 11/8/2023_

**Features:**

 - Added Component Testing support for [Angular](https://angular.io/) version 17. Addresses [#28153](https://github.com/cypress-io/cypress/issues/28153).

**Bugfixes:**

- Fixed an issue in chromium based browsers, where global style updates can trigger flooding of font face requests in DevTools and Test Replay. This can affect performance due to the flooding of messages in CDP. Fixes [#28150](https://github.com/cypress-io/cypress/issues/28150) and [#28215](https://github.com/cypress-io/cypress/issues/28215).
- Fixed a regression in [`13.3.3`](https://docs.cypress.io/guides/references/changelog/13.3.3) where Cypress would hang on loading shared workers when using `cy.reload` to reload the page. Fixes [#28248](https://github.com/cypress-io/cypress/issues/28248).
- Fixed an issue where network requests made from tabs, or windows other than the main Cypress tab, would be delayed. Fixes [#28113](https://github.com/cypress-io/cypress/issues/28113).
- Fixed an issue with 'other' targets (e.g. pdf documents embedded in an object tag) not fully loading. Fixes [#28228](https://github.com/cypress-io/cypress/issues/28228) and [#28162](https://github.com/cypress-io/cypress/issues/28162).
- Fixed an issue where clicking a link to download a file could cause a page load timeout when the download attribute was missing. Note: download behaviors in experimental Webkit are still an issue. Fixes [#14857](https://github.com/cypress-io/cypress/issues/14857).
- Fixed an issue to account for canceled and failed downloads to correctly reflect these status in Command log as a download failure where previously it would be pending. Fixed in [#28222](https://github.com/cypress-io/cypress/pull/28222).
- Fixed an issue determining visibility when an element is hidden by an ancestor with a shared edge. Fixes [#27514](https://github.com/cypress-io/cypress/issues/27514).
- We now pass a flag to Chromium browsers to disable Chrome translation, both the manual option and the popup prompt, when a page with a differing language is detected. Fixes [#28225](https://github.com/cypress-io/cypress/issues/28225).
- Stopped processing CDP events at the end of a spec when Test Isolation is off and Test Replay is enabled. Addressed in [#28213](https://github.com/cypress-io/cypress/pull/28213).

## 13.4.0

_Released 10/30/2023_

**Features:**

- Introduced experimental configuration options for advanced retry logic: adds `experimentalStrategy` and `experimentalOptions` keys to the `retry` configuration key. See [Experimental Flake Detection Features](https://docs.cypress.io/guides/references/experiments/#Experimental-Flake-Detection-Features) in the documentation. Addressed in [#27930](https://github.com/cypress-io/cypress/pull/27930).

**Bugfixes:**

- Fixed a regression in [`13.3.2`](https://docs.cypress.io/guides/references/changelog/13.3.2) where Cypress would crash with 'Inspected target navigated or closed' or 'Session with given id not found'. Fixes [#28141](https://github.com/cypress-io/cypress/issues/28141) and [#28148](https://github.com/cypress-io/cypress/issues/28148).

## 13.3.3

_Released 10/24/2023_

**Bugfixes:**

- Fixed a performance regression in `13.3.1` with proxy correlation timeouts and requests issued from web and shared workers. Fixes [#28104](https://github.com/cypress-io/cypress/issues/28104).
- Fixed a performance problem with proxy correlation when requests get aborted and then get miscorrelated with follow up requests. Addressed in [#28094](https://github.com/cypress-io/cypress/pull/28094).
- Fixed a regression in [10.0.0](#10.0.0), where search would not find a spec if the file name contains "-" or "\_", but search prompt contains " " instead (e.g. search file "spec-file.cy.ts" with prompt "spec file"). Fixes [#25303](https://github.com/cypress-io/cypress/issues/25303).

## 13.3.2

_Released 10/18/2023_

**Bugfixes:**

- Fixed a performance regression in `13.3.1` with proxy correlation timeouts and requests issued from service workers. Fixes [#28054](https://github.com/cypress-io/cypress/issues/28054) and [#28056](https://github.com/cypress-io/cypress/issues/28056).
- Fixed an issue where proxy correlation would leak over from a previous spec causing performance problems, `cy.intercept` problems, and Test Replay asset capturing issues. Addressed in [#28060](https://github.com/cypress-io/cypress/pull/28060).
- Fixed an issue where redirects of requests that knowingly don't have CDP traffic should also be assumed to not have CDP traffic. Addressed in [#28060](https://github.com/cypress-io/cypress/pull/28060).
- Fixed an issue with Accept Encoding headers by forcing gzip when no accept encoding header is sent and using identity if gzip is not sent. Fixes [#28025](https://github.com/cypress-io/cypress/issues/28025).

**Dependency Updates:**

- Upgraded [`@babel/core`](https://www.npmjs.com/package/@babel/core) from `7.22.9` to `7.23.2` to address the [SNYK-JS-SEMVER-3247795](https://snyk.io/vuln/SNYK-JS-SEMVER-3247795) security vulnerability. Addressed in [#28063](https://github.com/cypress-io/cypress/pull/28063).
- Upgraded [`@babel/traverse`](https://www.npmjs.com/package/@babel/traverse) from `7.22.8` to `7.23.2` to address the [SNYK-JS-BABELTRAVERSE-5962462](https://snyk.io/vuln/SNYK-JS-BABELTRAVERSE-5962462) security vulnerability. Addressed in [#28063](https://github.com/cypress-io/cypress/pull/28063).
- Upgraded [`react-docgen`](https://www.npmjs.com/package/react-docgen) from `6.0.0-alpha.3` to `6.0.4` to address the [SNYK-JS-BABELTRAVERSE-5962462](https://snyk.io/vuln/SNYK-JS-BABELTRAVERSE-5962462) security vulnerability. Addressed in [#28063](https://github.com/cypress-io/cypress/pull/28063).

## 13.3.1

_Released 10/11/2023_

**Bugfixes:**

- Fixed an issue where requests were correlated in the wrong order in the proxy. This could cause an issue where the wrong request is used for `cy.intercept` or assets (e.g. stylesheets or images) may not properly be available in Test Replay. Addressed in [#27892](https://github.com/cypress-io/cypress/pull/27892).
- Fixed an issue where a crashed Chrome renderer can cause the Test Replay recorder to hang. Addressed in [#27909](https://github.com/cypress-io/cypress/pull/27909).
- Fixed an issue where multiple responses yielded from calls to `cy.wait()` would sometimes be out of order. Fixes [#27337](https://github.com/cypress-io/cypress/issues/27337).
- Fixed an issue where requests were timing out in the proxy. This could cause an issue where the wrong request is used for `cy.intercept` or assets (e.g. stylesheets or images) may not properly be available in Test Replay. Addressed in [#27976](https://github.com/cypress-io/cypress/pull/27976).
- Fixed an issue where Test Replay couldn't record tests due to issues involving `GLIBC`. Fixed deprecation warnings during the rebuild of better-sqlite3. Fixes [#27891](https://github.com/cypress-io/cypress/issues/27891) and [#27902](https://github.com/cypress-io/cypress/issues/27902).
- Enables test replay for executed specs in runs that have a spec that causes a browser crash. Addressed in [#27786](https://github.com/cypress-io/cypress/pull/27786).

## 13.3.0

_Released 09/27/2023_

**Features:**

 - Introduces new layout for Runs page providing additional run information. Addresses [#27203](https://github.com/cypress-io/cypress/issues/27203).

**Bugfixes:**

- Fixed an issue where actionability checks trigger a flood of font requests. Removing the font requests has the potential to improve performance and removes clutter from Test Replay. Addressed in [#27860](https://github.com/cypress-io/cypress/pull/27860).
- Fixed network stubbing not permitting status code 999. Fixes [#27567](https://github.com/cypress-io/cypress/issues/27567). Addressed in [#27853](https://github.com/cypress-io/cypress/pull/27853).

## 13.2.0

_Released 09/12/2023_

**Features:**

 - Adds support for Nx users who want to run Angular Component Testing in parallel. Addressed in [#27723](https://github.com/cypress-io/cypress/pull/27723).

**Bugfixes:**

- Edge cases where `cy.intercept()` would not properly intercept and asset response bodies would not properly be captured for Test Replay have been addressed. Addressed in [#27771](https://github.com/cypress-io/cypress/pull/27771).
- Fixed an issue where `enter`, `keyup`, and `space` events were not triggering `click` events properly in some versions of Firefox. Addressed in [#27715](https://github.com/cypress-io/cypress/pull/27715).
- Fixed a regression in `13.0.0` where tests using Basic Authorization can potentially hang indefinitely on chromium browsers. Addressed in [#27781](https://github.com/cypress-io/cypress/pull/27781).
- Fixed a regression in `13.0.0` where component tests using an intercept that matches all requests can potentially hang indefinitely. Addressed in [#27788](https://github.com/cypress-io/cypress/pull/27788).

**Dependency Updates:**

- Upgraded Electron from `21.0.0` to `25.8.0`, which updates bundled Chromium from `106.0.5249.51` to `114.0.5735.289`. Additionally, the Node version binary has been upgraded from `16.16.0` to `18.15.0`. This does **NOT** have an impact on the node version you are using with Cypress and is merely an internal update to the repository & shipped binary. Addressed in [#27715](https://github.com/cypress-io/cypress/pull/27715). Addresses [#27595](https://github.com/cypress-io/cypress/issues/27595).

## 13.1.0

_Released 08/31/2023_

**Features:**

 - Introduces a status icon representing the `latest` test run in the Sidebar for the Runs Page. Addresses [#27206](https://github.com/cypress-io/cypress/issues/27206).

**Bugfixes:**

- Fixed a regression introduced in Cypress [13.0.0](#13-0-0) where the [Module API](https://docs.cypress.io/guides/guides/module-api), [`after:run`](https://docs.cypress.io/api/plugins/after-run-api), and  [`after:spec`](https://docs.cypress.io/api/plugins/after-spec-api) results did not include the `stats.skipped` field for each run result. Fixes [#27694](https://github.com/cypress-io/cypress/issues/27694). Addressed in [#27695](https://github.com/cypress-io/cypress/pull/27695).
- Individual CDP errors that occur while capturing data for Test Replay will no longer prevent the entire run from being available. Addressed in [#27709](https://github.com/cypress-io/cypress/pull/27709).
- Fixed an issue where the release date on the `v13` landing page was a day behind. Fixed in [#27711](https://github.com/cypress-io/cypress/pull/27711).
- Fixed an issue where fatal protocol errors would leak between specs causing all subsequent specs to fail to upload protocol information. Fixed in [#27720](https://github.com/cypress-io/cypress/pull/27720)
- Updated `plist` from `3.0.6` to `3.1.0` to address [CVE-2022-37616](https://github.com/advisories/GHSA-9pgh-qqpf-7wqj) and [CVE-2022-39353](https://github.com/advisories/GHSA-crh6-fp67-6883). Fixed in [#27710](https://github.com/cypress-io/cypress/pull/27710).

## 13.0.0

_Released 08/29/2023_

**Breaking Changes:**

- The [`video`](https://docs.cypress.io/guides/references/configuration#Videos) configuration option now defaults to `false`. Addresses [#26157](https://github.com/cypress-io/cypress/issues/26157).
- The [`videoCompression`](https://docs.cypress.io/guides/references/configuration#Videos) configuration option now defaults to `false`. Addresses [#26160](https://github.com/cypress-io/cypress/issues/26160).
- The [`videoUploadOnPasses`](https://docs.cypress.io/guides/references/configuration#Videos) configuration option has been removed. Please see our [screenshots & videos guide](https://docs.cypress.io/guides/guides/screenshots-and-videos#Delete-videos-for-specs-without-failing-or-retried-tests) on how to accomplish similar functionality. Addresses [#26899](https://github.com/cypress-io/cypress/issues/26899).
- Requests for assets at relative paths for component testing are now correctly forwarded to the dev server. Fixes [#26725](https://github.com/cypress-io/cypress/issues/26725).
- The [`cy.readFile()`](/api/commands/readfile) command is now retry-able as a [query command](https://on.cypress.io/retry-ability). This should not affect any tests using it; the functionality is unchanged. However, it can no longer be overwritten using [`Cypress.Commands.overwrite()`](/api/cypress-api/custom-commands#Overwrite-Existing-Commands). Addressed in [#25595](https://github.com/cypress-io/cypress/pull/25595).
- The current spec path is now passed from the AUT iframe using a query parameter rather than a path segment. This allows for requests for assets at relative paths to be correctly forwarded to the dev server. Fixes [#26725](https://github.com/cypress-io/cypress/issues/26725).
- The deprecated configuration option `nodeVersion` has been removed. Addresses [#27016](https://github.com/cypress-io/cypress/issues/27016).
- The properties and values returned by the [Module API](https://docs.cypress.io/guides/guides/module-api) and included in the arguments of handlers for the [`after:run`](https://docs.cypress.io/api/plugins/after-run-api) and  [`after:spec`](https://docs.cypress.io/api/plugins/after-spec-api) have been changed to be more consistent. Addresses [#23805](https://github.com/cypress-io/cypress/issues/23805).
- For Cypress Cloud runs with Test Replay enabled, the Cypress Runner UI is now hidden during the run since the Runner will be visible during Test Replay. As such, if video is recorded (which is now defaulted to `false`) during the run, the Runner will not be visible. In addition, if a runner screenshot (`cy.screenshot({ capture: runner })`) is captured, it will no longer contain the Runner.
- The browser and browser page unexpectedly closing in the middle of a test run are now gracefully handled. Addressed in [#27592](https://github.com/cypress-io/cypress/issues/27592).
- Automation performance is now improved by switching away from websockets to direct CDP calls for Chrome and Electron browsers. Addressed in [#27592](https://github.com/cypress-io/cypress/issues/27592).
- Edge cases where `cy.intercept()` would not properly intercept have been addressed. Addressed in [#27592](https://github.com/cypress-io/cypress/issues/27592).
- Node 14 support has been removed and Node 16 support has been deprecated. Node 16 may continue to work with Cypress `v13`, but will not be supported moving forward to closer coincide with [Node 16's end-of-life](https://nodejs.org/en/blog/announcements/nodejs16-eol) schedule. It is recommended that users update to at least Node 18.
- The minimum supported Typescript version is `4.x`.

**Features:**

- Consolidates and improves terminal output when uploading test artifacts to Cypress Cloud. Addressed in [#27402](https://github.com/cypress-io/cypress/pull/27402)

**Bugfixes:**

- Fixed an issue where Cypress's internal `tsconfig` would conflict with properties set in the user's `tsconfig.json` such as `module` and `moduleResolution`. Fixes [#26308](https://github.com/cypress-io/cypress/issues/26308) and [#27448](https://github.com/cypress-io/cypress/issues/27448).
- Clarified Svelte 4 works correctly with Component Testing and updated dependencies checks to reflect this. It was incorrectly flagged as not supported. Fixes [#27465](https://github.com/cypress-io/cypress/issues/27465).
- Resolve the `process/browser` global inside `@cypress/webpack-batteries-included-preprocessor` to resolve to `process/browser.js` in order to explicitly provide the file extension. File resolution must include the extension for `.mjs` and `.js` files inside ESM packages in order to resolve correctly. Fixes[#27599](https://github.com/cypress-io/cypress/issues/27599).
- Fixed an issue where the correct `pnp` process was not being discovered. Fixes [#27562](https://github.com/cypress-io/cypress/issues/27562).
- Fixed incorrect type declarations for Cypress and Chai globals that asserted them to be local variables of the global scope rather than properties on the global object. Fixes [#27539](https://github.com/cypress-io/cypress/issues/27539). Fixed in [#27540](https://github.com/cypress-io/cypress/pull/27540).
- Dev Servers will now respect and use the `port` configuration option if present. Fixes [#27675](https://github.com/cypress-io/cypress/issues/27675).

**Dependency Updates:**

- Upgraded [`@cypress/request`](https://www.npmjs.com/package/@cypress/request) from `^2.88.11` to `^3.0.0` to address the [CVE-2023-28155](https://github.com/advisories/GHSA-p8p7-x288-28g6) security vulnerability. Addresses [#27535](https://github.com/cypress-io/cypress/issues/27535). Addressed in [#27495](https://github.com/cypress-io/cypress/pull/27495).

## 12.17.4

_Released 08/15/2023_

**Bugfixes:**

- Fixed an issue where having `cypress.config` in a nested directory would cause problems with locating the `component-index.html` file when using component testing. Fixes [#26400](https://github.com/cypress-io/cypress/issues/26400).

**Dependency Updates:**

- Upgraded [`webpack`](https://www.npmjs.com/package/webpack) from `v4` to `v5`. This means that we are now bundling your `e2e` tests with webpack 5. We don't anticipate this causing any noticeable changes. However, if you'd like to keep bundling your `e2e` tests with wepback 4 you can use the same process as before by pinning [@cypress/webpack-batteries-included-preprocessor](https://www.npmjs.com/package/@cypress/webpack-batteries-included-preprocessor) to `v2.x.x` and hooking into the [file:preprocessor](https://docs.cypress.io/api/plugins/preprocessors-api#Usage) plugin event. This will restore the previous bundling process. Additionally, if you're using [@cypress/webpack-batteries-included-preprocessor](https://www.npmjs.com/package/@cypress/webpack-batteries-included-preprocessor) already, a new version has been published to support webpack `v5`.
- Upgraded [`tough-cookie`](https://www.npmjs.com/package/tough-cookie) from `4.0` to `4.1.3`, [`@cypress/request`](https://www.npmjs.com/package/@cypress/request) from `2.88.11` to `2.88.12` and [`@cypress/request-promise`](https://www.npmjs.com/package/@cypress/request-promise) from `4.2.6` to `4.2.7` to address a [security vulnerability](https://security.snyk.io/vuln/SNYK-JS-TOUGHCOOKIE-5672873). Fixes [#27261](https://github.com/cypress-io/cypress/issues/27261).

## 12.17.3

_Released 08/01/2023_

**Bugfixes:**

- Fixed an issue where unexpected branch names were being recorded for cypress runs when executed by GitHub Actions. The HEAD branch name will now be recorded by default for pull request workflows if a branch name cannot otherwise be detected from user overrides or from local git data. Fixes [#27389](https://github.com/cypress-io/cypress/issues/27389).

**Performance:**

- Fixed an issue where unnecessary requests were being paused. No longer sends `X-Cypress-Is-XHR-Or-Fetch` header and infers resource type off of the server pre-request object. Fixes [#26620](https://github.com/cypress-io/cypress/issues/26620) and [#26622](https://github.com/cypress-io/cypress/issues/26622).

## 12.17.2

_Released 07/20/2023_

**Bugfixes:**

- Fixed an issue where commands would fail with the error `must only be invoked from the spec file or support file` if their arguments were mutated. Fixes [#27200](https://github.com/cypress-io/cypress/issues/27200).
- Fixed an issue where `cy.writeFile()` would erroneously fail with the error `cy.writeFile() must only be invoked from the spec file or support file`. Fixes [#27097](https://github.com/cypress-io/cypress/issues/27097).
- Fixed an issue where web workers could not be created within a spec. Fixes [#27298](https://github.com/cypress-io/cypress/issues/27298).

## 12.17.1

_Released 07/10/2023_

**Bugfixes:**

- Fixed invalid stored preference when enabling in-app notifications that could cause the application to crash.  Fixes [#27228](https://github.com/cypress-io/cypress/issues/27228).
- Fixed an issue with the Typescript types of [`cy.screenshot()`](https://docs.cypress.io/api/commands/screenshot). Fixed in [#27130](https://github.com/cypress-io/cypress/pull/27130).

**Dependency Updates:**

- Upgraded [`@cypress/request`](https://www.npmjs.com/package/@cypress/request) from `2.88.10` to `2.88.11` to address [CVE-2022-24999](https://www.cve.org/CVERecord?id=CVE-2022-24999) security vulnerability. Addressed in [#27005](https://github.com/cypress-io/cypress/pull/27005).

## 12.17.0

_Released 07/05/2023_

**Features:**

- Cypress Cloud users can now receive desktop notifications about their runs, including when one starts, finishes, or fails. Addresses [#26686](https://github.com/cypress-io/cypress/issues/26686).

**Bugfixes:**

- Fixed issues where commands would fail with the error `must only be invoked from the spec file or support file`. Fixes [#27149](https://github.com/cypress-io/cypress/issues/27149) and [#27163](https://github.com/cypress-io/cypress/issues/27163).
- Fixed a regression introduced in Cypress [12.12.0](#12-12-0) where Cypress may fail to reconnect to the Chrome DevTools Protocol in Electron. Fixes [#26900](https://github.com/cypress-io/cypress/issues/26900).
- Fixed an issue where chrome was not recovering from browser crashes properly. Fixes [#24650](https://github.com/cypress-io/cypress/issues/24650).
- Fixed a race condition that was causing a GraphQL error to appear on the [Debug page](https://docs.cypress.io/guides/cloud/runs#Debug) when viewing a running Cypress Cloud build. Fixed in [#27134](https://github.com/cypress-io/cypress/pull/27134).
- Fixed a race condition in electron where the test window exiting prematurely during the browser launch process was causing the whole test run to fail. Addressed in [#27167](https://github.com/cypress-io/cypress/pull/27167).
- Fixed minor issues with Typescript types in the CLI. Fixes [#24110](https://github.com/cypress-io/cypress/issues/24110).
- Fixed an issue where a value for the Electron debug port would not be respected if defined using the `ELECTRON_EXTRA_LAUNCH_ARGS` environment variable. Fixes [#26711](https://github.com/cypress-io/cypress/issues/26711).

**Dependency Updates:**

- Update dependency semver to ^7.5.3. Addressed in [#27151](https://github.com/cypress-io/cypress/pull/27151).

## 12.16.0

_Released 06/26/2023_

**Features:**

- Added support for Angular 16.1.0 in Cypress Component Testing. Addresses [#27049](https://github.com/cypress-io/cypress/issues/27049).

**Bugfixes:**

- Fixed an issue where certain commands would fail with the error `must only be invoked from the spec file or support file` when invoked with a large argument. Fixes [#27099](https://github.com/cypress-io/cypress/issues/27099).

## 12.15.0

_Released 06/20/2023_

**Features:**

- Added support for running Cypress tests with [Chrome's new `--headless=new` flag](https://developer.chrome.com/articles/new-headless/). Chrome versions 112 and above will now be run in the `headless` mode that matches the `headed` browser implementation. Addresses [#25972](https://github.com/cypress-io/cypress/issues/25972).
- Cypress can now test pages with targeted `Content-Security-Policy` and `Content-Security-Policy-Report-Only` header directives by specifying the allow list via the [`experimentalCspAllowList`](https://docs.cypress.io/guides/references/configuration#Experimental-Csp-Allow-List) configuration option. Addresses [#1030](https://github.com/cypress-io/cypress/issues/1030). Addressed in [#26483](https://github.com/cypress-io/cypress/pull/26483)
- The [`videoCompression`](https://docs.cypress.io/guides/references/configuration#Videos) configuration option now accepts both a boolean or a Constant Rate Factor (CRF) number between `1` and `51`. The `videoCompression` default value is still `32` CRF and when `videoCompression` is set to `true` the default of `32` CRF will be used. Addresses [#26658](https://github.com/cypress-io/cypress/issues/26658).
- The Cypress Cloud data shown on the [Specs](https://docs.cypress.io/guides/core-concepts/cypress-app#Specs) page and [Runs](https://docs.cypress.io/guides/core-concepts/cypress-app#Runs) page will now reflect Cloud Runs that match the current Git tree if Git is being used. Addresses [#26693](https://github.com/cypress-io/cypress/issues/26693).

**Bugfixes:**

- Fixed an issue where video output was not being logged to the console when `videoCompression` was turned off. Videos will now log to the terminal regardless of the compression value. Addresses [#25945](https://github.com/cypress-io/cypress/issues/25945).

**Dependency Updates:**

- Removed [`@cypress/mocha-teamcity-reporter`](https://www.npmjs.com/package/@cypress/mocha-teamcity-reporter) as this package was no longer being referenced. Addressed in [#26938](https://github.com/cypress-io/cypress/pull/26938).

## 12.14.0

_Released 06/07/2023_

**Features:**

- A new testing type switcher has been added to the Spec Explorer to make it easier to move between E2E and Component Testing. An informational overview of each type is displayed if it hasn't already been configured to help educate and onboard new users to each testing type. Addresses [#26448](https://github.com/cypress-io/cypress/issues/26448), [#26836](https://github.com/cypress-io/cypress/issues/26836) and [#26837](https://github.com/cypress-io/cypress/issues/26837).

**Bugfixes:**

- Fixed an issue to now correctly detect Angular 16 dependencies
([@angular/cli](https://www.npmjs.com/package/@angular/cli),
[@angular-devkit/build-angular](https://www.npmjs.com/package/@angular-devkit/build-angular),
[@angular/core](https://www.npmjs.com/package/@angular/core), [@angular/common](https://www.npmjs.com/package/@angular/common),
[@angular/platform-browser-dynamic](https://www.npmjs.com/package/@angular/platform-browser-dynamic))
during Component Testing onboarding. Addresses [#26852](https://github.com/cypress-io/cypress/issues/26852).
- Ensures Git-related messages on the [Runs page](https://docs.cypress.io/guides/core-concepts/cypress-app#Runs) remain dismissed. Addresses [#26808](https://github.com/cypress-io/cypress/issues/26808).

**Dependency Updates:**

- Upgraded [`find-process`](https://www.npmjs.com/package/find-process) from `1.4.1` to `1.4.7` to address this [Synk](https://security.snyk.io/vuln/SNYK-JS-FINDPROCESS-1090284) security vulnerability. Addressed in [#26906](https://github.com/cypress-io/cypress/pull/26906).
- Upgraded [`firefox-profile`](https://www.npmjs.com/package/firefox-profile) from `4.0.0` to `4.3.2` to address security vulnerabilities within sub-dependencies. Addressed in [#26912](https://github.com/cypress-io/cypress/pull/26912).

## 12.13.0

_Released 05/23/2023_

**Features:**

- Adds Git-related messages for the [Runs page](https://docs.cypress.io/guides/core-concepts/cypress-app#Runs) and [Debug page](https://docs.cypress.io/guides/cloud/runs#Debug) when users aren't using Git or there are no recorded runs for the current branch. Addresses [#26680](https://github.com/cypress-io/cypress/issues/26680).

**Bugfixes:**

- Reverted [#26452](https://github.com/cypress-io/cypress/pull/26452) which introduced a bug that prevents users from using End to End with Yarn 3. Fixed in [#26735](https://github.com/cypress-io/cypress/pull/26735). Fixes [#26676](https://github.com/cypress-io/cypress/issues/26676).
- Moved `types` condition to the front of `package.json#exports` since keys there are meant to be order-sensitive. Fixed in [#26630](https://github.com/cypress-io/cypress/pull/26630).
- Fixed an issue where newly-installed dependencies would not be detected during Component Testing setup. Addresses [#26685](https://github.com/cypress-io/cypress/issues/26685).
- Fixed a UI regression that was flashing an "empty" state inappropriately when loading the Debug page. Fixed in [#26761](https://github.com/cypress-io/cypress/pull/26761).
- Fixed an issue in Component Testing setup where TypeScript version 5 was not properly detected. Fixes [#26204](https://github.com/cypress-io/cypress/issues/26204).

**Misc:**

- Updated styling & content of Cypress Cloud slideshows when not logged in or no runs have been recorded. Addresses [#26181](https://github.com/cypress-io/cypress/issues/26181).
- Changed the nomenclature of 'processing' to 'compressing' when terminal video output is printed during a run. Addresses [#26657](https://github.com/cypress-io/cypress/issues/26657).
- Changed the nomenclature of 'Upload Results' to 'Uploading Screenshots & Videos' when terminal output is printed during a run. Addresses [#26759](https://github.com/cypress-io/cypress/issues/26759).

## 12.12.0

_Released 05/09/2023_

**Features:**

- Added a new informational banner to help get started with component testing from an existing end-to-end test suite. Addresses [#26511](https://github.com/cypress-io/cypress/issues/26511).

**Bugfixes:**

- Fixed an issue in Electron where devtools gets out of sync with the DOM occasionally. Addresses [#15932](https://github.com/cypress-io/cypress/issues/15932).
- Updated the Chromium renderer process crash message to be more terse. Addressed in [#26597](https://github.com/cypress-io/cypress/pull/26597).
- Fixed an issue with `CYPRESS_DOWNLOAD_PATH_TEMPLATE` regex to allow multiple replacements. Addresses [#23670](https://github.com/cypress-io/cypress/issues/23670).
- Moved `types` condition to the front of `package.json#exports` since keys there are meant to be order-sensitive. Fixed in [#26630](https://github.com/cypress-io/cypress/pull/26630).

**Dependency Updates:**

- Upgraded [`plist`](https://www.npmjs.com/package/plist) from `3.0.5` to `3.0.6` to address [CVE-2022-26260](https://nvd.nist.gov/vuln/detail/CVE-2022-22912#range-8131646) NVD security vulnerability. Addressed in [#26631](https://github.com/cypress-io/cypress/pull/26631).
- Upgraded [`engine.io`](https://www.npmjs.com/package/engine.io) from `6.2.1` to `6.4.2` to address [CVE-2023-31125](https://github.com/socketio/engine.io/security/advisories/GHSA-q9mw-68c2-j6m5) NVD security vulnerability. Addressed in [#26664](https://github.com/cypress-io/cypress/pull/26664).
- Upgraded [`@vue/test-utils`](https://www.npmjs.com/package/@vue/test-utils) from `2.0.2` to `2.3.2`. Addresses [#26575](https://github.com/cypress-io/cypress/issues/26575).

## 12.11.0

_Released 04/26/2023_

**Features:**

- Adds Component Testing support for Angular 16. Addresses [#26044](https://github.com/cypress-io/cypress/issues/26044).
- The run navigation component on the [Debug page](https://on.cypress.io/debug-page) will now display a warning message if there are more relevant runs than can be displayed in the list. Addresses [#26288](https://github.com/cypress-io/cypress/issues/26288).

**Bugfixes:**

- Fixed an issue where setting `videoCompression` to `0` would cause the video output to be broken. `0` is now treated as false. Addresses [#5191](https://github.com/cypress-io/cypress/issues/5191) and [#24595](https://github.com/cypress-io/cypress/issues/24595).
- Fixed an issue on the [Debug page](https://on.cypress.io/debug-page) where the passing run status would appear even if the Cypress Cloud organization was over its monthly test result limit. Addresses [#26528](https://github.com/cypress-io/cypress/issues/26528).

**Misc:**

- Cleaned up our open telemetry dependencies, reducing the size of the open telemetry modules. Addressed in [#26522](https://github.com/cypress-io/cypress/pull/26522).

**Dependency Updates:**

- Upgraded [`vue`](https://www.npmjs.com/package/vue) from `3.2.31` to `3.2.47`. Addressed in [#26555](https://github.com/cypress-io/cypress/pull/26555).

## 12.10.0

_Released 04/17/2023_

**Features:**

- The Component Testing setup wizard will now show a warning message if an issue is encountered with an installed [third party framework definition](https://on.cypress.io/component-integrations). Addresses [#25838](https://github.com/cypress-io/cypress/issues/25838).

**Bugfixes:**

- Capture the [Azure](https://azure.microsoft.com/) CI provider's environment variable [`SYSTEM_PULLREQUEST_PULLREQUESTNUMBER`](https://learn.microsoft.com/en-us/azure/devops/pipelines/build/variables?view=azure-devops&tabs=yaml#system-variables-devops-services) to display the linked PR number in the Cloud. Addressed in [#26215](https://github.com/cypress-io/cypress/pull/26215).
- Fixed an issue in the onboarding wizard where project framework & bundler would not be auto-detected when opening directly into component testing mode using the `--component` CLI flag. Fixes [#22777](https://github.com/cypress-io/cypress/issues/22777) and [#26388](https://github.com/cypress-io/cypress/issues/26388).
- Updated to use the `SEMAPHORE_GIT_WORKING_BRANCH` [Semphore](https://docs.semaphoreci.com) CI environment variable to correctly associate a Cloud run to the current branch. Previously this was incorrectly associating a run to the target branch. Fixes [#26309](https://github.com/cypress-io/cypress/issues/26309).
- Fix an edge case in Component Testing where a custom `baseUrl` in `tsconfig.json` for Next.js 13.2.0+ is not respected. This was partially fixed in [#26005](https://github.com/cypress-io/cypress/pull/26005), but an edge case was missed. Fixes [#25951](https://github.com/cypress-io/cypress/issues/25951).
- Fixed an issue where `click` events fired on `.type('{enter}')` did not propagate through shadow roots. Fixes [#26392](https://github.com/cypress-io/cypress/issues/26392).

**Misc:**

- Removed unintentional debug logs. Addressed in [#26411](https://github.com/cypress-io/cypress/pull/26411).
- Improved styling on the [Runs Page](https://docs.cypress.io/guides/core-concepts/cypress-app#Runs). Addresses [#26180](https://github.com/cypress-io/cypress/issues/26180).

**Dependency Updates:**

- Upgraded [`commander`](https://www.npmjs.com/package/commander) from `^5.1.0` to `^6.2.1`. Addressed in [#26226](https://github.com/cypress-io/cypress/pull/26226).
- Upgraded [`minimist`](https://www.npmjs.com/package/minimist) from `1.2.6` to `1.2.8` to address this [CVE-2021-44906](https://github.com/advisories/GHSA-xvch-5gv4-984h) NVD security vulnerability. Addressed in [#26254](https://github.com/cypress-io/cypress/pull/26254).

## 12.9.0

_Released 03/28/2023_

**Features:**

- The [Debug page](https://docs.cypress.io/guides/cloud/runs#Debug) now allows for navigating between all runs recorded for a commit. Addresses [#25899](https://github.com/cypress-io/cypress/issues/25899) and [#26018](https://github.com/cypress-io/cypress/issues/26018).

**Bugfixes:**

- Fixed a compatibility issue so that component test projects can use [Vite](https://vitejs.dev/) version 4.2.0 and greater. Fixes [#26138](https://github.com/cypress-io/cypress/issues/26138).
- Fixed an issue where [`cy.intercept()`](https://docs.cypress.io/api/commands/intercept) added an additional `content-length` header to spied requests that did not set a `content-length` header on the original request. Fixes [#24407](https://github.com/cypress-io/cypress/issues/24407).
- Changed the way that Git hashes are loaded so that non-relevant runs are excluded from the Debug page. Fixes [#26058](https://github.com/cypress-io/cypress/issues/26058).
- Corrected the [`.type()`](https://docs.cypress.io/api/commands/type) command to account for shadow root elements when determining whether or not focus needs to be simulated before typing. Fixes [#26198](https://github.com/cypress-io/cypress/issues/26198).
- Fixed an issue where an incorrect working directory could be used for Git operations on Windows. Fixes [#23317](https://github.com/cypress-io/cypress/issues/23317).
- Capture the [Buildkite](https://buildkite.com/) CI provider's environment variable `BUILDKITE_RETRY_COUNT` to handle CI retries in the Cloud. Addressed in [#25750](https://github.com/cypress-io/cypress/pull/25750).

**Misc:**

- Made some minor styling updates to the Debug page. Addresses [#26041](https://github.com/cypress-io/cypress/issues/26041).

## 12.8.1

_Released 03/15/2023_

**Bugfixes:**

- Fixed a regression in Cypress [10](https://docs.cypress.io/guides/references/changelog#10-0-0) where the reporter auto-scroll configuration inside user preferences was unintentionally being toggled off. User's must now explicitly enable/disable auto-scroll under user preferences, which is enabled by default. Fixes [#24171](https://github.com/cypress-io/cypress/issues/24171) and [#26113](https://github.com/cypress-io/cypress/issues/26113).

**Dependency Updates:**

- Upgraded [`ejs`](https://www.npmjs.com/package/ejs) from `3.1.6` to `3.1.8` to address this [CVE-2022-29078](https://github.com/advisories/GHSA-phwq-j96m-2c2q) NVD security vulnerability. Addressed in [#25279](https://github.com/cypress-io/cypress/pull/25279).

## 12.8.0

_Released 03/14/2023_

**Features:**

- The [Debug page](https://docs.cypress.io/guides/cloud/runs#Debug) is now able to show real-time results from in-progress runs.  Addresses [#25759](https://github.com/cypress-io/cypress/issues/25759).
- Added the ability to control whether a request is logged to the command log via [`cy.intercept()`](https://docs.cypress.io/api/commands/intercept) by passing `log: false` or `log: true`. Addresses [#7362](https://github.com/cypress-io/cypress/issues/7362).
  - This can be used to override Cypress's default behavior of logging all XHRs and fetches, see the [example](https://docs.cypress.io/api/commands/intercept#Disabling-logs-for-a-request).
- It is now possible to control the number of connection attempts to the browser using the `CYPRESS_CONNECT_RETRY_THRESHOLD` Environment Variable. Learn more [here](https://docs.cypress.io/guides/references/advanced-installation#Environment-variables). Addressed in [#25848](https://github.com/cypress-io/cypress/pull/25848).

**Bugfixes:**

- Fixed an issue where using `Cypress.require()` would throw the error `Cannot find module 'typescript'`. Fixes [#25885](https://github.com/cypress-io/cypress/issues/25885).
- The [`before:spec`](https://docs.cypress.io/api/plugins/before-spec-api) API was updated to correctly support async event handlers in `run` mode. Fixes [#24403](https://github.com/cypress-io/cypress/issues/24403).
- Updated the Component Testing [community framework](https://docs.cypress.io/guides/component-testing/third-party-definitions) definition detection logic to take into account monorepo structures that hoist dependencies. Fixes [#25993](https://github.com/cypress-io/cypress/issues/25993).
- The onboarding wizard for Component Testing will now detect installed dependencies more reliably. Fixes [#25782](https://github.com/cypress-io/cypress/issues/25782).
- Fixed an issue where Angular components would sometimes be mounted in unexpected DOM locations in component tests. Fixes [#25956](https://github.com/cypress-io/cypress/issues/25956).
- Fixed an issue where Cypress component testing would fail to work with [Next.js](https://nextjs.org/) `13.2.1`. Fixes [#25951](https://github.com/cypress-io/cypress/issues/25951).
- Fixed an issue where migrating a project from a version of Cypress earlier than [10.0.0](#10-0-0) could fail if the project's `testFiles` configuration was an array of globs. Fixes [#25947](https://github.com/cypress-io/cypress/issues/25947).

**Misc:**

- Removed "New" badge in the navigation bar for the debug page icon. Addresses [#25925](https://github.com/cypress-io/cypress/issues/25925).
- Removed inline "Connect" buttons within the Specs Explorer. Addresses [#25926](https://github.com/cypress-io/cypress/issues/25926).
- Added an icon for "beta" versions of the Chrome browser. Addresses [#25968](https://github.com/cypress-io/cypress/issues/25968).

**Dependency Updates:**

- Upgraded [`mocha-junit-reporter`](https://www.npmjs.com/package/mocha-junit-reporter) from `2.1.0` to `2.2.0` to be able to use [new placeholders](https://github.com/michaelleeallen/mocha-junit-reporter/pull/163) such as `[suiteFilename]` or `[suiteName]` when defining the test report name. Addressed in [#25922](https://github.com/cypress-io/cypress/pull/25922).

## 12.7.0

_Released 02/24/2023_

**Features:**

- It is now possible to set `hostOnly` cookies with [`cy.setCookie()`](https://docs.cypress.io/api/commands/setcookie) for a given domain. Addresses [#16856](https://github.com/cypress-io/cypress/issues/16856) and [#17527](https://github.com/cypress-io/cypress/issues/17527).
- Added a Public API for third party component libraries to define a Framework Definition, embedding their library into the Cypress onboarding workflow. Learn more [here](https://docs.cypress.io/guides/component-testing/third-party-definitions). Implemented in [#25780](https://github.com/cypress-io/cypress/pull/25780) and closes [#25638](https://github.com/cypress-io/cypress/issues/25638).
- Added a Debug Page tutorial slideshow for projects that are not connected to Cypress Cloud. Addresses [#25768](https://github.com/cypress-io/cypress/issues/25768).
- Improved various error message around interactions with the Cypress cloud. Implemented in [#25837](https://github.com/cypress-io/cypress/pull/25837)
- Updated the "new" status badge for the Debug page navigation link to be less noticeable when the navigation is collapsed. Addresses [#25739](https://github.com/cypress-io/cypress/issues/25739).

**Bugfixes:**

- Fixed various bugs when recording to the cloud. Fixed in [#25837](https://github.com/cypress-io/cypress/pull/25837)
- Fixed an issue where cookies were being duplicated with the same hostname, but a prepended dot. Fixed an issue where cookies may not be expiring correctly. Fixes [#25174](https://github.com/cypress-io/cypress/issues/25174), [#25205](https://github.com/cypress-io/cypress/issues/25205) and [#25495](https://github.com/cypress-io/cypress/issues/25495).
- Fixed an issue where cookies weren't being synced when the application was stable. Fixed in [#25855](https://github.com/cypress-io/cypress/pull/25855). Fixes [#25835](https://github.com/cypress-io/cypress/issues/25835).
- Added missing TypeScript type definitions for the [`cy.reload()`](https://docs.cypress.io/api/commands/reload) command. Addressed in [#25779](https://github.com/cypress-io/cypress/pull/25779).
- Ensure Angular components are mounted inside the correct element. Fixes [#24385](https://github.com/cypress-io/cypress/issues/24385).
- Fix a bug where files outside the project root in a monorepo are not correctly served when using Vite. Addressed in [#25801](https://github.com/cypress-io/cypress/pull/25801).
- Fixed an issue where using [`cy.intercept`](https://docs.cypress.io/api/commands/intercept)'s `req.continue()` with a non-function parameter would not provide an appropriate error message. Fixed in [#25884](https://github.com/cypress-io/cypress/pull/25884).
- Fixed an issue where Cypress would erroneously launch and connect to multiple browser instances. Fixes [#24377](https://github.com/cypress-io/cypress/issues/24377).

**Misc:**

- Made updates to the way that the Debug Page header displays information. Addresses [#25796](https://github.com/cypress-io/cypress/issues/25796) and [#25798](https://github.com/cypress-io/cypress/issues/25798).

## 12.6.0

_Released 02/15/2023_

**Features:**

- Added a new CLI flag, called [`--auto-cancel-after-failures`](https://docs.cypress.io/guides/guides/command-line#Options), that overrides the project-level ["Auto Cancellation"](https://docs.cypress.io/guides/cloud/smart-orchestration#Auto-Cancellation) value when recording to the Cloud. This gives Cloud users on Business and Enterprise plans the flexibility to alter the auto-cancellation value per run. Addressed in [#25237](https://github.com/cypress-io/cypress/pull/25237).
- It is now possible to overwrite query commands using [`Cypress.Commands.overwriteQuery`](https://on.cypress.io/api/custom-queries). Addressed in [#25078](https://github.com/cypress-io/cypress/issues/25078).
- Added [`Cypress.require()`](https://docs.cypress.io/api/cypress-api/require) for including dependencies within the [`cy.origin()`](https://docs.cypress.io/api/commands/origin) callback. This change removed support for using `require()` and `import()` directly within the callback because we found that it impacted performance not only for spec files using them within the [`cy.origin()`](https://docs.cypress.io/api/commands/origin) callback, but even for spec files that did not use them. Addresses [#24976](https://github.com/cypress-io/cypress/issues/24976).
- Added the ability to open the failing test in the IDE from the Debug page before needing to re-run the test. Addressed in [#24850](https://github.com/cypress-io/cypress/issues/24850).

**Bugfixes:**

- When a Cloud user is apart of multiple Cloud organizations, the [Connect to Cloud setup](https://docs.cypress.io/guides/cloud/projects#Set-up-a-project-to-record) now shows the correct organizational prompts when connecting a new project. Fixes [#25520](https://github.com/cypress-io/cypress/issues/25520).
- Fixed an issue where Cypress would fail to load any specs if the project `specPattern` included a resource that could not be accessed due to filesystem permissions. Fixes [#24109](https://github.com/cypress-io/cypress/issues/24109).
- Fixed an issue where the Debug page would display a different number of specs for in-progress runs than the in-progress specs reported in Cypress Cloud. Fixes [#25647](https://github.com/cypress-io/cypress/issues/25647).
- Fixed an issue in middleware where error-handling code could itself generate an error and fail to report the original issue. Fixes [#22825](https://github.com/cypress-io/cypress/issues/22825).
- Fixed an regression introduced in Cypress [12.3.0](#12-3-0) where custom browsers that relied on process environment variables were not found on macOS arm64 architectures. Fixed in [#25753](https://github.com/cypress-io/cypress/pull/25753).

**Misc:**

- Improved the UI of the Debug page. Addresses [#25664](https://github.com/cypress-io/cypress/issues/25664),  [#25669](https://github.com/cypress-io/cypress/issues/25669), [#25665](https://github.com/cypress-io/cypress/issues/25665), [#25666](https://github.com/cypress-io/cypress/issues/25666), and [#25667](https://github.com/cypress-io/cypress/issues/25667).
- Updated the Debug page sidebar badge to to show 0 to 99+ failing tests, increased from showing 0 to 9+ failing tests, to provide better test failure insights. Addresses [#25662](https://github.com/cypress-io/cypress/issues/25662).

**Dependency Updates:**

- Upgrade [`debug`](https://www.npmjs.com/package/debug) to `4.3.4`. Addressed in [#25699](https://github.com/cypress-io/cypress/pull/25699).

## 12.5.1

_Released 02/02/2023_

**Bugfixes:**

- Fixed a regression introduced in Cypress [12.5.0](https://docs.cypress.io/guides/references/changelog#12-5-0) where the `runnable` was not included in the [`test:after:run`](https://docs.cypress.io/api/events/catalog-of-events) event. Fixes [#25663](https://github.com/cypress-io/cypress/issues/25663).

**Dependency Updates:**

- Upgraded [`simple-git`](https://github.com/steveukx/git-js) from `3.15.0` to `3.16.0` to address this [security vulnerability](https://github.com/advisories/GHSA-9p95-fxvg-qgq2) where Remote Code Execution (RCE) via the clone(), pull(), push() and listRemote() methods due to improper input sanitization was possible. Addressed in [#25603](https://github.com/cypress-io/cypress/pull/25603).

## 12.5.0

_Released 01/31/2023_

**Features:**

- Easily debug failed CI test runs recorded to the Cypress Cloud from your local Cypress app with the new Debug page. Please leave any feedback [here](https://github.com/cypress-io/cypress/discussions/25649). Your feedback will help us make decisions to improve the Debug experience. For more details, see [our blog post](https://on.cypress.io/debug-page-release). Addressed in [#25488](https://github.com/cypress-io/cypress/pull/25488).

**Performance:**

- Improved memory consumption in `run` mode by removing reporter logs for successful tests. Fixes [#25230](https://github.com/cypress-io/cypress/issues/25230).

**Bugfixes:**

- Fixed an issue where alternative Microsoft Edge Beta, Canary, and Dev binary versions were not being discovered by Cypress. Fixes [#25455](https://github.com/cypress-io/cypress/issues/25455).

**Dependency Updates:**

- Upgraded [`underscore.string`](https://github.com/esamattis/underscore.string/blob/HEAD/CHANGELOG.markdown) from `3.3.5` to `3.3.6` to reference rebuilt assets after security patch to fix regular expression DDOS exploit. Addressed in [#25574](https://github.com/cypress-io/cypress/pull/25574).

## 12.4.1

_Released 01/27/2023_

**Bugfixes:**

- Fixed a regression from Cypress [12.4.0](https://docs.cypress.io/guides/references/changelog#12-4-0) where Cypress was not exiting properly when running multiple Component Testing specs in `electron` in `run` mode. Fixes [#25568](https://github.com/cypress-io/cypress/issues/25568).

**Dependency Updates:**

- Upgraded [`ua-parser-js`](https://github.com/faisalman/ua-parser-js) from `0.7.24` to `0.7.33` to address this [security vulnerability](https://github.com/faisalman/ua-parser-js/security/advisories/GHSA-fhg7-m89q-25r3) where crafting a very-very-long user-agent string with specific pattern, an attacker can turn the script to get stuck processing for a very long time which results in a denial of service (DoS) condition. Addressed in [#25561](https://github.com/cypress-io/cypress/pull/25561).

## 12.4.0

_Released 1/24/2023_

**Features:**

- Added official support for Vite 4 in component testing. Addresses
  [#24969](https://github.com/cypress-io/cypress/issues/24969).
- Added new
  [`experimentalMemoryManagement`](/guides/references/experiments#Configuration)
  configuration option to improve memory management in Chromium-based browsers.
  Enable this option with `experimentalMemoryManagement=true` if you have
  experienced "Out of Memory" issues. Addresses
  [#23391](https://github.com/cypress-io/cypress/issues/23391).
- Added new
  [`experimentalSkipDomainInjection`](/guides/references/experiments#Experimental-Skip-Domain-Injection)
  configuration option to disable Cypress from setting `document.domain` on
  injection, allowing users to test Salesforce domains. If you believe you are
  having `document.domain` issues, please see the
  [`experimentalSkipDomainInjection`](/guides/references/experiments#Experimental-Skip-Domain-Injection)
  guide. This config option is end-to-end only. Addresses
  [#2367](https://github.com/cypress-io/cypress/issues/2367),
  [#23958](https://github.com/cypress-io/cypress/issues/23958),
  [#24290](https://github.com/cypress-io/cypress/issues/24290), and
  [#24418](https://github.com/cypress-io/cypress/issues/24418).
- The [`.as`](/api/commands/as) command now accepts an options argument,
  allowing an alias to be stored as type "query" or "static" value. This is
  stored as "query" by default. Addresses
  [#25173](https://github.com/cypress-io/cypress/issues/25173).
- The `cy.log()` command will now display a line break where the `\n` character
  is used. Addresses
  [#24964](https://github.com/cypress-io/cypress/issues/24964).
- [`component.specPattern`](/guides/references/configuration#component) now
  utilizes a JSX/TSX file extension when generating a new empty spec file if
  project contains at least one file with those extensions. This applies only to
  component testing and is skipped if
  [`component.specPattern`](/guides/references/configuration#component) has been
  configured to exclude files with those extensions. Addresses
  [#24495](https://github.com/cypress-io/cypress/issues/24495).
- Added support for the `data-qa` selector in the
  [Selector Playground](guides/core-concepts/cypress-app#Selector-Playground) in
  addition to `data-cy`, `data-test` and `data-testid`. Addresses
  [#25305](https://github.com/cypress-io/cypress/issues/25305).

**Bugfixes:**

- Fixed an issue where component tests could incorrectly treat new major
  versions of certain dependencies as supported. Fixes
  [#25379](https://github.com/cypress-io/cypress/issues/25379).
- Fixed an issue where new lines or spaces on new lines in the Command Log were
  not maintained. Fixes
  [#23679](https://github.com/cypress-io/cypress/issues/23679) and
  [#24964](https://github.com/cypress-io/cypress/issues/24964).
- Fixed an issue where Angular component testing projects would fail to
  initialize if an unsupported browserslist entry was specified in the project
  configuration. Fixes
  [#25312](https://github.com/cypress-io/cypress/issues/25312).

**Misc**

- Video output link in `cypress run` mode has been added to it's own line to
  make the video output link more easily clickable in the terminal. Addresses
  [#23913](https://github.com/cypress-io/cypress/issues/23913).<|MERGE_RESOLUTION|>--- conflicted
+++ resolved
@@ -8,11 +8,8 @@
 - Now 'node_modules' will not be ignored if a project path or a provided path to spec files contains it. Fixes [#23616](https://github.com/cypress-io/cypress/issues/23616).
 - Updated display of assertions and commands with a URL argument to escape markdown formatting so that values are displayed as is and assertion values display as bold. Fixes [#24960](https://github.com/cypress-io/cypress/issues/24960) and [#28100](https://github.com/cypress-io/cypress/issues/28100).
 - When generating assertions via Cypress Studio, the preview of the generated assertions now correctly displays the past tense of 'expected' instead of 'expect'. Fixed in [#28593](https://github.com/cypress-io/cypress/pull/28593).
-<<<<<<< HEAD
 - Fixed a regression in [`13.6.2`](https://docs.cypress.io/guides/references/changelog/13.6.2) where the `body` element was not highlighted correctly in Test Replay. Fixed in [#28627](https://github.com/cypress-io/cypress/pull/28627).
-=======
 - Fixed an issue where some cross-origin logs, like assertions or cy.clock(), were getting too many dom snapshots. Fixes [#28609](https://github.com/cypress-io/cypress/issues/28609).
->>>>>>> 48e30d4c
 
 **Dependency Updates:**
 
