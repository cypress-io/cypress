--- conflicted
+++ resolved
@@ -1,5 +1,4 @@
 <!-- See the ../guides/writing-the-cypress-changelog.md for details on writing the changelog. -->
-<<<<<<< HEAD
 ## 13.6.5
 
 _Released 2/13/2024 (PENDING)_
@@ -9,15 +8,10 @@
 - Upgraded `electron` from `25.8.4` to `27.1.3`
 - Upgraded bundled Node.js version from `18.15.0` to `18.17.0`
 - Upgraded bundled Chromium version from `114.0.5735.289` to `118.0.5993.117`
-=======
-## 13.6.5 
-
-_Released 2/13/2024 (PENDING)_
 
 **Misc:**
 
 - Improved accessibility of the Cypress App in some areas. Addressed in [#28774](https://github.com/cypress-io/cypress/pull/28774).
->>>>>>> 835d493b
 
 ## 13.6.4
 
