<!-- See the ../guides/writing-the-cypress-changelog.md for details on writing the changelog. -->
<<<<<<< HEAD
## _Released 7/30/2024 (PENDING)_

**Features**

- `.type({upArrow})` and `.type({downArrow})` now also works for date, month, week, time, datetime-local and range input types. Addresses [#29665](https://github.com/cypress-io/cypress/issues/29665).
=======
## 13.13.3

_Released 8/13/2024 (PENDING)_

**Misc:**

- Updated `cypress open` hints displayed after Cypress binary install. Addresses [#29935](https://github.com/cypress-io/cypress/issues/29935).

## 13.13.2

_Released 7/31/2024_

**Performance:**

- Fixed a memory leak with command logs with Test Replay enabled. Addressed in [#29939](https://github.com/cypress-io/cypress/pull/29939).
- Improved performance of `reduce` in a method within our proxy. Addressed in [#29887](https://github.com/cypress-io/cypress/pull/29887).

**Bugfixes:**

- Fixed an issue where Yarn PnP was not working correctly with Cypress and `@cypress/webpack-batteries-included-preprocessor`. Fixes [#27947](https://github.com/cypress-io/cypress/issues/27947).

**Dependency Updates:**

- Updated `@cypress/request` from `3.0.0` to `3.0.1`. Addresses [#29863](https://github.com/cypress-io/cypress/issues/29863).
- Updated `chrome-remote-interface` from `0.33.0` to `0.33.2`. Addressed in [#29932](https://github.com/cypress-io/cypress/pull/29932).
- Updated `mime` from `2.4.4` to `2.6.0`. Addressed in [#29870](https://github.com/cypress-io/cypress/pull/29870).
- Updated `strip-ansi` from `6.0.0` to `6.0.1`. Addressed in [#29931](https://github.com/cypress-io/cypress/pull/29931).
>>>>>>> ef7db3d3

## 13.13.1

_Released 7/16/2024_

**Bugfixes:**

- Fixed an issue where unhandled `WebSocket connection closed` exceptions would be thrown when CDP connections rapidly connect, disconnect, and connect again while there are pending commands. Fixes [#29572](https://github.com/cypress-io/cypress/issues/29572).
- CLI output properly displays non-JSON response bodies when a Test Replay upload attempt returns a non-JSON response body for a non-200 status code. Addressed in [#29801](https://github.com/cypress-io/cypress/pull/29801).
- Fixed an issue where the ReadStream used to upload a Test Replay recording could erroneously be re-used when retrying in cases of retryable upload failures. Fixes [#29227](https://github.com/cypress-io/cypress/issues/29227).
- Fixed an issue where command snapshots were not being captured within the `cy.origin()` command within Test Replay. Addressed in [#29828](https://github.com/cypress-io/cypress/pull/29828).

**Dependency Updates:**

- Updated `jquery` from `3.1.1` to `3.4.1`. Addresses [#29822](https://github.com/cypress-io/cypress/issues/29822). Addressed in [#29837](https://github.com/cypress-io/cypress/pull/29837).
- Replaced `json-lint` with `json-parse-even-better-errors`. This removes the [CVE-2021-23358](https://nvd.nist.gov/vuln/detail/CVE-2021-23358) vulnerability being reported in security scans. Addresses [#28207](https://github.com/cypress-io/cypress/issues/28207).
- Updated `minimatch` from `3.0.4` to `3.1.2`. Addressed in [#29821](https://github.com/cypress-io/cypress/pull/29821).

## 13.13.0

_Released 7/01/2024_

**Performance:**

- Improved performance of `experimentalSourceRewriting` option. Fixed in [#29540](https://github.com/cypress-io/cypress/pull/29540).

**Features:**

- Adds Signal support for Angular Component Testing versions 17.2 and up. Addresses [#29264](https://github.com/cypress-io/cypress/issues/29264).

**Bugfixes:**

- Fixed an issue where Chrome launch instances would not recreate the browser CRI client correctly after recovering from an unexpected browser closure. Fixes [#27657](https://github.com/cypress-io/cypress/issues/27657). Fixed in [#29663](https://github.com/cypress-io/cypress/pull/29663).
- Fixed an issue where Firefox 129 (Firefox Nightly) would not launch with Cypress. Fixes [#29713](https://github.com/cypress-io/cypress/issues/29713). Fixed in [#29720](https://github.com/cypress-io/cypress/pull/29720).

**Dependency Updates:**

- Updated `launch-editor` from `2.3.0` to `2.8.0`. Addressed in [#29770](https://github.com/cypress-io/cypress/pull/29770).
- Updated `memfs` from `3.4.12` to `3.5.3`. Addressed in [#29746](https://github.com/cypress-io/cypress/pull/29746).
- Updated `tmp` from `0.2.1` to `0.2.3`. Addresses [#29693](https://github.com/cypress-io/cypress/issues/29693).
- Updated `ws` from `5.2.3` to `5.2.4`. Addressed in [#29698](https://github.com/cypress-io/cypress/pull/29698).

## 13.12.0

_Released 6/18/2024_

**Features:**

- Added Component Testing support for Angular version 18. Addresses [#29309](https://github.com/cypress-io/cypress/issues/29309).

**Bugfixes:**

- We now trigger `input` and `change` events when typing `{upArrow}` and `{downArrow}` via `.type()` on `input[type=number]` elements. Fixes [#29611](https://github.com/cypress-io/cypress/issues/29611)
- Fixed an issue where auto scrolling the reporter would sometimes be disabled without the user's intent. Fixes [#25084](https://github.com/cypress-io/cypress/issues/25084).
- Fixed an issue where `inlineSourceMaps` was still being used when `sourceMaps` was provided in a users typescript config for typescript version 5. Fixes [#26203](https://github.com/cypress-io/cypress/issues/26203).
- When capture protocol script fails verification, an appropriate error is now displayed. Previously, an error regarding Test Replay archive location was shown. Addressed in [#29603](https://github.com/cypress-io/cypress/pull/29603).
- Fixed an issue where receiving HTTP responses with invalid headers raised an error. Now cypress removes the invalid headers and gives a warning in the console with debug mode on. Fixes [#28865](https://github.com/cypress-io/cypress/issues/28865).

**Misc:**

- Report afterSpec durations to Cloud API when running in record mode with Test Replay enabled. Addressed in [#29500](https://github.com/cypress-io/cypress/pull/29500).

**Dependency Updates:**

- Updated firefox-profile from `4.3.1` to `4.6.0`. Addressed in [#29662](https://github.com/cypress-io/cypress/pull/29662).
- Updated typescript from `4.7.4` to `5.3.3`. Addressed in [#29568](https://github.com/cypress-io/cypress/pull/29568).
- Updated url-parse from `1.5.9` to `1.5.10`. Addressed in [#29650](https://github.com/cypress-io/cypress/pull/29650).

## 13.11.0

_Released 6/4/2024_

**Performance:**

- Improved performance when setting console props within `Cypress.log`. Addressed in [#29501](https://github.com/cypress-io/cypress/pull/29501).

**Features:**

- Added support for [Next.js 14](https://nextjs.org/blog/next-14) for component testing. Addresses [#28185](https://github.com/cypress-io/cypress/issues/28185).
- Added an `IGNORE_CHROME_PREFERENCES` environment variable to ignore Chrome preferences when launching Chrome. Addresses [#29330](https://github.com/cypress-io/cypress/issues/29330).

**Bugfixes:**

- Fixed a situation where the Launchpad would hang if the project config had not been loaded when the Launchpad first queries the current project. Fixes [#29486](https://github.com/cypress-io/cypress/issues/29486).
- Pre-emptively fix behavior with Chrome for when `unload` events are forcefully deprecated by using `pagehide` as a proxy. Fixes [#29241](https://github.com/cypress-io/cypress/issues/29241).


**Misc:**

- Enhanced the type definitions available to `cy.intercept` and `cy.wait`. The `body` property of both the request and response in an interception can optionally be specified with user-defined types. Addresses [#29507](https://github.com/cypress-io/cypress/issues/29507).

## 13.10.0

_Released 5/21/2024_

**Features:**

- Added support for `vite` `v5` to `@cypress/vite-dev-server`. Addresses [#28347](https://github.com/cypress-io/cypress/issues/28347).

**Bugfixes:**

- Fixed an issue where orphaned Electron processes were inadvertently terminating the browser's CRI client. Fixes [#28397](https://github.com/cypress-io/cypress/issues/28397). Fixed in [#29515](https://github.com/cypress-io/cypress/pull/29515).
- Fixed an issue where Cypress would use the wrong URL to upload Test Replay recordings when it wasn't able to determine the upload URL. It now displays an error when the upload URL cannot be determined, rather than a "Request Entity Too Large" error. Addressed in [#29512](https://github.com/cypress-io/cypress/pull/29512).
- Fixed an issue where Cypress was unable to search in the Specs list for files or folders containing numbers. Fixes [#29034](https://github.com/cypress-io/cypress/issues/29034).
- Fixed an issue setting the `x-cypress-file-path` header when there are invalid header characters in the file path. Fixes [#25839](https://github.com/cypress-io/cypress/issues/25839).
- Fixed the display of some command assertions. Fixed in [#29517](https://github.com/cypress-io/cypress/pull/29517).

**Dependency Updates:**

- Updated js-cookie from `2.2.1` to `3.0.5`. Addressed in [#29497](https://github.com/cypress-io/cypress/pull/29497).
- Updated randomstring from `1.1.5` to `1.3.0`. Addressed in [#29503](https://github.com/cypress-io/cypress/pull/29503).

## 13.9.0

_Released 5/7/2024_

**Features:**

- Added more descriptive error messages when Test Replay fails to record or upload. Addresses [#29022](https://github.com/cypress-io/cypress/issues/29022).

**Bugfixes:**

- Fixed a bug where promises rejected with `undefined` were failing inside `cy.origin()`. Addresses [#23937](https://github.com/cypress-io/cypress/issues/23937).
- We now pass the same default Chromium flags to Electron as we do to Chrome. As a result of this change, the application under test's `navigator.webdriver` property will now correctly be `true` when testing in Electron. Fixes [#27939](https://github.com/cypress-io/cypress/issues/27939).
- Fixed network issues in requests using fetch for users where Cypress is run behind a proxy that performs HTTPS decryption (common among corporate proxies). Fixes [#29171](https://github.com/cypress-io/cypress/issues/29171).
- Fixed an issue where extra windows weren't being closed between specs in Firefox causing potential issues in subsequent specs. Fixes [#29473](https://github.com/cypress-io/cypress/issues/29473).

**Misc:**

- Improved accessibility of the Cypress App in some areas. Addressed in [#29322](https://github.com/cypress-io/cypress/pull/29322).

**Dependency Updates:**

- Updated electron from `27.1.3` to `27.3.10` to address [CVE-2024-3156](https://nvd.nist.gov/vuln/detail/CVE-2024-3156). Addressed in [#29431](https://github.com/cypress-io/cypress/pull/29431).

## 13.8.1

_Released 4/23/2024_

**Performance:**

- Fixed a performance issue with activated service workers that aren't controlling clients which could lead to correlation timeouts. Fixes [#29333](https://github.com/cypress-io/cypress/issues/29333) and [#29126](https://github.com/cypress-io/cypress/issues/29126).

**Bugfixes:**

- Fixed a regression introduced in [`13.6.0`](https://docs.cypress.io/guides/references/changelog#13-6-0) where Cypress would occasionally exit with status code 1, even when a test run was successful, due to an unhandled WebSocket exception (`Error: WebSocket connection closed`). Addresses [#28523](https://github.com/cypress-io/cypress/issues/28523).
- Fixed an issue where Cypress would hang on some commands when an invalid `timeout` option was provided. Fixes [#29323](https://github.com/cypress-io/cypress/issues/29323).

**Misc:**

- `.its()` type now excludes null and undefined. Fixes [#28872](https://github.com/cypress-io/cypress/issues/28872).

**Dependency Updates:**

- Updated zod from `3.20.3` to `3.22.5`. Addressed in [#29367](https://github.com/cypress-io/cypress/pull/29367).

## 13.8.0

_Released 4/18/2024_

**Features:**

- Added support for `webpack-dev-server` `v5` to `@cypress/webpack-dev-server`. Addresses [#29305](https://github.com/cypress-io/cypress/issues/29305).

**Bugfixes:**

- Fixed a regression introduced in [`13.7.3`](https://docs.cypress.io/guides/references/changelog#13-7-3) where Cypress could hang handling long assertion messages. Fixes [#29350](https://github.com/cypress-io/cypress/issues/29350).

**Misc:**

- The [`SEMAPHORE_GIT_PR_NUMBER`](https://docs.semaphoreci.com/ci-cd-environment/environment-variables/#semaphore_git_pr_number) environment variable from [Semaphore](https://semaphoreci.com/) CI is now captured to display the linked PR number in the Cloud. Addressed in [#29314](https://github.com/cypress-io/cypress/pull/29314).

## 13.7.3

_Released 4/11/2024_

**Bugfixes:**

- Fixed an issue where asserts with custom messages weren't displaying properly. Fixes [#29167](https://github.com/cypress-io/cypress/issues/29167).
- Fixed and issue where Cypress launch arguments were not being escaped correctly with multiple values inside quotes. Fixes [#27454](https://github.com/cypress-io/cypress/issues/27454).

**Misc:**

- Updated the Chrome flags to not show the "Enhanced Ad Privacy" dialog. Addresses [#29199](https://github.com/cypress-io/cypress/issues/29199).
- Suppresses benign warnings that reference Vulkan on GPU-less hosts. Addresses [#29085](https://github.com/cypress-io/cypress/issues/29085). Addressed in [#29278](https://github.com/cypress-io/cypress/pull/29278).

## 13.7.2

_Released 4/2/2024_

**Performance:**

- Improvements to Test Replay upload resiliency. Fixes [#28890](https://github.com/cypress-io/cypress/issues/28890). Addressed in [#29174](https://github.com/cypress-io/cypress/pull/29174)

**Bugfixes:**

- Fixed an issue where Cypress was not executing beyond the first spec in `cypress run` for versions of Firefox 124 and up when a custom user agent was provided. Fixes [#29190](https://github.com/cypress-io/cypress/issues/29190).
- Fixed a bug where fields using arrays in `cypress.config` are not correctly processed. Fixes [#27103](https://github.com/cypress-io/cypress/issues/27103). Fixed in [#27312](https://github.com/cypress-io/cypress/pull/27312).
- Fixed a hang where Cypress would run indefinitely while recording to the cloud when CDP disconnects during the middle of a test. Fixes [#29209](https://github.com/cypress-io/cypress/issues/29209).
- Fixed a bug where option values containing quotation marks could not be selected. Fixes [#29213](https://github.com/cypress-io/cypress/issues/29213)

**Dependency Updates:**

- Updated express from `4.17.3` to `4.19.2`. Addressed in [#29211](https://github.com/cypress-io/cypress/pull/29211).

## 13.7.1

_Released 3/21/2024_

**Bugfixes:**

- Fixed an issue where Cypress was not executing beyond the first spec in `cypress run` for versions of Firefox 124 and up. Fixes [#29172](https://github.com/cypress-io/cypress/issues/29172).
- Fixed an issue blurring shadow dom elements. Fixed in [#29125](https://github.com/cypress-io/cypress/pull/29125).

**Dependency Updates:**

- Updated jose from `4.11.2` to `4.15.5`. Addressed in [#29086](https://github.com/cypress-io/cypress/pull/29086).

## 13.7.0

_Released 3/13/2024_

**Features:**

- Added shadow DOM snapshot support within Test Replay in order to highlight elements correctly within the Cypress reporter. Addressed in [#28823](https://github.com/cypress-io/cypress/pull/28823).
- Added TypeScript support for [Vue 2.7+](https://github.com/vuejs/vue/blob/main/CHANGELOG.md#270-2022-07-01). Addresses [#28591](https://github.com/cypress-io/cypress/issues/28591).
- Adds additional context to error messages displayed when Test Replay artifacts fail to upload. Addressed in [#28986](https://github.com/cypress-io/cypress/pull/28986)

**Performance:**

- Fixed a performance regression from [`13.6.3`](https://docs.cypress.io/guides/references/changelog#13-6-3) where unhandled service worker requests may not correlate correctly. Fixes [#28868](https://github.com/cypress-io/cypress/issues/28868).
- Reduces the number of attempts to retry failed Test Replay artifact uploads from 8 to 3, to reduce time spent on artifact upload attempts that will not succeed. Addressed in [#28986](https://github.com/cypress-io/cypress/pull/28986)

**Bugfixes:**

- Changed screenshot capture behavior in Chromium to activate the main Cypress tab before capturing. This prevents screenshot capture from timing out in certain situations. Fixed in [#29038](https://github.com/cypress-io/cypress/pull/29038). Fixes [#5016](https://github.com/cypress-io/cypress/issues/5016)
- Fixed an issue where `.click()` commands on children of disabled elements would still produce "click" events -- even without `{ force: true }`. Fixes [#28788](https://github.com/cypress-io/cypress/issues/28788).
- Changed RequestBody type to allow for boolean and null literals to be passed as body values. [#28789](https://github.com/cypress-io/cypress/issues/28789)

**Misc:**

- Changed Component Testing scaffolding instruction to `pnpm add` to add framework dependencies when a project uses pnpm as package manager. Addresses [#29052](https://github.com/cypress-io/cypress/issues/29052).
- Command messages in the Cypress command logs will now truncate display at 100 lines instead of 50. Fixes [#29023](https://github.com/cypress-io/cypress/issues/29023).
- Capture the `beforeTest` timestamp inside the browser for the purposes of accurately determining test start for Test Replay. Addressed in [#29061](https://github.com/cypress-io/cypress/pull/29061).

**Dependency Updates:**

- Updated jimp from `0.14.0` to `0.22.12`. Addressed in [#29055](https://github.com/cypress-io/cypress/pull/29055).
- Updated http-proxy-middleware from `2.0.4` to `2.0.6`. Addressed in [#28902](https://github.com/cypress-io/cypress/pull/28902).
- Updated signal-exit from `3.0.3` to `3.0.7`. Addressed in [#28979](https://github.com/cypress-io/cypress/pull/28979).

## 13.6.6

_Released 2/22/2024_

**Bugfixes:**

- Fixed an issue where `cypress verify` was failing for `nx` users. Fixes [#28982](https://github.com/cypress-io/cypress/issues/28982).

## 13.6.5

_Released 2/20/2024_

**Bugfixes:**

- Fixed tests hanging when the Chrome browser extension is disabled. Fixes [#28392](https://github.com/cypress-io/cypress/issues/28392).
- Fixed an issue which caused the browser to relaunch after closing the browser from the Launchpad. Fixes [#28852](https://github.com/cypress-io/cypress/issues/28852).
- Fixed an issue with the unzip promise never being rejected when an empty error happens. Fixed in [#28850](https://github.com/cypress-io/cypress/pull/28850).
- Fixed a regression introduced in [`13.6.3`](https://docs.cypress.io/guides/references/changelog#13-6-3) where Cypress could crash when processing service worker requests through our proxy. Fixes [#28950](https://github.com/cypress-io/cypress/issues/28950).
- Fixed incorrect type definition of `dom.getContainsSelector`. Fixed in [#28339](https://github.com/cypress-io/cypress/pull/28339).

**Misc:**

- Improved accessibility of the Cypress App in some areas. Addressed in [#28774](https://github.com/cypress-io/cypress/pull/28774).
- Changed references of LayerCI to webapp.io. Addressed in [#28874](https://github.com/cypress-io/cypress/pull/28874).

**Dependency Updates:**

- Upgraded `electron` from `25.8.4` to `27.1.3`.
- Upgraded bundled Node.js version from `18.15.0` to `18.17.0`.
- Upgraded bundled Chromium version from `114.0.5735.289` to `118.0.5993.117`.
- Updated buffer from `5.6.0` to `5.7.1`. Addressed in [#28934](https://github.com/cypress-io/cypress/pull/28934).
- Updated [`duplexify`](https://www.npmjs.com/package/duplexify) from `4.1.1` to `4.1.2`. Addressed in [#28941](https://github.com/cypress-io/cypress/pull/28941).
- Updated [`is-ci`](https://www.npmjs.com/package/is-ci) from `3.0.0` to `3.0.1`. Addressed in [#28933](https://github.com/cypress-io/cypress/pull/28933).

## 13.6.4

_Released 1/30/2024_

**Performance:**

- Fixed a performance regression from [`13.3.2`](https://docs.cypress.io/guides/references/changelog#13.3.2) where aborted requests may not correlate correctly. Fixes [#28734](https://github.com/cypress-io/cypress/issues/28734).

**Bugfixes:**

- Fixed an issue with capturing assets for Test Replay when service workers are registered in Cypress support files. This issue would cause styles to not render properly in Test Replay. Fixes [#28747](https://github.com/cypress-io/cypress/issues/28747).

**Misc:**

- Added missing properties to the `Cypress.spec` interface for TypeScript users. Addresses [#27835](https://github.com/cypress-io/cypress/issues/27835).

## 13.6.3

_Released 1/16/2024_

**Bugfixes:**

- Force `moduleResolution` to `node` when `typescript` projects are detected to correctly run Cypress. This change should not have a large impact as `commonjs` is already forced when `ts-node` is registered. This fix does not impact the ESM Typescript configuration loader. Fixes [#27731](https://github.com/cypress-io/cypress/issues/27731).
- No longer wait for additional frames when recording a video for a spec that was skipped by the Cloud due to Auto Cancellation. Fixes [#27898](https://github.com/cypress-io/cypress/issues/27898).
- Now `node_modules` will not be ignored if a project path or a provided path to spec files contains it. Fixes [#23616](https://github.com/cypress-io/cypress/issues/23616).
- Updated display of assertions and commands with a URL argument to escape markdown formatting so that values are displayed as is and assertion values display as bold. Fixes [#24960](https://github.com/cypress-io/cypress/issues/24960) and [#28100](https://github.com/cypress-io/cypress/issues/28100).
- When generating assertions via Cypress Studio, the preview of the generated assertions now correctly displays the past tense of 'expected' instead of 'expect'. Fixed in [#28593](https://github.com/cypress-io/cypress/pull/28593).
- Fixed a regression in [`13.6.2`](https://docs.cypress.io/guides/references/changelog#13.6.2) where the `body` element was not highlighted correctly in Test Replay. Fixed in [#28627](https://github.com/cypress-io/cypress/pull/28627).
- Correctly sync `Cypress.currentRetry` with secondary origin so test retries that leverage `cy.origin()` render logs as expected. Fixes [#28574](https://github.com/cypress-io/cypress/issues/28574).
- Fixed an issue where some cross-origin logs, like assertions or cy.clock(), were getting too many dom snapshots. Fixes [#28609](https://github.com/cypress-io/cypress/issues/28609).
- Fixed asset capture for Test Replay for requests that are routed through service workers. This addresses an issue where styles were not being applied properly in Test Replay and `cy.intercept()` was not working properly for requests in this scenario. Fixes [#28516](https://github.com/cypress-io/cypress/issues/28516).
- Fixed an issue where visiting an `http://` site would result in an infinite reload/redirect loop in Chrome 114+. Fixes [#25891](https://github.com/cypress-io/cypress/issues/25891).
- Fixed an issue where requests made from extra tabs do not include their original headers. Fixes [#28641](https://github.com/cypress-io/cypress/issues/28641).
- Fixed an issue where `cy.wait()` would sometimes throw an error reading a property of undefined when returning responses. Fixes [#28233](https://github.com/cypress-io/cypress/issues/28233).

**Performance:**

- Fixed a performance regression from [`13.3.2`](https://docs.cypress.io/guides/references/changelog#13.3.2) where requests may not correlate correctly when test isolation is off. Fixes [#28545](https://github.com/cypress-io/cypress/issues/28545).

**Dependency Updates:**

- Remove dependency on `@types/node` package. Addresses [#28473](https://github.com/cypress-io/cypress/issues/28473).
- Updated [`@cypress/unique-selector`](https://www.npmjs.com/package/@cypress/unique-selector) to include a performance optimization. It's possible this could improve performance of the selector playground. Addressed in [#28571](https://github.com/cypress-io/cypress/pull/28571).
- Replace [`CircularJSON`](https://www.npmjs.com/package/circular-json) with its successor [`flatted`](https://www.npmjs.com/package/flatted) version `3.2.9`. This resolves decoding issues observed in complex objects sent from the browser. Addressed in [#28683](https://github.com/cypress-io/cypress/pull/28683).
- Updated [`better-sqlite3`](https://www.npmjs.com/package/better-sqlite3) from `8.7.0` to `9.2.2` to fix macOS Catalina issues. Addresses [#28697](https://github.com/cypress-io/cypress/issues/28697).

**Misc:**

- Improved accessibility of some areas of the Cypress App. Addressed in [#28628](https://github.com/cypress-io/cypress/pull/28628).
- Updated some documentation links to go through on.cypress.io. Addressed in [#28623](https://github.com/cypress-io/cypress/pull/28623).


## 13.6.2

_Released 12/26/2023_

**Bugfixes:**

- Fixed a regression in [`13.6.1`](https://docs.cypress.io/guides/references/changelog#13.6.1) where a malformed URI would crash Cypress. Fixes [#28521](https://github.com/cypress-io/cypress/issues/28521).
- Fixed a regression in [`12.4.0`](https://docs.cypress.io/guides/references/changelog#12.4.0) where erroneous `<br>` tags were displaying in error messages in the Command Log making them less readable. Fixes [#28452](https://github.com/cypress-io/cypress/issues/28452).

**Performance:**

- Improved performance when finding unique selectors for command log snapshots for Test Replay. Addressed in [#28536](https://github.com/cypress-io/cypress/pull/28536).

**Dependency Updates:**

- Updated ts-node from `10.9.1` to `10.9.2`. Cypress will longer error during `cypress run` or `cypress open` when using Typescript 5.3.2+ with `extends` in `tsconfig.json`. Addresses [#28385](https://github.com/cypress-io/cypress/issues/28385).

## 13.6.1

_Released 12/5/2023_

**Bugfixes:**

- Fixed an issue where pages or downloads opened in a new tab were missing basic auth headers. Fixes [#28350](https://github.com/cypress-io/cypress/issues/28350).
- Fixed an issue where request logging would default the `message` to the `args` of the currently running command even though those `args` would not apply to the request log and are not displayed. If the `args` are sufficiently large (e.g. when running the `cy.task` from the [code-coverage](https://github.com/cypress-io/code-coverage/) plugin) there could be performance/memory implications. Addressed in [#28411](https://github.com/cypress-io/cypress/pull/28411).
- Fixed an issue where commands would fail with the error `must only be invoked from the spec file or support file` if the project's `baseUrl` included basic auth credentials. Fixes [#27457](https://github.com/cypress-io/cypress/issues/27457) and [#28336](https://github.com/cypress-io/cypress/issues/28336).
- Fixed an issue where some URLs would timeout in pre-request correlation. Addressed in [#28427](https://github.com/cypress-io/cypress/pull/28427).
- Cypress will now correctly log errors and debug logs on Linux machines. Fixes [#5051](https://github.com/cypress-io/cypress/issues/5051) and [#24713](https://github.com/cypress-io/cypress/issues/24713).

**Misc:**

- Artifact upload duration is now reported to Cypress Cloud. Fixes [#28238](https://github.com/cypress-io/cypress/issues/28238). Addressed in [#28418](https://github.com/cypress-io/cypress/pull/28418).

## 13.6.0

_Released 11/21/2023_

**Features:**

- Added an activity indicator to CLI output when artifacts (screenshots, videos, or Test Replay) are being uploaded to the cloud. Addresses [#28239](https://github.com/cypress-io/cypress/issues/28239). Addressed in [#28277](https://github.com/cypress-io/cypress/pull/28277).
- When artifacts are uploaded to the Cypress Cloud, the duration of each upload will be displayed in the terminal. Addresses [#28237](https://github.com/cypress-io/cypress/issues/28237).

**Bugfixes:**

- We now allow absolute paths when setting `component.indexHtmlFile` in the Cypress config. Fixes [#27750](https://github.com/cypress-io/cypress/issues/27750).
- Fixed an issue where dynamic intercept aliases now show with alias name instead of "no alias" in driver. Addresses [#24653](https://github.com/cypress-io/cypress/issues/24653)
- Fixed an issue where [aliasing individual requests](https://docs.cypress.io/api/commands/intercept#Aliasing-individual-requests) with `cy.intercept()` led to an error when retrieving all of the aliases with `cy.get(@alias.all)` . Addresses [#25448](https://github.com/cypress-io/cypress/issues/25448)
- The URL of the application under test and command error "Learn more" links now open externally instead of in the Cypress-launched browser. Fixes [#24572](https://github.com/cypress-io/cypress/issues/24572).
- Fixed issue where some URLs would timeout in pre-request correlation. Addressed in [#28354](https://github.com/cypress-io/cypress/pull/28354).

**Misc:**

- Browser tabs and windows other than the Cypress tab are now closed between tests in Chromium-based browsers. Addressed in [#28204](https://github.com/cypress-io/cypress/pull/28204).
- Cypress now ensures the main browser tab is active before running each command in Chromium-based browsers. Addressed in [#28334](https://github.com/cypress-io/cypress/pull/28334).

**Dependency Updates:**

- Upgraded [`chrome-remote-interface`](https://www.npmjs.com/package/chrome-remote-interface) from `0.31.3` to `0.33.0` to increase the max payload from 100MB to 256MB. Addressed in [#27998](https://github.com/cypress-io/cypress/pull/27998).

## 13.5.1

_Released 11/14/2023_

**Bugfixes:**

- Fixed a regression in [`13.5.0`](https://docs.cypress.io/guides/references/changelog#13.5.0) where requests cached within a given spec may take longer to load than they did previously. Addresses [#28295](https://github.com/cypress-io/cypress/issues/28295).
- Fixed an issue where pages opened in a new tab were missing response headers, causing them not to load properly. Fixes [#28293](https://github.com/cypress-io/cypress/issues/28293) and [#28303](https://github.com/cypress-io/cypress/issues/28303).
- We now pass a flag to Chromium browsers to disable default component extensions. This is a common flag passed during browser automation. Fixed in [#28294](https://github.com/cypress-io/cypress/pull/28294).

## 13.5.0

_Released 11/8/2023_

**Features:**

 - Added Component Testing support for [Angular](https://angular.io/) version 17. Addresses [#28153](https://github.com/cypress-io/cypress/issues/28153).

**Bugfixes:**

- Fixed an issue in chromium based browsers, where global style updates can trigger flooding of font face requests in DevTools and Test Replay. This can affect performance due to the flooding of messages in CDP. Fixes [#28150](https://github.com/cypress-io/cypress/issues/28150) and [#28215](https://github.com/cypress-io/cypress/issues/28215).
- Fixed a regression in [`13.3.3`](https://docs.cypress.io/guides/references/changelog#13.3.3) where Cypress would hang on loading shared workers when using `cy.reload` to reload the page. Fixes [#28248](https://github.com/cypress-io/cypress/issues/28248).
- Fixed an issue where network requests made from tabs, or windows other than the main Cypress tab, would be delayed. Fixes [#28113](https://github.com/cypress-io/cypress/issues/28113).
- Fixed an issue with 'other' targets (e.g. pdf documents embedded in an object tag) not fully loading. Fixes [#28228](https://github.com/cypress-io/cypress/issues/28228) and [#28162](https://github.com/cypress-io/cypress/issues/28162).
- Fixed an issue where clicking a link to download a file could cause a page load timeout when the download attribute was missing. Note: download behaviors in experimental Webkit are still an issue. Fixes [#14857](https://github.com/cypress-io/cypress/issues/14857).
- Fixed an issue to account for canceled and failed downloads to correctly reflect these status in Command log as a download failure where previously it would be pending. Fixed in [#28222](https://github.com/cypress-io/cypress/pull/28222).
- Fixed an issue determining visibility when an element is hidden by an ancestor with a shared edge. Fixes [#27514](https://github.com/cypress-io/cypress/issues/27514).
- We now pass a flag to Chromium browsers to disable Chrome translation, both the manual option and the popup prompt, when a page with a differing language is detected. Fixes [#28225](https://github.com/cypress-io/cypress/issues/28225).
- Stopped processing CDP events at the end of a spec when Test Isolation is off and Test Replay is enabled. Addressed in [#28213](https://github.com/cypress-io/cypress/pull/28213).

## 13.4.0

_Released 10/30/2023_

**Features:**

- Introduced experimental configuration options for advanced retry logic: adds `experimentalStrategy` and `experimentalOptions` keys to the `retry` configuration key. See [Experimental Flake Detection Features](https://docs.cypress.io/guides/references/experiments/#Experimental-Flake-Detection-Features) in the documentation. Addressed in [#27930](https://github.com/cypress-io/cypress/pull/27930).

**Bugfixes:**

- Fixed a regression in [`13.3.2`](https://docs.cypress.io/guides/references/changelog#13.3.2) where Cypress would crash with 'Inspected target navigated or closed' or 'Session with given id not found'. Fixes [#28141](https://github.com/cypress-io/cypress/issues/28141) and [#28148](https://github.com/cypress-io/cypress/issues/28148).

## 13.3.3

_Released 10/24/2023_

**Bugfixes:**

- Fixed a performance regression in `13.3.1` with proxy correlation timeouts and requests issued from web and shared workers. Fixes [#28104](https://github.com/cypress-io/cypress/issues/28104).
- Fixed a performance problem with proxy correlation when requests get aborted and then get miscorrelated with follow up requests. Addressed in [#28094](https://github.com/cypress-io/cypress/pull/28094).
- Fixed a regression in [10.0.0](#10.0.0), where search would not find a spec if the file name contains "-" or "\_", but search prompt contains " " instead (e.g. search file "spec-file.cy.ts" with prompt "spec file"). Fixes [#25303](https://github.com/cypress-io/cypress/issues/25303).

## 13.3.2

_Released 10/18/2023_

**Bugfixes:**

- Fixed a performance regression in `13.3.1` with proxy correlation timeouts and requests issued from service workers. Fixes [#28054](https://github.com/cypress-io/cypress/issues/28054) and [#28056](https://github.com/cypress-io/cypress/issues/28056).
- Fixed an issue where proxy correlation would leak over from a previous spec causing performance problems, `cy.intercept` problems, and Test Replay asset capturing issues. Addressed in [#28060](https://github.com/cypress-io/cypress/pull/28060).
- Fixed an issue where redirects of requests that knowingly don't have CDP traffic should also be assumed to not have CDP traffic. Addressed in [#28060](https://github.com/cypress-io/cypress/pull/28060).
- Fixed an issue with Accept Encoding headers by forcing gzip when no accept encoding header is sent and using identity if gzip is not sent. Fixes [#28025](https://github.com/cypress-io/cypress/issues/28025).

**Dependency Updates:**

- Upgraded [`@babel/core`](https://www.npmjs.com/package/@babel/core) from `7.22.9` to `7.23.2` to address the [SNYK-JS-SEMVER-3247795](https://snyk.io/vuln/SNYK-JS-SEMVER-3247795) security vulnerability. Addressed in [#28063](https://github.com/cypress-io/cypress/pull/28063).
- Upgraded [`@babel/traverse`](https://www.npmjs.com/package/@babel/traverse) from `7.22.8` to `7.23.2` to address the [SNYK-JS-BABELTRAVERSE-5962462](https://snyk.io/vuln/SNYK-JS-BABELTRAVERSE-5962462) security vulnerability. Addressed in [#28063](https://github.com/cypress-io/cypress/pull/28063).
- Upgraded [`react-docgen`](https://www.npmjs.com/package/react-docgen) from `6.0.0-alpha.3` to `6.0.4` to address the [SNYK-JS-BABELTRAVERSE-5962462](https://snyk.io/vuln/SNYK-JS-BABELTRAVERSE-5962462) security vulnerability. Addressed in [#28063](https://github.com/cypress-io/cypress/pull/28063).

## 13.3.1

_Released 10/11/2023_

**Bugfixes:**

- Fixed an issue where requests were correlated in the wrong order in the proxy. This could cause an issue where the wrong request is used for `cy.intercept` or assets (e.g. stylesheets or images) may not properly be available in Test Replay. Addressed in [#27892](https://github.com/cypress-io/cypress/pull/27892).
- Fixed an issue where a crashed Chrome renderer can cause the Test Replay recorder to hang. Addressed in [#27909](https://github.com/cypress-io/cypress/pull/27909).
- Fixed an issue where multiple responses yielded from calls to `cy.wait()` would sometimes be out of order. Fixes [#27337](https://github.com/cypress-io/cypress/issues/27337).
- Fixed an issue where requests were timing out in the proxy. This could cause an issue where the wrong request is used for `cy.intercept` or assets (e.g. stylesheets or images) may not properly be available in Test Replay. Addressed in [#27976](https://github.com/cypress-io/cypress/pull/27976).
- Fixed an issue where Test Replay couldn't record tests due to issues involving `GLIBC`. Fixed deprecation warnings during the rebuild of better-sqlite3. Fixes [#27891](https://github.com/cypress-io/cypress/issues/27891) and [#27902](https://github.com/cypress-io/cypress/issues/27902).
- Enables test replay for executed specs in runs that have a spec that causes a browser crash. Addressed in [#27786](https://github.com/cypress-io/cypress/pull/27786).

## 13.3.0

_Released 09/27/2023_

**Features:**

 - Introduces new layout for Runs page providing additional run information. Addresses [#27203](https://github.com/cypress-io/cypress/issues/27203).

**Bugfixes:**

- Fixed an issue where actionability checks trigger a flood of font requests. Removing the font requests has the potential to improve performance and removes clutter from Test Replay. Addressed in [#27860](https://github.com/cypress-io/cypress/pull/27860).
- Fixed network stubbing not permitting status code 999. Fixes [#27567](https://github.com/cypress-io/cypress/issues/27567). Addressed in [#27853](https://github.com/cypress-io/cypress/pull/27853).

## 13.2.0

_Released 09/12/2023_

**Features:**

 - Adds support for Nx users who want to run Angular Component Testing in parallel. Addressed in [#27723](https://github.com/cypress-io/cypress/pull/27723).

**Bugfixes:**

- Edge cases where `cy.intercept()` would not properly intercept and asset response bodies would not properly be captured for Test Replay have been addressed. Addressed in [#27771](https://github.com/cypress-io/cypress/pull/27771).
- Fixed an issue where `enter`, `keyup`, and `space` events were not triggering `click` events properly in some versions of Firefox. Addressed in [#27715](https://github.com/cypress-io/cypress/pull/27715).
- Fixed a regression in `13.0.0` where tests using Basic Authorization can potentially hang indefinitely on chromium browsers. Addressed in [#27781](https://github.com/cypress-io/cypress/pull/27781).
- Fixed a regression in `13.0.0` where component tests using an intercept that matches all requests can potentially hang indefinitely. Addressed in [#27788](https://github.com/cypress-io/cypress/pull/27788).

**Dependency Updates:**

- Upgraded Electron from `21.0.0` to `25.8.0`, which updates bundled Chromium from `106.0.5249.51` to `114.0.5735.289`. Additionally, the Node version binary has been upgraded from `16.16.0` to `18.15.0`. This does **NOT** have an impact on the node version you are using with Cypress and is merely an internal update to the repository & shipped binary. Addressed in [#27715](https://github.com/cypress-io/cypress/pull/27715). Addresses [#27595](https://github.com/cypress-io/cypress/issues/27595).

## 13.1.0

_Released 08/31/2023_

**Features:**

 - Introduces a status icon representing the `latest` test run in the Sidebar for the Runs Page. Addresses [#27206](https://github.com/cypress-io/cypress/issues/27206).

**Bugfixes:**

- Fixed a regression introduced in Cypress [13.0.0](#13-0-0) where the [Module API](https://docs.cypress.io/guides/guides/module-api), [`after:run`](https://docs.cypress.io/api/plugins/after-run-api), and  [`after:spec`](https://docs.cypress.io/api/plugins/after-spec-api) results did not include the `stats.skipped` field for each run result. Fixes [#27694](https://github.com/cypress-io/cypress/issues/27694). Addressed in [#27695](https://github.com/cypress-io/cypress/pull/27695).
- Individual CDP errors that occur while capturing data for Test Replay will no longer prevent the entire run from being available. Addressed in [#27709](https://github.com/cypress-io/cypress/pull/27709).
- Fixed an issue where the release date on the `v13` landing page was a day behind. Fixed in [#27711](https://github.com/cypress-io/cypress/pull/27711).
- Fixed an issue where fatal protocol errors would leak between specs causing all subsequent specs to fail to upload protocol information. Fixed in [#27720](https://github.com/cypress-io/cypress/pull/27720)
- Updated `plist` from `3.0.6` to `3.1.0` to address [CVE-2022-37616](https://github.com/advisories/GHSA-9pgh-qqpf-7wqj) and [CVE-2022-39353](https://github.com/advisories/GHSA-crh6-fp67-6883). Fixed in [#27710](https://github.com/cypress-io/cypress/pull/27710).

## 13.0.0

_Released 08/29/2023_

**Breaking Changes:**

- The [`video`](https://docs.cypress.io/guides/references/configuration#Videos) configuration option now defaults to `false`. Addresses [#26157](https://github.com/cypress-io/cypress/issues/26157).
- The [`videoCompression`](https://docs.cypress.io/guides/references/configuration#Videos) configuration option now defaults to `false`. Addresses [#26160](https://github.com/cypress-io/cypress/issues/26160).
- The [`videoUploadOnPasses`](https://docs.cypress.io/guides/references/configuration#Videos) configuration option has been removed. Please see our [screenshots & videos guide](https://docs.cypress.io/guides/guides/screenshots-and-videos#Delete-videos-for-specs-without-failing-or-retried-tests) on how to accomplish similar functionality. Addresses [#26899](https://github.com/cypress-io/cypress/issues/26899).
- Requests for assets at relative paths for component testing are now correctly forwarded to the dev server. Fixes [#26725](https://github.com/cypress-io/cypress/issues/26725).
- The [`cy.readFile()`](/api/commands/readfile) command is now retry-able as a [query command](https://on.cypress.io/retry-ability). This should not affect any tests using it; the functionality is unchanged. However, it can no longer be overwritten using [`Cypress.Commands.overwrite()`](/api/cypress-api/custom-commands#Overwrite-Existing-Commands). Addressed in [#25595](https://github.com/cypress-io/cypress/pull/25595).
- The current spec path is now passed from the AUT iframe using a query parameter rather than a path segment. This allows for requests for assets at relative paths to be correctly forwarded to the dev server. Fixes [#26725](https://github.com/cypress-io/cypress/issues/26725).
- The deprecated configuration option `nodeVersion` has been removed. Addresses [#27016](https://github.com/cypress-io/cypress/issues/27016).
- The properties and values returned by the [Module API](https://docs.cypress.io/guides/guides/module-api) and included in the arguments of handlers for the [`after:run`](https://docs.cypress.io/api/plugins/after-run-api) and  [`after:spec`](https://docs.cypress.io/api/plugins/after-spec-api) have been changed to be more consistent. Addresses [#23805](https://github.com/cypress-io/cypress/issues/23805).
- For Cypress Cloud runs with Test Replay enabled, the Cypress Runner UI is now hidden during the run since the Runner will be visible during Test Replay. As such, if video is recorded (which is now defaulted to `false`) during the run, the Runner will not be visible. In addition, if a runner screenshot (`cy.screenshot({ capture: runner })`) is captured, it will no longer contain the Runner.
- The browser and browser page unexpectedly closing in the middle of a test run are now gracefully handled. Addressed in [#27592](https://github.com/cypress-io/cypress/issues/27592).
- Automation performance is now improved by switching away from websockets to direct CDP calls for Chrome and Electron browsers. Addressed in [#27592](https://github.com/cypress-io/cypress/issues/27592).
- Edge cases where `cy.intercept()` would not properly intercept have been addressed. Addressed in [#27592](https://github.com/cypress-io/cypress/issues/27592).
- Node 14 support has been removed and Node 16 support has been deprecated. Node 16 may continue to work with Cypress `v13`, but will not be supported moving forward to closer coincide with [Node 16's end-of-life](https://nodejs.org/en/blog/announcements/nodejs16-eol) schedule. It is recommended that users update to at least Node 18.
- The minimum supported Typescript version is `4.x`.

**Features:**

- Consolidates and improves terminal output when uploading test artifacts to Cypress Cloud. Addressed in [#27402](https://github.com/cypress-io/cypress/pull/27402)

**Bugfixes:**

- Fixed an issue where Cypress's internal `tsconfig` would conflict with properties set in the user's `tsconfig.json` such as `module` and `moduleResolution`. Fixes [#26308](https://github.com/cypress-io/cypress/issues/26308) and [#27448](https://github.com/cypress-io/cypress/issues/27448).
- Clarified Svelte 4 works correctly with Component Testing and updated dependencies checks to reflect this. It was incorrectly flagged as not supported. Fixes [#27465](https://github.com/cypress-io/cypress/issues/27465).
- Resolve the `process/browser` global inside `@cypress/webpack-batteries-included-preprocessor` to resolve to `process/browser.js` in order to explicitly provide the file extension. File resolution must include the extension for `.mjs` and `.js` files inside ESM packages in order to resolve correctly. Fixes[#27599](https://github.com/cypress-io/cypress/issues/27599).
- Fixed an issue where the correct `pnp` process was not being discovered. Fixes [#27562](https://github.com/cypress-io/cypress/issues/27562).
- Fixed incorrect type declarations for Cypress and Chai globals that asserted them to be local variables of the global scope rather than properties on the global object. Fixes [#27539](https://github.com/cypress-io/cypress/issues/27539). Fixed in [#27540](https://github.com/cypress-io/cypress/pull/27540).
- Dev Servers will now respect and use the `port` configuration option if present. Fixes [#27675](https://github.com/cypress-io/cypress/issues/27675).

**Dependency Updates:**

- Upgraded [`@cypress/request`](https://www.npmjs.com/package/@cypress/request) from `^2.88.11` to `^3.0.0` to address the [CVE-2023-28155](https://github.com/advisories/GHSA-p8p7-x288-28g6) security vulnerability. Addresses [#27535](https://github.com/cypress-io/cypress/issues/27535). Addressed in [#27495](https://github.com/cypress-io/cypress/pull/27495).

## 12.17.4

_Released 08/15/2023_

**Bugfixes:**

- Fixed an issue where having `cypress.config` in a nested directory would cause problems with locating the `component-index.html` file when using component testing. Fixes [#26400](https://github.com/cypress-io/cypress/issues/26400).

**Dependency Updates:**

- Upgraded [`webpack`](https://www.npmjs.com/package/webpack) from `v4` to `v5`. This means that we are now bundling your `e2e` tests with webpack 5. We don't anticipate this causing any noticeable changes. However, if you'd like to keep bundling your `e2e` tests with wepback 4 you can use the same process as before by pinning [@cypress/webpack-batteries-included-preprocessor](https://www.npmjs.com/package/@cypress/webpack-batteries-included-preprocessor) to `v2.x.x` and hooking into the [file:preprocessor](https://docs.cypress.io/api/plugins/preprocessors-api#Usage) plugin event. This will restore the previous bundling process. Additionally, if you're using [@cypress/webpack-batteries-included-preprocessor](https://www.npmjs.com/package/@cypress/webpack-batteries-included-preprocessor) already, a new version has been published to support webpack `v5`.
- Upgraded [`tough-cookie`](https://www.npmjs.com/package/tough-cookie) from `4.0` to `4.1.3`, [`@cypress/request`](https://www.npmjs.com/package/@cypress/request) from `2.88.11` to `2.88.12` and [`@cypress/request-promise`](https://www.npmjs.com/package/@cypress/request-promise) from `4.2.6` to `4.2.7` to address a [security vulnerability](https://security.snyk.io/vuln/SNYK-JS-TOUGHCOOKIE-5672873). Fixes [#27261](https://github.com/cypress-io/cypress/issues/27261).

## 12.17.3

_Released 08/01/2023_

**Bugfixes:**

- Fixed an issue where unexpected branch names were being recorded for cypress runs when executed by GitHub Actions. The HEAD branch name will now be recorded by default for pull request workflows if a branch name cannot otherwise be detected from user overrides or from local git data. Fixes [#27389](https://github.com/cypress-io/cypress/issues/27389).

**Performance:**

- Fixed an issue where unnecessary requests were being paused. No longer sends `X-Cypress-Is-XHR-Or-Fetch` header and infers resource type off of the server pre-request object. Fixes [#26620](https://github.com/cypress-io/cypress/issues/26620) and [#26622](https://github.com/cypress-io/cypress/issues/26622).

## 12.17.2

_Released 07/20/2023_

**Bugfixes:**

- Fixed an issue where commands would fail with the error `must only be invoked from the spec file or support file` if their arguments were mutated. Fixes [#27200](https://github.com/cypress-io/cypress/issues/27200).
- Fixed an issue where `cy.writeFile()` would erroneously fail with the error `cy.writeFile() must only be invoked from the spec file or support file`. Fixes [#27097](https://github.com/cypress-io/cypress/issues/27097).
- Fixed an issue where web workers could not be created within a spec. Fixes [#27298](https://github.com/cypress-io/cypress/issues/27298).

## 12.17.1

_Released 07/10/2023_

**Bugfixes:**

- Fixed invalid stored preference when enabling in-app notifications that could cause the application to crash.  Fixes [#27228](https://github.com/cypress-io/cypress/issues/27228).
- Fixed an issue with the Typescript types of [`cy.screenshot()`](https://docs.cypress.io/api/commands/screenshot). Fixed in [#27130](https://github.com/cypress-io/cypress/pull/27130).

**Dependency Updates:**

- Upgraded [`@cypress/request`](https://www.npmjs.com/package/@cypress/request) from `2.88.10` to `2.88.11` to address [CVE-2022-24999](https://www.cve.org/CVERecord?id=CVE-2022-24999) security vulnerability. Addressed in [#27005](https://github.com/cypress-io/cypress/pull/27005).

## 12.17.0

_Released 07/05/2023_

**Features:**

- Cypress Cloud users can now receive desktop notifications about their runs, including when one starts, finishes, or fails. Addresses [#26686](https://github.com/cypress-io/cypress/issues/26686).

**Bugfixes:**

- Fixed issues where commands would fail with the error `must only be invoked from the spec file or support file`. Fixes [#27149](https://github.com/cypress-io/cypress/issues/27149) and [#27163](https://github.com/cypress-io/cypress/issues/27163).
- Fixed a regression introduced in Cypress [12.12.0](#12-12-0) where Cypress may fail to reconnect to the Chrome DevTools Protocol in Electron. Fixes [#26900](https://github.com/cypress-io/cypress/issues/26900).
- Fixed an issue where chrome was not recovering from browser crashes properly. Fixes [#24650](https://github.com/cypress-io/cypress/issues/24650).
- Fixed a race condition that was causing a GraphQL error to appear on the [Debug page](https://docs.cypress.io/guides/cloud/runs#Debug) when viewing a running Cypress Cloud build. Fixed in [#27134](https://github.com/cypress-io/cypress/pull/27134).
- Fixed a race condition in electron where the test window exiting prematurely during the browser launch process was causing the whole test run to fail. Addressed in [#27167](https://github.com/cypress-io/cypress/pull/27167).
- Fixed minor issues with Typescript types in the CLI. Fixes [#24110](https://github.com/cypress-io/cypress/issues/24110).
- Fixed an issue where a value for the Electron debug port would not be respected if defined using the `ELECTRON_EXTRA_LAUNCH_ARGS` environment variable. Fixes [#26711](https://github.com/cypress-io/cypress/issues/26711).

**Dependency Updates:**

- Update dependency semver to ^7.5.3. Addressed in [#27151](https://github.com/cypress-io/cypress/pull/27151).

## 12.16.0

_Released 06/26/2023_

**Features:**

- Added support for Angular 16.1.0 in Cypress Component Testing. Addresses [#27049](https://github.com/cypress-io/cypress/issues/27049).

**Bugfixes:**

- Fixed an issue where certain commands would fail with the error `must only be invoked from the spec file or support file` when invoked with a large argument. Fixes [#27099](https://github.com/cypress-io/cypress/issues/27099).

## 12.15.0

_Released 06/20/2023_

**Features:**

- Added support for running Cypress tests with [Chrome's new `--headless=new` flag](https://developer.chrome.com/articles/new-headless/). Chrome versions 112 and above will now be run in the `headless` mode that matches the `headed` browser implementation. Addresses [#25972](https://github.com/cypress-io/cypress/issues/25972).
- Cypress can now test pages with targeted `Content-Security-Policy` and `Content-Security-Policy-Report-Only` header directives by specifying the allow list via the [`experimentalCspAllowList`](https://docs.cypress.io/guides/references/configuration#Experimental-Csp-Allow-List) configuration option. Addresses [#1030](https://github.com/cypress-io/cypress/issues/1030). Addressed in [#26483](https://github.com/cypress-io/cypress/pull/26483)
- The [`videoCompression`](https://docs.cypress.io/guides/references/configuration#Videos) configuration option now accepts both a boolean or a Constant Rate Factor (CRF) number between `1` and `51`. The `videoCompression` default value is still `32` CRF and when `videoCompression` is set to `true` the default of `32` CRF will be used. Addresses [#26658](https://github.com/cypress-io/cypress/issues/26658).
- The Cypress Cloud data shown on the [Specs](https://docs.cypress.io/guides/core-concepts/cypress-app#Specs) page and [Runs](https://docs.cypress.io/guides/core-concepts/cypress-app#Runs) page will now reflect Cloud Runs that match the current Git tree if Git is being used. Addresses [#26693](https://github.com/cypress-io/cypress/issues/26693).

**Bugfixes:**

- Fixed an issue where video output was not being logged to the console when `videoCompression` was turned off. Videos will now log to the terminal regardless of the compression value. Addresses [#25945](https://github.com/cypress-io/cypress/issues/25945).

**Dependency Updates:**

- Removed [`@cypress/mocha-teamcity-reporter`](https://www.npmjs.com/package/@cypress/mocha-teamcity-reporter) as this package was no longer being referenced. Addressed in [#26938](https://github.com/cypress-io/cypress/pull/26938).

## 12.14.0

_Released 06/07/2023_

**Features:**

- A new testing type switcher has been added to the Spec Explorer to make it easier to move between E2E and Component Testing. An informational overview of each type is displayed if it hasn't already been configured to help educate and onboard new users to each testing type. Addresses [#26448](https://github.com/cypress-io/cypress/issues/26448), [#26836](https://github.com/cypress-io/cypress/issues/26836) and [#26837](https://github.com/cypress-io/cypress/issues/26837).

**Bugfixes:**

- Fixed an issue to now correctly detect Angular 16 dependencies
([@angular/cli](https://www.npmjs.com/package/@angular/cli),
[@angular-devkit/build-angular](https://www.npmjs.com/package/@angular-devkit/build-angular),
[@angular/core](https://www.npmjs.com/package/@angular/core), [@angular/common](https://www.npmjs.com/package/@angular/common),
[@angular/platform-browser-dynamic](https://www.npmjs.com/package/@angular/platform-browser-dynamic))
during Component Testing onboarding. Addresses [#26852](https://github.com/cypress-io/cypress/issues/26852).
- Ensures Git-related messages on the [Runs page](https://docs.cypress.io/guides/core-concepts/cypress-app#Runs) remain dismissed. Addresses [#26808](https://github.com/cypress-io/cypress/issues/26808).

**Dependency Updates:**

- Upgraded [`find-process`](https://www.npmjs.com/package/find-process) from `1.4.1` to `1.4.7` to address this [Synk](https://security.snyk.io/vuln/SNYK-JS-FINDPROCESS-1090284) security vulnerability. Addressed in [#26906](https://github.com/cypress-io/cypress/pull/26906).
- Upgraded [`firefox-profile`](https://www.npmjs.com/package/firefox-profile) from `4.0.0` to `4.3.2` to address security vulnerabilities within sub-dependencies. Addressed in [#26912](https://github.com/cypress-io/cypress/pull/26912).

## 12.13.0

_Released 05/23/2023_

**Features:**

- Adds Git-related messages for the [Runs page](https://docs.cypress.io/guides/core-concepts/cypress-app#Runs) and [Debug page](https://docs.cypress.io/guides/cloud/runs#Debug) when users aren't using Git or there are no recorded runs for the current branch. Addresses [#26680](https://github.com/cypress-io/cypress/issues/26680).

**Bugfixes:**

- Reverted [#26452](https://github.com/cypress-io/cypress/pull/26452) which introduced a bug that prevents users from using End to End with Yarn 3. Fixed in [#26735](https://github.com/cypress-io/cypress/pull/26735). Fixes [#26676](https://github.com/cypress-io/cypress/issues/26676).
- Moved `types` condition to the front of `package.json#exports` since keys there are meant to be order-sensitive. Fixed in [#26630](https://github.com/cypress-io/cypress/pull/26630).
- Fixed an issue where newly-installed dependencies would not be detected during Component Testing setup. Addresses [#26685](https://github.com/cypress-io/cypress/issues/26685).
- Fixed a UI regression that was flashing an "empty" state inappropriately when loading the Debug page. Fixed in [#26761](https://github.com/cypress-io/cypress/pull/26761).
- Fixed an issue in Component Testing setup where TypeScript version 5 was not properly detected. Fixes [#26204](https://github.com/cypress-io/cypress/issues/26204).

**Misc:**

- Updated styling & content of Cypress Cloud slideshows when not logged in or no runs have been recorded. Addresses [#26181](https://github.com/cypress-io/cypress/issues/26181).
- Changed the nomenclature of 'processing' to 'compressing' when terminal video output is printed during a run. Addresses [#26657](https://github.com/cypress-io/cypress/issues/26657).
- Changed the nomenclature of 'Upload Results' to 'Uploading Screenshots & Videos' when terminal output is printed during a run. Addresses [#26759](https://github.com/cypress-io/cypress/issues/26759).

## 12.12.0

_Released 05/09/2023_

**Features:**

- Added a new informational banner to help get started with component testing from an existing end-to-end test suite. Addresses [#26511](https://github.com/cypress-io/cypress/issues/26511).

**Bugfixes:**

- Fixed an issue in Electron where devtools gets out of sync with the DOM occasionally. Addresses [#15932](https://github.com/cypress-io/cypress/issues/15932).
- Updated the Chromium renderer process crash message to be more terse. Addressed in [#26597](https://github.com/cypress-io/cypress/pull/26597).
- Fixed an issue with `CYPRESS_DOWNLOAD_PATH_TEMPLATE` regex to allow multiple replacements. Addresses [#23670](https://github.com/cypress-io/cypress/issues/23670).
- Moved `types` condition to the front of `package.json#exports` since keys there are meant to be order-sensitive. Fixed in [#26630](https://github.com/cypress-io/cypress/pull/26630).

**Dependency Updates:**

- Upgraded [`plist`](https://www.npmjs.com/package/plist) from `3.0.5` to `3.0.6` to address [CVE-2022-26260](https://nvd.nist.gov/vuln/detail/CVE-2022-22912#range-8131646) NVD security vulnerability. Addressed in [#26631](https://github.com/cypress-io/cypress/pull/26631).
- Upgraded [`engine.io`](https://www.npmjs.com/package/engine.io) from `6.2.1` to `6.4.2` to address [CVE-2023-31125](https://github.com/socketio/engine.io/security/advisories/GHSA-q9mw-68c2-j6m5) NVD security vulnerability. Addressed in [#26664](https://github.com/cypress-io/cypress/pull/26664).
- Upgraded [`@vue/test-utils`](https://www.npmjs.com/package/@vue/test-utils) from `2.0.2` to `2.3.2`. Addresses [#26575](https://github.com/cypress-io/cypress/issues/26575).

## 12.11.0

_Released 04/26/2023_

**Features:**

- Adds Component Testing support for Angular 16. Addresses [#26044](https://github.com/cypress-io/cypress/issues/26044).
- The run navigation component on the [Debug page](https://on.cypress.io/debug-page) will now display a warning message if there are more relevant runs than can be displayed in the list. Addresses [#26288](https://github.com/cypress-io/cypress/issues/26288).

**Bugfixes:**

- Fixed an issue where setting `videoCompression` to `0` would cause the video output to be broken. `0` is now treated as false. Addresses [#5191](https://github.com/cypress-io/cypress/issues/5191) and [#24595](https://github.com/cypress-io/cypress/issues/24595).
- Fixed an issue on the [Debug page](https://on.cypress.io/debug-page) where the passing run status would appear even if the Cypress Cloud organization was over its monthly test result limit. Addresses [#26528](https://github.com/cypress-io/cypress/issues/26528).

**Misc:**

- Cleaned up our open telemetry dependencies, reducing the size of the open telemetry modules. Addressed in [#26522](https://github.com/cypress-io/cypress/pull/26522).

**Dependency Updates:**

- Upgraded [`vue`](https://www.npmjs.com/package/vue) from `3.2.31` to `3.2.47`. Addressed in [#26555](https://github.com/cypress-io/cypress/pull/26555).

## 12.10.0

_Released 04/17/2023_

**Features:**

- The Component Testing setup wizard will now show a warning message if an issue is encountered with an installed [third party framework definition](https://on.cypress.io/component-integrations). Addresses [#25838](https://github.com/cypress-io/cypress/issues/25838).

**Bugfixes:**

- Capture the [Azure](https://azure.microsoft.com/) CI provider's environment variable [`SYSTEM_PULLREQUEST_PULLREQUESTNUMBER`](https://learn.microsoft.com/en-us/azure/devops/pipelines/build/variables?view=azure-devops&tabs=yaml#system-variables-devops-services) to display the linked PR number in the Cloud. Addressed in [#26215](https://github.com/cypress-io/cypress/pull/26215).
- Fixed an issue in the onboarding wizard where project framework & bundler would not be auto-detected when opening directly into component testing mode using the `--component` CLI flag. Fixes [#22777](https://github.com/cypress-io/cypress/issues/22777) and [#26388](https://github.com/cypress-io/cypress/issues/26388).
- Updated to use the `SEMAPHORE_GIT_WORKING_BRANCH` [Semphore](https://docs.semaphoreci.com) CI environment variable to correctly associate a Cloud run to the current branch. Previously this was incorrectly associating a run to the target branch. Fixes [#26309](https://github.com/cypress-io/cypress/issues/26309).
- Fix an edge case in Component Testing where a custom `baseUrl` in `tsconfig.json` for Next.js 13.2.0+ is not respected. This was partially fixed in [#26005](https://github.com/cypress-io/cypress/pull/26005), but an edge case was missed. Fixes [#25951](https://github.com/cypress-io/cypress/issues/25951).
- Fixed an issue where `click` events fired on `.type('{enter}')` did not propagate through shadow roots. Fixes [#26392](https://github.com/cypress-io/cypress/issues/26392).

**Misc:**

- Removed unintentional debug logs. Addressed in [#26411](https://github.com/cypress-io/cypress/pull/26411).
- Improved styling on the [Runs Page](https://docs.cypress.io/guides/core-concepts/cypress-app#Runs). Addresses [#26180](https://github.com/cypress-io/cypress/issues/26180).

**Dependency Updates:**

- Upgraded [`commander`](https://www.npmjs.com/package/commander) from `^5.1.0` to `^6.2.1`. Addressed in [#26226](https://github.com/cypress-io/cypress/pull/26226).
- Upgraded [`minimist`](https://www.npmjs.com/package/minimist) from `1.2.6` to `1.2.8` to address this [CVE-2021-44906](https://github.com/advisories/GHSA-xvch-5gv4-984h) NVD security vulnerability. Addressed in [#26254](https://github.com/cypress-io/cypress/pull/26254).

## 12.9.0

_Released 03/28/2023_

**Features:**

- The [Debug page](https://docs.cypress.io/guides/cloud/runs#Debug) now allows for navigating between all runs recorded for a commit. Addresses [#25899](https://github.com/cypress-io/cypress/issues/25899) and [#26018](https://github.com/cypress-io/cypress/issues/26018).

**Bugfixes:**

- Fixed a compatibility issue so that component test projects can use [Vite](https://vitejs.dev/) version 4.2.0 and greater. Fixes [#26138](https://github.com/cypress-io/cypress/issues/26138).
- Fixed an issue where [`cy.intercept()`](https://docs.cypress.io/api/commands/intercept) added an additional `content-length` header to spied requests that did not set a `content-length` header on the original request. Fixes [#24407](https://github.com/cypress-io/cypress/issues/24407).
- Changed the way that Git hashes are loaded so that non-relevant runs are excluded from the Debug page. Fixes [#26058](https://github.com/cypress-io/cypress/issues/26058).
- Corrected the [`.type()`](https://docs.cypress.io/api/commands/type) command to account for shadow root elements when determining whether or not focus needs to be simulated before typing. Fixes [#26198](https://github.com/cypress-io/cypress/issues/26198).
- Fixed an issue where an incorrect working directory could be used for Git operations on Windows. Fixes [#23317](https://github.com/cypress-io/cypress/issues/23317).
- Capture the [Buildkite](https://buildkite.com/) CI provider's environment variable `BUILDKITE_RETRY_COUNT` to handle CI retries in the Cloud. Addressed in [#25750](https://github.com/cypress-io/cypress/pull/25750).

**Misc:**

- Made some minor styling updates to the Debug page. Addresses [#26041](https://github.com/cypress-io/cypress/issues/26041).

## 12.8.1

_Released 03/15/2023_

**Bugfixes:**

- Fixed a regression in Cypress [10](https://docs.cypress.io/guides/references/changelog#10-0-0) where the reporter auto-scroll configuration inside user preferences was unintentionally being toggled off. User's must now explicitly enable/disable auto-scroll under user preferences, which is enabled by default. Fixes [#24171](https://github.com/cypress-io/cypress/issues/24171) and [#26113](https://github.com/cypress-io/cypress/issues/26113).

**Dependency Updates:**

- Upgraded [`ejs`](https://www.npmjs.com/package/ejs) from `3.1.6` to `3.1.8` to address this [CVE-2022-29078](https://github.com/advisories/GHSA-phwq-j96m-2c2q) NVD security vulnerability. Addressed in [#25279](https://github.com/cypress-io/cypress/pull/25279).

## 12.8.0

_Released 03/14/2023_

**Features:**

- The [Debug page](https://docs.cypress.io/guides/cloud/runs#Debug) is now able to show real-time results from in-progress runs.  Addresses [#25759](https://github.com/cypress-io/cypress/issues/25759).
- Added the ability to control whether a request is logged to the command log via [`cy.intercept()`](https://docs.cypress.io/api/commands/intercept) by passing `log: false` or `log: true`. Addresses [#7362](https://github.com/cypress-io/cypress/issues/7362).
  - This can be used to override Cypress's default behavior of logging all XHRs and fetches, see the [example](https://docs.cypress.io/api/commands/intercept#Disabling-logs-for-a-request).
- It is now possible to control the number of connection attempts to the browser using the `CYPRESS_CONNECT_RETRY_THRESHOLD` Environment Variable. Learn more [here](https://docs.cypress.io/guides/references/advanced-installation#Environment-variables). Addressed in [#25848](https://github.com/cypress-io/cypress/pull/25848).

**Bugfixes:**

- Fixed an issue where using `Cypress.require()` would throw the error `Cannot find module 'typescript'`. Fixes [#25885](https://github.com/cypress-io/cypress/issues/25885).
- The [`before:spec`](https://docs.cypress.io/api/plugins/before-spec-api) API was updated to correctly support async event handlers in `run` mode. Fixes [#24403](https://github.com/cypress-io/cypress/issues/24403).
- Updated the Component Testing [community framework](https://docs.cypress.io/guides/component-testing/third-party-definitions) definition detection logic to take into account monorepo structures that hoist dependencies. Fixes [#25993](https://github.com/cypress-io/cypress/issues/25993).
- The onboarding wizard for Component Testing will now detect installed dependencies more reliably. Fixes [#25782](https://github.com/cypress-io/cypress/issues/25782).
- Fixed an issue where Angular components would sometimes be mounted in unexpected DOM locations in component tests. Fixes [#25956](https://github.com/cypress-io/cypress/issues/25956).
- Fixed an issue where Cypress component testing would fail to work with [Next.js](https://nextjs.org/) `13.2.1`. Fixes [#25951](https://github.com/cypress-io/cypress/issues/25951).
- Fixed an issue where migrating a project from a version of Cypress earlier than [10.0.0](#10-0-0) could fail if the project's `testFiles` configuration was an array of globs. Fixes [#25947](https://github.com/cypress-io/cypress/issues/25947).

**Misc:**

- Removed "New" badge in the navigation bar for the debug page icon. Addresses [#25925](https://github.com/cypress-io/cypress/issues/25925).
- Removed inline "Connect" buttons within the Specs Explorer. Addresses [#25926](https://github.com/cypress-io/cypress/issues/25926).
- Added an icon for "beta" versions of the Chrome browser. Addresses [#25968](https://github.com/cypress-io/cypress/issues/25968).

**Dependency Updates:**

- Upgraded [`mocha-junit-reporter`](https://www.npmjs.com/package/mocha-junit-reporter) from `2.1.0` to `2.2.0` to be able to use [new placeholders](https://github.com/michaelleeallen/mocha-junit-reporter/pull/163) such as `[suiteFilename]` or `[suiteName]` when defining the test report name. Addressed in [#25922](https://github.com/cypress-io/cypress/pull/25922).

## 12.7.0

_Released 02/24/2023_

**Features:**

- It is now possible to set `hostOnly` cookies with [`cy.setCookie()`](https://docs.cypress.io/api/commands/setcookie) for a given domain. Addresses [#16856](https://github.com/cypress-io/cypress/issues/16856) and [#17527](https://github.com/cypress-io/cypress/issues/17527).
- Added a Public API for third party component libraries to define a Framework Definition, embedding their library into the Cypress onboarding workflow. Learn more [here](https://docs.cypress.io/guides/component-testing/third-party-definitions). Implemented in [#25780](https://github.com/cypress-io/cypress/pull/25780) and closes [#25638](https://github.com/cypress-io/cypress/issues/25638).
- Added a Debug Page tutorial slideshow for projects that are not connected to Cypress Cloud. Addresses [#25768](https://github.com/cypress-io/cypress/issues/25768).
- Improved various error message around interactions with the Cypress cloud. Implemented in [#25837](https://github.com/cypress-io/cypress/pull/25837)
- Updated the "new" status badge for the Debug page navigation link to be less noticeable when the navigation is collapsed. Addresses [#25739](https://github.com/cypress-io/cypress/issues/25739).

**Bugfixes:**

- Fixed various bugs when recording to the cloud. Fixed in [#25837](https://github.com/cypress-io/cypress/pull/25837)
- Fixed an issue where cookies were being duplicated with the same hostname, but a prepended dot. Fixed an issue where cookies may not be expiring correctly. Fixes [#25174](https://github.com/cypress-io/cypress/issues/25174), [#25205](https://github.com/cypress-io/cypress/issues/25205) and [#25495](https://github.com/cypress-io/cypress/issues/25495).
- Fixed an issue where cookies weren't being synced when the application was stable. Fixed in [#25855](https://github.com/cypress-io/cypress/pull/25855). Fixes [#25835](https://github.com/cypress-io/cypress/issues/25835).
- Added missing TypeScript type definitions for the [`cy.reload()`](https://docs.cypress.io/api/commands/reload) command. Addressed in [#25779](https://github.com/cypress-io/cypress/pull/25779).
- Ensure Angular components are mounted inside the correct element. Fixes [#24385](https://github.com/cypress-io/cypress/issues/24385).
- Fix a bug where files outside the project root in a monorepo are not correctly served when using Vite. Addressed in [#25801](https://github.com/cypress-io/cypress/pull/25801).
- Fixed an issue where using [`cy.intercept`](https://docs.cypress.io/api/commands/intercept)'s `req.continue()` with a non-function parameter would not provide an appropriate error message. Fixed in [#25884](https://github.com/cypress-io/cypress/pull/25884).
- Fixed an issue where Cypress would erroneously launch and connect to multiple browser instances. Fixes [#24377](https://github.com/cypress-io/cypress/issues/24377).

**Misc:**

- Made updates to the way that the Debug Page header displays information. Addresses [#25796](https://github.com/cypress-io/cypress/issues/25796) and [#25798](https://github.com/cypress-io/cypress/issues/25798).

## 12.6.0

_Released 02/15/2023_

**Features:**

- Added a new CLI flag, called [`--auto-cancel-after-failures`](https://docs.cypress.io/guides/guides/command-line#Options), that overrides the project-level ["Auto Cancellation"](https://docs.cypress.io/guides/cloud/smart-orchestration#Auto-Cancellation) value when recording to the Cloud. This gives Cloud users on Business and Enterprise plans the flexibility to alter the auto-cancellation value per run. Addressed in [#25237](https://github.com/cypress-io/cypress/pull/25237).
- It is now possible to overwrite query commands using [`Cypress.Commands.overwriteQuery`](https://on.cypress.io/api/custom-queries). Addressed in [#25078](https://github.com/cypress-io/cypress/issues/25078).
- Added [`Cypress.require()`](https://docs.cypress.io/api/cypress-api/require) for including dependencies within the [`cy.origin()`](https://docs.cypress.io/api/commands/origin) callback. This change removed support for using `require()` and `import()` directly within the callback because we found that it impacted performance not only for spec files using them within the [`cy.origin()`](https://docs.cypress.io/api/commands/origin) callback, but even for spec files that did not use them. Addresses [#24976](https://github.com/cypress-io/cypress/issues/24976).
- Added the ability to open the failing test in the IDE from the Debug page before needing to re-run the test. Addressed in [#24850](https://github.com/cypress-io/cypress/issues/24850).

**Bugfixes:**

- When a Cloud user is apart of multiple Cloud organizations, the [Connect to Cloud setup](https://docs.cypress.io/guides/cloud/projects#Set-up-a-project-to-record) now shows the correct organizational prompts when connecting a new project. Fixes [#25520](https://github.com/cypress-io/cypress/issues/25520).
- Fixed an issue where Cypress would fail to load any specs if the project `specPattern` included a resource that could not be accessed due to filesystem permissions. Fixes [#24109](https://github.com/cypress-io/cypress/issues/24109).
- Fixed an issue where the Debug page would display a different number of specs for in-progress runs than the in-progress specs reported in Cypress Cloud. Fixes [#25647](https://github.com/cypress-io/cypress/issues/25647).
- Fixed an issue in middleware where error-handling code could itself generate an error and fail to report the original issue. Fixes [#22825](https://github.com/cypress-io/cypress/issues/22825).
- Fixed an regression introduced in Cypress [12.3.0](#12-3-0) where custom browsers that relied on process environment variables were not found on macOS arm64 architectures. Fixed in [#25753](https://github.com/cypress-io/cypress/pull/25753).

**Misc:**

- Improved the UI of the Debug page. Addresses [#25664](https://github.com/cypress-io/cypress/issues/25664),  [#25669](https://github.com/cypress-io/cypress/issues/25669), [#25665](https://github.com/cypress-io/cypress/issues/25665), [#25666](https://github.com/cypress-io/cypress/issues/25666), and [#25667](https://github.com/cypress-io/cypress/issues/25667).
- Updated the Debug page sidebar badge to to show 0 to 99+ failing tests, increased from showing 0 to 9+ failing tests, to provide better test failure insights. Addresses [#25662](https://github.com/cypress-io/cypress/issues/25662).

**Dependency Updates:**

- Upgrade [`debug`](https://www.npmjs.com/package/debug) to `4.3.4`. Addressed in [#25699](https://github.com/cypress-io/cypress/pull/25699).

## 12.5.1

_Released 02/02/2023_

**Bugfixes:**

- Fixed a regression introduced in Cypress [12.5.0](https://docs.cypress.io/guides/references/changelog#12-5-0) where the `runnable` was not included in the [`test:after:run`](https://docs.cypress.io/api/events/catalog-of-events) event. Fixes [#25663](https://github.com/cypress-io/cypress/issues/25663).

**Dependency Updates:**

- Upgraded [`simple-git`](https://github.com/steveukx/git-js) from `3.15.0` to `3.16.0` to address this [security vulnerability](https://github.com/advisories/GHSA-9p95-fxvg-qgq2) where Remote Code Execution (RCE) via the clone(), pull(), push() and listRemote() methods due to improper input sanitization was possible. Addressed in [#25603](https://github.com/cypress-io/cypress/pull/25603).

## 12.5.0

_Released 01/31/2023_

**Features:**

- Easily debug failed CI test runs recorded to the Cypress Cloud from your local Cypress app with the new Debug page. Please leave any feedback [here](https://github.com/cypress-io/cypress/discussions/25649). Your feedback will help us make decisions to improve the Debug experience. For more details, see [our blog post](https://on.cypress.io/debug-page-release). Addressed in [#25488](https://github.com/cypress-io/cypress/pull/25488).

**Performance:**

- Improved memory consumption in `run` mode by removing reporter logs for successful tests. Fixes [#25230](https://github.com/cypress-io/cypress/issues/25230).

**Bugfixes:**

- Fixed an issue where alternative Microsoft Edge Beta, Canary, and Dev binary versions were not being discovered by Cypress. Fixes [#25455](https://github.com/cypress-io/cypress/issues/25455).

**Dependency Updates:**

- Upgraded [`underscore.string`](https://github.com/esamattis/underscore.string/blob/HEAD/CHANGELOG.markdown) from `3.3.5` to `3.3.6` to reference rebuilt assets after security patch to fix regular expression DDOS exploit. Addressed in [#25574](https://github.com/cypress-io/cypress/pull/25574).

## 12.4.1

_Released 01/27/2023_

**Bugfixes:**

- Fixed a regression from Cypress [12.4.0](https://docs.cypress.io/guides/references/changelog#12-4-0) where Cypress was not exiting properly when running multiple Component Testing specs in `electron` in `run` mode. Fixes [#25568](https://github.com/cypress-io/cypress/issues/25568).

**Dependency Updates:**

- Upgraded [`ua-parser-js`](https://github.com/faisalman/ua-parser-js) from `0.7.24` to `0.7.33` to address this [security vulnerability](https://github.com/faisalman/ua-parser-js/security/advisories/GHSA-fhg7-m89q-25r3) where crafting a very-very-long user-agent string with specific pattern, an attacker can turn the script to get stuck processing for a very long time which results in a denial of service (DoS) condition. Addressed in [#25561](https://github.com/cypress-io/cypress/pull/25561).

## 12.4.0

_Released 1/24/2023_

**Features:**

- Added official support for Vite 4 in component testing. Addresses
  [#24969](https://github.com/cypress-io/cypress/issues/24969).
- Added new
  [`experimentalMemoryManagement`](/guides/references/experiments#Configuration)
  configuration option to improve memory management in Chromium-based browsers.
  Enable this option with `experimentalMemoryManagement=true` if you have
  experienced "Out of Memory" issues. Addresses
  [#23391](https://github.com/cypress-io/cypress/issues/23391).
- Added new
  [`experimentalSkipDomainInjection`](/guides/references/experiments#Experimental-Skip-Domain-Injection)
  configuration option to disable Cypress from setting `document.domain` on
  injection, allowing users to test Salesforce domains. If you believe you are
  having `document.domain` issues, please see the
  [`experimentalSkipDomainInjection`](/guides/references/experiments#Experimental-Skip-Domain-Injection)
  guide. This config option is end-to-end only. Addresses
  [#2367](https://github.com/cypress-io/cypress/issues/2367),
  [#23958](https://github.com/cypress-io/cypress/issues/23958),
  [#24290](https://github.com/cypress-io/cypress/issues/24290), and
  [#24418](https://github.com/cypress-io/cypress/issues/24418).
- The [`.as`](/api/commands/as) command now accepts an options argument,
  allowing an alias to be stored as type "query" or "static" value. This is
  stored as "query" by default. Addresses
  [#25173](https://github.com/cypress-io/cypress/issues/25173).
- The `cy.log()` command will now display a line break where the `\n` character
  is used. Addresses
  [#24964](https://github.com/cypress-io/cypress/issues/24964).
- [`component.specPattern`](/guides/references/configuration#component) now
  utilizes a JSX/TSX file extension when generating a new empty spec file if
  project contains at least one file with those extensions. This applies only to
  component testing and is skipped if
  [`component.specPattern`](/guides/references/configuration#component) has been
  configured to exclude files with those extensions. Addresses
  [#24495](https://github.com/cypress-io/cypress/issues/24495).
- Added support for the `data-qa` selector in the
  [Selector Playground](guides/core-concepts/cypress-app#Selector-Playground) in
  addition to `data-cy`, `data-test` and `data-testid`. Addresses
  [#25305](https://github.com/cypress-io/cypress/issues/25305).

**Bugfixes:**

- Fixed an issue where component tests could incorrectly treat new major
  versions of certain dependencies as supported. Fixes
  [#25379](https://github.com/cypress-io/cypress/issues/25379).
- Fixed an issue where new lines or spaces on new lines in the Command Log were
  not maintained. Fixes
  [#23679](https://github.com/cypress-io/cypress/issues/23679) and
  [#24964](https://github.com/cypress-io/cypress/issues/24964).
- Fixed an issue where Angular component testing projects would fail to
  initialize if an unsupported browserslist entry was specified in the project
  configuration. Fixes
  [#25312](https://github.com/cypress-io/cypress/issues/25312).

**Misc**

- Video output link in `cypress run` mode has been added to it's own line to
  make the video output link more easily clickable in the terminal. Addresses
  [#23913](https://github.com/cypress-io/cypress/issues/23913).<|MERGE_RESOLUTION|>--- conflicted
+++ resolved
@@ -1,14 +1,11 @@
 <!-- See the ../guides/writing-the-cypress-changelog.md for details on writing the changelog. -->
-<<<<<<< HEAD
-## _Released 7/30/2024 (PENDING)_
+## 13.14.0
+
+_Released 8/13/2024 (PENDING)_
 
 **Features**
 
 - `.type({upArrow})` and `.type({downArrow})` now also works for date, month, week, time, datetime-local and range input types. Addresses [#29665](https://github.com/cypress-io/cypress/issues/29665).
-=======
-## 13.13.3
-
-_Released 8/13/2024 (PENDING)_
 
 **Misc:**
 
@@ -33,7 +30,6 @@
 - Updated `chrome-remote-interface` from `0.33.0` to `0.33.2`. Addressed in [#29932](https://github.com/cypress-io/cypress/pull/29932).
 - Updated `mime` from `2.4.4` to `2.6.0`. Addressed in [#29870](https://github.com/cypress-io/cypress/pull/29870).
 - Updated `strip-ansi` from `6.0.0` to `6.0.1`. Addressed in [#29931](https://github.com/cypress-io/cypress/pull/29931).
->>>>>>> ef7db3d3
 
 ## 13.13.1
 
