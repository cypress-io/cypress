<!-- See the ../guides/writing-the-cypress-changelog.md for details on writing the changelog. -->
## 13.6.0

_Released 11/21/2023 (PENDING)_

**Features:**

- When artifacts are uploaded to the Cypress Cloud, the duration of each upload will be displayed in the console. Addresses [#28237](https://github.com/cypress-io/cypress/issues/28237).

**Misc:**

<<<<<<< HEAD
- Cypress now ensures the main browser tab is active before running eaech command in Chromium-based browsers. Addressed in [#28334](https://github.com/cypress-io/cypress/pull/28334).
=======
- Browser tabs and windows other than the Cypress tab are now closed between tests in Chromium-based browsers. Addressed in [#28204](https://github.com/cypress-io/cypress/pull/28204).
>>>>>>> 424d408e

## 13.5.1

_Released 11/14/2023_

**Bugfixes:**

- Fixed a regression in [`13.5.0`](https://docs.cypress.io/guides/references/changelog/13.5.0) where requests cached within a given spec may take longer to load than they did previously. Addresses [#28295](https://github.com/cypress-io/cypress/issues/28295).
- Fixed an issue where pages opened in a new tab were missing response headers, causing them not to load properly. Fixes [#28293](https://github.com/cypress-io/cypress/issues/28293) and [#28303](https://github.com/cypress-io/cypress/issues/28303).
- We now pass a flag to Chromium browsers to disable default component extensions. This is a common flag passed during browser automation. Fixed in [#28294](https://github.com/cypress-io/cypress/pull/28294).

## 13.5.0

_Released 11/8/2023_

**Features:**

 - Added Component Testing support for [Angular](https://angular.io/) version 17. Addresses [#28153](https://github.com/cypress-io/cypress/issues/28153).

**Bugfixes:**

- Fixed an issue in chromium based browsers, where global style updates can trigger flooding of font face requests in DevTools and Test Replay. This can affect performance due to the flooding of messages in CDP. Fixes [#28150](https://github.com/cypress-io/cypress/issues/28150) and [#28215](https://github.com/cypress-io/cypress/issues/28215).
- Fixed a regression in [`13.3.3`](https://docs.cypress.io/guides/references/changelog/13.3.3) where Cypress would hang on loading shared workers when using `cy.reload` to reload the page. Fixes [#28248](https://github.com/cypress-io/cypress/issues/28248).
- Fixed an issue where network requests made from tabs, or windows other than the main Cypress tab, would be delayed. Fixes [#28113](https://github.com/cypress-io/cypress/issues/28113).
- Fixed an issue with 'other' targets (e.g. pdf documents embedded in an object tag) not fully loading. Fixes [#28228](https://github.com/cypress-io/cypress/issues/28228) and [#28162](https://github.com/cypress-io/cypress/issues/28162).
- Fixed an issue where clicking a link to download a file could cause a page load timeout when the download attribute was missing. Note: download behaviors in experimental Webkit are still an issue. Fixes [#14857](https://github.com/cypress-io/cypress/issues/14857).
- Fixed an issue to account for canceled and failed downloads to correctly reflect these status in Command log as a download failure where previously it would be pending. Fixed in [#28222](https://github.com/cypress-io/cypress/pull/28222).
- Fixed an issue determining visibility when an element is hidden by an ancestor with a shared edge. Fixes [#27514](https://github.com/cypress-io/cypress/issues/27514).
- We now pass a flag to Chromium browsers to disable Chrome translation, both the manual option and the popup prompt, when a page with a differing language is detected. Fixes [#28225](https://github.com/cypress-io/cypress/issues/28225).
- Stopped processing CDP events at the end of a spec when Test Isolation is off and Test Replay is enabled. Addressed in [#28213](https://github.com/cypress-io/cypress/pull/28213).

## 13.4.0

_Released 10/30/2023_

**Features:**

- Introduced experimental configuration options for advanced retry logic: adds `experimentalStrategy` and `experimentalOptions` keys to the `retry` configuration key. See [Experimental Flake Detection Features](https://docs.cypress.io/guides/references/experiments/#Experimental-Flake-Detection-Features) in the documentation. Addressed in [#27930](https://github.com/cypress-io/cypress/pull/27930).

**Bugfixes:**

- Fixed a regression in [`13.3.2`](https://docs.cypress.io/guides/references/changelog/13.3.2) where Cypress would crash with 'Inspected target navigated or closed' or 'Session with given id not found'. Fixes [#28141](https://github.com/cypress-io/cypress/issues/28141) and [#28148](https://github.com/cypress-io/cypress/issues/28148).

## 13.3.3

_Released 10/24/2023_

**Bugfixes:**

- Fixed a performance regression in `13.3.1` with proxy correlation timeouts and requests issued from web and shared workers. Fixes [#28104](https://github.com/cypress-io/cypress/issues/28104).
- Fixed a performance problem with proxy correlation when requests get aborted and then get miscorrelated with follow up requests. Addressed in [#28094](https://github.com/cypress-io/cypress/pull/28094).
- Fixed a regression in [10.0.0](#10.0.0), where search would not find a spec if the file name contains "-" or "\_", but search prompt contains " " instead (e.g. search file "spec-file.cy.ts" with prompt "spec file"). Fixes [#25303](https://github.com/cypress-io/cypress/issues/25303).

## 13.3.2

_Released 10/18/2023_

**Bugfixes:**

- Fixed a performance regression in `13.3.1` with proxy correlation timeouts and requests issued from service workers. Fixes [#28054](https://github.com/cypress-io/cypress/issues/28054) and [#28056](https://github.com/cypress-io/cypress/issues/28056).
- Fixed an issue where proxy correlation would leak over from a previous spec causing performance problems, `cy.intercept` problems, and Test Replay asset capturing issues. Addressed in [#28060](https://github.com/cypress-io/cypress/pull/28060).
- Fixed an issue where redirects of requests that knowingly don't have CDP traffic should also be assumed to not have CDP traffic. Addressed in [#28060](https://github.com/cypress-io/cypress/pull/28060).
- Fixed an issue with Accept Encoding headers by forcing gzip when no accept encoding header is sent and using identity if gzip is not sent. Fixes [#28025](https://github.com/cypress-io/cypress/issues/28025).

**Dependency Updates:**

- Upgraded [`@babel/core`](https://www.npmjs.com/package/@babel/core) from `7.22.9` to `7.23.2` to address the [SNYK-JS-SEMVER-3247795](https://snyk.io/vuln/SNYK-JS-SEMVER-3247795) security vulnerability. Addressed in [#28063](https://github.com/cypress-io/cypress/pull/28063).
- Upgraded [`@babel/traverse`](https://www.npmjs.com/package/@babel/traverse) from `7.22.8` to `7.23.2` to address the [SNYK-JS-BABELTRAVERSE-5962462](https://snyk.io/vuln/SNYK-JS-BABELTRAVERSE-5962462) security vulnerability. Addressed in [#28063](https://github.com/cypress-io/cypress/pull/28063).
- Upgraded [`react-docgen`](https://www.npmjs.com/package/react-docgen) from `6.0.0-alpha.3` to `6.0.4` to address the [SNYK-JS-BABELTRAVERSE-5962462](https://snyk.io/vuln/SNYK-JS-BABELTRAVERSE-5962462) security vulnerability. Addressed in [#28063](https://github.com/cypress-io/cypress/pull/28063).

## 13.3.1

_Released 10/11/2023_

**Bugfixes:**

- Fixed an issue where requests were correlated in the wrong order in the proxy. This could cause an issue where the wrong request is used for `cy.intercept` or assets (e.g. stylesheets or images) may not properly be available in Test Replay. Addressed in [#27892](https://github.com/cypress-io/cypress/pull/27892).
- Fixed an issue where a crashed Chrome renderer can cause the Test Replay recorder to hang. Addressed in [#27909](https://github.com/cypress-io/cypress/pull/27909).
- Fixed an issue where multiple responses yielded from calls to `cy.wait()` would sometimes be out of order. Fixes [#27337](https://github.com/cypress-io/cypress/issues/27337).
- Fixed an issue where requests were timing out in the proxy. This could cause an issue where the wrong request is used for `cy.intercept` or assets (e.g. stylesheets or images) may not properly be available in Test Replay. Addressed in [#27976](https://github.com/cypress-io/cypress/pull/27976).
- Fixed an issue where Test Replay couldn't record tests due to issues involving `GLIBC`. Fixed deprecation warnings during the rebuild of better-sqlite3. Fixes [#27891](https://github.com/cypress-io/cypress/issues/27891) and [#27902](https://github.com/cypress-io/cypress/issues/27902).
- Enables test replay for executed specs in runs that have a spec that causes a browser crash. Addressed in [#27786](https://github.com/cypress-io/cypress/pull/27786).

## 13.3.0

_Released 09/27/2023_

**Features:**

 - Introduces new layout for Runs page providing additional run information. Addresses [#27203](https://github.com/cypress-io/cypress/issues/27203).

**Bugfixes:**

- Fixed an issue where actionability checks trigger a flood of font requests. Removing the font requests has the potential to improve performance and removes clutter from Test Replay. Addressed in [#27860](https://github.com/cypress-io/cypress/pull/27860).
- Fixed network stubbing not permitting status code 999. Fixes [#27567](https://github.com/cypress-io/cypress/issues/27567). Addressed in [#27853](https://github.com/cypress-io/cypress/pull/27853).

## 13.2.0

_Released 09/12/2023_

**Features:**

 - Adds support for Nx users who want to run Angular Component Testing in parallel. Addressed in [#27723](https://github.com/cypress-io/cypress/pull/27723).

**Bugfixes:**

- Edge cases where `cy.intercept()` would not properly intercept and asset response bodies would not properly be captured for Test Replay have been addressed. Addressed in [#27771](https://github.com/cypress-io/cypress/pull/27771).
- Fixed an issue where `enter`, `keyup`, and `space` events were not triggering `click` events properly in some versions of Firefox. Addressed in [#27715](https://github.com/cypress-io/cypress/pull/27715).
- Fixed a regression in `13.0.0` where tests using Basic Authorization can potentially hang indefinitely on chromium browsers. Addressed in [#27781](https://github.com/cypress-io/cypress/pull/27781).
- Fixed a regression in `13.0.0` where component tests using an intercept that matches all requests can potentially hang indefinitely. Addressed in [#27788](https://github.com/cypress-io/cypress/pull/27788).

**Dependency Updates:**

- Upgraded Electron from `21.0.0` to `25.8.0`, which updates bundled Chromium from `106.0.5249.51` to `114.0.5735.289`. Additionally, the Node version binary has been upgraded from `16.16.0` to `18.15.0`. This does **NOT** have an impact on the node version you are using with Cypress and is merely an internal update to the repository & shipped binary. Addressed in [#27715](https://github.com/cypress-io/cypress/pull/27715). Addresses [#27595](https://github.com/cypress-io/cypress/issues/27595).

## 13.1.0

_Released 08/31/2023_

**Features:**

 - Introduces a status icon representing the `latest` test run in the Sidebar for the Runs Page. Addresses [#27206](https://github.com/cypress-io/cypress/issues/27206).

**Bugfixes:**

- Fixed a regression introduced in Cypress [13.0.0](#13-0-0) where the [Module API](https://docs.cypress.io/guides/guides/module-api), [`after:run`](https://docs.cypress.io/api/plugins/after-run-api), and  [`after:spec`](https://docs.cypress.io/api/plugins/after-spec-api) results did not include the `stats.skipped` field for each run result. Fixes [#27694](https://github.com/cypress-io/cypress/issues/27694). Addressed in [#27695](https://github.com/cypress-io/cypress/pull/27695).
- Individual CDP errors that occur while capturing data for Test Replay will no longer prevent the entire run from being available. Addressed in [#27709](https://github.com/cypress-io/cypress/pull/27709).
- Fixed an issue where the release date on the `v13` landing page was a day behind. Fixed in [#27711](https://github.com/cypress-io/cypress/pull/27711).
- Fixed an issue where fatal protocol errors would leak between specs causing all subsequent specs to fail to upload protocol information. Fixed in [#27720](https://github.com/cypress-io/cypress/pull/27720)
- Updated `plist` from `3.0.6` to `3.1.0` to address [CVE-2022-37616](https://github.com/advisories/GHSA-9pgh-qqpf-7wqj) and [CVE-2022-39353](https://github.com/advisories/GHSA-crh6-fp67-6883). Fixed in [#27710](https://github.com/cypress-io/cypress/pull/27710).

## 13.0.0

_Released 08/29/2023_

**Breaking Changes:**

- The [`video`](https://docs.cypress.io/guides/references/configuration#Videos) configuration option now defaults to `false`. Addresses [#26157](https://github.com/cypress-io/cypress/issues/26157).
- The [`videoCompression`](https://docs.cypress.io/guides/references/configuration#Videos) configuration option now defaults to `false`. Addresses [#26160](https://github.com/cypress-io/cypress/issues/26160).
- The [`videoUploadOnPasses`](https://docs.cypress.io/guides/references/configuration#Videos) configuration option has been removed. Please see our [screenshots & videos guide](https://docs.cypress.io/guides/guides/screenshots-and-videos#Delete-videos-for-specs-without-failing-or-retried-tests) on how to accomplish similar functionality. Addresses [#26899](https://github.com/cypress-io/cypress/issues/26899).
- Requests for assets at relative paths for component testing are now correctly forwarded to the dev server. Fixes [#26725](https://github.com/cypress-io/cypress/issues/26725).
- The [`cy.readFile()`](/api/commands/readfile) command is now retry-able as a [query command](https://on.cypress.io/retry-ability). This should not affect any tests using it; the functionality is unchanged. However, it can no longer be overwritten using [`Cypress.Commands.overwrite()`](/api/cypress-api/custom-commands#Overwrite-Existing-Commands). Addressed in [#25595](https://github.com/cypress-io/cypress/pull/25595).
- The current spec path is now passed from the AUT iframe using a query parameter rather than a path segment. This allows for requests for assets at relative paths to be correctly forwarded to the dev server. Fixes [#26725](https://github.com/cypress-io/cypress/issues/26725).
- The deprecated configuration option `nodeVersion` has been removed. Addresses [#27016](https://github.com/cypress-io/cypress/issues/27016).
- The properties and values returned by the [Module API](https://docs.cypress.io/guides/guides/module-api) and included in the arguments of handlers for the [`after:run`](https://docs.cypress.io/api/plugins/after-run-api) and  [`after:spec`](https://docs.cypress.io/api/plugins/after-spec-api) have been changed to be more consistent. Addresses [#23805](https://github.com/cypress-io/cypress/issues/23805).
- For Cypress Cloud runs with Test Replay enabled, the Cypress Runner UI is now hidden during the run since the Runner will be visible during Test Replay. As such, if video is recorded (which is now defaulted to `false`) during the run, the Runner will not be visible. In addition, if a runner screenshot (`cy.screenshot({ capture: runner })`) is captured, it will no longer contain the Runner.
- The browser and browser page unexpectedly closing in the middle of a test run are now gracefully handled. Addressed in [#27592](https://github.com/cypress-io/cypress/issues/27592).
- Automation performance is now improved by switching away from websockets to direct CDP calls for Chrome and Electron browsers. Addressed in [#27592](https://github.com/cypress-io/cypress/issues/27592).
- Edge cases where `cy.intercept()` would not properly intercept have been addressed. Addressed in [#27592](https://github.com/cypress-io/cypress/issues/27592).
- Node 14 support has been removed and Node 16 support has been deprecated. Node 16 may continue to work with Cypress `v13`, but will not be supported moving forward to closer coincide with [Node 16's end-of-life](https://nodejs.org/en/blog/announcements/nodejs16-eol) schedule. It is recommended that users update to at least Node 18.
- The minimum supported Typescript version is `4.x`.

**Features:**

- Consolidates and improves terminal output when uploading test artifacts to Cypress Cloud. Addressed in [#27402](https://github.com/cypress-io/cypress/pull/27402)

**Bugfixes:**

- Fixed an issue where Cypress's internal `tsconfig` would conflict with properties set in the user's `tsconfig.json` such as `module` and `moduleResolution`. Fixes [#26308](https://github.com/cypress-io/cypress/issues/26308) and [#27448](https://github.com/cypress-io/cypress/issues/27448).
- Clarified Svelte 4 works correctly with Component Testing and updated dependencies checks to reflect this. It was incorrectly flagged as not supported. Fixes [#27465](https://github.com/cypress-io/cypress/issues/27465).
- Resolve the `process/browser` global inside `@cypress/webpack-batteries-included-preprocessor` to resolve to `process/browser.js` in order to explicitly provide the file extension. File resolution must include the extension for `.mjs` and `.js` files inside ESM packages in order to resolve correctly. Fixes[#27599](https://github.com/cypress-io/cypress/issues/27599).
- Fixed an issue where the correct `pnp` process was not being discovered. Fixes [#27562](https://github.com/cypress-io/cypress/issues/27562).
- Fixed incorrect type declarations for Cypress and Chai globals that asserted them to be local variables of the global scope rather than properties on the global object. Fixes [#27539](https://github.com/cypress-io/cypress/issues/27539). Fixed in [#27540](https://github.com/cypress-io/cypress/pull/27540).
- Dev Servers will now respect and use the `port` configuration option if present. Fixes [#27675](https://github.com/cypress-io/cypress/issues/27675).

**Dependency Updates:**

- Upgraded [`@cypress/request`](https://www.npmjs.com/package/@cypress/request) from `^2.88.11` to `^3.0.0` to address the [CVE-2023-28155](https://github.com/advisories/GHSA-p8p7-x288-28g6) security vulnerability. Addresses [#27535](https://github.com/cypress-io/cypress/issues/27535). Addressed in [#27495](https://github.com/cypress-io/cypress/pull/27495).

## 12.17.4

_Released 08/15/2023_

**Bugfixes:**

- Fixed an issue where having `cypress.config` in a nested directory would cause problems with locating the `component-index.html` file when using component testing. Fixes [#26400](https://github.com/cypress-io/cypress/issues/26400).

**Dependency Updates:**

- Upgraded [`webpack`](https://www.npmjs.com/package/webpack) from `v4` to `v5`. This means that we are now bundling your `e2e` tests with webpack 5. We don't anticipate this causing any noticeable changes. However, if you'd like to keep bundling your `e2e` tests with wepback 4 you can use the same process as before by pinning [@cypress/webpack-batteries-included-preprocessor](https://www.npmjs.com/package/@cypress/webpack-batteries-included-preprocessor) to `v2.x.x` and hooking into the [file:preprocessor](https://docs.cypress.io/api/plugins/preprocessors-api#Usage) plugin event. This will restore the previous bundling process. Additionally, if you're using [@cypress/webpack-batteries-included-preprocessor](https://www.npmjs.com/package/@cypress/webpack-batteries-included-preprocessor) already, a new version has been published to support webpack `v5`.
- Upgraded [`tough-cookie`](https://www.npmjs.com/package/tough-cookie) from `4.0` to `4.1.3`, [`@cypress/request`](https://www.npmjs.com/package/@cypress/request) from `2.88.11` to `2.88.12` and [`@cypress/request-promise`](https://www.npmjs.com/package/@cypress/request-promise) from `4.2.6` to `4.2.7` to address a [security vulnerability](https://security.snyk.io/vuln/SNYK-JS-TOUGHCOOKIE-5672873). Fixes [#27261](https://github.com/cypress-io/cypress/issues/27261).

## 12.17.3

_Released 08/01/2023_

**Bugfixes:**

- Fixed an issue where unexpected branch names were being recorded for cypress runs when executed by GitHub Actions. The HEAD branch name will now be recorded by default for pull request workflows if a branch name cannot otherwise be detected from user overrides or from local git data. Fixes [#27389](https://github.com/cypress-io/cypress/issues/27389).

**Performance:**

- Fixed an issue where unnecessary requests were being paused. No longer sends `X-Cypress-Is-XHR-Or-Fetch` header and infers resource type off of the server pre-request object. Fixes [#26620](https://github.com/cypress-io/cypress/issues/26620) and [#26622](https://github.com/cypress-io/cypress/issues/26622).

## 12.17.2

_Released 07/20/2023_

**Bugfixes:**

- Fixed an issue where commands would fail with the error `must only be invoked from the spec file or support file` if their arguments were mutated. Fixes [#27200](https://github.com/cypress-io/cypress/issues/27200).
- Fixed an issue where `cy.writeFile()` would erroneously fail with the error `cy.writeFile() must only be invoked from the spec file or support file`. Fixes [#27097](https://github.com/cypress-io/cypress/issues/27097).
- Fixed an issue where web workers could not be created within a spec. Fixes [#27298](https://github.com/cypress-io/cypress/issues/27298).

## 12.17.1

_Released 07/10/2023_

**Bugfixes:**

- Fixed invalid stored preference when enabling in-app notifications that could cause the application to crash.  Fixes [#27228](https://github.com/cypress-io/cypress/issues/27228).
- Fixed an issue with the Typescript types of [`cy.screenshot()`](https://docs.cypress.io/api/commands/screenshot). Fixed in [#27130](https://github.com/cypress-io/cypress/pull/27130).

**Dependency Updates:**

- Upgraded [`@cypress/request`](https://www.npmjs.com/package/@cypress/request) from `2.88.10` to `2.88.11` to address [CVE-2022-24999](https://www.cve.org/CVERecord?id=CVE-2022-24999) security vulnerability. Addressed in [#27005](https://github.com/cypress-io/cypress/pull/27005).

## 12.17.0

_Released 07/05/2023_

**Features:**

- Cypress Cloud users can now receive desktop notifications about their runs, including when one starts, finishes, or fails. Addresses [#26686](https://github.com/cypress-io/cypress/issues/26686).

**Bugfixes:**

- Fixed issues where commands would fail with the error `must only be invoked from the spec file or support file`. Fixes [#27149](https://github.com/cypress-io/cypress/issues/27149) and [#27163](https://github.com/cypress-io/cypress/issues/27163).
- Fixed a regression introduced in Cypress [12.12.0](#12-12-0) where Cypress may fail to reconnect to the Chrome DevTools Protocol in Electron. Fixes [#26900](https://github.com/cypress-io/cypress/issues/26900).
- Fixed an issue where chrome was not recovering from browser crashes properly. Fixes [#24650](https://github.com/cypress-io/cypress/issues/24650).
- Fixed a race condition that was causing a GraphQL error to appear on the [Debug page](https://docs.cypress.io/guides/cloud/runs#Debug) when viewing a running Cypress Cloud build. Fixed in [#27134](https://github.com/cypress-io/cypress/pull/27134).
- Fixed a race condition in electron where the test window exiting prematurely during the browser launch process was causing the whole test run to fail. Addressed in [#27167](https://github.com/cypress-io/cypress/pull/27167).
- Fixed minor issues with Typescript types in the CLI. Fixes [#24110](https://github.com/cypress-io/cypress/issues/24110).
- Fixed an issue where a value for the Electron debug port would not be respected if defined using the `ELECTRON_EXTRA_LAUNCH_ARGS` environment variable. Fixes [#26711](https://github.com/cypress-io/cypress/issues/26711).

**Dependency Updates:**

- Update dependency semver to ^7.5.3. Addressed in [#27151](https://github.com/cypress-io/cypress/pull/27151).

## 12.16.0

_Released 06/26/2023_

**Features:**

- Added support for Angular 16.1.0 in Cypress Component Testing. Addresses [#27049](https://github.com/cypress-io/cypress/issues/27049).

**Bugfixes:**

- Fixed an issue where certain commands would fail with the error `must only be invoked from the spec file or support file` when invoked with a large argument. Fixes [#27099](https://github.com/cypress-io/cypress/issues/27099).

## 12.15.0

_Released 06/20/2023_

**Features:**

- Added support for running Cypress tests with [Chrome's new `--headless=new` flag](https://developer.chrome.com/articles/new-headless/). Chrome versions 112 and above will now be run in the `headless` mode that matches the `headed` browser implementation. Addresses [#25972](https://github.com/cypress-io/cypress/issues/25972).
- Cypress can now test pages with targeted `Content-Security-Policy` and `Content-Security-Policy-Report-Only` header directives by specifying the allow list via the [`experimentalCspAllowList`](https://docs.cypress.io/guides/references/configuration#Experimental-Csp-Allow-List) configuration option. Addresses [#1030](https://github.com/cypress-io/cypress/issues/1030). Addressed in [#26483](https://github.com/cypress-io/cypress/pull/26483)
- The [`videoCompression`](https://docs.cypress.io/guides/references/configuration#Videos) configuration option now accepts both a boolean or a Constant Rate Factor (CRF) number between `1` and `51`. The `videoCompression` default value is still `32` CRF and when `videoCompression` is set to `true` the default of `32` CRF will be used. Addresses [#26658](https://github.com/cypress-io/cypress/issues/26658).
- The Cypress Cloud data shown on the [Specs](https://docs.cypress.io/guides/core-concepts/cypress-app#Specs) page and [Runs](https://docs.cypress.io/guides/core-concepts/cypress-app#Runs) page will now reflect Cloud Runs that match the current Git tree if Git is being used. Addresses [#26693](https://github.com/cypress-io/cypress/issues/26693).

**Bugfixes:**

- Fixed an issue where video output was not being logged to the console when `videoCompression` was turned off. Videos will now log to the terminal regardless of the compression value. Addresses [#25945](https://github.com/cypress-io/cypress/issues/25945).

**Dependency Updates:**

- Removed [`@cypress/mocha-teamcity-reporter`](https://www.npmjs.com/package/@cypress/mocha-teamcity-reporter) as this package was no longer being referenced. Addressed in [#26938](https://github.com/cypress-io/cypress/pull/26938).

## 12.14.0

_Released 06/07/2023_

**Features:**

- A new testing type switcher has been added to the Spec Explorer to make it easier to move between E2E and Component Testing. An informational overview of each type is displayed if it hasn't already been configured to help educate and onboard new users to each testing type. Addresses [#26448](https://github.com/cypress-io/cypress/issues/26448), [#26836](https://github.com/cypress-io/cypress/issues/26836) and [#26837](https://github.com/cypress-io/cypress/issues/26837).

**Bugfixes:**

- Fixed an issue to now correctly detect Angular 16 dependencies
([@angular/cli](https://www.npmjs.com/package/@angular/cli),
[@angular-devkit/build-angular](https://www.npmjs.com/package/@angular-devkit/build-angular),
[@angular/core](https://www.npmjs.com/package/@angular/core), [@angular/common](https://www.npmjs.com/package/@angular/common),
[@angular/platform-browser-dynamic](https://www.npmjs.com/package/@angular/platform-browser-dynamic))
during Component Testing onboarding. Addresses [#26852](https://github.com/cypress-io/cypress/issues/26852).
- Ensures Git-related messages on the [Runs page](https://docs.cypress.io/guides/core-concepts/cypress-app#Runs) remain dismissed. Addresses [#26808](https://github.com/cypress-io/cypress/issues/26808).

**Dependency Updates:**

- Upgraded [`find-process`](https://www.npmjs.com/package/find-process) from `1.4.1` to `1.4.7` to address this [Synk](https://security.snyk.io/vuln/SNYK-JS-FINDPROCESS-1090284) security vulnerability. Addressed in [#26906](https://github.com/cypress-io/cypress/pull/26906).
- Upgraded [`firefox-profile`](https://www.npmjs.com/package/firefox-profile) from `4.0.0` to `4.3.2` to address security vulnerabilities within sub-dependencies. Addressed in [#26912](https://github.com/cypress-io/cypress/pull/26912).

## 12.13.0

_Released 05/23/2023_

**Features:**

- Adds Git-related messages for the [Runs page](https://docs.cypress.io/guides/core-concepts/cypress-app#Runs) and [Debug page](https://docs.cypress.io/guides/cloud/runs#Debug) when users aren't using Git or there are no recorded runs for the current branch. Addresses [#26680](https://github.com/cypress-io/cypress/issues/26680).

**Bugfixes:**

- Reverted [#26452](https://github.com/cypress-io/cypress/pull/26452) which introduced a bug that prevents users from using End to End with Yarn 3. Fixed in [#26735](https://github.com/cypress-io/cypress/pull/26735). Fixes [#26676](https://github.com/cypress-io/cypress/issues/26676).
- Moved `types` condition to the front of `package.json#exports` since keys there are meant to be order-sensitive. Fixed in [#26630](https://github.com/cypress-io/cypress/pull/26630).
- Fixed an issue where newly-installed dependencies would not be detected during Component Testing setup. Addresses [#26685](https://github.com/cypress-io/cypress/issues/26685).
- Fixed a UI regression that was flashing an "empty" state inappropriately when loading the Debug page. Fixed in [#26761](https://github.com/cypress-io/cypress/pull/26761).
- Fixed an issue in Component Testing setup where TypeScript version 5 was not properly detected. Fixes [#26204](https://github.com/cypress-io/cypress/issues/26204).

**Misc:**

- Updated styling & content of Cypress Cloud slideshows when not logged in or no runs have been recorded. Addresses [#26181](https://github.com/cypress-io/cypress/issues/26181).
- Changed the nomenclature of 'processing' to 'compressing' when terminal video output is printed during a run. Addresses [#26657](https://github.com/cypress-io/cypress/issues/26657).
- Changed the nomenclature of 'Upload Results' to 'Uploading Screenshots & Videos' when terminal output is printed during a run. Addresses [#26759](https://github.com/cypress-io/cypress/issues/26759).

## 12.12.0

_Released 05/09/2023_

**Features:**

- Added a new informational banner to help get started with component testing from an existing end-to-end test suite. Addresses [#26511](https://github.com/cypress-io/cypress/issues/26511).

**Bugfixes:**

- Fixed an issue in Electron where devtools gets out of sync with the DOM occasionally. Addresses [#15932](https://github.com/cypress-io/cypress/issues/15932).
- Updated the Chromium renderer process crash message to be more terse. Addressed in [#26597](https://github.com/cypress-io/cypress/pull/26597).
- Fixed an issue with `CYPRESS_DOWNLOAD_PATH_TEMPLATE` regex to allow multiple replacements. Addresses [#23670](https://github.com/cypress-io/cypress/issues/23670).
- Moved `types` condition to the front of `package.json#exports` since keys there are meant to be order-sensitive. Fixed in [#26630](https://github.com/cypress-io/cypress/pull/26630).

**Dependency Updates:**

- Upgraded [`plist`](https://www.npmjs.com/package/plist) from `3.0.5` to `3.0.6` to address [CVE-2022-26260](https://nvd.nist.gov/vuln/detail/CVE-2022-22912#range-8131646) NVD security vulnerability. Addressed in [#26631](https://github.com/cypress-io/cypress/pull/26631).
- Upgraded [`engine.io`](https://www.npmjs.com/package/engine.io) from `6.2.1` to `6.4.2` to address [CVE-2023-31125](https://github.com/socketio/engine.io/security/advisories/GHSA-q9mw-68c2-j6m5) NVD security vulnerability. Addressed in [#26664](https://github.com/cypress-io/cypress/pull/26664).
- Upgraded [`@vue/test-utils`](https://www.npmjs.com/package/@vue/test-utils) from `2.0.2` to `2.3.2`. Addresses [#26575](https://github.com/cypress-io/cypress/issues/26575).

## 12.11.0

_Released 04/26/2023_

**Features:**

- Adds Component Testing support for Angular 16. Addresses [#26044](https://github.com/cypress-io/cypress/issues/26044).
- The run navigation component on the [Debug page](https://on.cypress.io/debug-page) will now display a warning message if there are more relevant runs than can be displayed in the list. Addresses [#26288](https://github.com/cypress-io/cypress/issues/26288).

**Bugfixes:**

- Fixed an issue where setting `videoCompression` to `0` would cause the video output to be broken. `0` is now treated as false. Addresses [#5191](https://github.com/cypress-io/cypress/issues/5191) and [#24595](https://github.com/cypress-io/cypress/issues/24595).
- Fixed an issue on the [Debug page](https://on.cypress.io/debug-page) where the passing run status would appear even if the Cypress Cloud organization was over its monthly test result limit. Addresses [#26528](https://github.com/cypress-io/cypress/issues/26528).

**Misc:**

- Cleaned up our open telemetry dependencies, reducing the size of the open telemetry modules. Addressed in [#26522](https://github.com/cypress-io/cypress/pull/26522).

**Dependency Updates:**

- Upgraded [`vue`](https://www.npmjs.com/package/vue) from `3.2.31` to `3.2.47`. Addressed in [#26555](https://github.com/cypress-io/cypress/pull/26555).

## 12.10.0

_Released 04/17/2023_

**Features:**

- The Component Testing setup wizard will now show a warning message if an issue is encountered with an installed [third party framework definition](https://on.cypress.io/component-integrations). Addresses [#25838](https://github.com/cypress-io/cypress/issues/25838).

**Bugfixes:**

- Capture the [Azure](https://azure.microsoft.com/) CI provider's environment variable [`SYSTEM_PULLREQUEST_PULLREQUESTNUMBER`](https://learn.microsoft.com/en-us/azure/devops/pipelines/build/variables?view=azure-devops&tabs=yaml#system-variables-devops-services) to display the linked PR number in the Cloud. Addressed in [#26215](https://github.com/cypress-io/cypress/pull/26215).
- Fixed an issue in the onboarding wizard where project framework & bundler would not be auto-detected when opening directly into component testing mode using the `--component` CLI flag. Fixes [#22777](https://github.com/cypress-io/cypress/issues/22777) and [#26388](https://github.com/cypress-io/cypress/issues/26388).
- Updated to use the `SEMAPHORE_GIT_WORKING_BRANCH` [Semphore](https://docs.semaphoreci.com) CI environment variable to correctly associate a Cloud run to the current branch. Previously this was incorrectly associating a run to the target branch. Fixes [#26309](https://github.com/cypress-io/cypress/issues/26309).
- Fix an edge case in Component Testing where a custom `baseUrl` in `tsconfig.json` for Next.js 13.2.0+ is not respected. This was partially fixed in [#26005](https://github.com/cypress-io/cypress/pull/26005), but an edge case was missed. Fixes [#25951](https://github.com/cypress-io/cypress/issues/25951).
- Fixed an issue where `click` events fired on `.type('{enter}')` did not propagate through shadow roots. Fixes [#26392](https://github.com/cypress-io/cypress/issues/26392).

**Misc:**

- Removed unintentional debug logs. Addressed in [#26411](https://github.com/cypress-io/cypress/pull/26411).
- Improved styling on the [Runs Page](https://docs.cypress.io/guides/core-concepts/cypress-app#Runs). Addresses [#26180](https://github.com/cypress-io/cypress/issues/26180).

**Dependency Updates:**

- Upgraded [`commander`](https://www.npmjs.com/package/commander) from `^5.1.0` to `^6.2.1`. Addressed in [#26226](https://github.com/cypress-io/cypress/pull/26226).
- Upgraded [`minimist`](https://www.npmjs.com/package/minimist) from `1.2.6` to `1.2.8` to address this [CVE-2021-44906](https://github.com/advisories/GHSA-xvch-5gv4-984h) NVD security vulnerability. Addressed in [#26254](https://github.com/cypress-io/cypress/pull/26254).

## 12.9.0

_Released 03/28/2023_

**Features:**

- The [Debug page](https://docs.cypress.io/guides/cloud/runs#Debug) now allows for navigating between all runs recorded for a commit. Addresses [#25899](https://github.com/cypress-io/cypress/issues/25899) and [#26018](https://github.com/cypress-io/cypress/issues/26018).

**Bugfixes:**

- Fixed a compatibility issue so that component test projects can use [Vite](https://vitejs.dev/) version 4.2.0 and greater. Fixes [#26138](https://github.com/cypress-io/cypress/issues/26138).
- Fixed an issue where [`cy.intercept()`](https://docs.cypress.io/api/commands/intercept) added an additional `content-length` header to spied requests that did not set a `content-length` header on the original request. Fixes [#24407](https://github.com/cypress-io/cypress/issues/24407).
- Changed the way that Git hashes are loaded so that non-relevant runs are excluded from the Debug page. Fixes [#26058](https://github.com/cypress-io/cypress/issues/26058).
- Corrected the [`.type()`](https://docs.cypress.io/api/commands/type) command to account for shadow root elements when determining whether or not focus needs to be simulated before typing. Fixes [#26198](https://github.com/cypress-io/cypress/issues/26198).
- Fixed an issue where an incorrect working directory could be used for Git operations on Windows. Fixes [#23317](https://github.com/cypress-io/cypress/issues/23317).
- Capture the [Buildkite](https://buildkite.com/) CI provider's environment variable `BUILDKITE_RETRY_COUNT` to handle CI retries in the Cloud. Addressed in [#25750](https://github.com/cypress-io/cypress/pull/25750).

**Misc:**

- Made some minor styling updates to the Debug page. Addresses [#26041](https://github.com/cypress-io/cypress/issues/26041).

## 12.8.1

_Released 03/15/2023_

**Bugfixes:**

- Fixed a regression in Cypress [10](https://docs.cypress.io/guides/references/changelog#10-0-0) where the reporter auto-scroll configuration inside user preferences was unintentionally being toggled off. User's must now explicitly enable/disable auto-scroll under user preferences, which is enabled by default. Fixes [#24171](https://github.com/cypress-io/cypress/issues/24171) and [#26113](https://github.com/cypress-io/cypress/issues/26113).

**Dependency Updates:**

- Upgraded [`ejs`](https://www.npmjs.com/package/ejs) from `3.1.6` to `3.1.8` to address this [CVE-2022-29078](https://github.com/advisories/GHSA-phwq-j96m-2c2q) NVD security vulnerability. Addressed in [#25279](https://github.com/cypress-io/cypress/pull/25279).

## 12.8.0

_Released 03/14/2023_

**Features:**

- The [Debug page](https://docs.cypress.io/guides/cloud/runs#Debug) is now able to show real-time results from in-progress runs.  Addresses [#25759](https://github.com/cypress-io/cypress/issues/25759).
- Added the ability to control whether a request is logged to the command log via [`cy.intercept()`](https://docs.cypress.io/api/commands/intercept) by passing `log: false` or `log: true`. Addresses [#7362](https://github.com/cypress-io/cypress/issues/7362).
  - This can be used to override Cypress's default behavior of logging all XHRs and fetches, see the [example](https://docs.cypress.io/api/commands/intercept#Disabling-logs-for-a-request).
- It is now possible to control the number of connection attempts to the browser using the `CYPRESS_CONNECT_RETRY_THRESHOLD` Environment Variable. Learn more [here](https://docs.cypress.io/guides/references/advanced-installation#Environment-variables). Addressed in [#25848](https://github.com/cypress-io/cypress/pull/25848).

**Bugfixes:**

- Fixed an issue where using `Cypress.require()` would throw the error `Cannot find module 'typescript'`. Fixes [#25885](https://github.com/cypress-io/cypress/issues/25885).
- The [`before:spec`](https://docs.cypress.io/api/plugins/before-spec-api) API was updated to correctly support async event handlers in `run` mode. Fixes [#24403](https://github.com/cypress-io/cypress/issues/24403).
- Updated the Component Testing [community framework](https://docs.cypress.io/guides/component-testing/third-party-definitions) definition detection logic to take into account monorepo structures that hoist dependencies. Fixes [#25993](https://github.com/cypress-io/cypress/issues/25993).
- The onboarding wizard for Component Testing will now detect installed dependencies more reliably. Fixes [#25782](https://github.com/cypress-io/cypress/issues/25782).
- Fixed an issue where Angular components would sometimes be mounted in unexpected DOM locations in component tests. Fixes [#25956](https://github.com/cypress-io/cypress/issues/25956).
- Fixed an issue where Cypress component testing would fail to work with [Next.js](https://nextjs.org/) `13.2.1`. Fixes [#25951](https://github.com/cypress-io/cypress/issues/25951).
- Fixed an issue where migrating a project from a version of Cypress earlier than [10.0.0](#10-0-0) could fail if the project's `testFiles` configuration was an array of globs. Fixes [#25947](https://github.com/cypress-io/cypress/issues/25947).

**Misc:**

- Removed "New" badge in the navigation bar for the debug page icon. Addresses [#25925](https://github.com/cypress-io/cypress/issues/25925).
- Removed inline "Connect" buttons within the Specs Explorer. Addresses [#25926](https://github.com/cypress-io/cypress/issues/25926).
- Added an icon for "beta" versions of the Chrome browser. Addresses [#25968](https://github.com/cypress-io/cypress/issues/25968).

**Dependency Updates:**

- Upgraded [`mocha-junit-reporter`](https://www.npmjs.com/package/mocha-junit-reporter) from `2.1.0` to `2.2.0` to be able to use [new placeholders](https://github.com/michaelleeallen/mocha-junit-reporter/pull/163) such as `[suiteFilename]` or `[suiteName]` when defining the test report name. Addressed in [#25922](https://github.com/cypress-io/cypress/pull/25922).

## 12.7.0

_Released 02/24/2023_

**Features:**

- It is now possible to set `hostOnly` cookies with [`cy.setCookie()`](https://docs.cypress.io/api/commands/setcookie) for a given domain. Addresses [#16856](https://github.com/cypress-io/cypress/issues/16856) and [#17527](https://github.com/cypress-io/cypress/issues/17527).
- Added a Public API for third party component libraries to define a Framework Definition, embedding their library into the Cypress onboarding workflow. Learn more [here](https://docs.cypress.io/guides/component-testing/third-party-definitions). Implemented in [#25780](https://github.com/cypress-io/cypress/pull/25780) and closes [#25638](https://github.com/cypress-io/cypress/issues/25638).
- Added a Debug Page tutorial slideshow for projects that are not connected to Cypress Cloud. Addresses [#25768](https://github.com/cypress-io/cypress/issues/25768).
- Improved various error message around interactions with the Cypress cloud. Implemented in [#25837](https://github.com/cypress-io/cypress/pull/25837)
- Updated the "new" status badge for the Debug page navigation link to be less noticeable when the navigation is collapsed. Addresses [#25739](https://github.com/cypress-io/cypress/issues/25739).

**Bugfixes:**

- Fixed various bugs when recording to the cloud. Fixed in [#25837](https://github.com/cypress-io/cypress/pull/25837)
- Fixed an issue where cookies were being duplicated with the same hostname, but a prepended dot. Fixed an issue where cookies may not be expiring correctly. Fixes [#25174](https://github.com/cypress-io/cypress/issues/25174), [#25205](https://github.com/cypress-io/cypress/issues/25205) and [#25495](https://github.com/cypress-io/cypress/issues/25495).
- Fixed an issue where cookies weren't being synced when the application was stable. Fixed in [#25855](https://github.com/cypress-io/cypress/pull/25855). Fixes [#25835](https://github.com/cypress-io/cypress/issues/25835).
- Added missing TypeScript type definitions for the [`cy.reload()`](https://docs.cypress.io/api/commands/reload) command. Addressed in [#25779](https://github.com/cypress-io/cypress/pull/25779).
- Ensure Angular components are mounted inside the correct element. Fixes [#24385](https://github.com/cypress-io/cypress/issues/24385).
- Fix a bug where files outside the project root in a monorepo are not correctly served when using Vite. Addressed in [#25801](https://github.com/cypress-io/cypress/pull/25801).
- Fixed an issue where using [`cy.intercept`](https://docs.cypress.io/api/commands/intercept)'s `req.continue()` with a non-function parameter would not provide an appropriate error message. Fixed in [#25884](https://github.com/cypress-io/cypress/pull/25884).
- Fixed an issue where Cypress would erroneously launch and connect to multiple browser instances. Fixes [#24377](https://github.com/cypress-io/cypress/issues/24377).

**Misc:**

- Made updates to the way that the Debug Page header displays information. Addresses [#25796](https://github.com/cypress-io/cypress/issues/25796) and [#25798](https://github.com/cypress-io/cypress/issues/25798).

## 12.6.0

_Released 02/15/2023_

**Features:**

- Added a new CLI flag, called [`--auto-cancel-after-failures`](https://docs.cypress.io/guides/guides/command-line#Options), that overrides the project-level ["Auto Cancellation"](https://docs.cypress.io/guides/cloud/smart-orchestration#Auto-Cancellation) value when recording to the Cloud. This gives Cloud users on Business and Enterprise plans the flexibility to alter the auto-cancellation value per run. Addressed in [#25237](https://github.com/cypress-io/cypress/pull/25237).
- It is now possible to overwrite query commands using [`Cypress.Commands.overwriteQuery`](https://on.cypress.io/api/custom-queries). Addressed in [#25078](https://github.com/cypress-io/cypress/issues/25078).
- Added [`Cypress.require()`](https://docs.cypress.io/api/cypress-api/require) for including dependencies within the [`cy.origin()`](https://docs.cypress.io/api/commands/origin) callback. This change removed support for using `require()` and `import()` directly within the callback because we found that it impacted performance not only for spec files using them within the [`cy.origin()`](https://docs.cypress.io/api/commands/origin) callback, but even for spec files that did not use them. Addresses [#24976](https://github.com/cypress-io/cypress/issues/24976).
- Added the ability to open the failing test in the IDE from the Debug page before needing to re-run the test. Addressed in [#24850](https://github.com/cypress-io/cypress/issues/24850).

**Bugfixes:**

- When a Cloud user is apart of multiple Cloud organizations, the [Connect to Cloud setup](https://docs.cypress.io/guides/cloud/projects#Set-up-a-project-to-record) now shows the correct organizational prompts when connecting a new project. Fixes [#25520](https://github.com/cypress-io/cypress/issues/25520).
- Fixed an issue where Cypress would fail to load any specs if the project `specPattern` included a resource that could not be accessed due to filesystem permissions. Fixes [#24109](https://github.com/cypress-io/cypress/issues/24109).
- Fixed an issue where the Debug page would display a different number of specs for in-progress runs than the in-progress specs reported in Cypress Cloud. Fixes [#25647](https://github.com/cypress-io/cypress/issues/25647).
- Fixed an issue in middleware where error-handling code could itself generate an error and fail to report the original issue. Fixes [#22825](https://github.com/cypress-io/cypress/issues/22825).
- Fixed an regression introduced in Cypress [12.3.0](#12-3-0) where custom browsers that relied on process environment variables were not found on macOS arm64 architectures. Fixed in [#25753](https://github.com/cypress-io/cypress/pull/25753).

**Misc:**

- Improved the UI of the Debug page. Addresses [#25664](https://github.com/cypress-io/cypress/issues/25664),  [#25669](https://github.com/cypress-io/cypress/issues/25669), [#25665](https://github.com/cypress-io/cypress/issues/25665), [#25666](https://github.com/cypress-io/cypress/issues/25666), and [#25667](https://github.com/cypress-io/cypress/issues/25667).
- Updated the Debug page sidebar badge to to show 0 to 99+ failing tests, increased from showing 0 to 9+ failing tests, to provide better test failure insights. Addresses [#25662](https://github.com/cypress-io/cypress/issues/25662).

**Dependency Updates:**

- Upgrade [`debug`](https://www.npmjs.com/package/debug) to `4.3.4`. Addressed in [#25699](https://github.com/cypress-io/cypress/pull/25699).

## 12.5.1

_Released 02/02/2023_

**Bugfixes:**

- Fixed a regression introduced in Cypress [12.5.0](https://docs.cypress.io/guides/references/changelog#12-5-0) where the `runnable` was not included in the [`test:after:run`](https://docs.cypress.io/api/events/catalog-of-events) event. Fixes [#25663](https://github.com/cypress-io/cypress/issues/25663).

**Dependency Updates:**

- Upgraded [`simple-git`](https://github.com/steveukx/git-js) from `3.15.0` to `3.16.0` to address this [security vulnerability](https://github.com/advisories/GHSA-9p95-fxvg-qgq2) where Remote Code Execution (RCE) via the clone(), pull(), push() and listRemote() methods due to improper input sanitization was possible. Addressed in [#25603](https://github.com/cypress-io/cypress/pull/25603).

## 12.5.0

_Released 01/31/2023_

**Features:**

- Easily debug failed CI test runs recorded to the Cypress Cloud from your local Cypress app with the new Debug page. Please leave any feedback [here](https://github.com/cypress-io/cypress/discussions/25649). Your feedback will help us make decisions to improve the Debug experience. For more details, see [our blog post](https://on.cypress.io/debug-page-release). Addressed in [#25488](https://github.com/cypress-io/cypress/pull/25488).

**Performance:**

- Improved memory consumption in `run` mode by removing reporter logs for successful tests. Fixes [#25230](https://github.com/cypress-io/cypress/issues/25230).

**Bugfixes:**

- Fixed an issue where alternative Microsoft Edge Beta, Canary, and Dev binary versions were not being discovered by Cypress. Fixes [#25455](https://github.com/cypress-io/cypress/issues/25455).

**Dependency Updates:**

- Upgraded [`underscore.string`](https://github.com/esamattis/underscore.string/blob/HEAD/CHANGELOG.markdown) from `3.3.5` to `3.3.6` to reference rebuilt assets after security patch to fix regular expression DDOS exploit. Addressed in [#25574](https://github.com/cypress-io/cypress/pull/25574).

## 12.4.1

_Released 01/27/2023_

**Bugfixes:**

- Fixed a regression from Cypress [12.4.0](https://docs.cypress.io/guides/references/changelog#12-4-0) where Cypress was not exiting properly when running multiple Component Testing specs in `electron` in `run` mode. Fixes [#25568](https://github.com/cypress-io/cypress/issues/25568).

**Dependency Updates:**

- Upgraded [`ua-parser-js`](https://github.com/faisalman/ua-parser-js) from `0.7.24` to `0.7.33` to address this [security vulnerability](https://github.com/faisalman/ua-parser-js/security/advisories/GHSA-fhg7-m89q-25r3) where crafting a very-very-long user-agent string with specific pattern, an attacker can turn the script to get stuck processing for a very long time which results in a denial of service (DoS) condition. Addressed in [#25561](https://github.com/cypress-io/cypress/pull/25561).

## 12.4.0

_Released 1/24/2023_

**Features:**

- Added official support for Vite 4 in component testing. Addresses
  [#24969](https://github.com/cypress-io/cypress/issues/24969).
- Added new
  [`experimentalMemoryManagement`](/guides/references/experiments#Configuration)
  configuration option to improve memory management in Chromium-based browsers.
  Enable this option with `experimentalMemoryManagement=true` if you have
  experienced "Out of Memory" issues. Addresses
  [#23391](https://github.com/cypress-io/cypress/issues/23391).
- Added new
  [`experimentalSkipDomainInjection`](/guides/references/experiments#Experimental-Skip-Domain-Injection)
  configuration option to disable Cypress from setting `document.domain` on
  injection, allowing users to test Salesforce domains. If you believe you are
  having `document.domain` issues, please see the
  [`experimentalSkipDomainInjection`](/guides/references/experiments#Experimental-Skip-Domain-Injection)
  guide. This config option is end-to-end only. Addresses
  [#2367](https://github.com/cypress-io/cypress/issues/2367),
  [#23958](https://github.com/cypress-io/cypress/issues/23958),
  [#24290](https://github.com/cypress-io/cypress/issues/24290), and
  [#24418](https://github.com/cypress-io/cypress/issues/24418).
- The [`.as`](/api/commands/as) command now accepts an options argument,
  allowing an alias to be stored as type "query" or "static" value. This is
  stored as "query" by default. Addresses
  [#25173](https://github.com/cypress-io/cypress/issues/25173).
- The `cy.log()` command will now display a line break where the `\n` character
  is used. Addresses
  [#24964](https://github.com/cypress-io/cypress/issues/24964).
- [`component.specPattern`](/guides/references/configuration#component) now
  utilizes a JSX/TSX file extension when generating a new empty spec file if
  project contains at least one file with those extensions. This applies only to
  component testing and is skipped if
  [`component.specPattern`](/guides/references/configuration#component) has been
  configured to exclude files with those extensions. Addresses
  [#24495](https://github.com/cypress-io/cypress/issues/24495).
- Added support for the `data-qa` selector in the
  [Selector Playground](guides/core-concepts/cypress-app#Selector-Playground) in
  addition to `data-cy`, `data-test` and `data-testid`. Addresses
  [#25305](https://github.com/cypress-io/cypress/issues/25305).

**Bugfixes:**

- Fixed an issue where component tests could incorrectly treat new major
  versions of certain dependencies as supported. Fixes
  [#25379](https://github.com/cypress-io/cypress/issues/25379).
- Fixed an issue where new lines or spaces on new lines in the Command Log were
  not maintained. Fixes
  [#23679](https://github.com/cypress-io/cypress/issues/23679) and
  [#24964](https://github.com/cypress-io/cypress/issues/24964).
- Fixed an issue where Angular component testing projects would fail to
  initialize if an unsupported browserslist entry was specified in the project
  configuration. Fixes
  [#25312](https://github.com/cypress-io/cypress/issues/25312).

**Misc**

- Video output link in `cypress run` mode has been added to it's own line to
  make the video output link more easily clickable in the terminal. Addresses
  [#23913](https://github.com/cypress-io/cypress/issues/23913).<|MERGE_RESOLUTION|>--- conflicted
+++ resolved
@@ -9,11 +9,8 @@
 
 **Misc:**
 
-<<<<<<< HEAD
+- Browser tabs and windows other than the Cypress tab are now closed between tests in Chromium-based browsers. Addressed in [#28204](https://github.com/cypress-io/cypress/pull/28204).
 - Cypress now ensures the main browser tab is active before running eaech command in Chromium-based browsers. Addressed in [#28334](https://github.com/cypress-io/cypress/pull/28334).
-=======
-- Browser tabs and windows other than the Cypress tab are now closed between tests in Chromium-based browsers. Addressed in [#28204](https://github.com/cypress-io/cypress/pull/28204).
->>>>>>> 424d408e
 
 ## 13.5.1
 
