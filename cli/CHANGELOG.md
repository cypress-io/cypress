<!-- See the ../guides/writing-the-cypress-changelog.md for details on writing the changelog. -->
## 13.6.3

_Released 1/2/2024 (PENDING)_

**Bugfixes:**

<<<<<<< HEAD
- Updated display of assertions to escape markdown formatting and properly render bold styles for assertion values. Fixes [#24960](https://github.com/cypress-io/cypress/issues/24960) and [#5679](https://github.com/cypress-io/cypress/issues/5679).
=======
- Now 'node_modules' will not be ignored if a project path or a provided path to spec files contains it. Fixes [#23616](https://github.com/cypress-io/cypress/issues/23616).
>>>>>>> ef3f04fb
- When generating assertions via Cypress Studio, the preview of the generated assertions now correctly displays the past tense of 'expected' instead of 'expect'. Fixed in [#28593](https://github.com/cypress-io/cypress/pull/28593).

## 13.6.2

_Released 12/26/2023_

**Bugfixes:**

- Fixed a regression in [`13.6.1`](https://docs.cypress.io/guides/references/changelog/13.6.1) where a malformed URI would crash Cypress. Fixes [#28521](https://github.com/cypress-io/cypress/issues/28521).
- Fixed a regression in [`12.4.0`](https://docs.cypress.io/guides/references/changelog/12.4.0) where erroneous `<br>` tags were displaying in error messages in the Command Log making them less readable. Fixes [#28452](https://github.com/cypress-io/cypress/issues/28452).
- Now 'node_modules' will not be ignored if a project path or a provided path to spec files contains it. Fixes [#23616](https://github.com/cypress-io/cypress/issues/23616).

**Performance:**

- Improved performance when finding unique selectors for command log snapshots for Test Replay. Addressed in [#28536](https://github.com/cypress-io/cypress/pull/28536).

**Dependency Updates:**

- Updated ts-node from `10.9.1` to `10.9.2`. Cypress will longer error during `cypress run` or `cypress open` when using Typescript 5.3.2+ with `extends` in `tsconfig.json`. Addresses [#28385](https://github.com/cypress-io/cypress/issues/28385).

## 13.6.1

_Released 12/5/2023_

**Bugfixes:**

- Fixed an issue where pages or downloads opened in a new tab were missing basic auth headers. Fixes [#28350](https://github.com/cypress-io/cypress/issues/28350).
- Fixed an issue where request logging would default the `message` to the `args` of the currently running command even though those `args` would not apply to the request log and are not displayed. If the `args` are sufficiently large (e.g. when running the `cy.task` from the [code-coverage](https://github.com/cypress-io/code-coverage/) plugin) there could be performance/memory implications. Addressed in [#28411](https://github.com/cypress-io/cypress/pull/28411).
- Fixed an issue where commands would fail with the error `must only be invoked from the spec file or support file` if the project's `baseUrl` included basic auth credentials. Fixes [#27457](https://github.com/cypress-io/cypress/issues/27457) and [#28336](https://github.com/cypress-io/cypress/issues/28336).
- Fixed an issue where some URLs would timeout in pre-request correlation. Addressed in [#28427](https://github.com/cypress-io/cypress/pull/28427).
- Cypress will now correctly log errors and debug logs on Linux machines. Fixes [#5051](https://github.com/cypress-io/cypress/issues/5051) and [#24713](https://github.com/cypress-io/cypress/issues/24713).

**Misc:**

- Artifact upload duration is now reported to Cypress Cloud. Fixes [#28238](https://github.com/cypress-io/cypress/issues/28238). Addressed in [#28418](https://github.com/cypress-io/cypress/pull/28418).

## 13.6.0

_Released 11/21/2023_

**Features:**

- Added an activity indicator to CLI output when artifacts (screenshots, videos, or Test Replay) are being uploaded to the cloud. Addresses [#28239](https://github.com/cypress-io/cypress/issues/28239). Addressed in [#28277](https://github.com/cypress-io/cypress/pull/28277).
- When artifacts are uploaded to the Cypress Cloud, the duration of each upload will be displayed in the terminal. Addresses [#28237](https://github.com/cypress-io/cypress/issues/28237).

**Bugfixes:**

- We now allow absolute paths when setting `component.indexHtmlFile` in the Cypress config. Fixes [#27750](https://github.com/cypress-io/cypress/issues/27750).
- Fixed an issue where dynamic intercept aliases now show with alias name instead of "no alias" in driver. Addresses [#24653](https://github.com/cypress-io/cypress/issues/24653)
- Fixed an issue where [aliasing individual requests](https://docs.cypress.io/api/commands/intercept#Aliasing-individual-requests) with `cy.intercept()` led to an error when retrieving all of the aliases with `cy.get(@alias.all)` . Addresses [#25448](https://github.com/cypress-io/cypress/issues/25448)
- The URL of the application under test and command error "Learn more" links now open externally instead of in the Cypress-launched browser. Fixes [#24572](https://github.com/cypress-io/cypress/issues/24572).
- Fixed issue where some URLs would timeout in pre-request correlation. Addressed in [#28354](https://github.com/cypress-io/cypress/pull/28354).

**Misc:**

- Browser tabs and windows other than the Cypress tab are now closed between tests in Chromium-based browsers. Addressed in [#28204](https://github.com/cypress-io/cypress/pull/28204).
- Cypress now ensures the main browser tab is active before running each command in Chromium-based browsers. Addressed in [#28334](https://github.com/cypress-io/cypress/pull/28334).

**Dependency Updates:**

- Upgraded [`chrome-remote-interface`](https://www.npmjs.com/package/chrome-remote-interface) from `0.31.3` to `0.33.0` to increase the max payload from 100MB to 256MB. Addressed in [#27998](https://github.com/cypress-io/cypress/pull/27998).

## 13.5.1

_Released 11/14/2023_

**Bugfixes:**

- Fixed a regression in [`13.5.0`](https://docs.cypress.io/guides/references/changelog/13.5.0) where requests cached within a given spec may take longer to load than they did previously. Addresses [#28295](https://github.com/cypress-io/cypress/issues/28295).
- Fixed an issue where pages opened in a new tab were missing response headers, causing them not to load properly. Fixes [#28293](https://github.com/cypress-io/cypress/issues/28293) and [#28303](https://github.com/cypress-io/cypress/issues/28303).
- We now pass a flag to Chromium browsers to disable default component extensions. This is a common flag passed during browser automation. Fixed in [#28294](https://github.com/cypress-io/cypress/pull/28294).

## 13.5.0

_Released 11/8/2023_

**Features:**

 - Added Component Testing support for [Angular](https://angular.io/) version 17. Addresses [#28153](https://github.com/cypress-io/cypress/issues/28153).

**Bugfixes:**

- Fixed an issue in chromium based browsers, where global style updates can trigger flooding of font face requests in DevTools and Test Replay. This can affect performance due to the flooding of messages in CDP. Fixes [#28150](https://github.com/cypress-io/cypress/issues/28150) and [#28215](https://github.com/cypress-io/cypress/issues/28215).
- Fixed a regression in [`13.3.3`](https://docs.cypress.io/guides/references/changelog/13.3.3) where Cypress would hang on loading shared workers when using `cy.reload` to reload the page. Fixes [#28248](https://github.com/cypress-io/cypress/issues/28248).
- Fixed an issue where network requests made from tabs, or windows other than the main Cypress tab, would be delayed. Fixes [#28113](https://github.com/cypress-io/cypress/issues/28113).
- Fixed an issue with 'other' targets (e.g. pdf documents embedded in an object tag) not fully loading. Fixes [#28228](https://github.com/cypress-io/cypress/issues/28228) and [#28162](https://github.com/cypress-io/cypress/issues/28162).
- Fixed an issue where clicking a link to download a file could cause a page load timeout when the download attribute was missing. Note: download behaviors in experimental Webkit are still an issue. Fixes [#14857](https://github.com/cypress-io/cypress/issues/14857).
- Fixed an issue to account for canceled and failed downloads to correctly reflect these status in Command log as a download failure where previously it would be pending. Fixed in [#28222](https://github.com/cypress-io/cypress/pull/28222).
- Fixed an issue determining visibility when an element is hidden by an ancestor with a shared edge. Fixes [#27514](https://github.com/cypress-io/cypress/issues/27514).
- We now pass a flag to Chromium browsers to disable Chrome translation, both the manual option and the popup prompt, when a page with a differing language is detected. Fixes [#28225](https://github.com/cypress-io/cypress/issues/28225).
- Stopped processing CDP events at the end of a spec when Test Isolation is off and Test Replay is enabled. Addressed in [#28213](https://github.com/cypress-io/cypress/pull/28213).

## 13.4.0

_Released 10/30/2023_

**Features:**

- Introduced experimental configuration options for advanced retry logic: adds `experimentalStrategy` and `experimentalOptions` keys to the `retry` configuration key. See [Experimental Flake Detection Features](https://docs.cypress.io/guides/references/experiments/#Experimental-Flake-Detection-Features) in the documentation. Addressed in [#27930](https://github.com/cypress-io/cypress/pull/27930).

**Bugfixes:**

- Fixed a regression in [`13.3.2`](https://docs.cypress.io/guides/references/changelog/13.3.2) where Cypress would crash with 'Inspected target navigated or closed' or 'Session with given id not found'. Fixes [#28141](https://github.com/cypress-io/cypress/issues/28141) and [#28148](https://github.com/cypress-io/cypress/issues/28148).

## 13.3.3

_Released 10/24/2023_

**Bugfixes:**

- Fixed a performance regression in `13.3.1` with proxy correlation timeouts and requests issued from web and shared workers. Fixes [#28104](https://github.com/cypress-io/cypress/issues/28104).
- Fixed a performance problem with proxy correlation when requests get aborted and then get miscorrelated with follow up requests. Addressed in [#28094](https://github.com/cypress-io/cypress/pull/28094).
- Fixed a regression in [10.0.0](#10.0.0), where search would not find a spec if the file name contains "-" or "\_", but search prompt contains " " instead (e.g. search file "spec-file.cy.ts" with prompt "spec file"). Fixes [#25303](https://github.com/cypress-io/cypress/issues/25303).

## 13.3.2

_Released 10/18/2023_

**Bugfixes:**

- Fixed a performance regression in `13.3.1` with proxy correlation timeouts and requests issued from service workers. Fixes [#28054](https://github.com/cypress-io/cypress/issues/28054) and [#28056](https://github.com/cypress-io/cypress/issues/28056).
- Fixed an issue where proxy correlation would leak over from a previous spec causing performance problems, `cy.intercept` problems, and Test Replay asset capturing issues. Addressed in [#28060](https://github.com/cypress-io/cypress/pull/28060).
- Fixed an issue where redirects of requests that knowingly don't have CDP traffic should also be assumed to not have CDP traffic. Addressed in [#28060](https://github.com/cypress-io/cypress/pull/28060).
- Fixed an issue with Accept Encoding headers by forcing gzip when no accept encoding header is sent and using identity if gzip is not sent. Fixes [#28025](https://github.com/cypress-io/cypress/issues/28025).

**Dependency Updates:**

- Upgraded [`@babel/core`](https://www.npmjs.com/package/@babel/core) from `7.22.9` to `7.23.2` to address the [SNYK-JS-SEMVER-3247795](https://snyk.io/vuln/SNYK-JS-SEMVER-3247795) security vulnerability. Addressed in [#28063](https://github.com/cypress-io/cypress/pull/28063).
- Upgraded [`@babel/traverse`](https://www.npmjs.com/package/@babel/traverse) from `7.22.8` to `7.23.2` to address the [SNYK-JS-BABELTRAVERSE-5962462](https://snyk.io/vuln/SNYK-JS-BABELTRAVERSE-5962462) security vulnerability. Addressed in [#28063](https://github.com/cypress-io/cypress/pull/28063).
- Upgraded [`react-docgen`](https://www.npmjs.com/package/react-docgen) from `6.0.0-alpha.3` to `6.0.4` to address the [SNYK-JS-BABELTRAVERSE-5962462](https://snyk.io/vuln/SNYK-JS-BABELTRAVERSE-5962462) security vulnerability. Addressed in [#28063](https://github.com/cypress-io/cypress/pull/28063).

## 13.3.1

_Released 10/11/2023_

**Bugfixes:**

- Fixed an issue where requests were correlated in the wrong order in the proxy. This could cause an issue where the wrong request is used for `cy.intercept` or assets (e.g. stylesheets or images) may not properly be available in Test Replay. Addressed in [#27892](https://github.com/cypress-io/cypress/pull/27892).
- Fixed an issue where a crashed Chrome renderer can cause the Test Replay recorder to hang. Addressed in [#27909](https://github.com/cypress-io/cypress/pull/27909).
- Fixed an issue where multiple responses yielded from calls to `cy.wait()` would sometimes be out of order. Fixes [#27337](https://github.com/cypress-io/cypress/issues/27337).
- Fixed an issue where requests were timing out in the proxy. This could cause an issue where the wrong request is used for `cy.intercept` or assets (e.g. stylesheets or images) may not properly be available in Test Replay. Addressed in [#27976](https://github.com/cypress-io/cypress/pull/27976).
- Fixed an issue where Test Replay couldn't record tests due to issues involving `GLIBC`. Fixed deprecation warnings during the rebuild of better-sqlite3. Fixes [#27891](https://github.com/cypress-io/cypress/issues/27891) and [#27902](https://github.com/cypress-io/cypress/issues/27902).
- Enables test replay for executed specs in runs that have a spec that causes a browser crash. Addressed in [#27786](https://github.com/cypress-io/cypress/pull/27786).

## 13.3.0

_Released 09/27/2023_

**Features:**

 - Introduces new layout for Runs page providing additional run information. Addresses [#27203](https://github.com/cypress-io/cypress/issues/27203).

**Bugfixes:**

- Fixed an issue where actionability checks trigger a flood of font requests. Removing the font requests has the potential to improve performance and removes clutter from Test Replay. Addressed in [#27860](https://github.com/cypress-io/cypress/pull/27860).
- Fixed network stubbing not permitting status code 999. Fixes [#27567](https://github.com/cypress-io/cypress/issues/27567). Addressed in [#27853](https://github.com/cypress-io/cypress/pull/27853).

## 13.2.0

_Released 09/12/2023_

**Features:**

 - Adds support for Nx users who want to run Angular Component Testing in parallel. Addressed in [#27723](https://github.com/cypress-io/cypress/pull/27723).

**Bugfixes:**

- Edge cases where `cy.intercept()` would not properly intercept and asset response bodies would not properly be captured for Test Replay have been addressed. Addressed in [#27771](https://github.com/cypress-io/cypress/pull/27771).
- Fixed an issue where `enter`, `keyup`, and `space` events were not triggering `click` events properly in some versions of Firefox. Addressed in [#27715](https://github.com/cypress-io/cypress/pull/27715).
- Fixed a regression in `13.0.0` where tests using Basic Authorization can potentially hang indefinitely on chromium browsers. Addressed in [#27781](https://github.com/cypress-io/cypress/pull/27781).
- Fixed a regression in `13.0.0` where component tests using an intercept that matches all requests can potentially hang indefinitely. Addressed in [#27788](https://github.com/cypress-io/cypress/pull/27788).

**Dependency Updates:**

- Upgraded Electron from `21.0.0` to `25.8.0`, which updates bundled Chromium from `106.0.5249.51` to `114.0.5735.289`. Additionally, the Node version binary has been upgraded from `16.16.0` to `18.15.0`. This does **NOT** have an impact on the node version you are using with Cypress and is merely an internal update to the repository & shipped binary. Addressed in [#27715](https://github.com/cypress-io/cypress/pull/27715). Addresses [#27595](https://github.com/cypress-io/cypress/issues/27595).

## 13.1.0

_Released 08/31/2023_

**Features:**

 - Introduces a status icon representing the `latest` test run in the Sidebar for the Runs Page. Addresses [#27206](https://github.com/cypress-io/cypress/issues/27206).

**Bugfixes:**

- Fixed a regression introduced in Cypress [13.0.0](#13-0-0) where the [Module API](https://docs.cypress.io/guides/guides/module-api), [`after:run`](https://docs.cypress.io/api/plugins/after-run-api), and  [`after:spec`](https://docs.cypress.io/api/plugins/after-spec-api) results did not include the `stats.skipped` field for each run result. Fixes [#27694](https://github.com/cypress-io/cypress/issues/27694). Addressed in [#27695](https://github.com/cypress-io/cypress/pull/27695).
- Individual CDP errors that occur while capturing data for Test Replay will no longer prevent the entire run from being available. Addressed in [#27709](https://github.com/cypress-io/cypress/pull/27709).
- Fixed an issue where the release date on the `v13` landing page was a day behind. Fixed in [#27711](https://github.com/cypress-io/cypress/pull/27711).
- Fixed an issue where fatal protocol errors would leak between specs causing all subsequent specs to fail to upload protocol information. Fixed in [#27720](https://github.com/cypress-io/cypress/pull/27720)
- Updated `plist` from `3.0.6` to `3.1.0` to address [CVE-2022-37616](https://github.com/advisories/GHSA-9pgh-qqpf-7wqj) and [CVE-2022-39353](https://github.com/advisories/GHSA-crh6-fp67-6883). Fixed in [#27710](https://github.com/cypress-io/cypress/pull/27710).

## 13.0.0

_Released 08/29/2023_

**Breaking Changes:**

- The [`video`](https://docs.cypress.io/guides/references/configuration#Videos) configuration option now defaults to `false`. Addresses [#26157](https://github.com/cypress-io/cypress/issues/26157).
- The [`videoCompression`](https://docs.cypress.io/guides/references/configuration#Videos) configuration option now defaults to `false`. Addresses [#26160](https://github.com/cypress-io/cypress/issues/26160).
- The [`videoUploadOnPasses`](https://docs.cypress.io/guides/references/configuration#Videos) configuration option has been removed. Please see our [screenshots & videos guide](https://docs.cypress.io/guides/guides/screenshots-and-videos#Delete-videos-for-specs-without-failing-or-retried-tests) on how to accomplish similar functionality. Addresses [#26899](https://github.com/cypress-io/cypress/issues/26899).
- Requests for assets at relative paths for component testing are now correctly forwarded to the dev server. Fixes [#26725](https://github.com/cypress-io/cypress/issues/26725).
- The [`cy.readFile()`](/api/commands/readfile) command is now retry-able as a [query command](https://on.cypress.io/retry-ability). This should not affect any tests using it; the functionality is unchanged. However, it can no longer be overwritten using [`Cypress.Commands.overwrite()`](/api/cypress-api/custom-commands#Overwrite-Existing-Commands). Addressed in [#25595](https://github.com/cypress-io/cypress/pull/25595).
- The current spec path is now passed from the AUT iframe using a query parameter rather than a path segment. This allows for requests for assets at relative paths to be correctly forwarded to the dev server. Fixes [#26725](https://github.com/cypress-io/cypress/issues/26725).
- The deprecated configuration option `nodeVersion` has been removed. Addresses [#27016](https://github.com/cypress-io/cypress/issues/27016).
- The properties and values returned by the [Module API](https://docs.cypress.io/guides/guides/module-api) and included in the arguments of handlers for the [`after:run`](https://docs.cypress.io/api/plugins/after-run-api) and  [`after:spec`](https://docs.cypress.io/api/plugins/after-spec-api) have been changed to be more consistent. Addresses [#23805](https://github.com/cypress-io/cypress/issues/23805).
- For Cypress Cloud runs with Test Replay enabled, the Cypress Runner UI is now hidden during the run since the Runner will be visible during Test Replay. As such, if video is recorded (which is now defaulted to `false`) during the run, the Runner will not be visible. In addition, if a runner screenshot (`cy.screenshot({ capture: runner })`) is captured, it will no longer contain the Runner.
- The browser and browser page unexpectedly closing in the middle of a test run are now gracefully handled. Addressed in [#27592](https://github.com/cypress-io/cypress/issues/27592).
- Automation performance is now improved by switching away from websockets to direct CDP calls for Chrome and Electron browsers. Addressed in [#27592](https://github.com/cypress-io/cypress/issues/27592).
- Edge cases where `cy.intercept()` would not properly intercept have been addressed. Addressed in [#27592](https://github.com/cypress-io/cypress/issues/27592).
- Node 14 support has been removed and Node 16 support has been deprecated. Node 16 may continue to work with Cypress `v13`, but will not be supported moving forward to closer coincide with [Node 16's end-of-life](https://nodejs.org/en/blog/announcements/nodejs16-eol) schedule. It is recommended that users update to at least Node 18.
- The minimum supported Typescript version is `4.x`.

**Features:**

- Consolidates and improves terminal output when uploading test artifacts to Cypress Cloud. Addressed in [#27402](https://github.com/cypress-io/cypress/pull/27402)

**Bugfixes:**

- Fixed an issue where Cypress's internal `tsconfig` would conflict with properties set in the user's `tsconfig.json` such as `module` and `moduleResolution`. Fixes [#26308](https://github.com/cypress-io/cypress/issues/26308) and [#27448](https://github.com/cypress-io/cypress/issues/27448).
- Clarified Svelte 4 works correctly with Component Testing and updated dependencies checks to reflect this. It was incorrectly flagged as not supported. Fixes [#27465](https://github.com/cypress-io/cypress/issues/27465).
- Resolve the `process/browser` global inside `@cypress/webpack-batteries-included-preprocessor` to resolve to `process/browser.js` in order to explicitly provide the file extension. File resolution must include the extension for `.mjs` and `.js` files inside ESM packages in order to resolve correctly. Fixes[#27599](https://github.com/cypress-io/cypress/issues/27599).
- Fixed an issue where the correct `pnp` process was not being discovered. Fixes [#27562](https://github.com/cypress-io/cypress/issues/27562).
- Fixed incorrect type declarations for Cypress and Chai globals that asserted them to be local variables of the global scope rather than properties on the global object. Fixes [#27539](https://github.com/cypress-io/cypress/issues/27539). Fixed in [#27540](https://github.com/cypress-io/cypress/pull/27540).
- Dev Servers will now respect and use the `port` configuration option if present. Fixes [#27675](https://github.com/cypress-io/cypress/issues/27675).

**Dependency Updates:**

- Upgraded [`@cypress/request`](https://www.npmjs.com/package/@cypress/request) from `^2.88.11` to `^3.0.0` to address the [CVE-2023-28155](https://github.com/advisories/GHSA-p8p7-x288-28g6) security vulnerability. Addresses [#27535](https://github.com/cypress-io/cypress/issues/27535). Addressed in [#27495](https://github.com/cypress-io/cypress/pull/27495).

## 12.17.4

_Released 08/15/2023_

**Bugfixes:**

- Fixed an issue where having `cypress.config` in a nested directory would cause problems with locating the `component-index.html` file when using component testing. Fixes [#26400](https://github.com/cypress-io/cypress/issues/26400).

**Dependency Updates:**

- Upgraded [`webpack`](https://www.npmjs.com/package/webpack) from `v4` to `v5`. This means that we are now bundling your `e2e` tests with webpack 5. We don't anticipate this causing any noticeable changes. However, if you'd like to keep bundling your `e2e` tests with wepback 4 you can use the same process as before by pinning [@cypress/webpack-batteries-included-preprocessor](https://www.npmjs.com/package/@cypress/webpack-batteries-included-preprocessor) to `v2.x.x` and hooking into the [file:preprocessor](https://docs.cypress.io/api/plugins/preprocessors-api#Usage) plugin event. This will restore the previous bundling process. Additionally, if you're using [@cypress/webpack-batteries-included-preprocessor](https://www.npmjs.com/package/@cypress/webpack-batteries-included-preprocessor) already, a new version has been published to support webpack `v5`.
- Upgraded [`tough-cookie`](https://www.npmjs.com/package/tough-cookie) from `4.0` to `4.1.3`, [`@cypress/request`](https://www.npmjs.com/package/@cypress/request) from `2.88.11` to `2.88.12` and [`@cypress/request-promise`](https://www.npmjs.com/package/@cypress/request-promise) from `4.2.6` to `4.2.7` to address a [security vulnerability](https://security.snyk.io/vuln/SNYK-JS-TOUGHCOOKIE-5672873). Fixes [#27261](https://github.com/cypress-io/cypress/issues/27261).

## 12.17.3

_Released 08/01/2023_

**Bugfixes:**

- Fixed an issue where unexpected branch names were being recorded for cypress runs when executed by GitHub Actions. The HEAD branch name will now be recorded by default for pull request workflows if a branch name cannot otherwise be detected from user overrides or from local git data. Fixes [#27389](https://github.com/cypress-io/cypress/issues/27389).

**Performance:**

- Fixed an issue where unnecessary requests were being paused. No longer sends `X-Cypress-Is-XHR-Or-Fetch` header and infers resource type off of the server pre-request object. Fixes [#26620](https://github.com/cypress-io/cypress/issues/26620) and [#26622](https://github.com/cypress-io/cypress/issues/26622).

## 12.17.2

_Released 07/20/2023_

**Bugfixes:**

- Fixed an issue where commands would fail with the error `must only be invoked from the spec file or support file` if their arguments were mutated. Fixes [#27200](https://github.com/cypress-io/cypress/issues/27200).
- Fixed an issue where `cy.writeFile()` would erroneously fail with the error `cy.writeFile() must only be invoked from the spec file or support file`. Fixes [#27097](https://github.com/cypress-io/cypress/issues/27097).
- Fixed an issue where web workers could not be created within a spec. Fixes [#27298](https://github.com/cypress-io/cypress/issues/27298).

## 12.17.1

_Released 07/10/2023_

**Bugfixes:**

- Fixed invalid stored preference when enabling in-app notifications that could cause the application to crash.  Fixes [#27228](https://github.com/cypress-io/cypress/issues/27228).
- Fixed an issue with the Typescript types of [`cy.screenshot()`](https://docs.cypress.io/api/commands/screenshot). Fixed in [#27130](https://github.com/cypress-io/cypress/pull/27130).

**Dependency Updates:**

- Upgraded [`@cypress/request`](https://www.npmjs.com/package/@cypress/request) from `2.88.10` to `2.88.11` to address [CVE-2022-24999](https://www.cve.org/CVERecord?id=CVE-2022-24999) security vulnerability. Addressed in [#27005](https://github.com/cypress-io/cypress/pull/27005).

## 12.17.0

_Released 07/05/2023_

**Features:**

- Cypress Cloud users can now receive desktop notifications about their runs, including when one starts, finishes, or fails. Addresses [#26686](https://github.com/cypress-io/cypress/issues/26686).

**Bugfixes:**

- Fixed issues where commands would fail with the error `must only be invoked from the spec file or support file`. Fixes [#27149](https://github.com/cypress-io/cypress/issues/27149) and [#27163](https://github.com/cypress-io/cypress/issues/27163).
- Fixed a regression introduced in Cypress [12.12.0](#12-12-0) where Cypress may fail to reconnect to the Chrome DevTools Protocol in Electron. Fixes [#26900](https://github.com/cypress-io/cypress/issues/26900).
- Fixed an issue where chrome was not recovering from browser crashes properly. Fixes [#24650](https://github.com/cypress-io/cypress/issues/24650).
- Fixed a race condition that was causing a GraphQL error to appear on the [Debug page](https://docs.cypress.io/guides/cloud/runs#Debug) when viewing a running Cypress Cloud build. Fixed in [#27134](https://github.com/cypress-io/cypress/pull/27134).
- Fixed a race condition in electron where the test window exiting prematurely during the browser launch process was causing the whole test run to fail. Addressed in [#27167](https://github.com/cypress-io/cypress/pull/27167).
- Fixed minor issues with Typescript types in the CLI. Fixes [#24110](https://github.com/cypress-io/cypress/issues/24110).
- Fixed an issue where a value for the Electron debug port would not be respected if defined using the `ELECTRON_EXTRA_LAUNCH_ARGS` environment variable. Fixes [#26711](https://github.com/cypress-io/cypress/issues/26711).

**Dependency Updates:**

- Update dependency semver to ^7.5.3. Addressed in [#27151](https://github.com/cypress-io/cypress/pull/27151).

## 12.16.0

_Released 06/26/2023_

**Features:**

- Added support for Angular 16.1.0 in Cypress Component Testing. Addresses [#27049](https://github.com/cypress-io/cypress/issues/27049).

**Bugfixes:**

- Fixed an issue where certain commands would fail with the error `must only be invoked from the spec file or support file` when invoked with a large argument. Fixes [#27099](https://github.com/cypress-io/cypress/issues/27099).

## 12.15.0

_Released 06/20/2023_

**Features:**

- Added support for running Cypress tests with [Chrome's new `--headless=new` flag](https://developer.chrome.com/articles/new-headless/). Chrome versions 112 and above will now be run in the `headless` mode that matches the `headed` browser implementation. Addresses [#25972](https://github.com/cypress-io/cypress/issues/25972).
- Cypress can now test pages with targeted `Content-Security-Policy` and `Content-Security-Policy-Report-Only` header directives by specifying the allow list via the [`experimentalCspAllowList`](https://docs.cypress.io/guides/references/configuration#Experimental-Csp-Allow-List) configuration option. Addresses [#1030](https://github.com/cypress-io/cypress/issues/1030). Addressed in [#26483](https://github.com/cypress-io/cypress/pull/26483)
- The [`videoCompression`](https://docs.cypress.io/guides/references/configuration#Videos) configuration option now accepts both a boolean or a Constant Rate Factor (CRF) number between `1` and `51`. The `videoCompression` default value is still `32` CRF and when `videoCompression` is set to `true` the default of `32` CRF will be used. Addresses [#26658](https://github.com/cypress-io/cypress/issues/26658).
- The Cypress Cloud data shown on the [Specs](https://docs.cypress.io/guides/core-concepts/cypress-app#Specs) page and [Runs](https://docs.cypress.io/guides/core-concepts/cypress-app#Runs) page will now reflect Cloud Runs that match the current Git tree if Git is being used. Addresses [#26693](https://github.com/cypress-io/cypress/issues/26693).

**Bugfixes:**

- Fixed an issue where video output was not being logged to the console when `videoCompression` was turned off. Videos will now log to the terminal regardless of the compression value. Addresses [#25945](https://github.com/cypress-io/cypress/issues/25945).

**Dependency Updates:**

- Removed [`@cypress/mocha-teamcity-reporter`](https://www.npmjs.com/package/@cypress/mocha-teamcity-reporter) as this package was no longer being referenced. Addressed in [#26938](https://github.com/cypress-io/cypress/pull/26938).

## 12.14.0

_Released 06/07/2023_

**Features:**

- A new testing type switcher has been added to the Spec Explorer to make it easier to move between E2E and Component Testing. An informational overview of each type is displayed if it hasn't already been configured to help educate and onboard new users to each testing type. Addresses [#26448](https://github.com/cypress-io/cypress/issues/26448), [#26836](https://github.com/cypress-io/cypress/issues/26836) and [#26837](https://github.com/cypress-io/cypress/issues/26837).

**Bugfixes:**

- Fixed an issue to now correctly detect Angular 16 dependencies
([@angular/cli](https://www.npmjs.com/package/@angular/cli),
[@angular-devkit/build-angular](https://www.npmjs.com/package/@angular-devkit/build-angular),
[@angular/core](https://www.npmjs.com/package/@angular/core), [@angular/common](https://www.npmjs.com/package/@angular/common),
[@angular/platform-browser-dynamic](https://www.npmjs.com/package/@angular/platform-browser-dynamic))
during Component Testing onboarding. Addresses [#26852](https://github.com/cypress-io/cypress/issues/26852).
- Ensures Git-related messages on the [Runs page](https://docs.cypress.io/guides/core-concepts/cypress-app#Runs) remain dismissed. Addresses [#26808](https://github.com/cypress-io/cypress/issues/26808).

**Dependency Updates:**

- Upgraded [`find-process`](https://www.npmjs.com/package/find-process) from `1.4.1` to `1.4.7` to address this [Synk](https://security.snyk.io/vuln/SNYK-JS-FINDPROCESS-1090284) security vulnerability. Addressed in [#26906](https://github.com/cypress-io/cypress/pull/26906).
- Upgraded [`firefox-profile`](https://www.npmjs.com/package/firefox-profile) from `4.0.0` to `4.3.2` to address security vulnerabilities within sub-dependencies. Addressed in [#26912](https://github.com/cypress-io/cypress/pull/26912).

## 12.13.0

_Released 05/23/2023_

**Features:**

- Adds Git-related messages for the [Runs page](https://docs.cypress.io/guides/core-concepts/cypress-app#Runs) and [Debug page](https://docs.cypress.io/guides/cloud/runs#Debug) when users aren't using Git or there are no recorded runs for the current branch. Addresses [#26680](https://github.com/cypress-io/cypress/issues/26680).

**Bugfixes:**

- Reverted [#26452](https://github.com/cypress-io/cypress/pull/26452) which introduced a bug that prevents users from using End to End with Yarn 3. Fixed in [#26735](https://github.com/cypress-io/cypress/pull/26735). Fixes [#26676](https://github.com/cypress-io/cypress/issues/26676).
- Moved `types` condition to the front of `package.json#exports` since keys there are meant to be order-sensitive. Fixed in [#26630](https://github.com/cypress-io/cypress/pull/26630).
- Fixed an issue where newly-installed dependencies would not be detected during Component Testing setup. Addresses [#26685](https://github.com/cypress-io/cypress/issues/26685).
- Fixed a UI regression that was flashing an "empty" state inappropriately when loading the Debug page. Fixed in [#26761](https://github.com/cypress-io/cypress/pull/26761).
- Fixed an issue in Component Testing setup where TypeScript version 5 was not properly detected. Fixes [#26204](https://github.com/cypress-io/cypress/issues/26204).

**Misc:**

- Updated styling & content of Cypress Cloud slideshows when not logged in or no runs have been recorded. Addresses [#26181](https://github.com/cypress-io/cypress/issues/26181).
- Changed the nomenclature of 'processing' to 'compressing' when terminal video output is printed during a run. Addresses [#26657](https://github.com/cypress-io/cypress/issues/26657).
- Changed the nomenclature of 'Upload Results' to 'Uploading Screenshots & Videos' when terminal output is printed during a run. Addresses [#26759](https://github.com/cypress-io/cypress/issues/26759).

## 12.12.0

_Released 05/09/2023_

**Features:**

- Added a new informational banner to help get started with component testing from an existing end-to-end test suite. Addresses [#26511](https://github.com/cypress-io/cypress/issues/26511).

**Bugfixes:**

- Fixed an issue in Electron where devtools gets out of sync with the DOM occasionally. Addresses [#15932](https://github.com/cypress-io/cypress/issues/15932).
- Updated the Chromium renderer process crash message to be more terse. Addressed in [#26597](https://github.com/cypress-io/cypress/pull/26597).
- Fixed an issue with `CYPRESS_DOWNLOAD_PATH_TEMPLATE` regex to allow multiple replacements. Addresses [#23670](https://github.com/cypress-io/cypress/issues/23670).
- Moved `types` condition to the front of `package.json#exports` since keys there are meant to be order-sensitive. Fixed in [#26630](https://github.com/cypress-io/cypress/pull/26630).

**Dependency Updates:**

- Upgraded [`plist`](https://www.npmjs.com/package/plist) from `3.0.5` to `3.0.6` to address [CVE-2022-26260](https://nvd.nist.gov/vuln/detail/CVE-2022-22912#range-8131646) NVD security vulnerability. Addressed in [#26631](https://github.com/cypress-io/cypress/pull/26631).
- Upgraded [`engine.io`](https://www.npmjs.com/package/engine.io) from `6.2.1` to `6.4.2` to address [CVE-2023-31125](https://github.com/socketio/engine.io/security/advisories/GHSA-q9mw-68c2-j6m5) NVD security vulnerability. Addressed in [#26664](https://github.com/cypress-io/cypress/pull/26664).
- Upgraded [`@vue/test-utils`](https://www.npmjs.com/package/@vue/test-utils) from `2.0.2` to `2.3.2`. Addresses [#26575](https://github.com/cypress-io/cypress/issues/26575).

## 12.11.0

_Released 04/26/2023_

**Features:**

- Adds Component Testing support for Angular 16. Addresses [#26044](https://github.com/cypress-io/cypress/issues/26044).
- The run navigation component on the [Debug page](https://on.cypress.io/debug-page) will now display a warning message if there are more relevant runs than can be displayed in the list. Addresses [#26288](https://github.com/cypress-io/cypress/issues/26288).

**Bugfixes:**

- Fixed an issue where setting `videoCompression` to `0` would cause the video output to be broken. `0` is now treated as false. Addresses [#5191](https://github.com/cypress-io/cypress/issues/5191) and [#24595](https://github.com/cypress-io/cypress/issues/24595).
- Fixed an issue on the [Debug page](https://on.cypress.io/debug-page) where the passing run status would appear even if the Cypress Cloud organization was over its monthly test result limit. Addresses [#26528](https://github.com/cypress-io/cypress/issues/26528).

**Misc:**

- Cleaned up our open telemetry dependencies, reducing the size of the open telemetry modules. Addressed in [#26522](https://github.com/cypress-io/cypress/pull/26522).

**Dependency Updates:**

- Upgraded [`vue`](https://www.npmjs.com/package/vue) from `3.2.31` to `3.2.47`. Addressed in [#26555](https://github.com/cypress-io/cypress/pull/26555).

## 12.10.0

_Released 04/17/2023_

**Features:**

- The Component Testing setup wizard will now show a warning message if an issue is encountered with an installed [third party framework definition](https://on.cypress.io/component-integrations). Addresses [#25838](https://github.com/cypress-io/cypress/issues/25838).

**Bugfixes:**

- Capture the [Azure](https://azure.microsoft.com/) CI provider's environment variable [`SYSTEM_PULLREQUEST_PULLREQUESTNUMBER`](https://learn.microsoft.com/en-us/azure/devops/pipelines/build/variables?view=azure-devops&tabs=yaml#system-variables-devops-services) to display the linked PR number in the Cloud. Addressed in [#26215](https://github.com/cypress-io/cypress/pull/26215).
- Fixed an issue in the onboarding wizard where project framework & bundler would not be auto-detected when opening directly into component testing mode using the `--component` CLI flag. Fixes [#22777](https://github.com/cypress-io/cypress/issues/22777) and [#26388](https://github.com/cypress-io/cypress/issues/26388).
- Updated to use the `SEMAPHORE_GIT_WORKING_BRANCH` [Semphore](https://docs.semaphoreci.com) CI environment variable to correctly associate a Cloud run to the current branch. Previously this was incorrectly associating a run to the target branch. Fixes [#26309](https://github.com/cypress-io/cypress/issues/26309).
- Fix an edge case in Component Testing where a custom `baseUrl` in `tsconfig.json` for Next.js 13.2.0+ is not respected. This was partially fixed in [#26005](https://github.com/cypress-io/cypress/pull/26005), but an edge case was missed. Fixes [#25951](https://github.com/cypress-io/cypress/issues/25951).
- Fixed an issue where `click` events fired on `.type('{enter}')` did not propagate through shadow roots. Fixes [#26392](https://github.com/cypress-io/cypress/issues/26392).

**Misc:**

- Removed unintentional debug logs. Addressed in [#26411](https://github.com/cypress-io/cypress/pull/26411).
- Improved styling on the [Runs Page](https://docs.cypress.io/guides/core-concepts/cypress-app#Runs). Addresses [#26180](https://github.com/cypress-io/cypress/issues/26180).

**Dependency Updates:**

- Upgraded [`commander`](https://www.npmjs.com/package/commander) from `^5.1.0` to `^6.2.1`. Addressed in [#26226](https://github.com/cypress-io/cypress/pull/26226).
- Upgraded [`minimist`](https://www.npmjs.com/package/minimist) from `1.2.6` to `1.2.8` to address this [CVE-2021-44906](https://github.com/advisories/GHSA-xvch-5gv4-984h) NVD security vulnerability. Addressed in [#26254](https://github.com/cypress-io/cypress/pull/26254).

## 12.9.0

_Released 03/28/2023_

**Features:**

- The [Debug page](https://docs.cypress.io/guides/cloud/runs#Debug) now allows for navigating between all runs recorded for a commit. Addresses [#25899](https://github.com/cypress-io/cypress/issues/25899) and [#26018](https://github.com/cypress-io/cypress/issues/26018).

**Bugfixes:**

- Fixed a compatibility issue so that component test projects can use [Vite](https://vitejs.dev/) version 4.2.0 and greater. Fixes [#26138](https://github.com/cypress-io/cypress/issues/26138).
- Fixed an issue where [`cy.intercept()`](https://docs.cypress.io/api/commands/intercept) added an additional `content-length` header to spied requests that did not set a `content-length` header on the original request. Fixes [#24407](https://github.com/cypress-io/cypress/issues/24407).
- Changed the way that Git hashes are loaded so that non-relevant runs are excluded from the Debug page. Fixes [#26058](https://github.com/cypress-io/cypress/issues/26058).
- Corrected the [`.type()`](https://docs.cypress.io/api/commands/type) command to account for shadow root elements when determining whether or not focus needs to be simulated before typing. Fixes [#26198](https://github.com/cypress-io/cypress/issues/26198).
- Fixed an issue where an incorrect working directory could be used for Git operations on Windows. Fixes [#23317](https://github.com/cypress-io/cypress/issues/23317).
- Capture the [Buildkite](https://buildkite.com/) CI provider's environment variable `BUILDKITE_RETRY_COUNT` to handle CI retries in the Cloud. Addressed in [#25750](https://github.com/cypress-io/cypress/pull/25750).

**Misc:**

- Made some minor styling updates to the Debug page. Addresses [#26041](https://github.com/cypress-io/cypress/issues/26041).

## 12.8.1

_Released 03/15/2023_

**Bugfixes:**

- Fixed a regression in Cypress [10](https://docs.cypress.io/guides/references/changelog#10-0-0) where the reporter auto-scroll configuration inside user preferences was unintentionally being toggled off. User's must now explicitly enable/disable auto-scroll under user preferences, which is enabled by default. Fixes [#24171](https://github.com/cypress-io/cypress/issues/24171) and [#26113](https://github.com/cypress-io/cypress/issues/26113).

**Dependency Updates:**

- Upgraded [`ejs`](https://www.npmjs.com/package/ejs) from `3.1.6` to `3.1.8` to address this [CVE-2022-29078](https://github.com/advisories/GHSA-phwq-j96m-2c2q) NVD security vulnerability. Addressed in [#25279](https://github.com/cypress-io/cypress/pull/25279).

## 12.8.0

_Released 03/14/2023_

**Features:**

- The [Debug page](https://docs.cypress.io/guides/cloud/runs#Debug) is now able to show real-time results from in-progress runs.  Addresses [#25759](https://github.com/cypress-io/cypress/issues/25759).
- Added the ability to control whether a request is logged to the command log via [`cy.intercept()`](https://docs.cypress.io/api/commands/intercept) by passing `log: false` or `log: true`. Addresses [#7362](https://github.com/cypress-io/cypress/issues/7362).
  - This can be used to override Cypress's default behavior of logging all XHRs and fetches, see the [example](https://docs.cypress.io/api/commands/intercept#Disabling-logs-for-a-request).
- It is now possible to control the number of connection attempts to the browser using the `CYPRESS_CONNECT_RETRY_THRESHOLD` Environment Variable. Learn more [here](https://docs.cypress.io/guides/references/advanced-installation#Environment-variables). Addressed in [#25848](https://github.com/cypress-io/cypress/pull/25848).

**Bugfixes:**

- Fixed an issue where using `Cypress.require()` would throw the error `Cannot find module 'typescript'`. Fixes [#25885](https://github.com/cypress-io/cypress/issues/25885).
- The [`before:spec`](https://docs.cypress.io/api/plugins/before-spec-api) API was updated to correctly support async event handlers in `run` mode. Fixes [#24403](https://github.com/cypress-io/cypress/issues/24403).
- Updated the Component Testing [community framework](https://docs.cypress.io/guides/component-testing/third-party-definitions) definition detection logic to take into account monorepo structures that hoist dependencies. Fixes [#25993](https://github.com/cypress-io/cypress/issues/25993).
- The onboarding wizard for Component Testing will now detect installed dependencies more reliably. Fixes [#25782](https://github.com/cypress-io/cypress/issues/25782).
- Fixed an issue where Angular components would sometimes be mounted in unexpected DOM locations in component tests. Fixes [#25956](https://github.com/cypress-io/cypress/issues/25956).
- Fixed an issue where Cypress component testing would fail to work with [Next.js](https://nextjs.org/) `13.2.1`. Fixes [#25951](https://github.com/cypress-io/cypress/issues/25951).
- Fixed an issue where migrating a project from a version of Cypress earlier than [10.0.0](#10-0-0) could fail if the project's `testFiles` configuration was an array of globs. Fixes [#25947](https://github.com/cypress-io/cypress/issues/25947).

**Misc:**

- Removed "New" badge in the navigation bar for the debug page icon. Addresses [#25925](https://github.com/cypress-io/cypress/issues/25925).
- Removed inline "Connect" buttons within the Specs Explorer. Addresses [#25926](https://github.com/cypress-io/cypress/issues/25926).
- Added an icon for "beta" versions of the Chrome browser. Addresses [#25968](https://github.com/cypress-io/cypress/issues/25968).

**Dependency Updates:**

- Upgraded [`mocha-junit-reporter`](https://www.npmjs.com/package/mocha-junit-reporter) from `2.1.0` to `2.2.0` to be able to use [new placeholders](https://github.com/michaelleeallen/mocha-junit-reporter/pull/163) such as `[suiteFilename]` or `[suiteName]` when defining the test report name. Addressed in [#25922](https://github.com/cypress-io/cypress/pull/25922).

## 12.7.0

_Released 02/24/2023_

**Features:**

- It is now possible to set `hostOnly` cookies with [`cy.setCookie()`](https://docs.cypress.io/api/commands/setcookie) for a given domain. Addresses [#16856](https://github.com/cypress-io/cypress/issues/16856) and [#17527](https://github.com/cypress-io/cypress/issues/17527).
- Added a Public API for third party component libraries to define a Framework Definition, embedding their library into the Cypress onboarding workflow. Learn more [here](https://docs.cypress.io/guides/component-testing/third-party-definitions). Implemented in [#25780](https://github.com/cypress-io/cypress/pull/25780) and closes [#25638](https://github.com/cypress-io/cypress/issues/25638).
- Added a Debug Page tutorial slideshow for projects that are not connected to Cypress Cloud. Addresses [#25768](https://github.com/cypress-io/cypress/issues/25768).
- Improved various error message around interactions with the Cypress cloud. Implemented in [#25837](https://github.com/cypress-io/cypress/pull/25837)
- Updated the "new" status badge for the Debug page navigation link to be less noticeable when the navigation is collapsed. Addresses [#25739](https://github.com/cypress-io/cypress/issues/25739).

**Bugfixes:**

- Fixed various bugs when recording to the cloud. Fixed in [#25837](https://github.com/cypress-io/cypress/pull/25837)
- Fixed an issue where cookies were being duplicated with the same hostname, but a prepended dot. Fixed an issue where cookies may not be expiring correctly. Fixes [#25174](https://github.com/cypress-io/cypress/issues/25174), [#25205](https://github.com/cypress-io/cypress/issues/25205) and [#25495](https://github.com/cypress-io/cypress/issues/25495).
- Fixed an issue where cookies weren't being synced when the application was stable. Fixed in [#25855](https://github.com/cypress-io/cypress/pull/25855). Fixes [#25835](https://github.com/cypress-io/cypress/issues/25835).
- Added missing TypeScript type definitions for the [`cy.reload()`](https://docs.cypress.io/api/commands/reload) command. Addressed in [#25779](https://github.com/cypress-io/cypress/pull/25779).
- Ensure Angular components are mounted inside the correct element. Fixes [#24385](https://github.com/cypress-io/cypress/issues/24385).
- Fix a bug where files outside the project root in a monorepo are not correctly served when using Vite. Addressed in [#25801](https://github.com/cypress-io/cypress/pull/25801).
- Fixed an issue where using [`cy.intercept`](https://docs.cypress.io/api/commands/intercept)'s `req.continue()` with a non-function parameter would not provide an appropriate error message. Fixed in [#25884](https://github.com/cypress-io/cypress/pull/25884).
- Fixed an issue where Cypress would erroneously launch and connect to multiple browser instances. Fixes [#24377](https://github.com/cypress-io/cypress/issues/24377).

**Misc:**

- Made updates to the way that the Debug Page header displays information. Addresses [#25796](https://github.com/cypress-io/cypress/issues/25796) and [#25798](https://github.com/cypress-io/cypress/issues/25798).

## 12.6.0

_Released 02/15/2023_

**Features:**

- Added a new CLI flag, called [`--auto-cancel-after-failures`](https://docs.cypress.io/guides/guides/command-line#Options), that overrides the project-level ["Auto Cancellation"](https://docs.cypress.io/guides/cloud/smart-orchestration#Auto-Cancellation) value when recording to the Cloud. This gives Cloud users on Business and Enterprise plans the flexibility to alter the auto-cancellation value per run. Addressed in [#25237](https://github.com/cypress-io/cypress/pull/25237).
- It is now possible to overwrite query commands using [`Cypress.Commands.overwriteQuery`](https://on.cypress.io/api/custom-queries). Addressed in [#25078](https://github.com/cypress-io/cypress/issues/25078).
- Added [`Cypress.require()`](https://docs.cypress.io/api/cypress-api/require) for including dependencies within the [`cy.origin()`](https://docs.cypress.io/api/commands/origin) callback. This change removed support for using `require()` and `import()` directly within the callback because we found that it impacted performance not only for spec files using them within the [`cy.origin()`](https://docs.cypress.io/api/commands/origin) callback, but even for spec files that did not use them. Addresses [#24976](https://github.com/cypress-io/cypress/issues/24976).
- Added the ability to open the failing test in the IDE from the Debug page before needing to re-run the test. Addressed in [#24850](https://github.com/cypress-io/cypress/issues/24850).

**Bugfixes:**

- When a Cloud user is apart of multiple Cloud organizations, the [Connect to Cloud setup](https://docs.cypress.io/guides/cloud/projects#Set-up-a-project-to-record) now shows the correct organizational prompts when connecting a new project. Fixes [#25520](https://github.com/cypress-io/cypress/issues/25520).
- Fixed an issue where Cypress would fail to load any specs if the project `specPattern` included a resource that could not be accessed due to filesystem permissions. Fixes [#24109](https://github.com/cypress-io/cypress/issues/24109).
- Fixed an issue where the Debug page would display a different number of specs for in-progress runs than the in-progress specs reported in Cypress Cloud. Fixes [#25647](https://github.com/cypress-io/cypress/issues/25647).
- Fixed an issue in middleware where error-handling code could itself generate an error and fail to report the original issue. Fixes [#22825](https://github.com/cypress-io/cypress/issues/22825).
- Fixed an regression introduced in Cypress [12.3.0](#12-3-0) where custom browsers that relied on process environment variables were not found on macOS arm64 architectures. Fixed in [#25753](https://github.com/cypress-io/cypress/pull/25753).

**Misc:**

- Improved the UI of the Debug page. Addresses [#25664](https://github.com/cypress-io/cypress/issues/25664),  [#25669](https://github.com/cypress-io/cypress/issues/25669), [#25665](https://github.com/cypress-io/cypress/issues/25665), [#25666](https://github.com/cypress-io/cypress/issues/25666), and [#25667](https://github.com/cypress-io/cypress/issues/25667).
- Updated the Debug page sidebar badge to to show 0 to 99+ failing tests, increased from showing 0 to 9+ failing tests, to provide better test failure insights. Addresses [#25662](https://github.com/cypress-io/cypress/issues/25662).

**Dependency Updates:**

- Upgrade [`debug`](https://www.npmjs.com/package/debug) to `4.3.4`. Addressed in [#25699](https://github.com/cypress-io/cypress/pull/25699).

## 12.5.1

_Released 02/02/2023_

**Bugfixes:**

- Fixed a regression introduced in Cypress [12.5.0](https://docs.cypress.io/guides/references/changelog#12-5-0) where the `runnable` was not included in the [`test:after:run`](https://docs.cypress.io/api/events/catalog-of-events) event. Fixes [#25663](https://github.com/cypress-io/cypress/issues/25663).

**Dependency Updates:**

- Upgraded [`simple-git`](https://github.com/steveukx/git-js) from `3.15.0` to `3.16.0` to address this [security vulnerability](https://github.com/advisories/GHSA-9p95-fxvg-qgq2) where Remote Code Execution (RCE) via the clone(), pull(), push() and listRemote() methods due to improper input sanitization was possible. Addressed in [#25603](https://github.com/cypress-io/cypress/pull/25603).

## 12.5.0

_Released 01/31/2023_

**Features:**

- Easily debug failed CI test runs recorded to the Cypress Cloud from your local Cypress app with the new Debug page. Please leave any feedback [here](https://github.com/cypress-io/cypress/discussions/25649). Your feedback will help us make decisions to improve the Debug experience. For more details, see [our blog post](https://on.cypress.io/debug-page-release). Addressed in [#25488](https://github.com/cypress-io/cypress/pull/25488).

**Performance:**

- Improved memory consumption in `run` mode by removing reporter logs for successful tests. Fixes [#25230](https://github.com/cypress-io/cypress/issues/25230).

**Bugfixes:**

- Fixed an issue where alternative Microsoft Edge Beta, Canary, and Dev binary versions were not being discovered by Cypress. Fixes [#25455](https://github.com/cypress-io/cypress/issues/25455).

**Dependency Updates:**

- Upgraded [`underscore.string`](https://github.com/esamattis/underscore.string/blob/HEAD/CHANGELOG.markdown) from `3.3.5` to `3.3.6` to reference rebuilt assets after security patch to fix regular expression DDOS exploit. Addressed in [#25574](https://github.com/cypress-io/cypress/pull/25574).

## 12.4.1

_Released 01/27/2023_

**Bugfixes:**

- Fixed a regression from Cypress [12.4.0](https://docs.cypress.io/guides/references/changelog#12-4-0) where Cypress was not exiting properly when running multiple Component Testing specs in `electron` in `run` mode. Fixes [#25568](https://github.com/cypress-io/cypress/issues/25568).

**Dependency Updates:**

- Upgraded [`ua-parser-js`](https://github.com/faisalman/ua-parser-js) from `0.7.24` to `0.7.33` to address this [security vulnerability](https://github.com/faisalman/ua-parser-js/security/advisories/GHSA-fhg7-m89q-25r3) where crafting a very-very-long user-agent string with specific pattern, an attacker can turn the script to get stuck processing for a very long time which results in a denial of service (DoS) condition. Addressed in [#25561](https://github.com/cypress-io/cypress/pull/25561).

## 12.4.0

_Released 1/24/2023_

**Features:**

- Added official support for Vite 4 in component testing. Addresses
  [#24969](https://github.com/cypress-io/cypress/issues/24969).
- Added new
  [`experimentalMemoryManagement`](/guides/references/experiments#Configuration)
  configuration option to improve memory management in Chromium-based browsers.
  Enable this option with `experimentalMemoryManagement=true` if you have
  experienced "Out of Memory" issues. Addresses
  [#23391](https://github.com/cypress-io/cypress/issues/23391).
- Added new
  [`experimentalSkipDomainInjection`](/guides/references/experiments#Experimental-Skip-Domain-Injection)
  configuration option to disable Cypress from setting `document.domain` on
  injection, allowing users to test Salesforce domains. If you believe you are
  having `document.domain` issues, please see the
  [`experimentalSkipDomainInjection`](/guides/references/experiments#Experimental-Skip-Domain-Injection)
  guide. This config option is end-to-end only. Addresses
  [#2367](https://github.com/cypress-io/cypress/issues/2367),
  [#23958](https://github.com/cypress-io/cypress/issues/23958),
  [#24290](https://github.com/cypress-io/cypress/issues/24290), and
  [#24418](https://github.com/cypress-io/cypress/issues/24418).
- The [`.as`](/api/commands/as) command now accepts an options argument,
  allowing an alias to be stored as type "query" or "static" value. This is
  stored as "query" by default. Addresses
  [#25173](https://github.com/cypress-io/cypress/issues/25173).
- The `cy.log()` command will now display a line break where the `\n` character
  is used. Addresses
  [#24964](https://github.com/cypress-io/cypress/issues/24964).
- [`component.specPattern`](/guides/references/configuration#component) now
  utilizes a JSX/TSX file extension when generating a new empty spec file if
  project contains at least one file with those extensions. This applies only to
  component testing and is skipped if
  [`component.specPattern`](/guides/references/configuration#component) has been
  configured to exclude files with those extensions. Addresses
  [#24495](https://github.com/cypress-io/cypress/issues/24495).
- Added support for the `data-qa` selector in the
  [Selector Playground](guides/core-concepts/cypress-app#Selector-Playground) in
  addition to `data-cy`, `data-test` and `data-testid`. Addresses
  [#25305](https://github.com/cypress-io/cypress/issues/25305).

**Bugfixes:**

- Fixed an issue where component tests could incorrectly treat new major
  versions of certain dependencies as supported. Fixes
  [#25379](https://github.com/cypress-io/cypress/issues/25379).
- Fixed an issue where new lines or spaces on new lines in the Command Log were
  not maintained. Fixes
  [#23679](https://github.com/cypress-io/cypress/issues/23679) and
  [#24964](https://github.com/cypress-io/cypress/issues/24964).
- Fixed an issue where Angular component testing projects would fail to
  initialize if an unsupported browserslist entry was specified in the project
  configuration. Fixes
  [#25312](https://github.com/cypress-io/cypress/issues/25312).

**Misc**

- Video output link in `cypress run` mode has been added to it's own line to
  make the video output link more easily clickable in the terminal. Addresses
  [#23913](https://github.com/cypress-io/cypress/issues/23913).<|MERGE_RESOLUTION|>--- conflicted
+++ resolved
@@ -5,11 +5,8 @@
 
 **Bugfixes:**
 
-<<<<<<< HEAD
+- Now 'node_modules' will not be ignored if a project path or a provided path to spec files contains it. Fixes [#23616](https://github.com/cypress-io/cypress/issues/23616).
 - Updated display of assertions to escape markdown formatting and properly render bold styles for assertion values. Fixes [#24960](https://github.com/cypress-io/cypress/issues/24960) and [#5679](https://github.com/cypress-io/cypress/issues/5679).
-=======
-- Now 'node_modules' will not be ignored if a project path or a provided path to spec files contains it. Fixes [#23616](https://github.com/cypress-io/cypress/issues/23616).
->>>>>>> ef3f04fb
 - When generating assertions via Cypress Studio, the preview of the generated assertions now correctly displays the past tense of 'expected' instead of 'expect'. Fixed in [#28593](https://github.com/cypress-io/cypress/pull/28593).
 
 ## 13.6.2
