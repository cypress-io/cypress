--- conflicted
+++ resolved
@@ -1,21 +1,15 @@
 <!-- See the ../guides/writing-the-cypress-changelog.md for details on writing the changelog. -->
-<<<<<<< HEAD
-## 13.7.4 
-
-_Released 4/21/2024 (PENDING)_
-
-**Bugfixes:**
-
-- Fixed an issue where timeout throw was not happening when user provided invalid timeout value. Fixes [#29323](https://github.com/cypress-io/cypress/issues/29323).
-=======
 ## 13.7.4
 
 _Released 4/16/2024 (PENDING)_
 
+**Bugfixes:**
+
+- Fixed an issue where Cypress would hang on some commands when an invalid `timeout` option was provided. Fixes [#29323](https://github.com/cypress-io/cypress/issues/29323).
+
 **Misc:**
 
 - We now capture the [Semaphore](https://semaphoreci.com/) CI provider's environment variable [`SEMAPHORE_GIT_PR_NUMBER`](https://docs.semaphoreci.com/ci-cd-environment/environment-variables/#semaphore_git_pr_number) to display the linked PR number in the Cloud. Addressed in [#29314](https://github.com/cypress-io/cypress/pull/29314).
->>>>>>> 5a8618fa
 
 ## 13.7.3
 
