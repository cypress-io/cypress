--- conflicted
+++ resolved
@@ -30,11 +30,6 @@
 
 **Bugfixes:**
 
-<<<<<<< HEAD
-- Fixed an issue where type errors are emitted when trying to overwrite the screenshot command. Addressed in [#27130](https://github.com/cypress-io/cypress/pull/27130)
-- Fixed an issue where some internal file locations consumed by the Cypress Angular Handler moved as a result of [this commit](https://github.com/angular/angular-cli/commit/466d86dc8d3398695055f9eced7402804848a381) from Angular. Addressed in [#27030](https://github.com/cypress-io/cypress/pull/27030).
-=======
->>>>>>> e65a3e34
 - Fixed an issue where certain commands would fail with the error `must only be invoked from the spec file or support file` when invoked with a large argument. Fixes [#27099](https://github.com/cypress-io/cypress/issues/27099).
 
 ## 12.15.0
