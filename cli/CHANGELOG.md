<!-- See the ../guides/writing-the-cypress-changelog.md for details on writing the changelog. -->
## 13.6.4

_Released 1/30/2024 (PENDING)_

**Bugfixes:**

- Fixed an issue with capturing assets for Test Replay when service workers are registered in Cypress support files. This issue would cause styles to not render properly in Test Replay. Fixes [#28747](https://github.com/cypress-io/cypress/issues/28747).

**Performance:**

- Fixed a performance regression from [`13.3.2`](https://docs.cypress.io/guides/references/changelog#13.3.2) where aborted requests may not correlate correctly. Fixes [#28734](https://github.com/cypress-io/cypress/issues/28734).

**Misc:**

- Added missing properties to the `Cypress.spec` interface for TypeScript users. Addresses [#27835](https://github.com/cypress-io/cypress/issues/27835).

## 13.6.3

_Released 1/16/2024_

**Bugfixes:**

- Force `moduleResolution` to `node` when `typescript` projects are detected to correctly run Cypress. This change should not have a large impact as `commonjs` is already forced when `ts-node` is registered. This fix does not impact the ESM Typescript configuration loader. Fixes [#27731](https://github.com/cypress-io/cypress/issues/27731).
- No longer wait for additional frames when recording a video for a spec that was skipped by the Cloud due to Auto Cancellation. Fixes [#27898](https://github.com/cypress-io/cypress/issues/27898).
- Now `node_modules` will not be ignored if a project path or a provided path to spec files contains it. Fixes [#23616](https://github.com/cypress-io/cypress/issues/23616).
- Updated display of assertions and commands with a URL argument to escape markdown formatting so that values are displayed as is and assertion values display as bold. Fixes [#24960](https://github.com/cypress-io/cypress/issues/24960) and [#28100](https://github.com/cypress-io/cypress/issues/28100).
- When generating assertions via Cypress Studio, the preview of the generated assertions now correctly displays the past tense of 'expected' instead of 'expect'. Fixed in [#28593](https://github.com/cypress-io/cypress/pull/28593).
- Fixed a regression in [`13.6.2`](https://docs.cypress.io/guides/references/changelog#13.6.2) where the `body` element was not highlighted correctly in Test Replay. Fixed in [#28627](https://github.com/cypress-io/cypress/pull/28627).
- Correctly sync `Cypress.currentRetry` with secondary origin so test retries that leverage `cy.origin()` render logs as expected. Fixes [#28574](https://github.com/cypress-io/cypress/issues/28574).
- Fixed an issue where some cross-origin logs, like assertions or cy.clock(), were getting too many dom snapshots. Fixes [#28609](https://github.com/cypress-io/cypress/issues/28609).
- Fixed asset capture for Test Replay for requests that are routed through service workers. This addresses an issue where styles were not being applied properly in Test Replay and `cy.intercept()` was not working properly for requests in this scenario. Fixes [#28516](https://github.com/cypress-io/cypress/issues/28516).
- Fixed an issue where visiting an `http://` site would result in an infinite reload/redirect loop in Chrome 114+. Fixes [#25891](https://github.com/cypress-io/cypress/issues/25891).
- Fixed an issue where requests made from extra tabs do not include their original headers. Fixes [#28641](https://github.com/cypress-io/cypress/issues/28641).
- Fixed an issue where `cy.wait()` would sometimes throw an error reading a property of undefined when returning responses. Fixes [#28233](https://github.com/cypress-io/cypress/issues/28233).

**Performance:**

- Fixed a performance regression from [`13.3.2`](https://docs.cypress.io/guides/references/changelog#13.3.2) where requests may not correlate correctly when test isolation is off. Fixes [#28545](https://github.com/cypress-io/cypress/issues/28545).

**Dependency Updates:**

- Remove dependency on `@types/node` package. Addresses [#28473](https://github.com/cypress-io/cypress/issues/28473).
- Updated [`@cypress/unique-selector`](https://www.npmjs.com/package/@cypress/unique-selector) to include a performance optimization. It's possible this could improve performance of the selector playground. Addressed in [#28571](https://github.com/cypress-io/cypress/pull/28571).
- Replace [`CircularJSON`](https://www.npmjs.com/package/circular-json) with its successor [`flatted`](https://www.npmjs.com/package/flatted) version `3.2.9`. This resolves decoding issues observed in complex objects sent from the browser. Addressed in [#28683](https://github.com/cypress-io/cypress/pull/28683).
- Updated [`better-sqlite3`](https://www.npmjs.com/package/better-sqlite3) from `8.7.0` to `9.2.2` to fix macOS Catalina issues. Addresses [#28697](https://github.com/cypress-io/cypress/issues/28697).

**Misc:**

- Improved accessibility of some areas of the Cypress App. Addressed in [#28628](https://github.com/cypress-io/cypress/pull/28628).
- Updated some documentation links to go through on.cypress.io. Addressed in [#28623](https://github.com/cypress-io/cypress/pull/28623).

## 13.6.2

_Released 12/26/2023_

**Bugfixes:**

- Fixed a regression in [`13.6.1`](https://docs.cypress.io/guides/references/changelog#13.6.1) where a malformed URI would crash Cypress. Fixes [#28521](https://github.com/cypress-io/cypress/issues/28521).
- Fixed a regression in [`12.4.0`](https://docs.cypress.io/guides/references/changelog#12.4.0) where erroneous `<br>` tags were displaying in error messages in the Command Log making them less readable. Fixes [#28452](https://github.com/cypress-io/cypress/issues/28452).

**Performance:**

- Improved performance when finding unique selectors for command log snapshots for Test Replay. Addressed in [#28536](https://github.com/cypress-io/cypress/pull/28536).

**Dependency Updates:**

- Updated ts-node from `10.9.1` to `10.9.2`. Cypress will longer error during `cypress run` or `cypress open` when using Typescript 5.3.2+ with `extends` in `tsconfig.json`. Addresses [#28385](https://github.com/cypress-io/cypress/issues/28385).

## 13.6.1

_Released 12/5/2023_

**Bugfixes:**

- Fixed an issue where pages or downloads opened in a new tab were missing basic auth headers. Fixes [#28350](https://github.com/cypress-io/cypress/issues/28350).
- Fixed an issue where request logging would default the `message` to the `args` of the currently running command even though those `args` would not apply to the request log and are not displayed. If the `args` are sufficiently large (e.g. when running the `cy.task` from the [code-coverage](https://github.com/cypress-io/code-coverage/) plugin) there could be performance/memory implications. Addressed in [#28411](https://github.com/cypress-io/cypress/pull/28411).
- Fixed an issue where commands would fail with the error `must only be invoked from the spec file or support file` if the project's `baseUrl` included basic auth credentials. Fixes [#27457](https://github.com/cypress-io/cypress/issues/27457) and [#28336](https://github.com/cypress-io/cypress/issues/28336).
- Fixed an issue where some URLs would timeout in pre-request correlation. Addressed in [#28427](https://github.com/cypress-io/cypress/pull/28427).
- Cypress will now correctly log errors and debug logs on Linux machines. Fixes [#5051](https://github.com/cypress-io/cypress/issues/5051) and [#24713](https://github.com/cypress-io/cypress/issues/24713).

**Misc:**

- Artifact upload duration is now reported to Cypress Cloud. Fixes [#28238](https://github.com/cypress-io/cypress/issues/28238). Addressed in [#28418](https://github.com/cypress-io/cypress/pull/28418).

## 13.6.0

_Released 11/21/2023_

**Features:**

- Added an activity indicator to CLI output when artifacts (screenshots, videos, or Test Replay) are being uploaded to the cloud. Addresses [#28239](https://github.com/cypress-io/cypress/issues/28239). Addressed in [#28277](https://github.com/cypress-io/cypress/pull/28277).
- When artifacts are uploaded to the Cypress Cloud, the duration of each upload will be displayed in the terminal. Addresses [#28237](https://github.com/cypress-io/cypress/issues/28237).

**Bugfixes:**

- We now allow absolute paths when setting `component.indexHtmlFile` in the Cypress config. Fixes [#27750](https://github.com/cypress-io/cypress/issues/27750).
- Fixed an issue where dynamic intercept aliases now show with alias name instead of "no alias" in driver. Addresses [#24653](https://github.com/cypress-io/cypress/issues/24653)
- Fixed an issue where [aliasing individual requests](https://docs.cypress.io/api/commands/intercept#Aliasing-individual-requests) with `cy.intercept()` led to an error when retrieving all of the aliases with `cy.get(@alias.all)` . Addresses [#25448](https://github.com/cypress-io/cypress/issues/25448)
- The URL of the application under test and command error "Learn more" links now open externally instead of in the Cypress-launched browser. Fixes [#24572](https://github.com/cypress-io/cypress/issues/24572).
<<<<<<< HEAD
- Fixed incorrect type definition of "dom.getContainsSelector". Fixed in [#28339](https://github.com/cypress-io/cypress/pull/28339).
=======
- Fixed issue where some URLs would timeout in pre-request correlation. Addressed in [#28354](https://github.com/cypress-io/cypress/pull/28354).
>>>>>>> f741635b

**Misc:**

- Browser tabs and windows other than the Cypress tab are now closed between tests in Chromium-based browsers. Addressed in [#28204](https://github.com/cypress-io/cypress/pull/28204).
- Cypress now ensures the main browser tab is active before running each command in Chromium-based browsers. Addressed in [#28334](https://github.com/cypress-io/cypress/pull/28334).

**Dependency Updates:**

- Upgraded [`chrome-remote-interface`](https://www.npmjs.com/package/chrome-remote-interface) from `0.31.3` to `0.33.0` to increase the max payload from 100MB to 256MB. Addressed in [#27998](https://github.com/cypress-io/cypress/pull/27998).

## 13.5.1

_Released 11/14/2023_

**Bugfixes:**

- Fixed a regression in [`13.5.0`](https://docs.cypress.io/guides/references/changelog#13.5.0) where requests cached within a given spec may take longer to load than they did previously. Addresses [#28295](https://github.com/cypress-io/cypress/issues/28295).
- Fixed an issue where pages opened in a new tab were missing response headers, causing them not to load properly. Fixes [#28293](https://github.com/cypress-io/cypress/issues/28293) and [#28303](https://github.com/cypress-io/cypress/issues/28303).
- We now pass a flag to Chromium browsers to disable default component extensions. This is a common flag passed during browser automation. Fixed in [#28294](https://github.com/cypress-io/cypress/pull/28294).

## 13.5.0

_Released 11/8/2023_

**Features:**

 - Added Component Testing support for [Angular](https://angular.io/) version 17. Addresses [#28153](https://github.com/cypress-io/cypress/issues/28153).

**Bugfixes:**

- Fixed an issue in chromium based browsers, where global style updates can trigger flooding of font face requests in DevTools and Test Replay. This can affect performance due to the flooding of messages in CDP. Fixes [#28150](https://github.com/cypress-io/cypress/issues/28150) and [#28215](https://github.com/cypress-io/cypress/issues/28215).
- Fixed a regression in [`13.3.3`](https://docs.cypress.io/guides/references/changelog#13.3.3) where Cypress would hang on loading shared workers when using `cy.reload` to reload the page. Fixes [#28248](https://github.com/cypress-io/cypress/issues/28248).
- Fixed an issue where network requests made from tabs, or windows other than the main Cypress tab, would be delayed. Fixes [#28113](https://github.com/cypress-io/cypress/issues/28113).
- Fixed an issue with 'other' targets (e.g. pdf documents embedded in an object tag) not fully loading. Fixes [#28228](https://github.com/cypress-io/cypress/issues/28228) and [#28162](https://github.com/cypress-io/cypress/issues/28162).
- Fixed an issue where clicking a link to download a file could cause a page load timeout when the download attribute was missing. Note: download behaviors in experimental Webkit are still an issue. Fixes [#14857](https://github.com/cypress-io/cypress/issues/14857).
- Fixed an issue to account for canceled and failed downloads to correctly reflect these status in Command log as a download failure where previously it would be pending. Fixed in [#28222](https://github.com/cypress-io/cypress/pull/28222).
- Fixed an issue determining visibility when an element is hidden by an ancestor with a shared edge. Fixes [#27514](https://github.com/cypress-io/cypress/issues/27514).
- We now pass a flag to Chromium browsers to disable Chrome translation, both the manual option and the popup prompt, when a page with a differing language is detected. Fixes [#28225](https://github.com/cypress-io/cypress/issues/28225).
- Stopped processing CDP events at the end of a spec when Test Isolation is off and Test Replay is enabled. Addressed in [#28213](https://github.com/cypress-io/cypress/pull/28213).

## 13.4.0

_Released 10/30/2023_

**Features:**

- Introduced experimental configuration options for advanced retry logic: adds `experimentalStrategy` and `experimentalOptions` keys to the `retry` configuration key. See [Experimental Flake Detection Features](https://docs.cypress.io/guides/references/experiments/#Experimental-Flake-Detection-Features) in the documentation. Addressed in [#27930](https://github.com/cypress-io/cypress/pull/27930).

**Bugfixes:**

- Fixed a regression in [`13.3.2`](https://docs.cypress.io/guides/references/changelog#13.3.2) where Cypress would crash with 'Inspected target navigated or closed' or 'Session with given id not found'. Fixes [#28141](https://github.com/cypress-io/cypress/issues/28141) and [#28148](https://github.com/cypress-io/cypress/issues/28148).

## 13.3.3

_Released 10/24/2023_

**Bugfixes:**

- Fixed a performance regression in `13.3.1` with proxy correlation timeouts and requests issued from web and shared workers. Fixes [#28104](https://github.com/cypress-io/cypress/issues/28104).
- Fixed a performance problem with proxy correlation when requests get aborted and then get miscorrelated with follow up requests. Addressed in [#28094](https://github.com/cypress-io/cypress/pull/28094).
- Fixed a regression in [10.0.0](#10.0.0), where search would not find a spec if the file name contains "-" or "\_", but search prompt contains " " instead (e.g. search file "spec-file.cy.ts" with prompt "spec file"). Fixes [#25303](https://github.com/cypress-io/cypress/issues/25303).

## 13.3.2

_Released 10/18/2023_

**Bugfixes:**

- Fixed a performance regression in `13.3.1` with proxy correlation timeouts and requests issued from service workers. Fixes [#28054](https://github.com/cypress-io/cypress/issues/28054) and [#28056](https://github.com/cypress-io/cypress/issues/28056).
- Fixed an issue where proxy correlation would leak over from a previous spec causing performance problems, `cy.intercept` problems, and Test Replay asset capturing issues. Addressed in [#28060](https://github.com/cypress-io/cypress/pull/28060).
- Fixed an issue where redirects of requests that knowingly don't have CDP traffic should also be assumed to not have CDP traffic. Addressed in [#28060](https://github.com/cypress-io/cypress/pull/28060).
- Fixed an issue with Accept Encoding headers by forcing gzip when no accept encoding header is sent and using identity if gzip is not sent. Fixes [#28025](https://github.com/cypress-io/cypress/issues/28025).

**Dependency Updates:**

- Upgraded [`@babel/core`](https://www.npmjs.com/package/@babel/core) from `7.22.9` to `7.23.2` to address the [SNYK-JS-SEMVER-3247795](https://snyk.io/vuln/SNYK-JS-SEMVER-3247795) security vulnerability. Addressed in [#28063](https://github.com/cypress-io/cypress/pull/28063).
- Upgraded [`@babel/traverse`](https://www.npmjs.com/package/@babel/traverse) from `7.22.8` to `7.23.2` to address the [SNYK-JS-BABELTRAVERSE-5962462](https://snyk.io/vuln/SNYK-JS-BABELTRAVERSE-5962462) security vulnerability. Addressed in [#28063](https://github.com/cypress-io/cypress/pull/28063).
- Upgraded [`react-docgen`](https://www.npmjs.com/package/react-docgen) from `6.0.0-alpha.3` to `6.0.4` to address the [SNYK-JS-BABELTRAVERSE-5962462](https://snyk.io/vuln/SNYK-JS-BABELTRAVERSE-5962462) security vulnerability. Addressed in [#28063](https://github.com/cypress-io/cypress/pull/28063).

## 13.3.1

_Released 10/11/2023_

**Bugfixes:**

- Fixed an issue where requests were correlated in the wrong order in the proxy. This could cause an issue where the wrong request is used for `cy.intercept` or assets (e.g. stylesheets or images) may not properly be available in Test Replay. Addressed in [#27892](https://github.com/cypress-io/cypress/pull/27892).
- Fixed an issue where a crashed Chrome renderer can cause the Test Replay recorder to hang. Addressed in [#27909](https://github.com/cypress-io/cypress/pull/27909).
- Fixed an issue where multiple responses yielded from calls to `cy.wait()` would sometimes be out of order. Fixes [#27337](https://github.com/cypress-io/cypress/issues/27337).
- Fixed an issue where requests were timing out in the proxy. This could cause an issue where the wrong request is used for `cy.intercept` or assets (e.g. stylesheets or images) may not properly be available in Test Replay. Addressed in [#27976](https://github.com/cypress-io/cypress/pull/27976).
- Fixed an issue where Test Replay couldn't record tests due to issues involving `GLIBC`. Fixed deprecation warnings during the rebuild of better-sqlite3. Fixes [#27891](https://github.com/cypress-io/cypress/issues/27891) and [#27902](https://github.com/cypress-io/cypress/issues/27902).
- Enables test replay for executed specs in runs that have a spec that causes a browser crash. Addressed in [#27786](https://github.com/cypress-io/cypress/pull/27786).

## 13.3.0

_Released 09/27/2023_

**Features:**

 - Introduces new layout for Runs page providing additional run information. Addresses [#27203](https://github.com/cypress-io/cypress/issues/27203).

**Bugfixes:**

- Fixed an issue where actionability checks trigger a flood of font requests. Removing the font requests has the potential to improve performance and removes clutter from Test Replay. Addressed in [#27860](https://github.com/cypress-io/cypress/pull/27860).
- Fixed network stubbing not permitting status code 999. Fixes [#27567](https://github.com/cypress-io/cypress/issues/27567). Addressed in [#27853](https://github.com/cypress-io/cypress/pull/27853).

## 13.2.0

_Released 09/12/2023_

**Features:**

 - Adds support for Nx users who want to run Angular Component Testing in parallel. Addressed in [#27723](https://github.com/cypress-io/cypress/pull/27723).

**Bugfixes:**

- Edge cases where `cy.intercept()` would not properly intercept and asset response bodies would not properly be captured for Test Replay have been addressed. Addressed in [#27771](https://github.com/cypress-io/cypress/pull/27771).
- Fixed an issue where `enter`, `keyup`, and `space` events were not triggering `click` events properly in some versions of Firefox. Addressed in [#27715](https://github.com/cypress-io/cypress/pull/27715).
- Fixed a regression in `13.0.0` where tests using Basic Authorization can potentially hang indefinitely on chromium browsers. Addressed in [#27781](https://github.com/cypress-io/cypress/pull/27781).
- Fixed a regression in `13.0.0` where component tests using an intercept that matches all requests can potentially hang indefinitely. Addressed in [#27788](https://github.com/cypress-io/cypress/pull/27788).

**Dependency Updates:**

- Upgraded Electron from `21.0.0` to `25.8.0`, which updates bundled Chromium from `106.0.5249.51` to `114.0.5735.289`. Additionally, the Node version binary has been upgraded from `16.16.0` to `18.15.0`. This does **NOT** have an impact on the node version you are using with Cypress and is merely an internal update to the repository & shipped binary. Addressed in [#27715](https://github.com/cypress-io/cypress/pull/27715). Addresses [#27595](https://github.com/cypress-io/cypress/issues/27595).

## 13.1.0

_Released 08/31/2023_

**Features:**

 - Introduces a status icon representing the `latest` test run in the Sidebar for the Runs Page. Addresses [#27206](https://github.com/cypress-io/cypress/issues/27206).

**Bugfixes:**

- Fixed a regression introduced in Cypress [13.0.0](#13-0-0) where the [Module API](https://docs.cypress.io/guides/guides/module-api), [`after:run`](https://docs.cypress.io/api/plugins/after-run-api), and  [`after:spec`](https://docs.cypress.io/api/plugins/after-spec-api) results did not include the `stats.skipped` field for each run result. Fixes [#27694](https://github.com/cypress-io/cypress/issues/27694). Addressed in [#27695](https://github.com/cypress-io/cypress/pull/27695).
- Individual CDP errors that occur while capturing data for Test Replay will no longer prevent the entire run from being available. Addressed in [#27709](https://github.com/cypress-io/cypress/pull/27709).
- Fixed an issue where the release date on the `v13` landing page was a day behind. Fixed in [#27711](https://github.com/cypress-io/cypress/pull/27711).
- Fixed an issue where fatal protocol errors would leak between specs causing all subsequent specs to fail to upload protocol information. Fixed in [#27720](https://github.com/cypress-io/cypress/pull/27720)
- Updated `plist` from `3.0.6` to `3.1.0` to address [CVE-2022-37616](https://github.com/advisories/GHSA-9pgh-qqpf-7wqj) and [CVE-2022-39353](https://github.com/advisories/GHSA-crh6-fp67-6883). Fixed in [#27710](https://github.com/cypress-io/cypress/pull/27710).

## 13.0.0

_Released 08/29/2023_

**Breaking Changes:**

- The [`video`](https://docs.cypress.io/guides/references/configuration#Videos) configuration option now defaults to `false`. Addresses [#26157](https://github.com/cypress-io/cypress/issues/26157).
- The [`videoCompression`](https://docs.cypress.io/guides/references/configuration#Videos) configuration option now defaults to `false`. Addresses [#26160](https://github.com/cypress-io/cypress/issues/26160).
- The [`videoUploadOnPasses`](https://docs.cypress.io/guides/references/configuration#Videos) configuration option has been removed. Please see our [screenshots & videos guide](https://docs.cypress.io/guides/guides/screenshots-and-videos#Delete-videos-for-specs-without-failing-or-retried-tests) on how to accomplish similar functionality. Addresses [#26899](https://github.com/cypress-io/cypress/issues/26899).
- Requests for assets at relative paths for component testing are now correctly forwarded to the dev server. Fixes [#26725](https://github.com/cypress-io/cypress/issues/26725).
- The [`cy.readFile()`](/api/commands/readfile) command is now retry-able as a [query command](https://on.cypress.io/retry-ability). This should not affect any tests using it; the functionality is unchanged. However, it can no longer be overwritten using [`Cypress.Commands.overwrite()`](/api/cypress-api/custom-commands#Overwrite-Existing-Commands). Addressed in [#25595](https://github.com/cypress-io/cypress/pull/25595).
- The current spec path is now passed from the AUT iframe using a query parameter rather than a path segment. This allows for requests for assets at relative paths to be correctly forwarded to the dev server. Fixes [#26725](https://github.com/cypress-io/cypress/issues/26725).
- The deprecated configuration option `nodeVersion` has been removed. Addresses [#27016](https://github.com/cypress-io/cypress/issues/27016).
- The properties and values returned by the [Module API](https://docs.cypress.io/guides/guides/module-api) and included in the arguments of handlers for the [`after:run`](https://docs.cypress.io/api/plugins/after-run-api) and  [`after:spec`](https://docs.cypress.io/api/plugins/after-spec-api) have been changed to be more consistent. Addresses [#23805](https://github.com/cypress-io/cypress/issues/23805).
- For Cypress Cloud runs with Test Replay enabled, the Cypress Runner UI is now hidden during the run since the Runner will be visible during Test Replay. As such, if video is recorded (which is now defaulted to `false`) during the run, the Runner will not be visible. In addition, if a runner screenshot (`cy.screenshot({ capture: runner })`) is captured, it will no longer contain the Runner.
- The browser and browser page unexpectedly closing in the middle of a test run are now gracefully handled. Addressed in [#27592](https://github.com/cypress-io/cypress/issues/27592).
- Automation performance is now improved by switching away from websockets to direct CDP calls for Chrome and Electron browsers. Addressed in [#27592](https://github.com/cypress-io/cypress/issues/27592).
- Edge cases where `cy.intercept()` would not properly intercept have been addressed. Addressed in [#27592](https://github.com/cypress-io/cypress/issues/27592).
- Node 14 support has been removed and Node 16 support has been deprecated. Node 16 may continue to work with Cypress `v13`, but will not be supported moving forward to closer coincide with [Node 16's end-of-life](https://nodejs.org/en/blog/announcements/nodejs16-eol) schedule. It is recommended that users update to at least Node 18.
- The minimum supported Typescript version is `4.x`.

**Features:**

- Consolidates and improves terminal output when uploading test artifacts to Cypress Cloud. Addressed in [#27402](https://github.com/cypress-io/cypress/pull/27402)

**Bugfixes:**

- Fixed an issue where Cypress's internal `tsconfig` would conflict with properties set in the user's `tsconfig.json` such as `module` and `moduleResolution`. Fixes [#26308](https://github.com/cypress-io/cypress/issues/26308) and [#27448](https://github.com/cypress-io/cypress/issues/27448).
- Clarified Svelte 4 works correctly with Component Testing and updated dependencies checks to reflect this. It was incorrectly flagged as not supported. Fixes [#27465](https://github.com/cypress-io/cypress/issues/27465).
- Resolve the `process/browser` global inside `@cypress/webpack-batteries-included-preprocessor` to resolve to `process/browser.js` in order to explicitly provide the file extension. File resolution must include the extension for `.mjs` and `.js` files inside ESM packages in order to resolve correctly. Fixes[#27599](https://github.com/cypress-io/cypress/issues/27599).
- Fixed an issue where the correct `pnp` process was not being discovered. Fixes [#27562](https://github.com/cypress-io/cypress/issues/27562).
- Fixed incorrect type declarations for Cypress and Chai globals that asserted them to be local variables of the global scope rather than properties on the global object. Fixes [#27539](https://github.com/cypress-io/cypress/issues/27539). Fixed in [#27540](https://github.com/cypress-io/cypress/pull/27540).
- Dev Servers will now respect and use the `port` configuration option if present. Fixes [#27675](https://github.com/cypress-io/cypress/issues/27675).

**Dependency Updates:**

- Upgraded [`@cypress/request`](https://www.npmjs.com/package/@cypress/request) from `^2.88.11` to `^3.0.0` to address the [CVE-2023-28155](https://github.com/advisories/GHSA-p8p7-x288-28g6) security vulnerability. Addresses [#27535](https://github.com/cypress-io/cypress/issues/27535). Addressed in [#27495](https://github.com/cypress-io/cypress/pull/27495).

## 12.17.4

_Released 08/15/2023_

**Bugfixes:**

- Fixed an issue where having `cypress.config` in a nested directory would cause problems with locating the `component-index.html` file when using component testing. Fixes [#26400](https://github.com/cypress-io/cypress/issues/26400).

**Dependency Updates:**

- Upgraded [`webpack`](https://www.npmjs.com/package/webpack) from `v4` to `v5`. This means that we are now bundling your `e2e` tests with webpack 5. We don't anticipate this causing any noticeable changes. However, if you'd like to keep bundling your `e2e` tests with wepback 4 you can use the same process as before by pinning [@cypress/webpack-batteries-included-preprocessor](https://www.npmjs.com/package/@cypress/webpack-batteries-included-preprocessor) to `v2.x.x` and hooking into the [file:preprocessor](https://docs.cypress.io/api/plugins/preprocessors-api#Usage) plugin event. This will restore the previous bundling process. Additionally, if you're using [@cypress/webpack-batteries-included-preprocessor](https://www.npmjs.com/package/@cypress/webpack-batteries-included-preprocessor) already, a new version has been published to support webpack `v5`.
- Upgraded [`tough-cookie`](https://www.npmjs.com/package/tough-cookie) from `4.0` to `4.1.3`, [`@cypress/request`](https://www.npmjs.com/package/@cypress/request) from `2.88.11` to `2.88.12` and [`@cypress/request-promise`](https://www.npmjs.com/package/@cypress/request-promise) from `4.2.6` to `4.2.7` to address a [security vulnerability](https://security.snyk.io/vuln/SNYK-JS-TOUGHCOOKIE-5672873). Fixes [#27261](https://github.com/cypress-io/cypress/issues/27261).

## 12.17.3

_Released 08/01/2023_

**Bugfixes:**

- Fixed an issue where unexpected branch names were being recorded for cypress runs when executed by GitHub Actions. The HEAD branch name will now be recorded by default for pull request workflows if a branch name cannot otherwise be detected from user overrides or from local git data. Fixes [#27389](https://github.com/cypress-io/cypress/issues/27389).

**Performance:**

- Fixed an issue where unnecessary requests were being paused. No longer sends `X-Cypress-Is-XHR-Or-Fetch` header and infers resource type off of the server pre-request object. Fixes [#26620](https://github.com/cypress-io/cypress/issues/26620) and [#26622](https://github.com/cypress-io/cypress/issues/26622).

## 12.17.2

_Released 07/20/2023_

**Bugfixes:**

- Fixed an issue where commands would fail with the error `must only be invoked from the spec file or support file` if their arguments were mutated. Fixes [#27200](https://github.com/cypress-io/cypress/issues/27200).
- Fixed an issue where `cy.writeFile()` would erroneously fail with the error `cy.writeFile() must only be invoked from the spec file or support file`. Fixes [#27097](https://github.com/cypress-io/cypress/issues/27097).
- Fixed an issue where web workers could not be created within a spec. Fixes [#27298](https://github.com/cypress-io/cypress/issues/27298).

## 12.17.1

_Released 07/10/2023_

**Bugfixes:**

- Fixed invalid stored preference when enabling in-app notifications that could cause the application to crash.  Fixes [#27228](https://github.com/cypress-io/cypress/issues/27228).
- Fixed an issue with the Typescript types of [`cy.screenshot()`](https://docs.cypress.io/api/commands/screenshot). Fixed in [#27130](https://github.com/cypress-io/cypress/pull/27130).

**Dependency Updates:**

- Upgraded [`@cypress/request`](https://www.npmjs.com/package/@cypress/request) from `2.88.10` to `2.88.11` to address [CVE-2022-24999](https://www.cve.org/CVERecord?id=CVE-2022-24999) security vulnerability. Addressed in [#27005](https://github.com/cypress-io/cypress/pull/27005).

## 12.17.0

_Released 07/05/2023_

**Features:**

- Cypress Cloud users can now receive desktop notifications about their runs, including when one starts, finishes, or fails. Addresses [#26686](https://github.com/cypress-io/cypress/issues/26686).

**Bugfixes:**

- Fixed issues where commands would fail with the error `must only be invoked from the spec file or support file`. Fixes [#27149](https://github.com/cypress-io/cypress/issues/27149) and [#27163](https://github.com/cypress-io/cypress/issues/27163).
- Fixed a regression introduced in Cypress [12.12.0](#12-12-0) where Cypress may fail to reconnect to the Chrome DevTools Protocol in Electron. Fixes [#26900](https://github.com/cypress-io/cypress/issues/26900).
- Fixed an issue where chrome was not recovering from browser crashes properly. Fixes [#24650](https://github.com/cypress-io/cypress/issues/24650).
- Fixed a race condition that was causing a GraphQL error to appear on the [Debug page](https://docs.cypress.io/guides/cloud/runs#Debug) when viewing a running Cypress Cloud build. Fixed in [#27134](https://github.com/cypress-io/cypress/pull/27134).
- Fixed a race condition in electron where the test window exiting prematurely during the browser launch process was causing the whole test run to fail. Addressed in [#27167](https://github.com/cypress-io/cypress/pull/27167).
- Fixed minor issues with Typescript types in the CLI. Fixes [#24110](https://github.com/cypress-io/cypress/issues/24110).
- Fixed an issue where a value for the Electron debug port would not be respected if defined using the `ELECTRON_EXTRA_LAUNCH_ARGS` environment variable. Fixes [#26711](https://github.com/cypress-io/cypress/issues/26711).

**Dependency Updates:**

- Update dependency semver to ^7.5.3. Addressed in [#27151](https://github.com/cypress-io/cypress/pull/27151).

## 12.16.0

_Released 06/26/2023_

**Features:**

- Added support for Angular 16.1.0 in Cypress Component Testing. Addresses [#27049](https://github.com/cypress-io/cypress/issues/27049).

**Bugfixes:**

- Fixed an issue where certain commands would fail with the error `must only be invoked from the spec file or support file` when invoked with a large argument. Fixes [#27099](https://github.com/cypress-io/cypress/issues/27099).

## 12.15.0

_Released 06/20/2023_

**Features:**

- Added support for running Cypress tests with [Chrome's new `--headless=new` flag](https://developer.chrome.com/articles/new-headless/). Chrome versions 112 and above will now be run in the `headless` mode that matches the `headed` browser implementation. Addresses [#25972](https://github.com/cypress-io/cypress/issues/25972).
- Cypress can now test pages with targeted `Content-Security-Policy` and `Content-Security-Policy-Report-Only` header directives by specifying the allow list via the [`experimentalCspAllowList`](https://docs.cypress.io/guides/references/configuration#Experimental-Csp-Allow-List) configuration option. Addresses [#1030](https://github.com/cypress-io/cypress/issues/1030). Addressed in [#26483](https://github.com/cypress-io/cypress/pull/26483)
- The [`videoCompression`](https://docs.cypress.io/guides/references/configuration#Videos) configuration option now accepts both a boolean or a Constant Rate Factor (CRF) number between `1` and `51`. The `videoCompression` default value is still `32` CRF and when `videoCompression` is set to `true` the default of `32` CRF will be used. Addresses [#26658](https://github.com/cypress-io/cypress/issues/26658).
- The Cypress Cloud data shown on the [Specs](https://docs.cypress.io/guides/core-concepts/cypress-app#Specs) page and [Runs](https://docs.cypress.io/guides/core-concepts/cypress-app#Runs) page will now reflect Cloud Runs that match the current Git tree if Git is being used. Addresses [#26693](https://github.com/cypress-io/cypress/issues/26693).

**Bugfixes:**

- Fixed an issue where video output was not being logged to the console when `videoCompression` was turned off. Videos will now log to the terminal regardless of the compression value. Addresses [#25945](https://github.com/cypress-io/cypress/issues/25945).

**Dependency Updates:**

- Removed [`@cypress/mocha-teamcity-reporter`](https://www.npmjs.com/package/@cypress/mocha-teamcity-reporter) as this package was no longer being referenced. Addressed in [#26938](https://github.com/cypress-io/cypress/pull/26938).

## 12.14.0

_Released 06/07/2023_

**Features:**

- A new testing type switcher has been added to the Spec Explorer to make it easier to move between E2E and Component Testing. An informational overview of each type is displayed if it hasn't already been configured to help educate and onboard new users to each testing type. Addresses [#26448](https://github.com/cypress-io/cypress/issues/26448), [#26836](https://github.com/cypress-io/cypress/issues/26836) and [#26837](https://github.com/cypress-io/cypress/issues/26837).

**Bugfixes:**

- Fixed an issue to now correctly detect Angular 16 dependencies
([@angular/cli](https://www.npmjs.com/package/@angular/cli),
[@angular-devkit/build-angular](https://www.npmjs.com/package/@angular-devkit/build-angular),
[@angular/core](https://www.npmjs.com/package/@angular/core), [@angular/common](https://www.npmjs.com/package/@angular/common),
[@angular/platform-browser-dynamic](https://www.npmjs.com/package/@angular/platform-browser-dynamic))
during Component Testing onboarding. Addresses [#26852](https://github.com/cypress-io/cypress/issues/26852).
- Ensures Git-related messages on the [Runs page](https://docs.cypress.io/guides/core-concepts/cypress-app#Runs) remain dismissed. Addresses [#26808](https://github.com/cypress-io/cypress/issues/26808).

**Dependency Updates:**

- Upgraded [`find-process`](https://www.npmjs.com/package/find-process) from `1.4.1` to `1.4.7` to address this [Synk](https://security.snyk.io/vuln/SNYK-JS-FINDPROCESS-1090284) security vulnerability. Addressed in [#26906](https://github.com/cypress-io/cypress/pull/26906).
- Upgraded [`firefox-profile`](https://www.npmjs.com/package/firefox-profile) from `4.0.0` to `4.3.2` to address security vulnerabilities within sub-dependencies. Addressed in [#26912](https://github.com/cypress-io/cypress/pull/26912).

## 12.13.0

_Released 05/23/2023_

**Features:**

- Adds Git-related messages for the [Runs page](https://docs.cypress.io/guides/core-concepts/cypress-app#Runs) and [Debug page](https://docs.cypress.io/guides/cloud/runs#Debug) when users aren't using Git or there are no recorded runs for the current branch. Addresses [#26680](https://github.com/cypress-io/cypress/issues/26680).

**Bugfixes:**

- Reverted [#26452](https://github.com/cypress-io/cypress/pull/26452) which introduced a bug that prevents users from using End to End with Yarn 3. Fixed in [#26735](https://github.com/cypress-io/cypress/pull/26735). Fixes [#26676](https://github.com/cypress-io/cypress/issues/26676).
- Moved `types` condition to the front of `package.json#exports` since keys there are meant to be order-sensitive. Fixed in [#26630](https://github.com/cypress-io/cypress/pull/26630).
- Fixed an issue where newly-installed dependencies would not be detected during Component Testing setup. Addresses [#26685](https://github.com/cypress-io/cypress/issues/26685).
- Fixed a UI regression that was flashing an "empty" state inappropriately when loading the Debug page. Fixed in [#26761](https://github.com/cypress-io/cypress/pull/26761).
- Fixed an issue in Component Testing setup where TypeScript version 5 was not properly detected. Fixes [#26204](https://github.com/cypress-io/cypress/issues/26204).

**Misc:**

- Updated styling & content of Cypress Cloud slideshows when not logged in or no runs have been recorded. Addresses [#26181](https://github.com/cypress-io/cypress/issues/26181).
- Changed the nomenclature of 'processing' to 'compressing' when terminal video output is printed during a run. Addresses [#26657](https://github.com/cypress-io/cypress/issues/26657).
- Changed the nomenclature of 'Upload Results' to 'Uploading Screenshots & Videos' when terminal output is printed during a run. Addresses [#26759](https://github.com/cypress-io/cypress/issues/26759).

## 12.12.0

_Released 05/09/2023_

**Features:**

- Added a new informational banner to help get started with component testing from an existing end-to-end test suite. Addresses [#26511](https://github.com/cypress-io/cypress/issues/26511).

**Bugfixes:**

- Fixed an issue in Electron where devtools gets out of sync with the DOM occasionally. Addresses [#15932](https://github.com/cypress-io/cypress/issues/15932).
- Updated the Chromium renderer process crash message to be more terse. Addressed in [#26597](https://github.com/cypress-io/cypress/pull/26597).
- Fixed an issue with `CYPRESS_DOWNLOAD_PATH_TEMPLATE` regex to allow multiple replacements. Addresses [#23670](https://github.com/cypress-io/cypress/issues/23670).
- Moved `types` condition to the front of `package.json#exports` since keys there are meant to be order-sensitive. Fixed in [#26630](https://github.com/cypress-io/cypress/pull/26630).

**Dependency Updates:**

- Upgraded [`plist`](https://www.npmjs.com/package/plist) from `3.0.5` to `3.0.6` to address [CVE-2022-26260](https://nvd.nist.gov/vuln/detail/CVE-2022-22912#range-8131646) NVD security vulnerability. Addressed in [#26631](https://github.com/cypress-io/cypress/pull/26631).
- Upgraded [`engine.io`](https://www.npmjs.com/package/engine.io) from `6.2.1` to `6.4.2` to address [CVE-2023-31125](https://github.com/socketio/engine.io/security/advisories/GHSA-q9mw-68c2-j6m5) NVD security vulnerability. Addressed in [#26664](https://github.com/cypress-io/cypress/pull/26664).
- Upgraded [`@vue/test-utils`](https://www.npmjs.com/package/@vue/test-utils) from `2.0.2` to `2.3.2`. Addresses [#26575](https://github.com/cypress-io/cypress/issues/26575).

## 12.11.0

_Released 04/26/2023_

**Features:**

- Adds Component Testing support for Angular 16. Addresses [#26044](https://github.com/cypress-io/cypress/issues/26044).
- The run navigation component on the [Debug page](https://on.cypress.io/debug-page) will now display a warning message if there are more relevant runs than can be displayed in the list. Addresses [#26288](https://github.com/cypress-io/cypress/issues/26288).

**Bugfixes:**

- Fixed an issue where setting `videoCompression` to `0` would cause the video output to be broken. `0` is now treated as false. Addresses [#5191](https://github.com/cypress-io/cypress/issues/5191) and [#24595](https://github.com/cypress-io/cypress/issues/24595).
- Fixed an issue on the [Debug page](https://on.cypress.io/debug-page) where the passing run status would appear even if the Cypress Cloud organization was over its monthly test result limit. Addresses [#26528](https://github.com/cypress-io/cypress/issues/26528).

**Misc:**

- Cleaned up our open telemetry dependencies, reducing the size of the open telemetry modules. Addressed in [#26522](https://github.com/cypress-io/cypress/pull/26522).

**Dependency Updates:**

- Upgraded [`vue`](https://www.npmjs.com/package/vue) from `3.2.31` to `3.2.47`. Addressed in [#26555](https://github.com/cypress-io/cypress/pull/26555).

## 12.10.0

_Released 04/17/2023_

**Features:**

- The Component Testing setup wizard will now show a warning message if an issue is encountered with an installed [third party framework definition](https://on.cypress.io/component-integrations). Addresses [#25838](https://github.com/cypress-io/cypress/issues/25838).

**Bugfixes:**

- Capture the [Azure](https://azure.microsoft.com/) CI provider's environment variable [`SYSTEM_PULLREQUEST_PULLREQUESTNUMBER`](https://learn.microsoft.com/en-us/azure/devops/pipelines/build/variables?view=azure-devops&tabs=yaml#system-variables-devops-services) to display the linked PR number in the Cloud. Addressed in [#26215](https://github.com/cypress-io/cypress/pull/26215).
- Fixed an issue in the onboarding wizard where project framework & bundler would not be auto-detected when opening directly into component testing mode using the `--component` CLI flag. Fixes [#22777](https://github.com/cypress-io/cypress/issues/22777) and [#26388](https://github.com/cypress-io/cypress/issues/26388).
- Updated to use the `SEMAPHORE_GIT_WORKING_BRANCH` [Semphore](https://docs.semaphoreci.com) CI environment variable to correctly associate a Cloud run to the current branch. Previously this was incorrectly associating a run to the target branch. Fixes [#26309](https://github.com/cypress-io/cypress/issues/26309).
- Fix an edge case in Component Testing where a custom `baseUrl` in `tsconfig.json` for Next.js 13.2.0+ is not respected. This was partially fixed in [#26005](https://github.com/cypress-io/cypress/pull/26005), but an edge case was missed. Fixes [#25951](https://github.com/cypress-io/cypress/issues/25951).
- Fixed an issue where `click` events fired on `.type('{enter}')` did not propagate through shadow roots. Fixes [#26392](https://github.com/cypress-io/cypress/issues/26392).

**Misc:**

- Removed unintentional debug logs. Addressed in [#26411](https://github.com/cypress-io/cypress/pull/26411).
- Improved styling on the [Runs Page](https://docs.cypress.io/guides/core-concepts/cypress-app#Runs). Addresses [#26180](https://github.com/cypress-io/cypress/issues/26180).

**Dependency Updates:**

- Upgraded [`commander`](https://www.npmjs.com/package/commander) from `^5.1.0` to `^6.2.1`. Addressed in [#26226](https://github.com/cypress-io/cypress/pull/26226).
- Upgraded [`minimist`](https://www.npmjs.com/package/minimist) from `1.2.6` to `1.2.8` to address this [CVE-2021-44906](https://github.com/advisories/GHSA-xvch-5gv4-984h) NVD security vulnerability. Addressed in [#26254](https://github.com/cypress-io/cypress/pull/26254).

## 12.9.0

_Released 03/28/2023_

**Features:**

- The [Debug page](https://docs.cypress.io/guides/cloud/runs#Debug) now allows for navigating between all runs recorded for a commit. Addresses [#25899](https://github.com/cypress-io/cypress/issues/25899) and [#26018](https://github.com/cypress-io/cypress/issues/26018).

**Bugfixes:**

- Fixed a compatibility issue so that component test projects can use [Vite](https://vitejs.dev/) version 4.2.0 and greater. Fixes [#26138](https://github.com/cypress-io/cypress/issues/26138).
- Fixed an issue where [`cy.intercept()`](https://docs.cypress.io/api/commands/intercept) added an additional `content-length` header to spied requests that did not set a `content-length` header on the original request. Fixes [#24407](https://github.com/cypress-io/cypress/issues/24407).
- Changed the way that Git hashes are loaded so that non-relevant runs are excluded from the Debug page. Fixes [#26058](https://github.com/cypress-io/cypress/issues/26058).
- Corrected the [`.type()`](https://docs.cypress.io/api/commands/type) command to account for shadow root elements when determining whether or not focus needs to be simulated before typing. Fixes [#26198](https://github.com/cypress-io/cypress/issues/26198).
- Fixed an issue where an incorrect working directory could be used for Git operations on Windows. Fixes [#23317](https://github.com/cypress-io/cypress/issues/23317).
- Capture the [Buildkite](https://buildkite.com/) CI provider's environment variable `BUILDKITE_RETRY_COUNT` to handle CI retries in the Cloud. Addressed in [#25750](https://github.com/cypress-io/cypress/pull/25750).

**Misc:**

- Made some minor styling updates to the Debug page. Addresses [#26041](https://github.com/cypress-io/cypress/issues/26041).

## 12.8.1

_Released 03/15/2023_

**Bugfixes:**

- Fixed a regression in Cypress [10](https://docs.cypress.io/guides/references/changelog#10-0-0) where the reporter auto-scroll configuration inside user preferences was unintentionally being toggled off. User's must now explicitly enable/disable auto-scroll under user preferences, which is enabled by default. Fixes [#24171](https://github.com/cypress-io/cypress/issues/24171) and [#26113](https://github.com/cypress-io/cypress/issues/26113).

**Dependency Updates:**

- Upgraded [`ejs`](https://www.npmjs.com/package/ejs) from `3.1.6` to `3.1.8` to address this [CVE-2022-29078](https://github.com/advisories/GHSA-phwq-j96m-2c2q) NVD security vulnerability. Addressed in [#25279](https://github.com/cypress-io/cypress/pull/25279).

## 12.8.0

_Released 03/14/2023_

**Features:**

- The [Debug page](https://docs.cypress.io/guides/cloud/runs#Debug) is now able to show real-time results from in-progress runs.  Addresses [#25759](https://github.com/cypress-io/cypress/issues/25759).
- Added the ability to control whether a request is logged to the command log via [`cy.intercept()`](https://docs.cypress.io/api/commands/intercept) by passing `log: false` or `log: true`. Addresses [#7362](https://github.com/cypress-io/cypress/issues/7362).
  - This can be used to override Cypress's default behavior of logging all XHRs and fetches, see the [example](https://docs.cypress.io/api/commands/intercept#Disabling-logs-for-a-request).
- It is now possible to control the number of connection attempts to the browser using the `CYPRESS_CONNECT_RETRY_THRESHOLD` Environment Variable. Learn more [here](https://docs.cypress.io/guides/references/advanced-installation#Environment-variables). Addressed in [#25848](https://github.com/cypress-io/cypress/pull/25848).

**Bugfixes:**

- Fixed an issue where using `Cypress.require()` would throw the error `Cannot find module 'typescript'`. Fixes [#25885](https://github.com/cypress-io/cypress/issues/25885).
- The [`before:spec`](https://docs.cypress.io/api/plugins/before-spec-api) API was updated to correctly support async event handlers in `run` mode. Fixes [#24403](https://github.com/cypress-io/cypress/issues/24403).
- Updated the Component Testing [community framework](https://docs.cypress.io/guides/component-testing/third-party-definitions) definition detection logic to take into account monorepo structures that hoist dependencies. Fixes [#25993](https://github.com/cypress-io/cypress/issues/25993).
- The onboarding wizard for Component Testing will now detect installed dependencies more reliably. Fixes [#25782](https://github.com/cypress-io/cypress/issues/25782).
- Fixed an issue where Angular components would sometimes be mounted in unexpected DOM locations in component tests. Fixes [#25956](https://github.com/cypress-io/cypress/issues/25956).
- Fixed an issue where Cypress component testing would fail to work with [Next.js](https://nextjs.org/) `13.2.1`. Fixes [#25951](https://github.com/cypress-io/cypress/issues/25951).
- Fixed an issue where migrating a project from a version of Cypress earlier than [10.0.0](#10-0-0) could fail if the project's `testFiles` configuration was an array of globs. Fixes [#25947](https://github.com/cypress-io/cypress/issues/25947).

**Misc:**

- Removed "New" badge in the navigation bar for the debug page icon. Addresses [#25925](https://github.com/cypress-io/cypress/issues/25925).
- Removed inline "Connect" buttons within the Specs Explorer. Addresses [#25926](https://github.com/cypress-io/cypress/issues/25926).
- Added an icon for "beta" versions of the Chrome browser. Addresses [#25968](https://github.com/cypress-io/cypress/issues/25968).

**Dependency Updates:**

- Upgraded [`mocha-junit-reporter`](https://www.npmjs.com/package/mocha-junit-reporter) from `2.1.0` to `2.2.0` to be able to use [new placeholders](https://github.com/michaelleeallen/mocha-junit-reporter/pull/163) such as `[suiteFilename]` or `[suiteName]` when defining the test report name. Addressed in [#25922](https://github.com/cypress-io/cypress/pull/25922).

## 12.7.0

_Released 02/24/2023_

**Features:**

- It is now possible to set `hostOnly` cookies with [`cy.setCookie()`](https://docs.cypress.io/api/commands/setcookie) for a given domain. Addresses [#16856](https://github.com/cypress-io/cypress/issues/16856) and [#17527](https://github.com/cypress-io/cypress/issues/17527).
- Added a Public API for third party component libraries to define a Framework Definition, embedding their library into the Cypress onboarding workflow. Learn more [here](https://docs.cypress.io/guides/component-testing/third-party-definitions). Implemented in [#25780](https://github.com/cypress-io/cypress/pull/25780) and closes [#25638](https://github.com/cypress-io/cypress/issues/25638).
- Added a Debug Page tutorial slideshow for projects that are not connected to Cypress Cloud. Addresses [#25768](https://github.com/cypress-io/cypress/issues/25768).
- Improved various error message around interactions with the Cypress cloud. Implemented in [#25837](https://github.com/cypress-io/cypress/pull/25837)
- Updated the "new" status badge for the Debug page navigation link to be less noticeable when the navigation is collapsed. Addresses [#25739](https://github.com/cypress-io/cypress/issues/25739).

**Bugfixes:**

- Fixed various bugs when recording to the cloud. Fixed in [#25837](https://github.com/cypress-io/cypress/pull/25837)
- Fixed an issue where cookies were being duplicated with the same hostname, but a prepended dot. Fixed an issue where cookies may not be expiring correctly. Fixes [#25174](https://github.com/cypress-io/cypress/issues/25174), [#25205](https://github.com/cypress-io/cypress/issues/25205) and [#25495](https://github.com/cypress-io/cypress/issues/25495).
- Fixed an issue where cookies weren't being synced when the application was stable. Fixed in [#25855](https://github.com/cypress-io/cypress/pull/25855). Fixes [#25835](https://github.com/cypress-io/cypress/issues/25835).
- Added missing TypeScript type definitions for the [`cy.reload()`](https://docs.cypress.io/api/commands/reload) command. Addressed in [#25779](https://github.com/cypress-io/cypress/pull/25779).
- Ensure Angular components are mounted inside the correct element. Fixes [#24385](https://github.com/cypress-io/cypress/issues/24385).
- Fix a bug where files outside the project root in a monorepo are not correctly served when using Vite. Addressed in [#25801](https://github.com/cypress-io/cypress/pull/25801).
- Fixed an issue where using [`cy.intercept`](https://docs.cypress.io/api/commands/intercept)'s `req.continue()` with a non-function parameter would not provide an appropriate error message. Fixed in [#25884](https://github.com/cypress-io/cypress/pull/25884).
- Fixed an issue where Cypress would erroneously launch and connect to multiple browser instances. Fixes [#24377](https://github.com/cypress-io/cypress/issues/24377).

**Misc:**

- Made updates to the way that the Debug Page header displays information. Addresses [#25796](https://github.com/cypress-io/cypress/issues/25796) and [#25798](https://github.com/cypress-io/cypress/issues/25798).

## 12.6.0

_Released 02/15/2023_

**Features:**

- Added a new CLI flag, called [`--auto-cancel-after-failures`](https://docs.cypress.io/guides/guides/command-line#Options), that overrides the project-level ["Auto Cancellation"](https://docs.cypress.io/guides/cloud/smart-orchestration#Auto-Cancellation) value when recording to the Cloud. This gives Cloud users on Business and Enterprise plans the flexibility to alter the auto-cancellation value per run. Addressed in [#25237](https://github.com/cypress-io/cypress/pull/25237).
- It is now possible to overwrite query commands using [`Cypress.Commands.overwriteQuery`](https://on.cypress.io/api/custom-queries). Addressed in [#25078](https://github.com/cypress-io/cypress/issues/25078).
- Added [`Cypress.require()`](https://docs.cypress.io/api/cypress-api/require) for including dependencies within the [`cy.origin()`](https://docs.cypress.io/api/commands/origin) callback. This change removed support for using `require()` and `import()` directly within the callback because we found that it impacted performance not only for spec files using them within the [`cy.origin()`](https://docs.cypress.io/api/commands/origin) callback, but even for spec files that did not use them. Addresses [#24976](https://github.com/cypress-io/cypress/issues/24976).
- Added the ability to open the failing test in the IDE from the Debug page before needing to re-run the test. Addressed in [#24850](https://github.com/cypress-io/cypress/issues/24850).

**Bugfixes:**

- When a Cloud user is apart of multiple Cloud organizations, the [Connect to Cloud setup](https://docs.cypress.io/guides/cloud/projects#Set-up-a-project-to-record) now shows the correct organizational prompts when connecting a new project. Fixes [#25520](https://github.com/cypress-io/cypress/issues/25520).
- Fixed an issue where Cypress would fail to load any specs if the project `specPattern` included a resource that could not be accessed due to filesystem permissions. Fixes [#24109](https://github.com/cypress-io/cypress/issues/24109).
- Fixed an issue where the Debug page would display a different number of specs for in-progress runs than the in-progress specs reported in Cypress Cloud. Fixes [#25647](https://github.com/cypress-io/cypress/issues/25647).
- Fixed an issue in middleware where error-handling code could itself generate an error and fail to report the original issue. Fixes [#22825](https://github.com/cypress-io/cypress/issues/22825).
- Fixed an regression introduced in Cypress [12.3.0](#12-3-0) where custom browsers that relied on process environment variables were not found on macOS arm64 architectures. Fixed in [#25753](https://github.com/cypress-io/cypress/pull/25753).

**Misc:**

- Improved the UI of the Debug page. Addresses [#25664](https://github.com/cypress-io/cypress/issues/25664),  [#25669](https://github.com/cypress-io/cypress/issues/25669), [#25665](https://github.com/cypress-io/cypress/issues/25665), [#25666](https://github.com/cypress-io/cypress/issues/25666), and [#25667](https://github.com/cypress-io/cypress/issues/25667).
- Updated the Debug page sidebar badge to to show 0 to 99+ failing tests, increased from showing 0 to 9+ failing tests, to provide better test failure insights. Addresses [#25662](https://github.com/cypress-io/cypress/issues/25662).

**Dependency Updates:**

- Upgrade [`debug`](https://www.npmjs.com/package/debug) to `4.3.4`. Addressed in [#25699](https://github.com/cypress-io/cypress/pull/25699).

## 12.5.1

_Released 02/02/2023_

**Bugfixes:**

- Fixed a regression introduced in Cypress [12.5.0](https://docs.cypress.io/guides/references/changelog#12-5-0) where the `runnable` was not included in the [`test:after:run`](https://docs.cypress.io/api/events/catalog-of-events) event. Fixes [#25663](https://github.com/cypress-io/cypress/issues/25663).

**Dependency Updates:**

- Upgraded [`simple-git`](https://github.com/steveukx/git-js) from `3.15.0` to `3.16.0` to address this [security vulnerability](https://github.com/advisories/GHSA-9p95-fxvg-qgq2) where Remote Code Execution (RCE) via the clone(), pull(), push() and listRemote() methods due to improper input sanitization was possible. Addressed in [#25603](https://github.com/cypress-io/cypress/pull/25603).

## 12.5.0

_Released 01/31/2023_

**Features:**

- Easily debug failed CI test runs recorded to the Cypress Cloud from your local Cypress app with the new Debug page. Please leave any feedback [here](https://github.com/cypress-io/cypress/discussions/25649). Your feedback will help us make decisions to improve the Debug experience. For more details, see [our blog post](https://on.cypress.io/debug-page-release). Addressed in [#25488](https://github.com/cypress-io/cypress/pull/25488).

**Performance:**

- Improved memory consumption in `run` mode by removing reporter logs for successful tests. Fixes [#25230](https://github.com/cypress-io/cypress/issues/25230).

**Bugfixes:**

- Fixed an issue where alternative Microsoft Edge Beta, Canary, and Dev binary versions were not being discovered by Cypress. Fixes [#25455](https://github.com/cypress-io/cypress/issues/25455).

**Dependency Updates:**

- Upgraded [`underscore.string`](https://github.com/esamattis/underscore.string/blob/HEAD/CHANGELOG.markdown) from `3.3.5` to `3.3.6` to reference rebuilt assets after security patch to fix regular expression DDOS exploit. Addressed in [#25574](https://github.com/cypress-io/cypress/pull/25574).

## 12.4.1

_Released 01/27/2023_

**Bugfixes:**

- Fixed a regression from Cypress [12.4.0](https://docs.cypress.io/guides/references/changelog#12-4-0) where Cypress was not exiting properly when running multiple Component Testing specs in `electron` in `run` mode. Fixes [#25568](https://github.com/cypress-io/cypress/issues/25568).

**Dependency Updates:**

- Upgraded [`ua-parser-js`](https://github.com/faisalman/ua-parser-js) from `0.7.24` to `0.7.33` to address this [security vulnerability](https://github.com/faisalman/ua-parser-js/security/advisories/GHSA-fhg7-m89q-25r3) where crafting a very-very-long user-agent string with specific pattern, an attacker can turn the script to get stuck processing for a very long time which results in a denial of service (DoS) condition. Addressed in [#25561](https://github.com/cypress-io/cypress/pull/25561).

## 12.4.0

_Released 1/24/2023_

**Features:**

- Added official support for Vite 4 in component testing. Addresses
  [#24969](https://github.com/cypress-io/cypress/issues/24969).
- Added new
  [`experimentalMemoryManagement`](/guides/references/experiments#Configuration)
  configuration option to improve memory management in Chromium-based browsers.
  Enable this option with `experimentalMemoryManagement=true` if you have
  experienced "Out of Memory" issues. Addresses
  [#23391](https://github.com/cypress-io/cypress/issues/23391).
- Added new
  [`experimentalSkipDomainInjection`](/guides/references/experiments#Experimental-Skip-Domain-Injection)
  configuration option to disable Cypress from setting `document.domain` on
  injection, allowing users to test Salesforce domains. If you believe you are
  having `document.domain` issues, please see the
  [`experimentalSkipDomainInjection`](/guides/references/experiments#Experimental-Skip-Domain-Injection)
  guide. This config option is end-to-end only. Addresses
  [#2367](https://github.com/cypress-io/cypress/issues/2367),
  [#23958](https://github.com/cypress-io/cypress/issues/23958),
  [#24290](https://github.com/cypress-io/cypress/issues/24290), and
  [#24418](https://github.com/cypress-io/cypress/issues/24418).
- The [`.as`](/api/commands/as) command now accepts an options argument,
  allowing an alias to be stored as type "query" or "static" value. This is
  stored as "query" by default. Addresses
  [#25173](https://github.com/cypress-io/cypress/issues/25173).
- The `cy.log()` command will now display a line break where the `\n` character
  is used. Addresses
  [#24964](https://github.com/cypress-io/cypress/issues/24964).
- [`component.specPattern`](/guides/references/configuration#component) now
  utilizes a JSX/TSX file extension when generating a new empty spec file if
  project contains at least one file with those extensions. This applies only to
  component testing and is skipped if
  [`component.specPattern`](/guides/references/configuration#component) has been
  configured to exclude files with those extensions. Addresses
  [#24495](https://github.com/cypress-io/cypress/issues/24495).
- Added support for the `data-qa` selector in the
  [Selector Playground](guides/core-concepts/cypress-app#Selector-Playground) in
  addition to `data-cy`, `data-test` and `data-testid`. Addresses
  [#25305](https://github.com/cypress-io/cypress/issues/25305).

**Bugfixes:**

- Fixed an issue where component tests could incorrectly treat new major
  versions of certain dependencies as supported. Fixes
  [#25379](https://github.com/cypress-io/cypress/issues/25379).
- Fixed an issue where new lines or spaces on new lines in the Command Log were
  not maintained. Fixes
  [#23679](https://github.com/cypress-io/cypress/issues/23679) and
  [#24964](https://github.com/cypress-io/cypress/issues/24964).
- Fixed an issue where Angular component testing projects would fail to
  initialize if an unsupported browserslist entry was specified in the project
  configuration. Fixes
  [#25312](https://github.com/cypress-io/cypress/issues/25312).

**Misc**

- Video output link in `cypress run` mode has been added to it's own line to
  make the video output link more easily clickable in the terminal. Addresses
  [#23913](https://github.com/cypress-io/cypress/issues/23913).<|MERGE_RESOLUTION|>--- conflicted
+++ resolved
@@ -6,6 +6,7 @@
 **Bugfixes:**
 
 - Fixed an issue with capturing assets for Test Replay when service workers are registered in Cypress support files. This issue would cause styles to not render properly in Test Replay. Fixes [#28747](https://github.com/cypress-io/cypress/issues/28747).
+- Fixed incorrect type definition of "dom.getContainsSelector". Fixed in [#28339](https://github.com/cypress-io/cypress/pull/28339).
 
 **Performance:**
 
@@ -98,11 +99,7 @@
 - Fixed an issue where dynamic intercept aliases now show with alias name instead of "no alias" in driver. Addresses [#24653](https://github.com/cypress-io/cypress/issues/24653)
 - Fixed an issue where [aliasing individual requests](https://docs.cypress.io/api/commands/intercept#Aliasing-individual-requests) with `cy.intercept()` led to an error when retrieving all of the aliases with `cy.get(@alias.all)` . Addresses [#25448](https://github.com/cypress-io/cypress/issues/25448)
 - The URL of the application under test and command error "Learn more" links now open externally instead of in the Cypress-launched browser. Fixes [#24572](https://github.com/cypress-io/cypress/issues/24572).
-<<<<<<< HEAD
-- Fixed incorrect type definition of "dom.getContainsSelector". Fixed in [#28339](https://github.com/cypress-io/cypress/pull/28339).
-=======
 - Fixed issue where some URLs would timeout in pre-request correlation. Addressed in [#28354](https://github.com/cypress-io/cypress/pull/28354).
->>>>>>> f741635b
 
 **Misc:**
 
