--- conflicted
+++ resolved
@@ -1,5 +1,4 @@
 <!-- See the ../guides/writing-the-cypress-changelog.md for details on writing the changelog. -->
-<<<<<<< HEAD
 ## 13.6.0
 
 _Released 11/21/2023 (PENDING)_
@@ -11,15 +10,6 @@
 ## 13.5.0
 
 _Released 11/7/2023_
-
-**Features:**
-
- - Adds Component Testing support for Angular version 17. Addresses [#28153](https://github.com/cypress-io/cypress/issues/28153).
-=======
-## 13.5.0
-
-_Released 11/7/2023_
->>>>>>> 79da763d
 
 **Features:**
 
