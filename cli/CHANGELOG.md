<!-- See the ../guides/writing-the-cypress-changelog.md for details on writing the changelog. -->
<<<<<<< HEAD

## 13.6.0

_Released 11/21/2023 (PENDING)_

**Features:**

 - Adds an activity indicator to CLI output when artifacts (screenshots, videos, or Test Replay) are being uploaded to the cloud. Addresses [#28239](https://github.com/cypress-io/cypress/issues/28239). Addressed in [#28277](https://github.com/cypress-io/cypress/pull/28277).
=======
## 13.5.1

_Released 11/21/2023 (PENDING)_

**Bugfixes:**

- Fixed an issue where pages opened in a new tab were missing response headers, causing them not to load properly. Fixes [#28293](https://github.com/cypress-io/cypress/issues/28293) and [#28303](https://github.com/cypress-io/cypress/issues/28303).
- We now pass a flag to Chromium browsers to disable default component extensions. This is a common flag passed during browser automation. Fixed in [#28294](https://github.com/cypress-io/cypress/pull/28294).
>>>>>>> 9d9bf259

## 13.5.0

_Released 11/8/2023_

**Features:**

 - Added Component Testing support for [Angular](https://angular.io/) version 17. Addresses [#28153](https://github.com/cypress-io/cypress/issues/28153).

**Bugfixes:**

- Fixed an issue in chromium based browsers, where global style updates can trigger flooding of font face requests in DevTools and Test Replay. This can affect performance due to the flooding of messages in CDP. Fixes [#28150](https://github.com/cypress-io/cypress/issues/28150) and [#28215](https://github.com/cypress-io/cypress/issues/28215).
- Fixed a regression in [`13.3.3`](https://docs.cypress.io/guides/references/changelog/13.3.3) where Cypress would hang on loading shared workers when using `cy.reload` to reload the page. Fixes [#28248](https://github.com/cypress-io/cypress/issues/28248).
- Fixed an issue where network requests made from tabs, or windows other than the main Cypress tab, would be delayed. Fixes [#28113](https://github.com/cypress-io/cypress/issues/28113).
- Fixed an issue with 'other' targets (e.g. pdf documents embedded in an object tag) not fully loading. Fixes [#28228](https://github.com/cypress-io/cypress/issues/28228) and [#28162](https://github.com/cypress-io/cypress/issues/28162).
- Fixed an issue where clicking a link to download a file could cause a page load timeout when the download attribute was missing. Note: download behaviors in experimental Webkit are still an issue. Fixes [#14857](https://github.com/cypress-io/cypress/issues/14857).
- Fixed an issue to account for canceled and failed downloads to correctly reflect these status in Command log as a download failure where previously it would be pending. Fixed in [#28222](https://github.com/cypress-io/cypress/pull/28222).
- Fixed an issue determining visibility when an element is hidden by an ancestor with a shared edge. Fixes [#27514](https://github.com/cypress-io/cypress/issues/27514).
- We now pass a flag to Chromium browsers to disable Chrome translation, both the manual option and the popup prompt, when a page with a differing language is detected. Fixes [#28225](https://github.com/cypress-io/cypress/issues/28225).
- Stopped processing CDP events at the end of a spec when Test Isolation is off and Test Replay is enabled. Addressed in [#28213](https://github.com/cypress-io/cypress/pull/28213).

## 13.4.0

_Released 10/30/2023_

**Features:**

- Introduced experimental configuration options for advanced retry logic: adds `experimentalStrategy` and `experimentalOptions` keys to the `retry` configuration key. See [Experimental Flake Detection Features](https://docs.cypress.io/guides/references/experiments/#Experimental-Flake-Detection-Features) in the documentation. Addressed in [#27930](https://github.com/cypress-io/cypress/pull/27930).

**Bugfixes:**

- Fixed a regression in [`13.3.2`](https://docs.cypress.io/guides/references/changelog/13.3.2) where Cypress would crash with 'Inspected target navigated or closed' or 'Session with given id not found'. Fixes [#28141](https://github.com/cypress-io/cypress/issues/28141) and [#28148](https://github.com/cypress-io/cypress/issues/28148).

## 13.3.3

_Released 10/24/2023_

**Bugfixes:**

- Fixed a performance regression in `13.3.1` with proxy correlation timeouts and requests issued from web and shared workers. Fixes [#28104](https://github.com/cypress-io/cypress/issues/28104).
- Fixed a performance problem with proxy correlation when requests get aborted and then get miscorrelated with follow up requests. Addressed in [#28094](https://github.com/cypress-io/cypress/pull/28094).
- Fixed a regression in [10.0.0](#10.0.0), where search would not find a spec if the file name contains "-" or "\_", but search prompt contains " " instead (e.g. search file "spec-file.cy.ts" with prompt "spec file"). Fixes [#25303](https://github.com/cypress-io/cypress/issues/25303).

## 13.3.2

_Released 10/18/2023_

**Bugfixes:**

- Fixed a performance regression in `13.3.1` with proxy correlation timeouts and requests issued from service workers. Fixes [#28054](https://github.com/cypress-io/cypress/issues/28054) and [#28056](https://github.com/cypress-io/cypress/issues/28056).
- Fixed an issue where proxy correlation would leak over from a previous spec causing performance problems, `cy.intercept` problems, and Test Replay asset capturing issues. Addressed in [#28060](https://github.com/cypress-io/cypress/pull/28060).
- Fixed an issue where redirects of requests that knowingly don't have CDP traffic should also be assumed to not have CDP traffic. Addressed in [#28060](https://github.com/cypress-io/cypress/pull/28060).
- Fixed an issue with Accept Encoding headers by forcing gzip when no accept encoding header is sent and using identity if gzip is not sent. Fixes [#28025](https://github.com/cypress-io/cypress/issues/28025).

**Dependency Updates:**

- Upgraded [`@babel/core`](https://www.npmjs.com/package/@babel/core) from `7.22.9` to `7.23.2` to address the [SNYK-JS-SEMVER-3247795](https://snyk.io/vuln/SNYK-JS-SEMVER-3247795) security vulnerability. Addressed in [#28063](https://github.com/cypress-io/cypress/pull/28063).
- Upgraded [`@babel/traverse`](https://www.npmjs.com/package/@babel/traverse) from `7.22.8` to `7.23.2` to address the [SNYK-JS-BABELTRAVERSE-5962462](https://snyk.io/vuln/SNYK-JS-BABELTRAVERSE-5962462) security vulnerability. Addressed in [#28063](https://github.com/cypress-io/cypress/pull/28063).
- Upgraded [`react-docgen`](https://www.npmjs.com/package/react-docgen) from `6.0.0-alpha.3` to `6.0.4` to address the [SNYK-JS-BABELTRAVERSE-5962462](https://snyk.io/vuln/SNYK-JS-BABELTRAVERSE-5962462) security vulnerability. Addressed in [#28063](https://github.com/cypress-io/cypress/pull/28063).

## 13.3.1

_Released 10/11/2023_

**Bugfixes:**

- Fixed an issue where requests were correlated in the wrong order in the proxy. This could cause an issue where the wrong request is used for `cy.intercept` or assets (e.g. stylesheets or images) may not properly be available in Test Replay. Addressed in [#27892](https://github.com/cypress-io/cypress/pull/27892).
- Fixed an issue where a crashed Chrome renderer can cause the Test Replay recorder to hang. Addressed in [#27909](https://github.com/cypress-io/cypress/pull/27909).
- Fixed an issue where multiple responses yielded from calls to `cy.wait()` would sometimes be out of order. Fixes [#27337](https://github.com/cypress-io/cypress/issues/27337).
- Fixed an issue where requests were timing out in the proxy. This could cause an issue where the wrong request is used for `cy.intercept` or assets (e.g. stylesheets or images) may not properly be available in Test Replay. Addressed in [#27976](https://github.com/cypress-io/cypress/pull/27976).
- Fixed an issue where Test Replay couldn't record tests due to issues involving `GLIBC`. Fixed deprecation warnings during the rebuild of better-sqlite3. Fixes [#27891](https://github.com/cypress-io/cypress/issues/27891) and [#27902](https://github.com/cypress-io/cypress/issues/27902).
- Enables test replay for executed specs in runs that have a spec that causes a browser crash. Addressed in [#27786](https://github.com/cypress-io/cypress/pull/27786).

## 13.3.0

_Released 09/27/2023_

**Features:**

 - Introduces new layout for Runs page providing additional run information. Addresses [#27203](https://github.com/cypress-io/cypress/issues/27203).

**Bugfixes:**

- Fixed an issue where actionability checks trigger a flood of font requests. Removing the font requests has the potential to improve performance and removes clutter from Test Replay. Addressed in [#27860](https://github.com/cypress-io/cypress/pull/27860).
- Fixed network stubbing not permitting status code 999. Fixes [#27567](https://github.com/cypress-io/cypress/issues/27567). Addressed in [#27853](https://github.com/cypress-io/cypress/pull/27853).

## 13.2.0

_Released 09/12/2023_

**Features:**

 - Adds support for Nx users who want to run Angular Component Testing in parallel. Addressed in [#27723](https://github.com/cypress-io/cypress/pull/27723).

**Bugfixes:**

- Edge cases where `cy.intercept()` would not properly intercept and asset response bodies would not properly be captured for Test Replay have been addressed. Addressed in [#27771](https://github.com/cypress-io/cypress/pull/27771).
- Fixed an issue where `enter`, `keyup`, and `space` events were not triggering `click` events properly in some versions of Firefox. Addressed in [#27715](https://github.com/cypress-io/cypress/pull/27715).
- Fixed a regression in `13.0.0` where tests using Basic Authorization can potentially hang indefinitely on chromium browsers. Addressed in [#27781](https://github.com/cypress-io/cypress/pull/27781).
- Fixed a regression in `13.0.0` where component tests using an intercept that matches all requests can potentially hang indefinitely. Addressed in [#27788](https://github.com/cypress-io/cypress/pull/27788).

**Dependency Updates:**

- Upgraded Electron from `21.0.0` to `25.8.0`, which updates bundled Chromium from `106.0.5249.51` to `114.0.5735.289`. Additionally, the Node version binary has been upgraded from `16.16.0` to `18.15.0`. This does **NOT** have an impact on the node version you are using with Cypress and is merely an internal update to the repository & shipped binary. Addressed in [#27715](https://github.com/cypress-io/cypress/pull/27715). Addresses [#27595](https://github.com/cypress-io/cypress/issues/27595).

## 13.1.0

_Released 08/31/2023_

**Features:**

 - Introduces a status icon representing the `latest` test run in the Sidebar for the Runs Page. Addresses [#27206](https://github.com/cypress-io/cypress/issues/27206).

**Bugfixes:**

- Fixed a regression introduced in Cypress [13.0.0](#13-0-0) where the [Module API](https://docs.cypress.io/guides/guides/module-api), [`after:run`](https://docs.cypress.io/api/plugins/after-run-api), and  [`after:spec`](https://docs.cypress.io/api/plugins/after-spec-api) results did not include the `stats.skipped` field for each run result. Fixes [#27694](https://github.com/cypress-io/cypress/issues/27694). Addressed in [#27695](https://github.com/cypress-io/cypress/pull/27695).
- Individual CDP errors that occur while capturing data for Test Replay will no longer prevent the entire run from being available. Addressed in [#27709](https://github.com/cypress-io/cypress/pull/27709).
- Fixed an issue where the release date on the `v13` landing page was a day behind. Fixed in [#27711](https://github.com/cypress-io/cypress/pull/27711).
- Fixed an issue where fatal protocol errors would leak between specs causing all subsequent specs to fail to upload protocol information. Fixed in [#27720](https://github.com/cypress-io/cypress/pull/27720)
- Updated `plist` from `3.0.6` to `3.1.0` to address [CVE-2022-37616](https://github.com/advisories/GHSA-9pgh-qqpf-7wqj) and [CVE-2022-39353](https://github.com/advisories/GHSA-crh6-fp67-6883). Fixed in [#27710](https://github.com/cypress-io/cypress/pull/27710).

## 13.0.0

_Released 08/29/2023_

**Breaking Changes:**

- The [`video`](https://docs.cypress.io/guides/references/configuration#Videos) configuration option now defaults to `false`. Addresses [#26157](https://github.com/cypress-io/cypress/issues/26157).
- The [`videoCompression`](https://docs.cypress.io/guides/references/configuration#Videos) configuration option now defaults to `false`. Addresses [#26160](https://github.com/cypress-io/cypress/issues/26160).
- The [`videoUploadOnPasses`](https://docs.cypress.io/guides/references/configuration#Videos) configuration option has been removed. Please see our [screenshots & videos guide](https://docs.cypress.io/guides/guides/screenshots-and-videos#Delete-videos-for-specs-without-failing-or-retried-tests) on how to accomplish similar functionality. Addresses [#26899](https://github.com/cypress-io/cypress/issues/26899).
- Requests for assets at relative paths for component testing are now correctly forwarded to the dev server. Fixes [#26725](https://github.com/cypress-io/cypress/issues/26725).
- The [`cy.readFile()`](/api/commands/readfile) command is now retry-able as a [query command](https://on.cypress.io/retry-ability). This should not affect any tests using it; the functionality is unchanged. However, it can no longer be overwritten using [`Cypress.Commands.overwrite()`](/api/cypress-api/custom-commands#Overwrite-Existing-Commands). Addressed in [#25595](https://github.com/cypress-io/cypress/pull/25595).
- The current spec path is now passed from the AUT iframe using a query parameter rather than a path segment. This allows for requests for assets at relative paths to be correctly forwarded to the dev server. Fixes [#26725](https://github.com/cypress-io/cypress/issues/26725).
- The deprecated configuration option `nodeVersion` has been removed. Addresses [#27016](https://github.com/cypress-io/cypress/issues/27016).
- The properties and values returned by the [Module API](https://docs.cypress.io/guides/guides/module-api) and included in the arguments of handlers for the [`after:run`](https://docs.cypress.io/api/plugins/after-run-api) and  [`after:spec`](https://docs.cypress.io/api/plugins/after-spec-api) have been changed to be more consistent. Addresses [#23805](https://github.com/cypress-io/cypress/issues/23805).
- For Cypress Cloud runs with Test Replay enabled, the Cypress Runner UI is now hidden during the run since the Runner will be visible during Test Replay. As such, if video is recorded (which is now defaulted to `false`) during the run, the Runner will not be visible. In addition, if a runner screenshot (`cy.screenshot({ capture: runner })`) is captured, it will no longer contain the Runner.
- The browser and browser page unexpectedly closing in the middle of a test run are now gracefully handled. Addressed in [#27592](https://github.com/cypress-io/cypress/issues/27592).
- Automation performance is now improved by switching away from websockets to direct CDP calls for Chrome and Electron browsers. Addressed in [#27592](https://github.com/cypress-io/cypress/issues/27592).
- Edge cases where `cy.intercept()` would not properly intercept have been addressed. Addressed in [#27592](https://github.com/cypress-io/cypress/issues/27592).
- Node 14 support has been removed and Node 16 support has been deprecated. Node 16 may continue to work with Cypress `v13`, but will not be supported moving forward to closer coincide with [Node 16's end-of-life](https://nodejs.org/en/blog/announcements/nodejs16-eol) schedule. It is recommended that users update to at least Node 18.
- The minimum supported Typescript version is `4.x`.

**Features:**

- Consolidates and improves terminal output when uploading test artifacts to Cypress Cloud. Addressed in [#27402](https://github.com/cypress-io/cypress/pull/27402)

**Bugfixes:**

- Fixed an issue where Cypress's internal `tsconfig` would conflict with properties set in the user's `tsconfig.json` such as `module` and `moduleResolution`. Fixes [#26308](https://github.com/cypress-io/cypress/issues/26308) and [#27448](https://github.com/cypress-io/cypress/issues/27448).
- Clarified Svelte 4 works correctly with Component Testing and updated dependencies checks to reflect this. It was incorrectly flagged as not supported. Fixes [#27465](https://github.com/cypress-io/cypress/issues/27465).
- Resolve the `process/browser` global inside `@cypress/webpack-batteries-included-preprocessor` to resolve to `process/browser.js` in order to explicitly provide the file extension. File resolution must include the extension for `.mjs` and `.js` files inside ESM packages in order to resolve correctly. Fixes[#27599](https://github.com/cypress-io/cypress/issues/27599).
- Fixed an issue where the correct `pnp` process was not being discovered. Fixes [#27562](https://github.com/cypress-io/cypress/issues/27562).
- Fixed incorrect type declarations for Cypress and Chai globals that asserted them to be local variables of the global scope rather than properties on the global object. Fixes [#27539](https://github.com/cypress-io/cypress/issues/27539). Fixed in [#27540](https://github.com/cypress-io/cypress/pull/27540).
- Dev Servers will now respect and use the `port` configuration option if present. Fixes [#27675](https://github.com/cypress-io/cypress/issues/27675).

**Dependency Updates:**

- Upgraded [`@cypress/request`](https://www.npmjs.com/package/@cypress/request) from `^2.88.11` to `^3.0.0` to address the [CVE-2023-28155](https://github.com/advisories/GHSA-p8p7-x288-28g6) security vulnerability. Addresses [#27535](https://github.com/cypress-io/cypress/issues/27535). Addressed in [#27495](https://github.com/cypress-io/cypress/pull/27495).

## 12.17.4

_Released 08/15/2023_

**Bugfixes:**

- Fixed an issue where having `cypress.config` in a nested directory would cause problems with locating the `component-index.html` file when using component testing. Fixes [#26400](https://github.com/cypress-io/cypress/issues/26400).

**Dependency Updates:**

- Upgraded [`webpack`](https://www.npmjs.com/package/webpack) from `v4` to `v5`. This means that we are now bundling your `e2e` tests with webpack 5. We don't anticipate this causing any noticeable changes. However, if you'd like to keep bundling your `e2e` tests with wepback 4 you can use the same process as before by pinning [@cypress/webpack-batteries-included-preprocessor](https://www.npmjs.com/package/@cypress/webpack-batteries-included-preprocessor) to `v2.x.x` and hooking into the [file:preprocessor](https://docs.cypress.io/api/plugins/preprocessors-api#Usage) plugin event. This will restore the previous bundling process. Additionally, if you're using [@cypress/webpack-batteries-included-preprocessor](https://www.npmjs.com/package/@cypress/webpack-batteries-included-preprocessor) already, a new version has been published to support webpack `v5`.
- Upgraded [`tough-cookie`](https://www.npmjs.com/package/tough-cookie) from `4.0` to `4.1.3`, [`@cypress/request`](https://www.npmjs.com/package/@cypress/request) from `2.88.11` to `2.88.12` and [`@cypress/request-promise`](https://www.npmjs.com/package/@cypress/request-promise) from `4.2.6` to `4.2.7` to address a [security vulnerability](https://security.snyk.io/vuln/SNYK-JS-TOUGHCOOKIE-5672873). Fixes [#27261](https://github.com/cypress-io/cypress/issues/27261).

## 12.17.3

_Released 08/01/2023_

**Bugfixes:**

- Fixed an issue where unexpected branch names were being recorded for cypress runs when executed by GitHub Actions. The HEAD branch name will now be recorded by default for pull request workflows if a branch name cannot otherwise be detected from user overrides or from local git data. Fixes [#27389](https://github.com/cypress-io/cypress/issues/27389).

**Performance:**

- Fixed an issue where unnecessary requests were being paused. No longer sends `X-Cypress-Is-XHR-Or-Fetch` header and infers resource type off of the server pre-request object. Fixes [#26620](https://github.com/cypress-io/cypress/issues/26620) and [#26622](https://github.com/cypress-io/cypress/issues/26622).

## 12.17.2

_Released 07/20/2023_

**Bugfixes:**

- Fixed an issue where commands would fail with the error `must only be invoked from the spec file or support file` if their arguments were mutated. Fixes [#27200](https://github.com/cypress-io/cypress/issues/27200).
- Fixed an issue where `cy.writeFile()` would erroneously fail with the error `cy.writeFile() must only be invoked from the spec file or support file`. Fixes [#27097](https://github.com/cypress-io/cypress/issues/27097).
- Fixed an issue where web workers could not be created within a spec. Fixes [#27298](https://github.com/cypress-io/cypress/issues/27298).

## 12.17.1

_Released 07/10/2023_

**Bugfixes:**

- Fixed invalid stored preference when enabling in-app notifications that could cause the application to crash.  Fixes [#27228](https://github.com/cypress-io/cypress/issues/27228).
- Fixed an issue with the Typescript types of [`cy.screenshot()`](https://docs.cypress.io/api/commands/screenshot). Fixed in [#27130](https://github.com/cypress-io/cypress/pull/27130).

**Dependency Updates:**

- Upgraded [`@cypress/request`](https://www.npmjs.com/package/@cypress/request) from `2.88.10` to `2.88.11` to address [CVE-2022-24999](https://www.cve.org/CVERecord?id=CVE-2022-24999) security vulnerability. Addressed in [#27005](https://github.com/cypress-io/cypress/pull/27005).

## 12.17.0

_Released 07/05/2023_

**Features:**

- Cypress Cloud users can now receive desktop notifications about their runs, including when one starts, finishes, or fails. Addresses [#26686](https://github.com/cypress-io/cypress/issues/26686).

**Bugfixes:**

- Fixed issues where commands would fail with the error `must only be invoked from the spec file or support file`. Fixes [#27149](https://github.com/cypress-io/cypress/issues/27149) and [#27163](https://github.com/cypress-io/cypress/issues/27163).
- Fixed a regression introduced in Cypress [12.12.0](#12-12-0) where Cypress may fail to reconnect to the Chrome DevTools Protocol in Electron. Fixes [#26900](https://github.com/cypress-io/cypress/issues/26900).
- Fixed an issue where chrome was not recovering from browser crashes properly. Fixes [#24650](https://github.com/cypress-io/cypress/issues/24650).
- Fixed a race condition that was causing a GraphQL error to appear on the [Debug page](https://docs.cypress.io/guides/cloud/runs#Debug) when viewing a running Cypress Cloud build. Fixed in [#27134](https://github.com/cypress-io/cypress/pull/27134).
- Fixed a race condition in electron where the test window exiting prematurely during the browser launch process was causing the whole test run to fail. Addressed in [#27167](https://github.com/cypress-io/cypress/pull/27167).
- Fixed minor issues with Typescript types in the CLI. Fixes [#24110](https://github.com/cypress-io/cypress/issues/24110).
- Fixed an issue where a value for the Electron debug port would not be respected if defined using the `ELECTRON_EXTRA_LAUNCH_ARGS` environment variable. Fixes [#26711](https://github.com/cypress-io/cypress/issues/26711).

**Dependency Updates:**

- Update dependency semver to ^7.5.3. Addressed in [#27151](https://github.com/cypress-io/cypress/pull/27151).

## 12.16.0

_Released 06/26/2023_

**Features:**

- Added support for Angular 16.1.0 in Cypress Component Testing. Addresses [#27049](https://github.com/cypress-io/cypress/issues/27049).

**Bugfixes:**

- Fixed an issue where certain commands would fail with the error `must only be invoked from the spec file or support file` when invoked with a large argument. Fixes [#27099](https://github.com/cypress-io/cypress/issues/27099).

## 12.15.0

_Released 06/20/2023_

**Features:**

- Added support for running Cypress tests with [Chrome's new `--headless=new` flag](https://developer.chrome.com/articles/new-headless/). Chrome versions 112 and above will now be run in the `headless` mode that matches the `headed` browser implementation. Addresses [#25972](https://github.com/cypress-io/cypress/issues/25972).
- Cypress can now test pages with targeted `Content-Security-Policy` and `Content-Security-Policy-Report-Only` header directives by specifying the allow list via the [`experimentalCspAllowList`](https://docs.cypress.io/guides/references/configuration#Experimental-Csp-Allow-List) configuration option. Addresses [#1030](https://github.com/cypress-io/cypress/issues/1030). Addressed in [#26483](https://github.com/cypress-io/cypress/pull/26483)
- The [`videoCompression`](https://docs.cypress.io/guides/references/configuration#Videos) configuration option now accepts both a boolean or a Constant Rate Factor (CRF) number between `1` and `51`. The `videoCompression` default value is still `32` CRF and when `videoCompression` is set to `true` the default of `32` CRF will be used. Addresses [#26658](https://github.com/cypress-io/cypress/issues/26658).
- The Cypress Cloud data shown on the [Specs](https://docs.cypress.io/guides/core-concepts/cypress-app#Specs) page and [Runs](https://docs.cypress.io/guides/core-concepts/cypress-app#Runs) page will now reflect Cloud Runs that match the current Git tree if Git is being used. Addresses [#26693](https://github.com/cypress-io/cypress/issues/26693).

**Bugfixes:**

- Fixed an issue where video output was not being logged to the console when `videoCompression` was turned off. Videos will now log to the terminal regardless of the compression value. Addresses [#25945](https://github.com/cypress-io/cypress/issues/25945).

**Dependency Updates:**

- Removed [`@cypress/mocha-teamcity-reporter`](https://www.npmjs.com/package/@cypress/mocha-teamcity-reporter) as this package was no longer being referenced. Addressed in [#26938](https://github.com/cypress-io/cypress/pull/26938).

## 12.14.0

_Released 06/07/2023_

**Features:**

- A new testing type switcher has been added to the Spec Explorer to make it easier to move between E2E and Component Testing. An informational overview of each type is displayed if it hasn't already been configured to help educate and onboard new users to each testing type. Addresses [#26448](https://github.com/cypress-io/cypress/issues/26448), [#26836](https://github.com/cypress-io/cypress/issues/26836) and [#26837](https://github.com/cypress-io/cypress/issues/26837).

**Bugfixes:**

- Fixed an issue to now correctly detect Angular 16 dependencies
([@angular/cli](https://www.npmjs.com/package/@angular/cli),
[@angular-devkit/build-angular](https://www.npmjs.com/package/@angular-devkit/build-angular),
[@angular/core](https://www.npmjs.com/package/@angular/core), [@angular/common](https://www.npmjs.com/package/@angular/common),
[@angular/platform-browser-dynamic](https://www.npmjs.com/package/@angular/platform-browser-dynamic))
during Component Testing onboarding. Addresses [#26852](https://github.com/cypress-io/cypress/issues/26852).
- Ensures Git-related messages on the [Runs page](https://docs.cypress.io/guides/core-concepts/cypress-app#Runs) remain dismissed. Addresses [#26808](https://github.com/cypress-io/cypress/issues/26808).

**Dependency Updates:**

- Upgraded [`find-process`](https://www.npmjs.com/package/find-process) from `1.4.1` to `1.4.7` to address this [Synk](https://security.snyk.io/vuln/SNYK-JS-FINDPROCESS-1090284) security vulnerability. Addressed in [#26906](https://github.com/cypress-io/cypress/pull/26906).
- Upgraded [`firefox-profile`](https://www.npmjs.com/package/firefox-profile) from `4.0.0` to `4.3.2` to address security vulnerabilities within sub-dependencies. Addressed in [#26912](https://github.com/cypress-io/cypress/pull/26912).

## 12.13.0

_Released 05/23/2023_

**Features:**

- Adds Git-related messages for the [Runs page](https://docs.cypress.io/guides/core-concepts/cypress-app#Runs) and [Debug page](https://docs.cypress.io/guides/cloud/runs#Debug) when users aren't using Git or there are no recorded runs for the current branch. Addresses [#26680](https://github.com/cypress-io/cypress/issues/26680).

**Bugfixes:**

- Reverted [#26452](https://github.com/cypress-io/cypress/pull/26452) which introduced a bug that prevents users from using End to End with Yarn 3. Fixed in [#26735](https://github.com/cypress-io/cypress/pull/26735). Fixes [#26676](https://github.com/cypress-io/cypress/issues/26676).
- Moved `types` condition to the front of `package.json#exports` since keys there are meant to be order-sensitive. Fixed in [#26630](https://github.com/cypress-io/cypress/pull/26630).
- Fixed an issue where newly-installed dependencies would not be detected during Component Testing setup. Addresses [#26685](https://github.com/cypress-io/cypress/issues/26685).
- Fixed a UI regression that was flashing an "empty" state inappropriately when loading the Debug page. Fixed in [#26761](https://github.com/cypress-io/cypress/pull/26761).
- Fixed an issue in Component Testing setup where TypeScript version 5 was not properly detected. Fixes [#26204](https://github.com/cypress-io/cypress/issues/26204).

**Misc:**

- Updated styling & content of Cypress Cloud slideshows when not logged in or no runs have been recorded. Addresses [#26181](https://github.com/cypress-io/cypress/issues/26181).
- Changed the nomenclature of 'processing' to 'compressing' when terminal video output is printed during a run. Addresses [#26657](https://github.com/cypress-io/cypress/issues/26657).
- Changed the nomenclature of 'Upload Results' to 'Uploading Screenshots & Videos' when terminal output is printed during a run. Addresses [#26759](https://github.com/cypress-io/cypress/issues/26759).

## 12.12.0

_Released 05/09/2023_

**Features:**

- Added a new informational banner to help get started with component testing from an existing end-to-end test suite. Addresses [#26511](https://github.com/cypress-io/cypress/issues/26511).

**Bugfixes:**

- Fixed an issue in Electron where devtools gets out of sync with the DOM occasionally. Addresses [#15932](https://github.com/cypress-io/cypress/issues/15932).
- Updated the Chromium renderer process crash message to be more terse. Addressed in [#26597](https://github.com/cypress-io/cypress/pull/26597).
- Fixed an issue with `CYPRESS_DOWNLOAD_PATH_TEMPLATE` regex to allow multiple replacements. Addresses [#23670](https://github.com/cypress-io/cypress/issues/23670).
- Moved `types` condition to the front of `package.json#exports` since keys there are meant to be order-sensitive. Fixed in [#26630](https://github.com/cypress-io/cypress/pull/26630).

**Dependency Updates:**

- Upgraded [`plist`](https://www.npmjs.com/package/plist) from `3.0.5` to `3.0.6` to address [CVE-2022-26260](https://nvd.nist.gov/vuln/detail/CVE-2022-22912#range-8131646) NVD security vulnerability. Addressed in [#26631](https://github.com/cypress-io/cypress/pull/26631).
- Upgraded [`engine.io`](https://www.npmjs.com/package/engine.io) from `6.2.1` to `6.4.2` to address [CVE-2023-31125](https://github.com/socketio/engine.io/security/advisories/GHSA-q9mw-68c2-j6m5) NVD security vulnerability. Addressed in [#26664](https://github.com/cypress-io/cypress/pull/26664).
- Upgraded [`@vue/test-utils`](https://www.npmjs.com/package/@vue/test-utils) from `2.0.2` to `2.3.2`. Addresses [#26575](https://github.com/cypress-io/cypress/issues/26575).

## 12.11.0

_Released 04/26/2023_

**Features:**

- Adds Component Testing support for Angular 16. Addresses [#26044](https://github.com/cypress-io/cypress/issues/26044).
- The run navigation component on the [Debug page](https://on.cypress.io/debug-page) will now display a warning message if there are more relevant runs than can be displayed in the list. Addresses [#26288](https://github.com/cypress-io/cypress/issues/26288).

**Bugfixes:**

- Fixed an issue where setting `videoCompression` to `0` would cause the video output to be broken. `0` is now treated as false. Addresses [#5191](https://github.com/cypress-io/cypress/issues/5191) and [#24595](https://github.com/cypress-io/cypress/issues/24595).
- Fixed an issue on the [Debug page](https://on.cypress.io/debug-page) where the passing run status would appear even if the Cypress Cloud organization was over its monthly test result limit. Addresses [#26528](https://github.com/cypress-io/cypress/issues/26528).

**Misc:**

- Cleaned up our open telemetry dependencies, reducing the size of the open telemetry modules. Addressed in [#26522](https://github.com/cypress-io/cypress/pull/26522).

**Dependency Updates:**

- Upgraded [`vue`](https://www.npmjs.com/package/vue) from `3.2.31` to `3.2.47`. Addressed in [#26555](https://github.com/cypress-io/cypress/pull/26555).

## 12.10.0

_Released 04/17/2023_

**Features:**

- The Component Testing setup wizard will now show a warning message if an issue is encountered with an installed [third party framework definition](https://on.cypress.io/component-integrations). Addresses [#25838](https://github.com/cypress-io/cypress/issues/25838).

**Bugfixes:**

- Capture the [Azure](https://azure.microsoft.com/) CI provider's environment variable [`SYSTEM_PULLREQUEST_PULLREQUESTNUMBER`](https://learn.microsoft.com/en-us/azure/devops/pipelines/build/variables?view=azure-devops&tabs=yaml#system-variables-devops-services) to display the linked PR number in the Cloud. Addressed in [#26215](https://github.com/cypress-io/cypress/pull/26215).
- Fixed an issue in the onboarding wizard where project framework & bundler would not be auto-detected when opening directly into component testing mode using the `--component` CLI flag. Fixes [#22777](https://github.com/cypress-io/cypress/issues/22777) and [#26388](https://github.com/cypress-io/cypress/issues/26388).
- Updated to use the `SEMAPHORE_GIT_WORKING_BRANCH` [Semphore](https://docs.semaphoreci.com) CI environment variable to correctly associate a Cloud run to the current branch. Previously this was incorrectly associating a run to the target branch. Fixes [#26309](https://github.com/cypress-io/cypress/issues/26309).
- Fix an edge case in Component Testing where a custom `baseUrl` in `tsconfig.json` for Next.js 13.2.0+ is not respected. This was partially fixed in [#26005](https://github.com/cypress-io/cypress/pull/26005), but an edge case was missed. Fixes [#25951](https://github.com/cypress-io/cypress/issues/25951).
- Fixed an issue where `click` events fired on `.type('{enter}')` did not propagate through shadow roots. Fixes [#26392](https://github.com/cypress-io/cypress/issues/26392).

**Misc:**

- Removed unintentional debug logs. Addressed in [#26411](https://github.com/cypress-io/cypress/pull/26411).
- Improved styling on the [Runs Page](https://docs.cypress.io/guides/core-concepts/cypress-app#Runs). Addresses [#26180](https://github.com/cypress-io/cypress/issues/26180).

**Dependency Updates:**

- Upgraded [`commander`](https://www.npmjs.com/package/commander) from `^5.1.0` to `^6.2.1`. Addressed in [#26226](https://github.com/cypress-io/cypress/pull/26226).
- Upgraded [`minimist`](https://www.npmjs.com/package/minimist) from `1.2.6` to `1.2.8` to address this [CVE-2021-44906](https://github.com/advisories/GHSA-xvch-5gv4-984h) NVD security vulnerability. Addressed in [#26254](https://github.com/cypress-io/cypress/pull/26254).

## 12.9.0

_Released 03/28/2023_

**Features:**

- The [Debug page](https://docs.cypress.io/guides/cloud/runs#Debug) now allows for navigating between all runs recorded for a commit. Addresses [#25899](https://github.com/cypress-io/cypress/issues/25899) and [#26018](https://github.com/cypress-io/cypress/issues/26018).

**Bugfixes:**

- Fixed a compatibility issue so that component test projects can use [Vite](https://vitejs.dev/) version 4.2.0 and greater. Fixes [#26138](https://github.com/cypress-io/cypress/issues/26138).
- Fixed an issue where [`cy.intercept()`](https://docs.cypress.io/api/commands/intercept) added an additional `content-length` header to spied requests that did not set a `content-length` header on the original request. Fixes [#24407](https://github.com/cypress-io/cypress/issues/24407).
- Changed the way that Git hashes are loaded so that non-relevant runs are excluded from the Debug page. Fixes [#26058](https://github.com/cypress-io/cypress/issues/26058).
- Corrected the [`.type()`](https://docs.cypress.io/api/commands/type) command to account for shadow root elements when determining whether or not focus needs to be simulated before typing. Fixes [#26198](https://github.com/cypress-io/cypress/issues/26198).
- Fixed an issue where an incorrect working directory could be used for Git operations on Windows. Fixes [#23317](https://github.com/cypress-io/cypress/issues/23317).
- Capture the [Buildkite](https://buildkite.com/) CI provider's environment variable `BUILDKITE_RETRY_COUNT` to handle CI retries in the Cloud. Addressed in [#25750](https://github.com/cypress-io/cypress/pull/25750).

**Misc:**

- Made some minor styling updates to the Debug page. Addresses [#26041](https://github.com/cypress-io/cypress/issues/26041).

## 12.8.1

_Released 03/15/2023_

**Bugfixes:**

- Fixed a regression in Cypress [10](https://docs.cypress.io/guides/references/changelog#10-0-0) where the reporter auto-scroll configuration inside user preferences was unintentionally being toggled off. User's must now explicitly enable/disable auto-scroll under user preferences, which is enabled by default. Fixes [#24171](https://github.com/cypress-io/cypress/issues/24171) and [#26113](https://github.com/cypress-io/cypress/issues/26113).

**Dependency Updates:**

- Upgraded [`ejs`](https://www.npmjs.com/package/ejs) from `3.1.6` to `3.1.8` to address this [CVE-2022-29078](https://github.com/advisories/GHSA-phwq-j96m-2c2q) NVD security vulnerability. Addressed in [#25279](https://github.com/cypress-io/cypress/pull/25279).

## 12.8.0

_Released 03/14/2023_

**Features:**

- The [Debug page](https://docs.cypress.io/guides/cloud/runs#Debug) is now able to show real-time results from in-progress runs.  Addresses [#25759](https://github.com/cypress-io/cypress/issues/25759).
- Added the ability to control whether a request is logged to the command log via [`cy.intercept()`](https://docs.cypress.io/api/commands/intercept) by passing `log: false` or `log: true`. Addresses [#7362](https://github.com/cypress-io/cypress/issues/7362).
  - This can be used to override Cypress's default behavior of logging all XHRs and fetches, see the [example](https://docs.cypress.io/api/commands/intercept#Disabling-logs-for-a-request).
- It is now possible to control the number of connection attempts to the browser using the `CYPRESS_CONNECT_RETRY_THRESHOLD` Environment Variable. Learn more [here](https://docs.cypress.io/guides/references/advanced-installation#Environment-variables). Addressed in [#25848](https://github.com/cypress-io/cypress/pull/25848).

**Bugfixes:**

- Fixed an issue where using `Cypress.require()` would throw the error `Cannot find module 'typescript'`. Fixes [#25885](https://github.com/cypress-io/cypress/issues/25885).
- The [`before:spec`](https://docs.cypress.io/api/plugins/before-spec-api) API was updated to correctly support async event handlers in `run` mode. Fixes [#24403](https://github.com/cypress-io/cypress/issues/24403).
- Updated the Component Testing [community framework](https://docs.cypress.io/guides/component-testing/third-party-definitions) definition detection logic to take into account monorepo structures that hoist dependencies. Fixes [#25993](https://github.com/cypress-io/cypress/issues/25993).
- The onboarding wizard for Component Testing will now detect installed dependencies more reliably. Fixes [#25782](https://github.com/cypress-io/cypress/issues/25782).
- Fixed an issue where Angular components would sometimes be mounted in unexpected DOM locations in component tests. Fixes [#25956](https://github.com/cypress-io/cypress/issues/25956).
- Fixed an issue where Cypress component testing would fail to work with [Next.js](https://nextjs.org/) `13.2.1`. Fixes [#25951](https://github.com/cypress-io/cypress/issues/25951).
- Fixed an issue where migrating a project from a version of Cypress earlier than [10.0.0](#10-0-0) could fail if the project's `testFiles` configuration was an array of globs. Fixes [#25947](https://github.com/cypress-io/cypress/issues/25947).

**Misc:**

- Removed "New" badge in the navigation bar for the debug page icon. Addresses [#25925](https://github.com/cypress-io/cypress/issues/25925).
- Removed inline "Connect" buttons within the Specs Explorer. Addresses [#25926](https://github.com/cypress-io/cypress/issues/25926).
- Added an icon for "beta" versions of the Chrome browser. Addresses [#25968](https://github.com/cypress-io/cypress/issues/25968).

**Dependency Updates:**

- Upgraded [`mocha-junit-reporter`](https://www.npmjs.com/package/mocha-junit-reporter) from `2.1.0` to `2.2.0` to be able to use [new placeholders](https://github.com/michaelleeallen/mocha-junit-reporter/pull/163) such as `[suiteFilename]` or `[suiteName]` when defining the test report name. Addressed in [#25922](https://github.com/cypress-io/cypress/pull/25922).

## 12.7.0

_Released 02/24/2023_

**Features:**

- It is now possible to set `hostOnly` cookies with [`cy.setCookie()`](https://docs.cypress.io/api/commands/setcookie) for a given domain. Addresses [#16856](https://github.com/cypress-io/cypress/issues/16856) and [#17527](https://github.com/cypress-io/cypress/issues/17527).
- Added a Public API for third party component libraries to define a Framework Definition, embedding their library into the Cypress onboarding workflow. Learn more [here](https://docs.cypress.io/guides/component-testing/third-party-definitions). Implemented in [#25780](https://github.com/cypress-io/cypress/pull/25780) and closes [#25638](https://github.com/cypress-io/cypress/issues/25638).
- Added a Debug Page tutorial slideshow for projects that are not connected to Cypress Cloud. Addresses [#25768](https://github.com/cypress-io/cypress/issues/25768).
- Improved various error message around interactions with the Cypress cloud. Implemented in [#25837](https://github.com/cypress-io/cypress/pull/25837)
- Updated the "new" status badge for the Debug page navigation link to be less noticeable when the navigation is collapsed. Addresses [#25739](https://github.com/cypress-io/cypress/issues/25739).

**Bugfixes:**

- Fixed various bugs when recording to the cloud. Fixed in [#25837](https://github.com/cypress-io/cypress/pull/25837)
- Fixed an issue where cookies were being duplicated with the same hostname, but a prepended dot. Fixed an issue where cookies may not be expiring correctly. Fixes [#25174](https://github.com/cypress-io/cypress/issues/25174), [#25205](https://github.com/cypress-io/cypress/issues/25205) and [#25495](https://github.com/cypress-io/cypress/issues/25495).
- Fixed an issue where cookies weren't being synced when the application was stable. Fixed in [#25855](https://github.com/cypress-io/cypress/pull/25855). Fixes [#25835](https://github.com/cypress-io/cypress/issues/25835).
- Added missing TypeScript type definitions for the [`cy.reload()`](https://docs.cypress.io/api/commands/reload) command. Addressed in [#25779](https://github.com/cypress-io/cypress/pull/25779).
- Ensure Angular components are mounted inside the correct element. Fixes [#24385](https://github.com/cypress-io/cypress/issues/24385).
- Fix a bug where files outside the project root in a monorepo are not correctly served when using Vite. Addressed in [#25801](https://github.com/cypress-io/cypress/pull/25801).
- Fixed an issue where using [`cy.intercept`](https://docs.cypress.io/api/commands/intercept)'s `req.continue()` with a non-function parameter would not provide an appropriate error message. Fixed in [#25884](https://github.com/cypress-io/cypress/pull/25884).
- Fixed an issue where Cypress would erroneously launch and connect to multiple browser instances. Fixes [#24377](https://github.com/cypress-io/cypress/issues/24377).

**Misc:**

- Made updates to the way that the Debug Page header displays information. Addresses [#25796](https://github.com/cypress-io/cypress/issues/25796) and [#25798](https://github.com/cypress-io/cypress/issues/25798).

## 12.6.0

_Released 02/15/2023_

**Features:**

- Added a new CLI flag, called [`--auto-cancel-after-failures`](https://docs.cypress.io/guides/guides/command-line#Options), that overrides the project-level ["Auto Cancellation"](https://docs.cypress.io/guides/cloud/smart-orchestration#Auto-Cancellation) value when recording to the Cloud. This gives Cloud users on Business and Enterprise plans the flexibility to alter the auto-cancellation value per run. Addressed in [#25237](https://github.com/cypress-io/cypress/pull/25237).
- It is now possible to overwrite query commands using [`Cypress.Commands.overwriteQuery`](https://on.cypress.io/api/custom-queries). Addressed in [#25078](https://github.com/cypress-io/cypress/issues/25078).
- Added [`Cypress.require()`](https://docs.cypress.io/api/cypress-api/require) for including dependencies within the [`cy.origin()`](https://docs.cypress.io/api/commands/origin) callback. This change removed support for using `require()` and `import()` directly within the callback because we found that it impacted performance not only for spec files using them within the [`cy.origin()`](https://docs.cypress.io/api/commands/origin) callback, but even for spec files that did not use them. Addresses [#24976](https://github.com/cypress-io/cypress/issues/24976).
- Added the ability to open the failing test in the IDE from the Debug page before needing to re-run the test. Addressed in [#24850](https://github.com/cypress-io/cypress/issues/24850).

**Bugfixes:**

- When a Cloud user is apart of multiple Cloud organizations, the [Connect to Cloud setup](https://docs.cypress.io/guides/cloud/projects#Set-up-a-project-to-record) now shows the correct organizational prompts when connecting a new project. Fixes [#25520](https://github.com/cypress-io/cypress/issues/25520).
- Fixed an issue where Cypress would fail to load any specs if the project `specPattern` included a resource that could not be accessed due to filesystem permissions. Fixes [#24109](https://github.com/cypress-io/cypress/issues/24109).
- Fixed an issue where the Debug page would display a different number of specs for in-progress runs than the in-progress specs reported in Cypress Cloud. Fixes [#25647](https://github.com/cypress-io/cypress/issues/25647).
- Fixed an issue in middleware where error-handling code could itself generate an error and fail to report the original issue. Fixes [#22825](https://github.com/cypress-io/cypress/issues/22825).
- Fixed an regression introduced in Cypress [12.3.0](#12-3-0) where custom browsers that relied on process environment variables were not found on macOS arm64 architectures. Fixed in [#25753](https://github.com/cypress-io/cypress/pull/25753).

**Misc:**

- Improved the UI of the Debug page. Addresses [#25664](https://github.com/cypress-io/cypress/issues/25664),  [#25669](https://github.com/cypress-io/cypress/issues/25669), [#25665](https://github.com/cypress-io/cypress/issues/25665), [#25666](https://github.com/cypress-io/cypress/issues/25666), and [#25667](https://github.com/cypress-io/cypress/issues/25667).
- Updated the Debug page sidebar badge to to show 0 to 99+ failing tests, increased from showing 0 to 9+ failing tests, to provide better test failure insights. Addresses [#25662](https://github.com/cypress-io/cypress/issues/25662).

**Dependency Updates:**

- Upgrade [`debug`](https://www.npmjs.com/package/debug) to `4.3.4`. Addressed in [#25699](https://github.com/cypress-io/cypress/pull/25699).

## 12.5.1

_Released 02/02/2023_

**Bugfixes:**

- Fixed a regression introduced in Cypress [12.5.0](https://docs.cypress.io/guides/references/changelog#12-5-0) where the `runnable` was not included in the [`test:after:run`](https://docs.cypress.io/api/events/catalog-of-events) event. Fixes [#25663](https://github.com/cypress-io/cypress/issues/25663).

**Dependency Updates:**

- Upgraded [`simple-git`](https://github.com/steveukx/git-js) from `3.15.0` to `3.16.0` to address this [security vulnerability](https://github.com/advisories/GHSA-9p95-fxvg-qgq2) where Remote Code Execution (RCE) via the clone(), pull(), push() and listRemote() methods due to improper input sanitization was possible. Addressed in [#25603](https://github.com/cypress-io/cypress/pull/25603).

## 12.5.0

_Released 01/31/2023_

**Features:**

- Easily debug failed CI test runs recorded to the Cypress Cloud from your local Cypress app with the new Debug page. Please leave any feedback [here](https://github.com/cypress-io/cypress/discussions/25649). Your feedback will help us make decisions to improve the Debug experience. For more details, see [our blog post](https://on.cypress.io/debug-page-release). Addressed in [#25488](https://github.com/cypress-io/cypress/pull/25488).

**Performance:**

- Improved memory consumption in `run` mode by removing reporter logs for successful tests. Fixes [#25230](https://github.com/cypress-io/cypress/issues/25230).

**Bugfixes:**

- Fixed an issue where alternative Microsoft Edge Beta, Canary, and Dev binary versions were not being discovered by Cypress. Fixes [#25455](https://github.com/cypress-io/cypress/issues/25455).

**Dependency Updates:**

- Upgraded [`underscore.string`](https://github.com/esamattis/underscore.string/blob/HEAD/CHANGELOG.markdown) from `3.3.5` to `3.3.6` to reference rebuilt assets after security patch to fix regular expression DDOS exploit. Addressed in [#25574](https://github.com/cypress-io/cypress/pull/25574).

## 12.4.1

_Released 01/27/2023_

**Bugfixes:**

- Fixed a regression from Cypress [12.4.0](https://docs.cypress.io/guides/references/changelog#12-4-0) where Cypress was not exiting properly when running multiple Component Testing specs in `electron` in `run` mode. Fixes [#25568](https://github.com/cypress-io/cypress/issues/25568).

**Dependency Updates:**

- Upgraded [`ua-parser-js`](https://github.com/faisalman/ua-parser-js) from `0.7.24` to `0.7.33` to address this [security vulnerability](https://github.com/faisalman/ua-parser-js/security/advisories/GHSA-fhg7-m89q-25r3) where crafting a very-very-long user-agent string with specific pattern, an attacker can turn the script to get stuck processing for a very long time which results in a denial of service (DoS) condition. Addressed in [#25561](https://github.com/cypress-io/cypress/pull/25561).

## 12.4.0

_Released 1/24/2023_

**Features:**

- Added official support for Vite 4 in component testing. Addresses
  [#24969](https://github.com/cypress-io/cypress/issues/24969).
- Added new
  [`experimentalMemoryManagement`](/guides/references/experiments#Configuration)
  configuration option to improve memory management in Chromium-based browsers.
  Enable this option with `experimentalMemoryManagement=true` if you have
  experienced "Out of Memory" issues. Addresses
  [#23391](https://github.com/cypress-io/cypress/issues/23391).
- Added new
  [`experimentalSkipDomainInjection`](/guides/references/experiments#Experimental-Skip-Domain-Injection)
  configuration option to disable Cypress from setting `document.domain` on
  injection, allowing users to test Salesforce domains. If you believe you are
  having `document.domain` issues, please see the
  [`experimentalSkipDomainInjection`](/guides/references/experiments#Experimental-Skip-Domain-Injection)
  guide. This config option is end-to-end only. Addresses
  [#2367](https://github.com/cypress-io/cypress/issues/2367),
  [#23958](https://github.com/cypress-io/cypress/issues/23958),
  [#24290](https://github.com/cypress-io/cypress/issues/24290), and
  [#24418](https://github.com/cypress-io/cypress/issues/24418).
- The [`.as`](/api/commands/as) command now accepts an options argument,
  allowing an alias to be stored as type "query" or "static" value. This is
  stored as "query" by default. Addresses
  [#25173](https://github.com/cypress-io/cypress/issues/25173).
- The `cy.log()` command will now display a line break where the `\n` character
  is used. Addresses
  [#24964](https://github.com/cypress-io/cypress/issues/24964).
- [`component.specPattern`](/guides/references/configuration#component) now
  utilizes a JSX/TSX file extension when generating a new empty spec file if
  project contains at least one file with those extensions. This applies only to
  component testing and is skipped if
  [`component.specPattern`](/guides/references/configuration#component) has been
  configured to exclude files with those extensions. Addresses
  [#24495](https://github.com/cypress-io/cypress/issues/24495).
- Added support for the `data-qa` selector in the
  [Selector Playground](guides/core-concepts/cypress-app#Selector-Playground) in
  addition to `data-cy`, `data-test` and `data-testid`. Addresses
  [#25305](https://github.com/cypress-io/cypress/issues/25305).

**Bugfixes:**

- Fixed an issue where component tests could incorrectly treat new major
  versions of certain dependencies as supported. Fixes
  [#25379](https://github.com/cypress-io/cypress/issues/25379).
- Fixed an issue where new lines or spaces on new lines in the Command Log were
  not maintained. Fixes
  [#23679](https://github.com/cypress-io/cypress/issues/23679) and
  [#24964](https://github.com/cypress-io/cypress/issues/24964).
- Fixed an issue where Angular component testing projects would fail to
  initialize if an unsupported browserslist entry was specified in the project
  configuration. Fixes
  [#25312](https://github.com/cypress-io/cypress/issues/25312).

**Misc**

- Video output link in `cypress run` mode has been added to it's own line to
  make the video output link more easily clickable in the terminal. Addresses
  [#23913](https://github.com/cypress-io/cypress/issues/23913).<|MERGE_RESOLUTION|>--- conflicted
+++ resolved
@@ -1,5 +1,4 @@
 <!-- See the ../guides/writing-the-cypress-changelog.md for details on writing the changelog. -->
-<<<<<<< HEAD
 
 ## 13.6.0
 
@@ -8,16 +7,11 @@
 **Features:**
 
  - Adds an activity indicator to CLI output when artifacts (screenshots, videos, or Test Replay) are being uploaded to the cloud. Addresses [#28239](https://github.com/cypress-io/cypress/issues/28239). Addressed in [#28277](https://github.com/cypress-io/cypress/pull/28277).
-=======
-## 13.5.1
-
-_Released 11/21/2023 (PENDING)_
 
 **Bugfixes:**
 
 - Fixed an issue where pages opened in a new tab were missing response headers, causing them not to load properly. Fixes [#28293](https://github.com/cypress-io/cypress/issues/28293) and [#28303](https://github.com/cypress-io/cypress/issues/28303).
 - We now pass a flag to Chromium browsers to disable default component extensions. This is a common flag passed during browser automation. Fixed in [#28294](https://github.com/cypress-io/cypress/pull/28294).
->>>>>>> 9d9bf259
 
 ## 13.5.0
 
