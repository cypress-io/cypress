<!-- See the ../guides/writing-the-cypress-changelog.md for details on writing the changelog. -->
## 12.16.0

_Released 06/26/2023_

**Features:**

- Added support for Angular 16.1.0 in Cypress Component Testing. Addresses [#27049](https://github.com/cypress-io/cypress/issues/27049).

**Bugfixes:**

<<<<<<< HEAD
- Fixed an issue where chrome was not recovering from browser crashes properly. Fixes [#24650](https://github.com/cypress-io/cypress/issues/24650).
- Fixed an issue where some internal file locations consumed by the Cypress Angular Handler moved as a result of [this commit](https://github.com/angular/angular-cli/commit/466d86dc8d3398695055f9eced7402804848a381) from Angular. Addressed in [#27030](https://github.com/cypress-io/cypress/pull/27030).
=======
- Fixed an issue where certain commands would fail with the error `must only be invoked from the spec file or support file` when invoked with a large argument. Fixes [#27099](https://github.com/cypress-io/cypress/issues/27099).
>>>>>>> 505e8a00

## 12.15.0

_Released 06/20/2023_

**Features:**

- Added support for running Cypress tests with [Chrome's new `--headless=new` flag](https://developer.chrome.com/articles/new-headless/). Chrome versions 112 and above will now be run in the `headless` mode that matches the `headed` browser implementation. Addresses [#25972](https://github.com/cypress-io/cypress/issues/25972).
- Cypress can now test pages with targeted `Content-Security-Policy` and `Content-Security-Policy-Report-Only` header directives by specifying the allow list via the [`experimentalCspAllowList`](https://docs.cypress.io/guides/references/configuration#Experimental-Csp-Allow-List) configuration option. Addresses [#1030](https://github.com/cypress-io/cypress/issues/1030). Addressed in [#26483](https://github.com/cypress-io/cypress/pull/26483)
- The [`videoCompression`](https://docs.cypress.io/guides/references/configuration#Videos) configuration option now accepts both a boolean or a Constant Rate Factor (CRF) number between `1` and `51`. The `videoCompression` default value is still `32` CRF and when `videoCompression` is set to `true` the default of `32` CRF will be used. Addresses [#26658](https://github.com/cypress-io/cypress/issues/26658).
- The Cypress Cloud data shown on the [Specs](https://docs.cypress.io/guides/core-concepts/cypress-app#Specs) page and [Runs](https://docs.cypress.io/guides/core-concepts/cypress-app#Runs) page will now reflect Cloud Runs that match the current Git tree if Git is being used. Addresses [#26693](https://github.com/cypress-io/cypress/issues/26693).

**Bugfixes:**

- Fixed an issue where video output was not being logged to the console when `videoCompression` was turned off. Videos will now log to the terminal regardless of the compression value. Addresses [#25945](https://github.com/cypress-io/cypress/issues/25945).

**Dependency Updates:**

- Removed [`@cypress/mocha-teamcity-reporter`](https://www.npmjs.com/package/@cypress/mocha-teamcity-reporter) as this package was no longer being referenced. Addressed in [#26938](https://github.com/cypress-io/cypress/pull/26938).

## 12.14.0

_Released 06/07/2023_

**Features:**

- A new testing type switcher has been added to the Spec Explorer to make it easier to move between E2E and Component Testing. An informational overview of each type is displayed if it hasn't already been configured to help educate and onboard new users to each testing type. Addresses [#26448](https://github.com/cypress-io/cypress/issues/26448), [#26836](https://github.com/cypress-io/cypress/issues/26836) and [#26837](https://github.com/cypress-io/cypress/issues/26837).

**Bugfixes:**

- Fixed an issue to now correctly detect Angular 16 dependencies
([@angular/cli](https://www.npmjs.com/package/@angular/cli),
[@angular-devkit/build-angular](https://www.npmjs.com/package/@angular-devkit/build-angular),
[@angular/core](https://www.npmjs.com/package/@angular/core), [@angular/common](https://www.npmjs.com/package/@angular/common),
[@angular/platform-browser-dynamic](https://www.npmjs.com/package/@angular/platform-browser-dynamic))
during Component Testing onboarding. Addresses [#26852](https://github.com/cypress-io/cypress/issues/26852).
- Ensures Git-related messages on the [Runs page](https://docs.cypress.io/guides/core-concepts/cypress-app#Runs) remain dismissed. Addresses [#26808](https://github.com/cypress-io/cypress/issues/26808).

**Dependency Updates:**

- Upgraded [`find-process`](https://www.npmjs.com/package/find-process) from `1.4.1` to `1.4.7` to address this [Synk](https://security.snyk.io/vuln/SNYK-JS-FINDPROCESS-1090284) security vulnerability. Addressed in [#26906](https://github.com/cypress-io/cypress/pull/26906).
- Upgraded [`firefox-profile`](https://www.npmjs.com/package/firefox-profile) from `4.0.0` to `4.3.2` to address security vulnerabilities within sub-dependencies. Addressed in [#26912](https://github.com/cypress-io/cypress/pull/26912).

## 12.13.0

_Released 05/23/2023_

**Features:**

- Adds Git-related messages for the [Runs page](https://docs.cypress.io/guides/core-concepts/cypress-app#Runs) and [Debug page](https://docs.cypress.io/guides/cloud/runs#Debug) when users aren't using Git or there are no recorded runs for the current branch. Addresses [#26680](https://github.com/cypress-io/cypress/issues/26680).

**Bugfixes:**

- Reverted [#26452](https://github.com/cypress-io/cypress/pull/26452) which introduced a bug that prevents users from using End to End with Yarn 3. Fixed in [#26735](https://github.com/cypress-io/cypress/pull/26735). Fixes [#26676](https://github.com/cypress-io/cypress/issues/26676).
- Moved `types` condition to the front of `package.json#exports` since keys there are meant to be order-sensitive. Fixed in [#26630](https://github.com/cypress-io/cypress/pull/26630).
- Fixed an issue where newly-installed dependencies would not be detected during Component Testing setup. Addresses [#26685](https://github.com/cypress-io/cypress/issues/26685).
- Fixed a UI regression that was flashing an "empty" state inappropriately when loading the Debug page. Fixed in [#26761](https://github.com/cypress-io/cypress/pull/26761).
- Fixed an issue in Component Testing setup where TypeScript version 5 was not properly detected. Fixes [#26204](https://github.com/cypress-io/cypress/issues/26204).

**Misc:**

- Updated styling & content of Cypress Cloud slideshows when not logged in or no runs have been recorded. Addresses [#26181](https://github.com/cypress-io/cypress/issues/26181).
- Changed the nomenclature of 'processing' to 'compressing' when terminal video output is printed during a run. Addresses [#26657](https://github.com/cypress-io/cypress/issues/26657).
- Changed the nomenclature of 'Upload Results' to 'Uploading Screenshots & Videos' when terminal output is printed during a run. Addresses [#26759](https://github.com/cypress-io/cypress/issues/26759).

## 12.12.0

_Released 05/09/2023_

**Features:**

- Added a new informational banner to help get started with component testing from an existing end-to-end test suite. Addresses [#26511](https://github.com/cypress-io/cypress/issues/26511).

**Bugfixes:**

- Fixed an issue in Electron where devtools gets out of sync with the DOM occasionally. Addresses [#15932](https://github.com/cypress-io/cypress/issues/15932).
- Updated the Chromium renderer process crash message to be more terse. Addressed in [#26597](https://github.com/cypress-io/cypress/pull/26597).
- Fixed an issue with `CYPRESS_DOWNLOAD_PATH_TEMPLATE` regex to allow multiple replacements. Addresses [#23670](https://github.com/cypress-io/cypress/issues/23670).
- Moved `types` condition to the front of `package.json#exports` since keys there are meant to be order-sensitive. Fixed in [#26630](https://github.com/cypress-io/cypress/pull/26630).

**Dependency Updates:**

- Upgraded [`plist`](https://www.npmjs.com/package/plist) from `3.0.5` to `3.0.6` to address [CVE-2022-26260](https://nvd.nist.gov/vuln/detail/CVE-2022-22912#range-8131646) NVD security vulnerability. Addressed in [#26631](https://github.com/cypress-io/cypress/pull/26631).
- Upgraded [`engine.io`](https://www.npmjs.com/package/engine.io) from `6.2.1` to `6.4.2` to address [CVE-2023-31125](https://github.com/socketio/engine.io/security/advisories/GHSA-q9mw-68c2-j6m5) NVD security vulnerability. Addressed in [#26664](https://github.com/cypress-io/cypress/pull/26664).
- Upgraded [`@vue/test-utils`](https://www.npmjs.com/package/@vue/test-utils) from `2.0.2` to `2.3.2`. Addresses [#26575](https://github.com/cypress-io/cypress/issues/26575).

## 12.11.0

_Released 04/26/2023_

**Features:**

- Adds Component Testing support for Angular 16. Addresses [#26044](https://github.com/cypress-io/cypress/issues/26044).
- The run navigation component on the [Debug page](https://on.cypress.io/debug-page) will now display a warning message if there are more relevant runs than can be displayed in the list. Addresses [#26288](https://github.com/cypress-io/cypress/issues/26288).

**Bugfixes:**

- Fixed an issue where setting `videoCompression` to `0` would cause the video output to be broken. `0` is now treated as false. Addresses [#5191](https://github.com/cypress-io/cypress/issues/5191) and [#24595](https://github.com/cypress-io/cypress/issues/24595).
- Fixed an issue on the [Debug page](https://on.cypress.io/debug-page) where the passing run status would appear even if the Cypress Cloud organization was over its monthly test result limit. Addresses [#26528](https://github.com/cypress-io/cypress/issues/26528).

**Misc:**

- Cleaned up our open telemetry dependencies, reducing the size of the open telemetry modules. Addressed in [#26522](https://github.com/cypress-io/cypress/pull/26522).

**Dependency Updates:**

- Upgraded [`vue`](https://www.npmjs.com/package/vue) from `3.2.31` to `3.2.47`. Addressed in [#26555](https://github.com/cypress-io/cypress/pull/26555).

## 12.10.0

_Released 04/17/2023_

**Features:**

- The Component Testing setup wizard will now show a warning message if an issue is encountered with an installed [third party framework definition](https://on.cypress.io/component-integrations). Addresses [#25838](https://github.com/cypress-io/cypress/issues/25838).

**Bugfixes:**

 - Capture the [Azure](https://azure.microsoft.com/) CI provider's environment variable [`SYSTEM_PULLREQUEST_PULLREQUESTNUMBER`](https://learn.microsoft.com/en-us/azure/devops/pipelines/build/variables?view=azure-devops&tabs=yaml#system-variables-devops-services) to display the linked PR number in the Cloud. Addressed in [#26215](https://github.com/cypress-io/cypress/pull/26215).
 - Fixed an issue in the onboarding wizard where project framework & bundler would not be auto-detected when opening directly into component testing mode using the `--component` CLI flag. Fixes [#22777](https://github.com/cypress-io/cypress/issues/22777) and [#26388](https://github.com/cypress-io/cypress/issues/26388).
 - Updated to use the `SEMAPHORE_GIT_WORKING_BRANCH` [Semphore](https://docs.semaphoreci.com) CI environment variable to correctly associate a Cloud run to the current branch. Previously this was incorrectly associating a run to the target branch. Fixes [#26309](https://github.com/cypress-io/cypress/issues/26309).
 - Fix an edge case in Component Testing where a custom `baseUrl` in `tsconfig.json` for Next.js 13.2.0+ is not respected. This was partially fixed in [#26005](https://github.com/cypress-io/cypress/pull/26005), but an edge case was missed. Fixes [#25951](https://github.com/cypress-io/cypress/issues/25951).
 - Fixed an issue where `click` events fired on `.type('{enter}')` did not propagate through shadow roots. Fixes [#26392](https://github.com/cypress-io/cypress/issues/26392).

**Misc:**

- Removed unintentional debug logs. Addressed in [#26411](https://github.com/cypress-io/cypress/pull/26411).
- Improved styling on the [Runs Page](https://docs.cypress.io/guides/core-concepts/cypress-app#Runs). Addresses [#26180](https://github.com/cypress-io/cypress/issues/26180).

**Dependency Updates:**

- Upgraded [`commander`](https://www.npmjs.com/package/commander) from `^5.1.0` to `^6.2.1`. Addressed in [#26226](https://github.com/cypress-io/cypress/pull/26226).
- Upgraded [`minimist`](https://www.npmjs.com/package/minimist) from `1.2.6` to `1.2.8` to address this [CVE-2021-44906](https://github.com/advisories/GHSA-xvch-5gv4-984h) NVD security vulnerability. Addressed in [#26254](https://github.com/cypress-io/cypress/pull/26254).

## 12.9.0

_Released 03/28/2023_

**Features:**

- The [Debug page](https://docs.cypress.io/guides/cloud/runs#Debug) now allows for navigating between all runs recorded for a commit. Addresses [#25899](https://github.com/cypress-io/cypress/issues/25899) and [#26018](https://github.com/cypress-io/cypress/issues/26018).

**Bugfixes:**

 - Fixed a compatibility issue so that component test projects can use [Vite](https://vitejs.dev/) version 4.2.0 and greater. Fixes [#26138](https://github.com/cypress-io/cypress/issues/26138).
 - Fixed an issue where [`cy.intercept()`](https://docs.cypress.io/api/commands/intercept) added an additional `content-length` header to spied requests that did not set a `content-length` header on the original request. Fixes [#24407](https://github.com/cypress-io/cypress/issues/24407).
 - Changed the way that Git hashes are loaded so that non-relevant runs are excluded from the Debug page. Fixes [#26058](https://github.com/cypress-io/cypress/issues/26058).
 - Corrected the [`.type()`](https://docs.cypress.io/api/commands/type) command to account for shadow root elements when determining whether or not focus needs to be simulated before typing. Fixes [#26198](https://github.com/cypress-io/cypress/issues/26198).
 - Fixed an issue where an incorrect working directory could be used for Git operations on Windows. Fixes [#23317](https://github.com/cypress-io/cypress/issues/23317).
 - Capture the [Buildkite](https://buildkite.com/) CI provider's environment variable `BUILDKITE_RETRY_COUNT` to handle CI retries in the Cloud. Addressed in [#25750](https://github.com/cypress-io/cypress/pull/25750).

**Misc:**

 - Made some minor styling updates to the Debug page. Addresses [#26041](https://github.com/cypress-io/cypress/issues/26041).

## 12.8.1

_Released 03/15/2023_

**Bugfixes:**

- Fixed a regression in Cypress [10](https://docs.cypress.io/guides/references/changelog#10-0-0) where the reporter auto-scroll configuration inside user preferences was unintentionally being toggled off. User's must now explicitly enable/disable auto-scroll under user preferences, which is enabled by default. Fixes [#24171](https://github.com/cypress-io/cypress/issues/24171) and [#26113](https://github.com/cypress-io/cypress/issues/26113).

**Dependency Updates:**

- Upgraded [`ejs`](https://www.npmjs.com/package/ejs) from `3.1.6` to `3.1.8` to address this [CVE-2022-29078](https://github.com/advisories/GHSA-phwq-j96m-2c2q) NVD security vulnerability. Addressed in [#25279](https://github.com/cypress-io/cypress/pull/25279).

## 12.8.0

_Released 03/14/2023_

**Features:**

- The [Debug page](https://docs.cypress.io/guides/cloud/runs#Debug) is now able to show real-time results from in-progress runs.  Addresses [#25759](https://github.com/cypress-io/cypress/issues/25759).
- Added the ability to control whether a request is logged to the command log via [`cy.intercept()`](https://docs.cypress.io/api/commands/intercept) by passing `log: false` or `log: true`. Addresses [#7362](https://github.com/cypress-io/cypress/issues/7362).
  - This can be used to override Cypress's default behavior of logging all XHRs and fetches, see the [example](https://docs.cypress.io/api/commands/intercept#Disabling-logs-for-a-request).
- It is now possible to control the number of connection attempts to the browser using the `CYPRESS_CONNECT_RETRY_THRESHOLD` Environment Variable. Learn more [here](https://docs.cypress.io/guides/references/advanced-installation#Environment-variables). Addressed in [#25848](https://github.com/cypress-io/cypress/pull/25848).

**Bugfixes:**

- Fixed an issue where using `Cypress.require()` would throw the error `Cannot find module 'typescript'`. Fixes [#25885](https://github.com/cypress-io/cypress/issues/25885).
- The [`before:spec`](https://docs.cypress.io/api/plugins/before-spec-api) API was updated to correctly support async event handlers in `run` mode. Fixes [#24403](https://github.com/cypress-io/cypress/issues/24403).
- Updated the Component Testing [community framework](https://docs.cypress.io/guides/component-testing/third-party-definitions) definition detection logic to take into account monorepo structures that hoist dependencies. Fixes [#25993](https://github.com/cypress-io/cypress/issues/25993).
- The onboarding wizard for Component Testing will now detect installed dependencies more reliably. Fixes [#25782](https://github.com/cypress-io/cypress/issues/25782).
- Fixed an issue where Angular components would sometimes be mounted in unexpected DOM locations in component tests. Fixes [#25956](https://github.com/cypress-io/cypress/issues/25956).
- Fixed an issue where Cypress component testing would fail to work with [Next.js](https://nextjs.org/) `13.2.1`. Fixes [#25951](https://github.com/cypress-io/cypress/issues/25951).
- Fixed an issue where migrating a project from a version of Cypress earlier than [10.0.0](#10-0-0) could fail if the project's `testFiles` configuration was an array of globs. Fixes [#25947](https://github.com/cypress-io/cypress/issues/25947).

**Misc:**

- Removed "New" badge in the navigation bar for the debug page icon. Addresses [#25925](https://github.com/cypress-io/cypress/issues/25925).
- Removed inline "Connect" buttons within the Specs Explorer. Addresses [#25926](https://github.com/cypress-io/cypress/issues/25926).
- Added an icon for "beta" versions of the Chrome browser. Addresses [#25968](https://github.com/cypress-io/cypress/issues/25968).

**Dependency Updates:**

- Upgraded [`mocha-junit-reporter`](https://www.npmjs.com/package/mocha-junit-reporter) from `2.1.0` to `2.2.0` to be able to use [new placeholders](https://github.com/michaelleeallen/mocha-junit-reporter/pull/163) such as `[suiteFilename]` or `[suiteName]` when defining the test report name. Addressed in [#25922](https://github.com/cypress-io/cypress/pull/25922).

## 12.7.0

_Released 02/24/2023_

**Features:**

- It is now possible to set `hostOnly` cookies with [`cy.setCookie()`](https://docs.cypress.io/api/commands/setcookie) for a given domain. Addresses [#16856](https://github.com/cypress-io/cypress/issues/16856) and [#17527](https://github.com/cypress-io/cypress/issues/17527).
- Added a Public API for third party component libraries to define a Framework Definition, embedding their library into the Cypress onboarding workflow. Learn more [here](https://docs.cypress.io/guides/component-testing/third-party-definitions). Implemented in [#25780](https://github.com/cypress-io/cypress/pull/25780) and closes [#25638](https://github.com/cypress-io/cypress/issues/25638).
- Added a Debug Page tutorial slideshow for projects that are not connected to Cypress Cloud. Addresses [#25768](https://github.com/cypress-io/cypress/issues/25768).
- Improved various error message around interactions with the Cypress cloud. Implemented in [#25837](https://github.com/cypress-io/cypress/pull/25837)
- Updated the "new" status badge for the Debug page navigation link to be less noticeable when the navigation is collapsed. Addresses [#25739](https://github.com/cypress-io/cypress/issues/25739).

**Bugfixes:**

- Fixed various bugs when recording to the cloud. Fixed in [#25837](https://github.com/cypress-io/cypress/pull/25837)
- Fixed an issue where cookies were being duplicated with the same hostname, but a prepended dot. Fixed an issue where cookies may not be expiring correctly. Fixes [#25174](https://github.com/cypress-io/cypress/issues/25174), [#25205](https://github.com/cypress-io/cypress/issues/25205) and [#25495](https://github.com/cypress-io/cypress/issues/25495).
- Fixed an issue where cookies weren't being synced when the application was stable. Fixed in [#25855](https://github.com/cypress-io/cypress/pull/25855). Fixes [#25835](https://github.com/cypress-io/cypress/issues/25835).
- Added missing TypeScript type definitions for the [`cy.reload()`](https://docs.cypress.io/api/commands/reload) command. Addressed in [#25779](https://github.com/cypress-io/cypress/pull/25779).
- Ensure Angular components are mounted inside the correct element. Fixes [#24385](https://github.com/cypress-io/cypress/issues/24385).
- Fix a bug where files outside the project root in a monorepo are not correctly served when using Vite. Addressed in [#25801](https://github.com/cypress-io/cypress/pull/25801).
- Fixed an issue where using [`cy.intercept`](https://docs.cypress.io/api/commands/intercept)'s `req.continue()` with a non-function parameter would not provide an appropriate error message. Fixed in [#25884](https://github.com/cypress-io/cypress/pull/25884).
- Fixed an issue where Cypress would erroneously launch and connect to multiple browser instances. Fixes [#24377](https://github.com/cypress-io/cypress/issues/24377).

**Misc:**

 - Made updates to the way that the Debug Page header displays information. Addresses [#25796](https://github.com/cypress-io/cypress/issues/25796) and [#25798](https://github.com/cypress-io/cypress/issues/25798).

## 12.6.0

_Released 02/15/2023_

**Features:**

- Added a new CLI flag, called [`--auto-cancel-after-failures`](https://docs.cypress.io/guides/guides/command-line#Options), that overrides the project-level ["Auto Cancellation"](https://docs.cypress.io/guides/cloud/smart-orchestration#Auto-Cancellation) value when recording to the Cloud. This gives Cloud users on Business and Enterprise plans the flexibility to alter the auto-cancellation value per run. Addressed in [#25237](https://github.com/cypress-io/cypress/pull/25237).
- It is now possible to overwrite query commands using [`Cypress.Commands.overwriteQuery`](https://on.cypress.io/api/custom-queries). Addressed in [#25078](https://github.com/cypress-io/cypress/issues/25078).
- Added [`Cypress.require()`](https://docs.cypress.io/api/cypress-api/require) for including dependencies within the [`cy.origin()`](https://docs.cypress.io/api/commands/origin) callback. This change removed support for using `require()` and `import()` directly within the callback because we found that it impacted performance not only for spec files using them within the [`cy.origin()`](https://docs.cypress.io/api/commands/origin) callback, but even for spec files that did not use them. Addresses [#24976](https://github.com/cypress-io/cypress/issues/24976).
- Added the ability to open the failing test in the IDE from the Debug page before needing to re-run the test. Addressed in [#24850](https://github.com/cypress-io/cypress/issues/24850).

**Bugfixes:**

- When a Cloud user is apart of multiple Cloud organizations, the [Connect to Cloud setup](https://docs.cypress.io/guides/cloud/projects#Set-up-a-project-to-record) now shows the correct organizational prompts when connecting a new project. Fixes [#25520](https://github.com/cypress-io/cypress/issues/25520).
- Fixed an issue where Cypress would fail to load any specs if the project `specPattern` included a resource that could not be accessed due to filesystem permissions. Fixes [#24109](https://github.com/cypress-io/cypress/issues/24109).
- Fixed an issue where the Debug page would display a different number of specs for in-progress runs than the in-progress specs reported in Cypress Cloud. Fixes [#25647](https://github.com/cypress-io/cypress/issues/25647).
- Fixed an issue in middleware where error-handling code could itself generate an error and fail to report the original issue. Fixes [#22825](https://github.com/cypress-io/cypress/issues/22825).
- Fixed an regression introduced in Cypress [12.3.0](#12-3-0) where custom browsers that relied on process environment variables were not found on macOS arm64 architectures. Fixed in [#25753](https://github.com/cypress-io/cypress/pull/25753).

**Misc:**

- Improved the UI of the Debug page. Addresses [#25664](https://github.com/cypress-io/cypress/issues/25664),  [#25669](https://github.com/cypress-io/cypress/issues/25669), [#25665](https://github.com/cypress-io/cypress/issues/25665), [#25666](https://github.com/cypress-io/cypress/issues/25666), and [#25667](https://github.com/cypress-io/cypress/issues/25667).
- Updated the Debug page sidebar badge to to show 0 to 99+ failing tests, increased from showing 0 to 9+ failing tests, to provide better test failure insights. Addresses [#25662](https://github.com/cypress-io/cypress/issues/25662).

**Dependency Updates:**

- Upgrade [`debug`](https://www.npmjs.com/package/debug) to `4.3.4`. Addressed in [#25699](https://github.com/cypress-io/cypress/pull/25699).

## 12.5.1

_Released 02/02/2023_

**Bugfixes:**

- Fixed a regression introduced in Cypress [12.5.0](https://docs.cypress.io/guides/references/changelog#12-5-0) where the `runnable` was not included in the [`test:after:run`](https://docs.cypress.io/api/events/catalog-of-events) event. Fixes [#25663](https://github.com/cypress-io/cypress/issues/25663).

**Dependency Updates:**

- Upgraded [`simple-git`](https://github.com/steveukx/git-js) from `3.15.0` to `3.16.0` to address this [security vulnerability](https://github.com/advisories/GHSA-9p95-fxvg-qgq2) where Remote Code Execution (RCE) via the clone(), pull(), push() and listRemote() methods due to improper input sanitization was possible. Addressed in [#25603](https://github.com/cypress-io/cypress/pull/25603).

## 12.5.0

_Released 01/31/2023_

**Features:**

- Easily debug failed CI test runs recorded to the Cypress Cloud from your local Cypress app with the new Debug page. Please leave any feedback [here](https://github.com/cypress-io/cypress/discussions/25649). Your feedback will help us make decisions to improve the Debug experience. For more details, see [our blog post](https://on.cypress.io/debug-page-release). Addressed in [#25488](https://github.com/cypress-io/cypress/pull/25488).

**Performance:**

- Improved memory consumption in `run` mode by removing reporter logs for successful tests. Fixes [#25230](https://github.com/cypress-io/cypress/issues/25230).

**Bugfixes:**

- Fixed an issue where alternative Microsoft Edge Beta, Canary, and Dev binary versions were not being discovered by Cypress. Fixes [#25455](https://github.com/cypress-io/cypress/issues/25455).

**Dependency Updates:**

- Upgraded [`underscore.string`](https://github.com/esamattis/underscore.string/blob/HEAD/CHANGELOG.markdown) from `3.3.5` to `3.3.6` to reference rebuilt assets after security patch to fix regular expression DDOS exploit. Addressed in [#25574](https://github.com/cypress-io/cypress/pull/25574).

## 12.4.1

_Released 01/27/2023_

**Bugfixes:**

- Fixed a regression from Cypress [12.4.0](https://docs.cypress.io/guides/references/changelog#12-4-0) where Cypress was not exiting properly when running multiple Component Testing specs in `electron` in `run` mode. Fixes [#25568](https://github.com/cypress-io/cypress/issues/25568).

**Dependency Updates:**

- Upgraded [`ua-parser-js`](https://github.com/faisalman/ua-parser-js) from `0.7.24` to `0.7.33` to address this [security vulnerability](https://github.com/faisalman/ua-parser-js/security/advisories/GHSA-fhg7-m89q-25r3) where crafting a very-very-long user-agent string with specific pattern, an attacker can turn the script to get stuck processing for a very long time which results in a denial of service (DoS) condition. Addressed in [#25561](https://github.com/cypress-io/cypress/pull/25561).

## 12.4.0

_Released 1/24/2023_

**Features:**

- Added official support for Vite 4 in component testing. Addresses
  [#24969](https://github.com/cypress-io/cypress/issues/24969).
- Added new
  [`experimentalMemoryManagement`](/guides/references/experiments#Configuration)
  configuration option to improve memory management in Chromium-based browsers.
  Enable this option with `experimentalMemoryManagement=true` if you have
  experienced "Out of Memory" issues. Addresses
  [#23391](https://github.com/cypress-io/cypress/issues/23391).
- Added new
  [`experimentalSkipDomainInjection`](/guides/references/experiments#Experimental-Skip-Domain-Injection)
  configuration option to disable Cypress from setting `document.domain` on
  injection, allowing users to test Salesforce domains. If you believe you are
  having `document.domain` issues, please see the
  [`experimentalSkipDomainInjection`](/guides/references/experiments#Experimental-Skip-Domain-Injection)
  guide. This config option is end-to-end only. Addresses
  [#2367](https://github.com/cypress-io/cypress/issues/2367),
  [#23958](https://github.com/cypress-io/cypress/issues/23958),
  [#24290](https://github.com/cypress-io/cypress/issues/24290), and
  [#24418](https://github.com/cypress-io/cypress/issues/24418).
- The [`.as`](/api/commands/as) command now accepts an options argument,
  allowing an alias to be stored as type "query" or "static" value. This is
  stored as "query" by default. Addresses
  [#25173](https://github.com/cypress-io/cypress/issues/25173).
- The `cy.log()` command will now display a line break where the `\n` character
  is used. Addresses
  [#24964](https://github.com/cypress-io/cypress/issues/24964).
- [`component.specPattern`](/guides/references/configuration#component) now
  utilizes a JSX/TSX file extension when generating a new empty spec file if
  project contains at least one file with those extensions. This applies only to
  component testing and is skipped if
  [`component.specPattern`](/guides/references/configuration#component) has been
  configured to exclude files with those extensions. Addresses
  [#24495](https://github.com/cypress-io/cypress/issues/24495).
- Added support for the `data-qa` selector in the
  [Selector Playground](guides/core-concepts/cypress-app#Selector-Playground) in
  addition to `data-cy`, `data-test` and `data-testid`. Addresses
  [#25305](https://github.com/cypress-io/cypress/issues/25305).

**Bugfixes:**

- Fixed an issue where component tests could incorrectly treat new major
  versions of certain dependencies as supported. Fixes
  [#25379](https://github.com/cypress-io/cypress/issues/25379).
- Fixed an issue where new lines or spaces on new lines in the Command Log were
  not maintained. Fixes
  [#23679](https://github.com/cypress-io/cypress/issues/23679) and
  [#24964](https://github.com/cypress-io/cypress/issues/24964).
- Fixed an issue where Angular component testing projects would fail to
  initialize if an unsupported browserslist entry was specified in the project
  configuration. Fixes
  [#25312](https://github.com/cypress-io/cypress/issues/25312).

**Misc**

- Video output link in `cypress run` mode has been added to it's own line to
  make the video output link more easily clickable in the terminal. Addresses
  [#23913](https://github.com/cypress-io/cypress/issues/23913).<|MERGE_RESOLUTION|>--- conflicted
+++ resolved
@@ -1,4 +1,12 @@
 <!-- See the ../guides/writing-the-cypress-changelog.md for details on writing the changelog. -->
+## 12.16.1
+
+_Released 07/05/2023 (PENDING)_
+
+**Bugfixes:**
+
+- Fixed an issue where chrome was not recovering from browser crashes properly. Fixes [#24650](https://github.com/cypress-io/cypress/issues/24650).
+
 ## 12.16.0
 
 _Released 06/26/2023_
@@ -9,12 +17,7 @@
 
 **Bugfixes:**
 
-<<<<<<< HEAD
-- Fixed an issue where chrome was not recovering from browser crashes properly. Fixes [#24650](https://github.com/cypress-io/cypress/issues/24650).
-- Fixed an issue where some internal file locations consumed by the Cypress Angular Handler moved as a result of [this commit](https://github.com/angular/angular-cli/commit/466d86dc8d3398695055f9eced7402804848a381) from Angular. Addressed in [#27030](https://github.com/cypress-io/cypress/pull/27030).
-=======
 - Fixed an issue where certain commands would fail with the error `must only be invoked from the spec file or support file` when invoked with a large argument. Fixes [#27099](https://github.com/cypress-io/cypress/issues/27099).
->>>>>>> 505e8a00
 
 ## 12.15.0
 
