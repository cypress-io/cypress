--- conflicted
+++ resolved
@@ -5,11 +5,8 @@
 
 **Bugfixes:**
 
-<<<<<<< HEAD
 - The [`videoCompression`](https://docs.cypress.io/guides/references/configuration#Videos) configuration option now accepts both a boolean or a Constant Rate Factor (CRF) number between `1` and `51`. The `videoCompression` default value is still `32` CRF and when `videoCompression` is set to `true` the default of `32` CRF will be used. Addresses [#26658](https://github.com/cypress-io/cypress/issues/26658).
-=======
 - Fixed an issue where video output was not being logged to the console when `videoCompression` was turned off. Videos will now log to the terminal regardless of the compression value. Addresses [#25945](https://github.com/cypress-io/cypress/issues/25945).
->>>>>>> 0be33b95
 
 ## 12.14.0
 
