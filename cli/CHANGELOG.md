--- conflicted
+++ resolved
@@ -3,11 +3,6 @@
 
 _Released 02/14/2023 (PENDING)_
 
-<<<<<<< HEAD
-**Misc:**
-
-- Improved the layout of the Debug Page empty states on smaller viewports. Addressed in [#25703](https://github.com/cypress-io/cypress/pull/25703).
-=======
 **Features:**
 
 - Added the "Open in IDE" feature for failed tests reported from the Debug page. Addressed in [#25691](https://github.com/cypress-io/cypress/pull/25691).
@@ -16,11 +11,11 @@
 
 - Improved the layout of the Debug Page on smaller viewports when there is a pending run. Addresses [#25664](https://github.com/cypress-io/cypress/issues/25664).
 - Icons in Debug page will no longer shrink at small viewports. Addresses [#25665](https://github.com/cypress-io/cypress/issues/25665).
+- Improved the layout of the Debug Page empty states on smaller viewports. Addressed in [#25703](https://github.com/cypress-io/cypress/pull/25703).
 
 **Dependency Updates:**
 
 - Upgrade [`debug`][(https://www.npmjs.com/package/debug) to `4.3.4`. Addressed in [#25699](https://github.com/cypress-io/cypress/pull/25699).
->>>>>>> 42511804
 
 ## 12.5.1
 
