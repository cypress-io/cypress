 <!-- See the ../guides/writing-the-cypress-changelog.md for details on writing the changelog. -->
## 12.6.0

_Released 02/14/2023 (PENDING)_

**Misc:**

<<<<<<< HEAD
- Improved the layout of the Debug Page on smaller viewports when there is a pending run. Addresses [#25664](https://github.com/cypress-io/cypress/issues/25664).
=======
- Icons in Debug page will no longer shrink at small viewports. Addresses [#25665](https://github.com/cypress-io/cypress/issues/25665).
>>>>>>> 0f7dc279

## 12.5.1

_Released 02/10/2023_

**Bugfixes:**

- Fixed a regression introduced in Cypress [12.5.0](https://docs.cypress.io/guides/references/changelog#12-5-0) where the `runnable` was not included in the [`test:after:run`](https://docs.cypress.io/api/events/catalog-of-events) event. Fixes [#25663](https://github.com/cypress-io/cypress/issues/25663).

**Dependency Updates:**

- Upgraded [`simple-git`](https://github.com/steveukx/git-js) from `3.15.0` to `3.16.0` to address this [security vulnerability](https://github.com/advisories/GHSA-9p95-fxvg-qgq2) where Remote Code Execution (RCE) via the clone(), pull(), push() and listRemote() methods due to improper input sanitization was possible. Addressed in [#25603](https://github.com/cypress-io/cypress/pull/25603).

## 12.5.0

_Released 01/31/2023_

**Features:**

- Easily debug failed CI test runs recorded to the Cypress Cloud from your local Cypress app with the new Debug page. Please leave any feedback [here](https://github.com/cypress-io/cypress/discussions/25649). Your feedback will help us make decisions to improve the Debug experience. For more details, see [our blog post](https://on.cypress.io/debug-page-release). Addressed in [#25488](https://github.com/cypress-io/cypress/pull/25488).

**Performance:**

- Improved memory consumption in `run` mode by removing reporter logs for successful tests. Fixes [#25230](https://github.com/cypress-io/cypress/issues/25230).

**Bugfixes:**

- Fixed an issue where alternative Microsoft Edge Beta, Canary, and Dev binary versions were not being discovered by Cypress. Fixes [#25455](https://github.com/cypress-io/cypress/issues/25455).

**Dependency Updates:**

- Upgraded [`underscore.string`](https://github.com/esamattis/underscore.string/blob/HEAD/CHANGELOG.markdown) from `3.3.5` to `3.3.6` to reference rebuilt assets after security patch to fix regular expression DDOS exploit. Addressed in [#25574](https://github.com/cypress-io/cypress/pull/25574).

## 12.4.1

_Released 01/27/2023_

**Bugfixes:**

- Fixed a regression from Cypress [12.4.0](https://docs.cypress.io/guides/references/changelog#12-4-0) where Cypress was not exiting properly when running multiple Component Testing specs in `electron` in `run` mode. Fixes [#25568](https://github.com/cypress-io/cypress/issues/25568).

**Dependency Updates:**

- Upgraded [`ua-parser-js`](https://github.com/faisalman/ua-parser-js) from `0.7.24` to `0.7.33` to address this [security vulnerability](https://github.com/faisalman/ua-parser-js/security/advisories/GHSA-fhg7-m89q-25r3) where crafting a very-very-long user-agent string with specific pattern, an attacker can turn the script to get stuck processing for a very long time which results in a denial of service (DoS) condition. Addressed in [#25561](https://github.com/cypress-io/cypress/pull/25561).

## 12.4.0

_Released 1/24/2023_

**Features:**

- Added official support for Vite 4 in component testing. Addresses
  [#24969](https://github.com/cypress-io/cypress/issues/24969).
- Added new
  [`experimentalMemoryManagement`](/guides/references/experiments#Configuration)
  configuration option to improve memory management in Chromium-based browsers.
  Enable this option with `experimentalMemoryManagement=true` if you have
  experienced "Out of Memory" issues. Addresses
  [#23391](https://github.com/cypress-io/cypress/issues/23391).
- Added new
  [`experimentalSkipDomainInjection`](/guides/references/experiments#Experimental-Skip-Domain-Injection)
  configuration option to disable Cypress from setting `document.domain` on
  injection, allowing users to test Salesforce domains. If you believe you are
  having `document.domain` issues, please see the
  [`experimentalSkipDomainInjection`](/guides/references/experiments#Experimental-Skip-Domain-Injection)
  guide. This config option is end-to-end only. Addresses
  [#2367](https://github.com/cypress-io/cypress/issues/2367),
  [#23958](https://github.com/cypress-io/cypress/issues/23958),
  [#24290](https://github.com/cypress-io/cypress/issues/24290), and
  [#24418](https://github.com/cypress-io/cypress/issues/24418).
- The [`.as`](/api/commands/as) command now accepts an options argument,
  allowing an alias to be stored as type "query" or "static" value. This is
  stored as "query" by default. Addresses
  [#25173](https://github.com/cypress-io/cypress/issues/25173).
- The `cy.log()` command will now display a line break where the `\n` character
  is used. Addresses
  [#24964](https://github.com/cypress-io/cypress/issues/24964).
- [`component.specPattern`](/guides/references/configuration#component) now
  utilizes a JSX/TSX file extension when generating a new empty spec file if
  project contains at least one file with those extensions. This applies only to
  component testing and is skipped if
  [`component.specPattern`](/guides/references/configuration#component) has been
  configured to exclude files with those extensions. Addresses
  [#24495](https://github.com/cypress-io/cypress/issues/24495).
- Added support for the `data-qa` selector in the
  [Selector Playground](guides/core-concepts/cypress-app#Selector-Playground) in
  addition to `data-cy`, `data-test` and `data-testid`. Addresses
  [#25305](https://github.com/cypress-io/cypress/issues/25305).

**Bugfixes:**

- Fixed an issue where component tests could incorrectly treat new major
  versions of certain dependencies as supported. Fixes
  [#25379](https://github.com/cypress-io/cypress/issues/25379).
- Fixed an issue where new lines or spaces on new lines in the Command Log were
  not maintained. Fixes
  [#23679](https://github.com/cypress-io/cypress/issues/23679) and
  [#24964](https://github.com/cypress-io/cypress/issues/24964).
- Fixed an issue where Angular component testing projects would fail to
  initialize if an unsupported browserslist entry was specified in the project
  configuration. Fixes
  [#25312](https://github.com/cypress-io/cypress/issues/25312).

**Misc**

- Video output link in `cypress run` mode has been added to it's own line to
  make the video output link more easily clickable in the terminal. Addresses
  [#23913](https://github.com/cypress-io/cypress/issues/23913).<|MERGE_RESOLUTION|>--- conflicted
+++ resolved
@@ -5,11 +5,8 @@
 
 **Misc:**
 
-<<<<<<< HEAD
 - Improved the layout of the Debug Page on smaller viewports when there is a pending run. Addresses [#25664](https://github.com/cypress-io/cypress/issues/25664).
-=======
 - Icons in Debug page will no longer shrink at small viewports. Addresses [#25665](https://github.com/cypress-io/cypress/issues/25665).
->>>>>>> 0f7dc279
 
 ## 12.5.1
 
