--- conflicted
+++ resolved
@@ -9,11 +9,7 @@
 
 ## 13.7.0
 
-<<<<<<< HEAD
-_Released 3/12/2024_
-=======
 _Released 3/13/2024_
->>>>>>> f0121b9a
 
 **Features:**
 
