--- conflicted
+++ resolved
@@ -1,5 +1,4 @@
 <!-- See the ../guides/writing-the-cypress-changelog.md for details on writing the changelog. -->
-<<<<<<< HEAD
 ## 13.7.0
 
 _Released 12/5/2023 (PENDING)_
@@ -7,15 +6,10 @@
 **Features:**
 
 - Artifact upload duration is now reported to Cypress Cloud. Addressed in [#28418](https://github.com/cypress-io/cypress/pull/28418)
-=======
-## 13.6.1
-
-_Released 12/5/2023 (PENDING)_
 
 **Bugfixes:**
 
 - Fixed an issue where pages or downloads opened in a new tab were missing basic auth headers. Fixes [#28350](https://github.com/cypress-io/cypress/issues/28350).
->>>>>>> 650d5cb7
 
 ## 13.6.0
 
