--- conflicted
+++ resolved
@@ -1,7 +1,6 @@
 <!-- See the ../guides/writing-the-cypress-changelog.md for details on writing the changelog. -->
 ## 13.6.4
 
-<<<<<<< HEAD
 _Released 1/30/2024 (PENDING)_
 
 ** Dependency Updates:**
@@ -10,11 +9,10 @@
 - Upgraded `electron` from `25.8.4` to `27.1.3`
 - Upgraded bundled Node.js version from `18.15.0` to `18.17.0`
 - Upgraded bundled Chromium version from `114.0.5735.289` to `116.0.5845.228`
-=======
+
 **Performance:**
 
 - Fixed a performance regression from [`13.3.2`](https://docs.cypress.io/guides/references/changelog#13.3.2) where aborted requests may not correlate correctly. Fixes [#28734](https://github.com/cypress-io/cypress/issues/28734).
->>>>>>> c672581a
 
 ## 13.6.3
 
