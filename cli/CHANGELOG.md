<!-- See the ../guides/writing-the-cypress-changelog.md for details on writing the changelog. -->
## 13.6.3

_Released 1/2/2024 (PENDING)_

**Bugfixes:**

<<<<<<< HEAD
- No longer wait for additional frames when recording a video for a spec that was skipped by the Cloud due to Auto Cancellation. Fixes [#27898](https://github.com/cypress-io/cypress/issues/27898).
- Now `node_modules` will not be ignored if a project path or a provided path to spec files contains it. Fixes [#23616](https://github.com/cypress-io/cypress/issues/23616).
=======
- Now 'node_modules' will not be ignored if a project path or a provided path to spec files contains it. Fixes [#23616](https://github.com/cypress-io/cypress/issues/23616).
- Updated display of assertions and commands with a URL argument to escape markdown formatting so that values are displayed as is and assertion values display as bold. Fixes [#24960](https://github.com/cypress-io/cypress/issues/24960) and [#28100](https://github.com/cypress-io/cypress/issues/28100).
>>>>>>> 8fed3327
- When generating assertions via Cypress Studio, the preview of the generated assertions now correctly displays the past tense of 'expected' instead of 'expect'. Fixed in [#28593](https://github.com/cypress-io/cypress/pull/28593).
- Fixed an issue where some cross-origin logs, like assertions or cy.clock(), were getting too many dom snapshots. Fixes [#28609](https://github.com/cypress-io/cypress/issues/28609).

**Dependency Updates:**

- Updated  `@cypress/unique-selector` to include a performance optimization. It's possible this could improve performance of the selector playground. Addressed in [#28571](https://github.com/cypress-io/cypress/pull/28571).

- Remove dependency on `@types/node` package. Addresses [#28473](https://github.com/cypress-io/cypress/issues/28473).

## 13.6.2

_Released 12/26/2023_

**Bugfixes:**

- Fixed a regression in [`13.6.1`](https://docs.cypress.io/guides/references/changelog/13.6.1) where a malformed URI would crash Cypress. Fixes [#28521](https://github.com/cypress-io/cypress/issues/28521).
- Fixed a regression in [`12.4.0`](https://docs.cypress.io/guides/references/changelog/12.4.0) where erroneous `<br>` tags were displaying in error messages in the Command Log making them less readable. Fixes [#28452](https://github.com/cypress-io/cypress/issues/28452).
- Now 'node_modules' will not be ignored if a project path or a provided path to spec files contains it. Fixes [#23616](https://github.com/cypress-io/cypress/issues/23616).

**Performance:**

- Improved performance when finding unique selectors for command log snapshots for Test Replay. Addressed in [#28536](https://github.com/cypress-io/cypress/pull/28536).

**Dependency Updates:**

- Updated ts-node from `10.9.1` to `10.9.2`. Cypress will longer error during `cypress run` or `cypress open` when using Typescript 5.3.2+ with `extends` in `tsconfig.json`. Addresses [#28385](https://github.com/cypress-io/cypress/issues/28385).

## 13.6.1

_Released 12/5/2023_

**Bugfixes:**

- Fixed an issue where pages or downloads opened in a new tab were missing basic auth headers. Fixes [#28350](https://github.com/cypress-io/cypress/issues/28350).
- Fixed an issue where request logging would default the `message` to the `args` of the currently running command even though those `args` would not apply to the request log and are not displayed. If the `args` are sufficiently large (e.g. when running the `cy.task` from the [code-coverage](https://github.com/cypress-io/code-coverage/) plugin) there could be performance/memory implications. Addressed in [#28411](https://github.com/cypress-io/cypress/pull/28411).
- Fixed an issue where commands would fail with the error `must only be invoked from the spec file or support file` if the project's `baseUrl` included basic auth credentials. Fixes [#27457](https://github.com/cypress-io/cypress/issues/27457) and [#28336](https://github.com/cypress-io/cypress/issues/28336).
- Fixed an issue where some URLs would timeout in pre-request correlation. Addressed in [#28427](https://github.com/cypress-io/cypress/pull/28427).
- Cypress will now correctly log errors and debug logs on Linux machines. Fixes [#5051](https://github.com/cypress-io/cypress/issues/5051) and [#24713](https://github.com/cypress-io/cypress/issues/24713).

**Misc:**

- Artifact upload duration is now reported to Cypress Cloud. Fixes [#28238](https://github.com/cypress-io/cypress/issues/28238). Addressed in [#28418](https://github.com/cypress-io/cypress/pull/28418).

## 13.6.0

_Released 11/21/2023_

**Features:**

- Added an activity indicator to CLI output when artifacts (screenshots, videos, or Test Replay) are being uploaded to the cloud. Addresses [#28239](https://github.com/cypress-io/cypress/issues/28239). Addressed in [#28277](https://github.com/cypress-io/cypress/pull/28277).
- When artifacts are uploaded to the Cypress Cloud, the duration of each upload will be displayed in the terminal. Addresses [#28237](https://github.com/cypress-io/cypress/issues/28237).

**Bugfixes:**

- We now allow absolute paths when setting `component.indexHtmlFile` in the Cypress config. Fixes [#27750](https://github.com/cypress-io/cypress/issues/27750).
- Fixed an issue where dynamic intercept aliases now show with alias name instead of "no alias" in driver. Addresses [#24653](https://github.com/cypress-io/cypress/issues/24653)
- Fixed an issue where [aliasing individual requests](https://docs.cypress.io/api/commands/intercept#Aliasing-individual-requests) with `cy.intercept()` led to an error when retrieving all of the aliases with `cy.get(@alias.all)` . Addresses [#25448](https://github.com/cypress-io/cypress/issues/25448)
- The URL of the application under test and command error "Learn more" links now open externally instead of in the Cypress-launched browser. Fixes [#24572](https://github.com/cypress-io/cypress/issues/24572).
- Fixed issue where some URLs would timeout in pre-request correlation. Addressed in [#28354](https://github.com/cypress-io/cypress/pull/28354).

**Misc:**

- Browser tabs and windows other than the Cypress tab are now closed between tests in Chromium-based browsers. Addressed in [#28204](https://github.com/cypress-io/cypress/pull/28204).
- Cypress now ensures the main browser tab is active before running each command in Chromium-based browsers. Addressed in [#28334](https://github.com/cypress-io/cypress/pull/28334).

**Dependency Updates:**

- Upgraded [`chrome-remote-interface`](https://www.npmjs.com/package/chrome-remote-interface) from `0.31.3` to `0.33.0` to increase the max payload from 100MB to 256MB. Addressed in [#27998](https://github.com/cypress-io/cypress/pull/27998).

## 13.5.1

_Released 11/14/2023_

**Bugfixes:**

- Fixed a regression in [`13.5.0`](https://docs.cypress.io/guides/references/changelog/13.5.0) where requests cached within a given spec may take longer to load than they did previously. Addresses [#28295](https://github.com/cypress-io/cypress/issues/28295).
- Fixed an issue where pages opened in a new tab were missing response headers, causing them not to load properly. Fixes [#28293](https://github.com/cypress-io/cypress/issues/28293) and [#28303](https://github.com/cypress-io/cypress/issues/28303).
- We now pass a flag to Chromium browsers to disable default component extensions. This is a common flag passed during browser automation. Fixed in [#28294](https://github.com/cypress-io/cypress/pull/28294).

## 13.5.0

_Released 11/8/2023_

**Features:**

 - Added Component Testing support for [Angular](https://angular.io/) version 17. Addresses [#28153](https://github.com/cypress-io/cypress/issues/28153).

**Bugfixes:**

- Fixed an issue in chromium based browsers, where global style updates can trigger flooding of font face requests in DevTools and Test Replay. This can affect performance due to the flooding of messages in CDP. Fixes [#28150](https://github.com/cypress-io/cypress/issues/28150) and [#28215](https://github.com/cypress-io/cypress/issues/28215).
- Fixed a regression in [`13.3.3`](https://docs.cypress.io/guides/references/changelog/13.3.3) where Cypress would hang on loading shared workers when using `cy.reload` to reload the page. Fixes [#28248](https://github.com/cypress-io/cypress/issues/28248).
- Fixed an issue where network requests made from tabs, or windows other than the main Cypress tab, would be delayed. Fixes [#28113](https://github.com/cypress-io/cypress/issues/28113).
- Fixed an issue with 'other' targets (e.g. pdf documents embedded in an object tag) not fully loading. Fixes [#28228](https://github.com/cypress-io/cypress/issues/28228) and [#28162](https://github.com/cypress-io/cypress/issues/28162).
- Fixed an issue where clicking a link to download a file could cause a page load timeout when the download attribute was missing. Note: download behaviors in experimental Webkit are still an issue. Fixes [#14857](https://github.com/cypress-io/cypress/issues/14857).
- Fixed an issue to account for canceled and failed downloads to correctly reflect these status in Command log as a download failure where previously it would be pending. Fixed in [#28222](https://github.com/cypress-io/cypress/pull/28222).
- Fixed an issue determining visibility when an element is hidden by an ancestor with a shared edge. Fixes [#27514](https://github.com/cypress-io/cypress/issues/27514).
- We now pass a flag to Chromium browsers to disable Chrome translation, both the manual option and the popup prompt, when a page with a differing language is detected. Fixes [#28225](https://github.com/cypress-io/cypress/issues/28225).
- Stopped processing CDP events at the end of a spec when Test Isolation is off and Test Replay is enabled. Addressed in [#28213](https://github.com/cypress-io/cypress/pull/28213).

## 13.4.0

_Released 10/30/2023_

**Features:**

- Introduced experimental configuration options for advanced retry logic: adds `experimentalStrategy` and `experimentalOptions` keys to the `retry` configuration key. See [Experimental Flake Detection Features](https://docs.cypress.io/guides/references/experiments/#Experimental-Flake-Detection-Features) in the documentation. Addressed in [#27930](https://github.com/cypress-io/cypress/pull/27930).

**Bugfixes:**

- Fixed a regression in [`13.3.2`](https://docs.cypress.io/guides/references/changelog/13.3.2) where Cypress would crash with 'Inspected target navigated or closed' or 'Session with given id not found'. Fixes [#28141](https://github.com/cypress-io/cypress/issues/28141) and [#28148](https://github.com/cypress-io/cypress/issues/28148).

## 13.3.3

_Released 10/24/2023_

**Bugfixes:**

- Fixed a performance regression in `13.3.1` with proxy correlation timeouts and requests issued from web and shared workers. Fixes [#28104](https://github.com/cypress-io/cypress/issues/28104).
- Fixed a performance problem with proxy correlation when requests get aborted and then get miscorrelated with follow up requests. Addressed in [#28094](https://github.com/cypress-io/cypress/pull/28094).
- Fixed a regression in [10.0.0](#10.0.0), where search would not find a spec if the file name contains "-" or "\_", but search prompt contains " " instead (e.g. search file "spec-file.cy.ts" with prompt "spec file"). Fixes [#25303](https://github.com/cypress-io/cypress/issues/25303).

## 13.3.2

_Released 10/18/2023_

**Bugfixes:**

- Fixed a performance regression in `13.3.1` with proxy correlation timeouts and requests issued from service workers. Fixes [#28054](https://github.com/cypress-io/cypress/issues/28054) and [#28056](https://github.com/cypress-io/cypress/issues/28056).
- Fixed an issue where proxy correlation would leak over from a previous spec causing performance problems, `cy.intercept` problems, and Test Replay asset capturing issues. Addressed in [#28060](https://github.com/cypress-io/cypress/pull/28060).
- Fixed an issue where redirects of requests that knowingly don't have CDP traffic should also be assumed to not have CDP traffic. Addressed in [#28060](https://github.com/cypress-io/cypress/pull/28060).
- Fixed an issue with Accept Encoding headers by forcing gzip when no accept encoding header is sent and using identity if gzip is not sent. Fixes [#28025](https://github.com/cypress-io/cypress/issues/28025).

**Dependency Updates:**

- Upgraded [`@babel/core`](https://www.npmjs.com/package/@babel/core) from `7.22.9` to `7.23.2` to address the [SNYK-JS-SEMVER-3247795](https://snyk.io/vuln/SNYK-JS-SEMVER-3247795) security vulnerability. Addressed in [#28063](https://github.com/cypress-io/cypress/pull/28063).
- Upgraded [`@babel/traverse`](https://www.npmjs.com/package/@babel/traverse) from `7.22.8` to `7.23.2` to address the [SNYK-JS-BABELTRAVERSE-5962462](https://snyk.io/vuln/SNYK-JS-BABELTRAVERSE-5962462) security vulnerability. Addressed in [#28063](https://github.com/cypress-io/cypress/pull/28063).
- Upgraded [`react-docgen`](https://www.npmjs.com/package/react-docgen) from `6.0.0-alpha.3` to `6.0.4` to address the [SNYK-JS-BABELTRAVERSE-5962462](https://snyk.io/vuln/SNYK-JS-BABELTRAVERSE-5962462) security vulnerability. Addressed in [#28063](https://github.com/cypress-io/cypress/pull/28063).

## 13.3.1

_Released 10/11/2023_

**Bugfixes:**

- Fixed an issue where requests were correlated in the wrong order in the proxy. This could cause an issue where the wrong request is used for `cy.intercept` or assets (e.g. stylesheets or images) may not properly be available in Test Replay. Addressed in [#27892](https://github.com/cypress-io/cypress/pull/27892).
- Fixed an issue where a crashed Chrome renderer can cause the Test Replay recorder to hang. Addressed in [#27909](https://github.com/cypress-io/cypress/pull/27909).
- Fixed an issue where multiple responses yielded from calls to `cy.wait()` would sometimes be out of order. Fixes [#27337](https://github.com/cypress-io/cypress/issues/27337).
- Fixed an issue where requests were timing out in the proxy. This could cause an issue where the wrong request is used for `cy.intercept` or assets (e.g. stylesheets or images) may not properly be available in Test Replay. Addressed in [#27976](https://github.com/cypress-io/cypress/pull/27976).
- Fixed an issue where Test Replay couldn't record tests due to issues involving `GLIBC`. Fixed deprecation warnings during the rebuild of better-sqlite3. Fixes [#27891](https://github.com/cypress-io/cypress/issues/27891) and [#27902](https://github.com/cypress-io/cypress/issues/27902).
- Enables test replay for executed specs in runs that have a spec that causes a browser crash. Addressed in [#27786](https://github.com/cypress-io/cypress/pull/27786).

## 13.3.0

_Released 09/27/2023_

**Features:**

 - Introduces new layout for Runs page providing additional run information. Addresses [#27203](https://github.com/cypress-io/cypress/issues/27203).

**Bugfixes:**

- Fixed an issue where actionability checks trigger a flood of font requests. Removing the font requests has the potential to improve performance and removes clutter from Test Replay. Addressed in [#27860](https://github.com/cypress-io/cypress/pull/27860).
- Fixed network stubbing not permitting status code 999. Fixes [#27567](https://github.com/cypress-io/cypress/issues/27567). Addressed in [#27853](https://github.com/cypress-io/cypress/pull/27853).

## 13.2.0

_Released 09/12/2023_

**Features:**

 - Adds support for Nx users who want to run Angular Component Testing in parallel. Addressed in [#27723](https://github.com/cypress-io/cypress/pull/27723).

**Bugfixes:**

- Edge cases where `cy.intercept()` would not properly intercept and asset response bodies would not properly be captured for Test Replay have been addressed. Addressed in [#27771](https://github.com/cypress-io/cypress/pull/27771).
- Fixed an issue where `enter`, `keyup`, and `space` events were not triggering `click` events properly in some versions of Firefox. Addressed in [#27715](https://github.com/cypress-io/cypress/pull/27715).
- Fixed a regression in `13.0.0` where tests using Basic Authorization can potentially hang indefinitely on chromium browsers. Addressed in [#27781](https://github.com/cypress-io/cypress/pull/27781).
- Fixed a regression in `13.0.0` where component tests using an intercept that matches all requests can potentially hang indefinitely. Addressed in [#27788](https://github.com/cypress-io/cypress/pull/27788).

**Dependency Updates:**

- Upgraded Electron from `21.0.0` to `25.8.0`, which updates bundled Chromium from `106.0.5249.51` to `114.0.5735.289`. Additionally, the Node version binary has been upgraded from `16.16.0` to `18.15.0`. This does **NOT** have an impact on the node version you are using with Cypress and is merely an internal update to the repository & shipped binary. Addressed in [#27715](https://github.com/cypress-io/cypress/pull/27715). Addresses [#27595](https://github.com/cypress-io/cypress/issues/27595).

## 13.1.0

_Released 08/31/2023_

**Features:**

 - Introduces a status icon representing the `latest` test run in the Sidebar for the Runs Page. Addresses [#27206](https://github.com/cypress-io/cypress/issues/27206).

**Bugfixes:**

- Fixed a regression introduced in Cypress [13.0.0](#13-0-0) where the [Module API](https://docs.cypress.io/guides/guides/module-api), [`after:run`](https://docs.cypress.io/api/plugins/after-run-api), and  [`after:spec`](https://docs.cypress.io/api/plugins/after-spec-api) results did not include the `stats.skipped` field for each run result. Fixes [#27694](https://github.com/cypress-io/cypress/issues/27694). Addressed in [#27695](https://github.com/cypress-io/cypress/pull/27695).
- Individual CDP errors that occur while capturing data for Test Replay will no longer prevent the entire run from being available. Addressed in [#27709](https://github.com/cypress-io/cypress/pull/27709).
- Fixed an issue where the release date on the `v13` landing page was a day behind. Fixed in [#27711](https://github.com/cypress-io/cypress/pull/27711).
- Fixed an issue where fatal protocol errors would leak between specs causing all subsequent specs to fail to upload protocol information. Fixed in [#27720](https://github.com/cypress-io/cypress/pull/27720)
- Updated `plist` from `3.0.6` to `3.1.0` to address [CVE-2022-37616](https://github.com/advisories/GHSA-9pgh-qqpf-7wqj) and [CVE-2022-39353](https://github.com/advisories/GHSA-crh6-fp67-6883). Fixed in [#27710](https://github.com/cypress-io/cypress/pull/27710).

## 13.0.0

_Released 08/29/2023_

**Breaking Changes:**

- The [`video`](https://docs.cypress.io/guides/references/configuration#Videos) configuration option now defaults to `false`. Addresses [#26157](https://github.com/cypress-io/cypress/issues/26157).
- The [`videoCompression`](https://docs.cypress.io/guides/references/configuration#Videos) configuration option now defaults to `false`. Addresses [#26160](https://github.com/cypress-io/cypress/issues/26160).
- The [`videoUploadOnPasses`](https://docs.cypress.io/guides/references/configuration#Videos) configuration option has been removed. Please see our [screenshots & videos guide](https://docs.cypress.io/guides/guides/screenshots-and-videos#Delete-videos-for-specs-without-failing-or-retried-tests) on how to accomplish similar functionality. Addresses [#26899](https://github.com/cypress-io/cypress/issues/26899).
- Requests for assets at relative paths for component testing are now correctly forwarded to the dev server. Fixes [#26725](https://github.com/cypress-io/cypress/issues/26725).
- The [`cy.readFile()`](/api/commands/readfile) command is now retry-able as a [query command](https://on.cypress.io/retry-ability). This should not affect any tests using it; the functionality is unchanged. However, it can no longer be overwritten using [`Cypress.Commands.overwrite()`](/api/cypress-api/custom-commands#Overwrite-Existing-Commands). Addressed in [#25595](https://github.com/cypress-io/cypress/pull/25595).
- The current spec path is now passed from the AUT iframe using a query parameter rather than a path segment. This allows for requests for assets at relative paths to be correctly forwarded to the dev server. Fixes [#26725](https://github.com/cypress-io/cypress/issues/26725).
- The deprecated configuration option `nodeVersion` has been removed. Addresses [#27016](https://github.com/cypress-io/cypress/issues/27016).
- The properties and values returned by the [Module API](https://docs.cypress.io/guides/guides/module-api) and included in the arguments of handlers for the [`after:run`](https://docs.cypress.io/api/plugins/after-run-api) and  [`after:spec`](https://docs.cypress.io/api/plugins/after-spec-api) have been changed to be more consistent. Addresses [#23805](https://github.com/cypress-io/cypress/issues/23805).
- For Cypress Cloud runs with Test Replay enabled, the Cypress Runner UI is now hidden during the run since the Runner will be visible during Test Replay. As such, if video is recorded (which is now defaulted to `false`) during the run, the Runner will not be visible. In addition, if a runner screenshot (`cy.screenshot({ capture: runner })`) is captured, it will no longer contain the Runner.
- The browser and browser page unexpectedly closing in the middle of a test run are now gracefully handled. Addressed in [#27592](https://github.com/cypress-io/cypress/issues/27592).
- Automation performance is now improved by switching away from websockets to direct CDP calls for Chrome and Electron browsers. Addressed in [#27592](https://github.com/cypress-io/cypress/issues/27592).
- Edge cases where `cy.intercept()` would not properly intercept have been addressed. Addressed in [#27592](https://github.com/cypress-io/cypress/issues/27592).
- Node 14 support has been removed and Node 16 support has been deprecated. Node 16 may continue to work with Cypress `v13`, but will not be supported moving forward to closer coincide with [Node 16's end-of-life](https://nodejs.org/en/blog/announcements/nodejs16-eol) schedule. It is recommended that users update to at least Node 18.
- The minimum supported Typescript version is `4.x`.

**Features:**

- Consolidates and improves terminal output when uploading test artifacts to Cypress Cloud. Addressed in [#27402](https://github.com/cypress-io/cypress/pull/27402)

**Bugfixes:**

- Fixed an issue where Cypress's internal `tsconfig` would conflict with properties set in the user's `tsconfig.json` such as `module` and `moduleResolution`. Fixes [#26308](https://github.com/cypress-io/cypress/issues/26308) and [#27448](https://github.com/cypress-io/cypress/issues/27448).
- Clarified Svelte 4 works correctly with Component Testing and updated dependencies checks to reflect this. It was incorrectly flagged as not supported. Fixes [#27465](https://github.com/cypress-io/cypress/issues/27465).
- Resolve the `process/browser` global inside `@cypress/webpack-batteries-included-preprocessor` to resolve to `process/browser.js` in order to explicitly provide the file extension. File resolution must include the extension for `.mjs` and `.js` files inside ESM packages in order to resolve correctly. Fixes[#27599](https://github.com/cypress-io/cypress/issues/27599).
- Fixed an issue where the correct `pnp` process was not being discovered. Fixes [#27562](https://github.com/cypress-io/cypress/issues/27562).
- Fixed incorrect type declarations for Cypress and Chai globals that asserted them to be local variables of the global scope rather than properties on the global object. Fixes [#27539](https://github.com/cypress-io/cypress/issues/27539). Fixed in [#27540](https://github.com/cypress-io/cypress/pull/27540).
- Dev Servers will now respect and use the `port` configuration option if present. Fixes [#27675](https://github.com/cypress-io/cypress/issues/27675).

**Dependency Updates:**

- Upgraded [`@cypress/request`](https://www.npmjs.com/package/@cypress/request) from `^2.88.11` to `^3.0.0` to address the [CVE-2023-28155](https://github.com/advisories/GHSA-p8p7-x288-28g6) security vulnerability. Addresses [#27535](https://github.com/cypress-io/cypress/issues/27535). Addressed in [#27495](https://github.com/cypress-io/cypress/pull/27495).

## 12.17.4

_Released 08/15/2023_

**Bugfixes:**

- Fixed an issue where having `cypress.config` in a nested directory would cause problems with locating the `component-index.html` file when using component testing. Fixes [#26400](https://github.com/cypress-io/cypress/issues/26400).

**Dependency Updates:**

- Upgraded [`webpack`](https://www.npmjs.com/package/webpack) from `v4` to `v5`. This means that we are now bundling your `e2e` tests with webpack 5. We don't anticipate this causing any noticeable changes. However, if you'd like to keep bundling your `e2e` tests with wepback 4 you can use the same process as before by pinning [@cypress/webpack-batteries-included-preprocessor](https://www.npmjs.com/package/@cypress/webpack-batteries-included-preprocessor) to `v2.x.x` and hooking into the [file:preprocessor](https://docs.cypress.io/api/plugins/preprocessors-api#Usage) plugin event. This will restore the previous bundling process. Additionally, if you're using [@cypress/webpack-batteries-included-preprocessor](https://www.npmjs.com/package/@cypress/webpack-batteries-included-preprocessor) already, a new version has been published to support webpack `v5`.
- Upgraded [`tough-cookie`](https://www.npmjs.com/package/tough-cookie) from `4.0` to `4.1.3`, [`@cypress/request`](https://www.npmjs.com/package/@cypress/request) from `2.88.11` to `2.88.12` and [`@cypress/request-promise`](https://www.npmjs.com/package/@cypress/request-promise) from `4.2.6` to `4.2.7` to address a [security vulnerability](https://security.snyk.io/vuln/SNYK-JS-TOUGHCOOKIE-5672873). Fixes [#27261](https://github.com/cypress-io/cypress/issues/27261).

## 12.17.3

_Released 08/01/2023_

**Bugfixes:**

- Fixed an issue where unexpected branch names were being recorded for cypress runs when executed by GitHub Actions. The HEAD branch name will now be recorded by default for pull request workflows if a branch name cannot otherwise be detected from user overrides or from local git data. Fixes [#27389](https://github.com/cypress-io/cypress/issues/27389).

**Performance:**

- Fixed an issue where unnecessary requests were being paused. No longer sends `X-Cypress-Is-XHR-Or-Fetch` header and infers resource type off of the server pre-request object. Fixes [#26620](https://github.com/cypress-io/cypress/issues/26620) and [#26622](https://github.com/cypress-io/cypress/issues/26622).

## 12.17.2

_Released 07/20/2023_

**Bugfixes:**

- Fixed an issue where commands would fail with the error `must only be invoked from the spec file or support file` if their arguments were mutated. Fixes [#27200](https://github.com/cypress-io/cypress/issues/27200).
- Fixed an issue where `cy.writeFile()` would erroneously fail with the error `cy.writeFile() must only be invoked from the spec file or support file`. Fixes [#27097](https://github.com/cypress-io/cypress/issues/27097).
- Fixed an issue where web workers could not be created within a spec. Fixes [#27298](https://github.com/cypress-io/cypress/issues/27298).

## 12.17.1

_Released 07/10/2023_

**Bugfixes:**

- Fixed invalid stored preference when enabling in-app notifications that could cause the application to crash.  Fixes [#27228](https://github.com/cypress-io/cypress/issues/27228).
- Fixed an issue with the Typescript types of [`cy.screenshot()`](https://docs.cypress.io/api/commands/screenshot). Fixed in [#27130](https://github.com/cypress-io/cypress/pull/27130).

**Dependency Updates:**

- Upgraded [`@cypress/request`](https://www.npmjs.com/package/@cypress/request) from `2.88.10` to `2.88.11` to address [CVE-2022-24999](https://www.cve.org/CVERecord?id=CVE-2022-24999) security vulnerability. Addressed in [#27005](https://github.com/cypress-io/cypress/pull/27005).

## 12.17.0

_Released 07/05/2023_

**Features:**

- Cypress Cloud users can now receive desktop notifications about their runs, including when one starts, finishes, or fails. Addresses [#26686](https://github.com/cypress-io/cypress/issues/26686).

**Bugfixes:**

- Fixed issues where commands would fail with the error `must only be invoked from the spec file or support file`. Fixes [#27149](https://github.com/cypress-io/cypress/issues/27149) and [#27163](https://github.com/cypress-io/cypress/issues/27163).
- Fixed a regression introduced in Cypress [12.12.0](#12-12-0) where Cypress may fail to reconnect to the Chrome DevTools Protocol in Electron. Fixes [#26900](https://github.com/cypress-io/cypress/issues/26900).
- Fixed an issue where chrome was not recovering from browser crashes properly. Fixes [#24650](https://github.com/cypress-io/cypress/issues/24650).
- Fixed a race condition that was causing a GraphQL error to appear on the [Debug page](https://docs.cypress.io/guides/cloud/runs#Debug) when viewing a running Cypress Cloud build. Fixed in [#27134](https://github.com/cypress-io/cypress/pull/27134).
- Fixed a race condition in electron where the test window exiting prematurely during the browser launch process was causing the whole test run to fail. Addressed in [#27167](https://github.com/cypress-io/cypress/pull/27167).
- Fixed minor issues with Typescript types in the CLI. Fixes [#24110](https://github.com/cypress-io/cypress/issues/24110).
- Fixed an issue where a value for the Electron debug port would not be respected if defined using the `ELECTRON_EXTRA_LAUNCH_ARGS` environment variable. Fixes [#26711](https://github.com/cypress-io/cypress/issues/26711).

**Dependency Updates:**

- Update dependency semver to ^7.5.3. Addressed in [#27151](https://github.com/cypress-io/cypress/pull/27151).

## 12.16.0

_Released 06/26/2023_

**Features:**

- Added support for Angular 16.1.0 in Cypress Component Testing. Addresses [#27049](https://github.com/cypress-io/cypress/issues/27049).

**Bugfixes:**

- Fixed an issue where certain commands would fail with the error `must only be invoked from the spec file or support file` when invoked with a large argument. Fixes [#27099](https://github.com/cypress-io/cypress/issues/27099).

## 12.15.0

_Released 06/20/2023_

**Features:**

- Added support for running Cypress tests with [Chrome's new `--headless=new` flag](https://developer.chrome.com/articles/new-headless/). Chrome versions 112 and above will now be run in the `headless` mode that matches the `headed` browser implementation. Addresses [#25972](https://github.com/cypress-io/cypress/issues/25972).
- Cypress can now test pages with targeted `Content-Security-Policy` and `Content-Security-Policy-Report-Only` header directives by specifying the allow list via the [`experimentalCspAllowList`](https://docs.cypress.io/guides/references/configuration#Experimental-Csp-Allow-List) configuration option. Addresses [#1030](https://github.com/cypress-io/cypress/issues/1030). Addressed in [#26483](https://github.com/cypress-io/cypress/pull/26483)
- The [`videoCompression`](https://docs.cypress.io/guides/references/configuration#Videos) configuration option now accepts both a boolean or a Constant Rate Factor (CRF) number between `1` and `51`. The `videoCompression` default value is still `32` CRF and when `videoCompression` is set to `true` the default of `32` CRF will be used. Addresses [#26658](https://github.com/cypress-io/cypress/issues/26658).
- The Cypress Cloud data shown on the [Specs](https://docs.cypress.io/guides/core-concepts/cypress-app#Specs) page and [Runs](https://docs.cypress.io/guides/core-concepts/cypress-app#Runs) page will now reflect Cloud Runs that match the current Git tree if Git is being used. Addresses [#26693](https://github.com/cypress-io/cypress/issues/26693).

**Bugfixes:**

- Fixed an issue where video output was not being logged to the console when `videoCompression` was turned off. Videos will now log to the terminal regardless of the compression value. Addresses [#25945](https://github.com/cypress-io/cypress/issues/25945).

**Dependency Updates:**

- Removed [`@cypress/mocha-teamcity-reporter`](https://www.npmjs.com/package/@cypress/mocha-teamcity-reporter) as this package was no longer being referenced. Addressed in [#26938](https://github.com/cypress-io/cypress/pull/26938).

## 12.14.0

_Released 06/07/2023_

**Features:**

- A new testing type switcher has been added to the Spec Explorer to make it easier to move between E2E and Component Testing. An informational overview of each type is displayed if it hasn't already been configured to help educate and onboard new users to each testing type. Addresses [#26448](https://github.com/cypress-io/cypress/issues/26448), [#26836](https://github.com/cypress-io/cypress/issues/26836) and [#26837](https://github.com/cypress-io/cypress/issues/26837).

**Bugfixes:**

- Fixed an issue to now correctly detect Angular 16 dependencies
([@angular/cli](https://www.npmjs.com/package/@angular/cli),
[@angular-devkit/build-angular](https://www.npmjs.com/package/@angular-devkit/build-angular),
[@angular/core](https://www.npmjs.com/package/@angular/core), [@angular/common](https://www.npmjs.com/package/@angular/common),
[@angular/platform-browser-dynamic](https://www.npmjs.com/package/@angular/platform-browser-dynamic))
during Component Testing onboarding. Addresses [#26852](https://github.com/cypress-io/cypress/issues/26852).
- Ensures Git-related messages on the [Runs page](https://docs.cypress.io/guides/core-concepts/cypress-app#Runs) remain dismissed. Addresses [#26808](https://github.com/cypress-io/cypress/issues/26808).

**Dependency Updates:**

- Upgraded [`find-process`](https://www.npmjs.com/package/find-process) from `1.4.1` to `1.4.7` to address this [Synk](https://security.snyk.io/vuln/SNYK-JS-FINDPROCESS-1090284) security vulnerability. Addressed in [#26906](https://github.com/cypress-io/cypress/pull/26906).
- Upgraded [`firefox-profile`](https://www.npmjs.com/package/firefox-profile) from `4.0.0` to `4.3.2` to address security vulnerabilities within sub-dependencies. Addressed in [#26912](https://github.com/cypress-io/cypress/pull/26912).

## 12.13.0

_Released 05/23/2023_

**Features:**

- Adds Git-related messages for the [Runs page](https://docs.cypress.io/guides/core-concepts/cypress-app#Runs) and [Debug page](https://docs.cypress.io/guides/cloud/runs#Debug) when users aren't using Git or there are no recorded runs for the current branch. Addresses [#26680](https://github.com/cypress-io/cypress/issues/26680).

**Bugfixes:**

- Reverted [#26452](https://github.com/cypress-io/cypress/pull/26452) which introduced a bug that prevents users from using End to End with Yarn 3. Fixed in [#26735](https://github.com/cypress-io/cypress/pull/26735). Fixes [#26676](https://github.com/cypress-io/cypress/issues/26676).
- Moved `types` condition to the front of `package.json#exports` since keys there are meant to be order-sensitive. Fixed in [#26630](https://github.com/cypress-io/cypress/pull/26630).
- Fixed an issue where newly-installed dependencies would not be detected during Component Testing setup. Addresses [#26685](https://github.com/cypress-io/cypress/issues/26685).
- Fixed a UI regression that was flashing an "empty" state inappropriately when loading the Debug page. Fixed in [#26761](https://github.com/cypress-io/cypress/pull/26761).
- Fixed an issue in Component Testing setup where TypeScript version 5 was not properly detected. Fixes [#26204](https://github.com/cypress-io/cypress/issues/26204).

**Misc:**

- Updated styling & content of Cypress Cloud slideshows when not logged in or no runs have been recorded. Addresses [#26181](https://github.com/cypress-io/cypress/issues/26181).
- Changed the nomenclature of 'processing' to 'compressing' when terminal video output is printed during a run. Addresses [#26657](https://github.com/cypress-io/cypress/issues/26657).
- Changed the nomenclature of 'Upload Results' to 'Uploading Screenshots & Videos' when terminal output is printed during a run. Addresses [#26759](https://github.com/cypress-io/cypress/issues/26759).

## 12.12.0

_Released 05/09/2023_

**Features:**

- Added a new informational banner to help get started with component testing from an existing end-to-end test suite. Addresses [#26511](https://github.com/cypress-io/cypress/issues/26511).

**Bugfixes:**

- Fixed an issue in Electron where devtools gets out of sync with the DOM occasionally. Addresses [#15932](https://github.com/cypress-io/cypress/issues/15932).
- Updated the Chromium renderer process crash message to be more terse. Addressed in [#26597](https://github.com/cypress-io/cypress/pull/26597).
- Fixed an issue with `CYPRESS_DOWNLOAD_PATH_TEMPLATE` regex to allow multiple replacements. Addresses [#23670](https://github.com/cypress-io/cypress/issues/23670).
- Moved `types` condition to the front of `package.json#exports` since keys there are meant to be order-sensitive. Fixed in [#26630](https://github.com/cypress-io/cypress/pull/26630).

**Dependency Updates:**

- Upgraded [`plist`](https://www.npmjs.com/package/plist) from `3.0.5` to `3.0.6` to address [CVE-2022-26260](https://nvd.nist.gov/vuln/detail/CVE-2022-22912#range-8131646) NVD security vulnerability. Addressed in [#26631](https://github.com/cypress-io/cypress/pull/26631).
- Upgraded [`engine.io`](https://www.npmjs.com/package/engine.io) from `6.2.1` to `6.4.2` to address [CVE-2023-31125](https://github.com/socketio/engine.io/security/advisories/GHSA-q9mw-68c2-j6m5) NVD security vulnerability. Addressed in [#26664](https://github.com/cypress-io/cypress/pull/26664).
- Upgraded [`@vue/test-utils`](https://www.npmjs.com/package/@vue/test-utils) from `2.0.2` to `2.3.2`. Addresses [#26575](https://github.com/cypress-io/cypress/issues/26575).

## 12.11.0

_Released 04/26/2023_

**Features:**

- Adds Component Testing support for Angular 16. Addresses [#26044](https://github.com/cypress-io/cypress/issues/26044).
- The run navigation component on the [Debug page](https://on.cypress.io/debug-page) will now display a warning message if there are more relevant runs than can be displayed in the list. Addresses [#26288](https://github.com/cypress-io/cypress/issues/26288).

**Bugfixes:**

- Fixed an issue where setting `videoCompression` to `0` would cause the video output to be broken. `0` is now treated as false. Addresses [#5191](https://github.com/cypress-io/cypress/issues/5191) and [#24595](https://github.com/cypress-io/cypress/issues/24595).
- Fixed an issue on the [Debug page](https://on.cypress.io/debug-page) where the passing run status would appear even if the Cypress Cloud organization was over its monthly test result limit. Addresses [#26528](https://github.com/cypress-io/cypress/issues/26528).

**Misc:**

- Cleaned up our open telemetry dependencies, reducing the size of the open telemetry modules. Addressed in [#26522](https://github.com/cypress-io/cypress/pull/26522).

**Dependency Updates:**

- Upgraded [`vue`](https://www.npmjs.com/package/vue) from `3.2.31` to `3.2.47`. Addressed in [#26555](https://github.com/cypress-io/cypress/pull/26555).

## 12.10.0

_Released 04/17/2023_

**Features:**

- The Component Testing setup wizard will now show a warning message if an issue is encountered with an installed [third party framework definition](https://on.cypress.io/component-integrations). Addresses [#25838](https://github.com/cypress-io/cypress/issues/25838).

**Bugfixes:**

- Capture the [Azure](https://azure.microsoft.com/) CI provider's environment variable [`SYSTEM_PULLREQUEST_PULLREQUESTNUMBER`](https://learn.microsoft.com/en-us/azure/devops/pipelines/build/variables?view=azure-devops&tabs=yaml#system-variables-devops-services) to display the linked PR number in the Cloud. Addressed in [#26215](https://github.com/cypress-io/cypress/pull/26215).
- Fixed an issue in the onboarding wizard where project framework & bundler would not be auto-detected when opening directly into component testing mode using the `--component` CLI flag. Fixes [#22777](https://github.com/cypress-io/cypress/issues/22777) and [#26388](https://github.com/cypress-io/cypress/issues/26388).
- Updated to use the `SEMAPHORE_GIT_WORKING_BRANCH` [Semphore](https://docs.semaphoreci.com) CI environment variable to correctly associate a Cloud run to the current branch. Previously this was incorrectly associating a run to the target branch. Fixes [#26309](https://github.com/cypress-io/cypress/issues/26309).
- Fix an edge case in Component Testing where a custom `baseUrl` in `tsconfig.json` for Next.js 13.2.0+ is not respected. This was partially fixed in [#26005](https://github.com/cypress-io/cypress/pull/26005), but an edge case was missed. Fixes [#25951](https://github.com/cypress-io/cypress/issues/25951).
- Fixed an issue where `click` events fired on `.type('{enter}')` did not propagate through shadow roots. Fixes [#26392](https://github.com/cypress-io/cypress/issues/26392).

**Misc:**

- Removed unintentional debug logs. Addressed in [#26411](https://github.com/cypress-io/cypress/pull/26411).
- Improved styling on the [Runs Page](https://docs.cypress.io/guides/core-concepts/cypress-app#Runs). Addresses [#26180](https://github.com/cypress-io/cypress/issues/26180).

**Dependency Updates:**

- Upgraded [`commander`](https://www.npmjs.com/package/commander) from `^5.1.0` to `^6.2.1`. Addressed in [#26226](https://github.com/cypress-io/cypress/pull/26226).
- Upgraded [`minimist`](https://www.npmjs.com/package/minimist) from `1.2.6` to `1.2.8` to address this [CVE-2021-44906](https://github.com/advisories/GHSA-xvch-5gv4-984h) NVD security vulnerability. Addressed in [#26254](https://github.com/cypress-io/cypress/pull/26254).

## 12.9.0

_Released 03/28/2023_

**Features:**

- The [Debug page](https://docs.cypress.io/guides/cloud/runs#Debug) now allows for navigating between all runs recorded for a commit. Addresses [#25899](https://github.com/cypress-io/cypress/issues/25899) and [#26018](https://github.com/cypress-io/cypress/issues/26018).

**Bugfixes:**

- Fixed a compatibility issue so that component test projects can use [Vite](https://vitejs.dev/) version 4.2.0 and greater. Fixes [#26138](https://github.com/cypress-io/cypress/issues/26138).
- Fixed an issue where [`cy.intercept()`](https://docs.cypress.io/api/commands/intercept) added an additional `content-length` header to spied requests that did not set a `content-length` header on the original request. Fixes [#24407](https://github.com/cypress-io/cypress/issues/24407).
- Changed the way that Git hashes are loaded so that non-relevant runs are excluded from the Debug page. Fixes [#26058](https://github.com/cypress-io/cypress/issues/26058).
- Corrected the [`.type()`](https://docs.cypress.io/api/commands/type) command to account for shadow root elements when determining whether or not focus needs to be simulated before typing. Fixes [#26198](https://github.com/cypress-io/cypress/issues/26198).
- Fixed an issue where an incorrect working directory could be used for Git operations on Windows. Fixes [#23317](https://github.com/cypress-io/cypress/issues/23317).
- Capture the [Buildkite](https://buildkite.com/) CI provider's environment variable `BUILDKITE_RETRY_COUNT` to handle CI retries in the Cloud. Addressed in [#25750](https://github.com/cypress-io/cypress/pull/25750).

**Misc:**

- Made some minor styling updates to the Debug page. Addresses [#26041](https://github.com/cypress-io/cypress/issues/26041).

## 12.8.1

_Released 03/15/2023_

**Bugfixes:**

- Fixed a regression in Cypress [10](https://docs.cypress.io/guides/references/changelog#10-0-0) where the reporter auto-scroll configuration inside user preferences was unintentionally being toggled off. User's must now explicitly enable/disable auto-scroll under user preferences, which is enabled by default. Fixes [#24171](https://github.com/cypress-io/cypress/issues/24171) and [#26113](https://github.com/cypress-io/cypress/issues/26113).

**Dependency Updates:**

- Upgraded [`ejs`](https://www.npmjs.com/package/ejs) from `3.1.6` to `3.1.8` to address this [CVE-2022-29078](https://github.com/advisories/GHSA-phwq-j96m-2c2q) NVD security vulnerability. Addressed in [#25279](https://github.com/cypress-io/cypress/pull/25279).

## 12.8.0

_Released 03/14/2023_

**Features:**

- The [Debug page](https://docs.cypress.io/guides/cloud/runs#Debug) is now able to show real-time results from in-progress runs.  Addresses [#25759](https://github.com/cypress-io/cypress/issues/25759).
- Added the ability to control whether a request is logged to the command log via [`cy.intercept()`](https://docs.cypress.io/api/commands/intercept) by passing `log: false` or `log: true`. Addresses [#7362](https://github.com/cypress-io/cypress/issues/7362).
  - This can be used to override Cypress's default behavior of logging all XHRs and fetches, see the [example](https://docs.cypress.io/api/commands/intercept#Disabling-logs-for-a-request).
- It is now possible to control the number of connection attempts to the browser using the `CYPRESS_CONNECT_RETRY_THRESHOLD` Environment Variable. Learn more [here](https://docs.cypress.io/guides/references/advanced-installation#Environment-variables). Addressed in [#25848](https://github.com/cypress-io/cypress/pull/25848).

**Bugfixes:**

- Fixed an issue where using `Cypress.require()` would throw the error `Cannot find module 'typescript'`. Fixes [#25885](https://github.com/cypress-io/cypress/issues/25885).
- The [`before:spec`](https://docs.cypress.io/api/plugins/before-spec-api) API was updated to correctly support async event handlers in `run` mode. Fixes [#24403](https://github.com/cypress-io/cypress/issues/24403).
- Updated the Component Testing [community framework](https://docs.cypress.io/guides/component-testing/third-party-definitions) definition detection logic to take into account monorepo structures that hoist dependencies. Fixes [#25993](https://github.com/cypress-io/cypress/issues/25993).
- The onboarding wizard for Component Testing will now detect installed dependencies more reliably. Fixes [#25782](https://github.com/cypress-io/cypress/issues/25782).
- Fixed an issue where Angular components would sometimes be mounted in unexpected DOM locations in component tests. Fixes [#25956](https://github.com/cypress-io/cypress/issues/25956).
- Fixed an issue where Cypress component testing would fail to work with [Next.js](https://nextjs.org/) `13.2.1`. Fixes [#25951](https://github.com/cypress-io/cypress/issues/25951).
- Fixed an issue where migrating a project from a version of Cypress earlier than [10.0.0](#10-0-0) could fail if the project's `testFiles` configuration was an array of globs. Fixes [#25947](https://github.com/cypress-io/cypress/issues/25947).

**Misc:**

- Removed "New" badge in the navigation bar for the debug page icon. Addresses [#25925](https://github.com/cypress-io/cypress/issues/25925).
- Removed inline "Connect" buttons within the Specs Explorer. Addresses [#25926](https://github.com/cypress-io/cypress/issues/25926).
- Added an icon for "beta" versions of the Chrome browser. Addresses [#25968](https://github.com/cypress-io/cypress/issues/25968).

**Dependency Updates:**

- Upgraded [`mocha-junit-reporter`](https://www.npmjs.com/package/mocha-junit-reporter) from `2.1.0` to `2.2.0` to be able to use [new placeholders](https://github.com/michaelleeallen/mocha-junit-reporter/pull/163) such as `[suiteFilename]` or `[suiteName]` when defining the test report name. Addressed in [#25922](https://github.com/cypress-io/cypress/pull/25922).

## 12.7.0

_Released 02/24/2023_

**Features:**

- It is now possible to set `hostOnly` cookies with [`cy.setCookie()`](https://docs.cypress.io/api/commands/setcookie) for a given domain. Addresses [#16856](https://github.com/cypress-io/cypress/issues/16856) and [#17527](https://github.com/cypress-io/cypress/issues/17527).
- Added a Public API for third party component libraries to define a Framework Definition, embedding their library into the Cypress onboarding workflow. Learn more [here](https://docs.cypress.io/guides/component-testing/third-party-definitions). Implemented in [#25780](https://github.com/cypress-io/cypress/pull/25780) and closes [#25638](https://github.com/cypress-io/cypress/issues/25638).
- Added a Debug Page tutorial slideshow for projects that are not connected to Cypress Cloud. Addresses [#25768](https://github.com/cypress-io/cypress/issues/25768).
- Improved various error message around interactions with the Cypress cloud. Implemented in [#25837](https://github.com/cypress-io/cypress/pull/25837)
- Updated the "new" status badge for the Debug page navigation link to be less noticeable when the navigation is collapsed. Addresses [#25739](https://github.com/cypress-io/cypress/issues/25739).

**Bugfixes:**

- Fixed various bugs when recording to the cloud. Fixed in [#25837](https://github.com/cypress-io/cypress/pull/25837)
- Fixed an issue where cookies were being duplicated with the same hostname, but a prepended dot. Fixed an issue where cookies may not be expiring correctly. Fixes [#25174](https://github.com/cypress-io/cypress/issues/25174), [#25205](https://github.com/cypress-io/cypress/issues/25205) and [#25495](https://github.com/cypress-io/cypress/issues/25495).
- Fixed an issue where cookies weren't being synced when the application was stable. Fixed in [#25855](https://github.com/cypress-io/cypress/pull/25855). Fixes [#25835](https://github.com/cypress-io/cypress/issues/25835).
- Added missing TypeScript type definitions for the [`cy.reload()`](https://docs.cypress.io/api/commands/reload) command. Addressed in [#25779](https://github.com/cypress-io/cypress/pull/25779).
- Ensure Angular components are mounted inside the correct element. Fixes [#24385](https://github.com/cypress-io/cypress/issues/24385).
- Fix a bug where files outside the project root in a monorepo are not correctly served when using Vite. Addressed in [#25801](https://github.com/cypress-io/cypress/pull/25801).
- Fixed an issue where using [`cy.intercept`](https://docs.cypress.io/api/commands/intercept)'s `req.continue()` with a non-function parameter would not provide an appropriate error message. Fixed in [#25884](https://github.com/cypress-io/cypress/pull/25884).
- Fixed an issue where Cypress would erroneously launch and connect to multiple browser instances. Fixes [#24377](https://github.com/cypress-io/cypress/issues/24377).

**Misc:**

- Made updates to the way that the Debug Page header displays information. Addresses [#25796](https://github.com/cypress-io/cypress/issues/25796) and [#25798](https://github.com/cypress-io/cypress/issues/25798).

## 12.6.0

_Released 02/15/2023_

**Features:**

- Added a new CLI flag, called [`--auto-cancel-after-failures`](https://docs.cypress.io/guides/guides/command-line#Options), that overrides the project-level ["Auto Cancellation"](https://docs.cypress.io/guides/cloud/smart-orchestration#Auto-Cancellation) value when recording to the Cloud. This gives Cloud users on Business and Enterprise plans the flexibility to alter the auto-cancellation value per run. Addressed in [#25237](https://github.com/cypress-io/cypress/pull/25237).
- It is now possible to overwrite query commands using [`Cypress.Commands.overwriteQuery`](https://on.cypress.io/api/custom-queries). Addressed in [#25078](https://github.com/cypress-io/cypress/issues/25078).
- Added [`Cypress.require()`](https://docs.cypress.io/api/cypress-api/require) for including dependencies within the [`cy.origin()`](https://docs.cypress.io/api/commands/origin) callback. This change removed support for using `require()` and `import()` directly within the callback because we found that it impacted performance not only for spec files using them within the [`cy.origin()`](https://docs.cypress.io/api/commands/origin) callback, but even for spec files that did not use them. Addresses [#24976](https://github.com/cypress-io/cypress/issues/24976).
- Added the ability to open the failing test in the IDE from the Debug page before needing to re-run the test. Addressed in [#24850](https://github.com/cypress-io/cypress/issues/24850).

**Bugfixes:**

- When a Cloud user is apart of multiple Cloud organizations, the [Connect to Cloud setup](https://docs.cypress.io/guides/cloud/projects#Set-up-a-project-to-record) now shows the correct organizational prompts when connecting a new project. Fixes [#25520](https://github.com/cypress-io/cypress/issues/25520).
- Fixed an issue where Cypress would fail to load any specs if the project `specPattern` included a resource that could not be accessed due to filesystem permissions. Fixes [#24109](https://github.com/cypress-io/cypress/issues/24109).
- Fixed an issue where the Debug page would display a different number of specs for in-progress runs than the in-progress specs reported in Cypress Cloud. Fixes [#25647](https://github.com/cypress-io/cypress/issues/25647).
- Fixed an issue in middleware where error-handling code could itself generate an error and fail to report the original issue. Fixes [#22825](https://github.com/cypress-io/cypress/issues/22825).
- Fixed an regression introduced in Cypress [12.3.0](#12-3-0) where custom browsers that relied on process environment variables were not found on macOS arm64 architectures. Fixed in [#25753](https://github.com/cypress-io/cypress/pull/25753).

**Misc:**

- Improved the UI of the Debug page. Addresses [#25664](https://github.com/cypress-io/cypress/issues/25664),  [#25669](https://github.com/cypress-io/cypress/issues/25669), [#25665](https://github.com/cypress-io/cypress/issues/25665), [#25666](https://github.com/cypress-io/cypress/issues/25666), and [#25667](https://github.com/cypress-io/cypress/issues/25667).
- Updated the Debug page sidebar badge to to show 0 to 99+ failing tests, increased from showing 0 to 9+ failing tests, to provide better test failure insights. Addresses [#25662](https://github.com/cypress-io/cypress/issues/25662).

**Dependency Updates:**

- Upgrade [`debug`](https://www.npmjs.com/package/debug) to `4.3.4`. Addressed in [#25699](https://github.com/cypress-io/cypress/pull/25699).

## 12.5.1

_Released 02/02/2023_

**Bugfixes:**

- Fixed a regression introduced in Cypress [12.5.0](https://docs.cypress.io/guides/references/changelog#12-5-0) where the `runnable` was not included in the [`test:after:run`](https://docs.cypress.io/api/events/catalog-of-events) event. Fixes [#25663](https://github.com/cypress-io/cypress/issues/25663).

**Dependency Updates:**

- Upgraded [`simple-git`](https://github.com/steveukx/git-js) from `3.15.0` to `3.16.0` to address this [security vulnerability](https://github.com/advisories/GHSA-9p95-fxvg-qgq2) where Remote Code Execution (RCE) via the clone(), pull(), push() and listRemote() methods due to improper input sanitization was possible. Addressed in [#25603](https://github.com/cypress-io/cypress/pull/25603).

## 12.5.0

_Released 01/31/2023_

**Features:**

- Easily debug failed CI test runs recorded to the Cypress Cloud from your local Cypress app with the new Debug page. Please leave any feedback [here](https://github.com/cypress-io/cypress/discussions/25649). Your feedback will help us make decisions to improve the Debug experience. For more details, see [our blog post](https://on.cypress.io/debug-page-release). Addressed in [#25488](https://github.com/cypress-io/cypress/pull/25488).

**Performance:**

- Improved memory consumption in `run` mode by removing reporter logs for successful tests. Fixes [#25230](https://github.com/cypress-io/cypress/issues/25230).

**Bugfixes:**

- Fixed an issue where alternative Microsoft Edge Beta, Canary, and Dev binary versions were not being discovered by Cypress. Fixes [#25455](https://github.com/cypress-io/cypress/issues/25455).

**Dependency Updates:**

- Upgraded [`underscore.string`](https://github.com/esamattis/underscore.string/blob/HEAD/CHANGELOG.markdown) from `3.3.5` to `3.3.6` to reference rebuilt assets after security patch to fix regular expression DDOS exploit. Addressed in [#25574](https://github.com/cypress-io/cypress/pull/25574).

## 12.4.1

_Released 01/27/2023_

**Bugfixes:**

- Fixed a regression from Cypress [12.4.0](https://docs.cypress.io/guides/references/changelog#12-4-0) where Cypress was not exiting properly when running multiple Component Testing specs in `electron` in `run` mode. Fixes [#25568](https://github.com/cypress-io/cypress/issues/25568).

**Dependency Updates:**

- Upgraded [`ua-parser-js`](https://github.com/faisalman/ua-parser-js) from `0.7.24` to `0.7.33` to address this [security vulnerability](https://github.com/faisalman/ua-parser-js/security/advisories/GHSA-fhg7-m89q-25r3) where crafting a very-very-long user-agent string with specific pattern, an attacker can turn the script to get stuck processing for a very long time which results in a denial of service (DoS) condition. Addressed in [#25561](https://github.com/cypress-io/cypress/pull/25561).

## 12.4.0

_Released 1/24/2023_

**Features:**

- Added official support for Vite 4 in component testing. Addresses
  [#24969](https://github.com/cypress-io/cypress/issues/24969).
- Added new
  [`experimentalMemoryManagement`](/guides/references/experiments#Configuration)
  configuration option to improve memory management in Chromium-based browsers.
  Enable this option with `experimentalMemoryManagement=true` if you have
  experienced "Out of Memory" issues. Addresses
  [#23391](https://github.com/cypress-io/cypress/issues/23391).
- Added new
  [`experimentalSkipDomainInjection`](/guides/references/experiments#Experimental-Skip-Domain-Injection)
  configuration option to disable Cypress from setting `document.domain` on
  injection, allowing users to test Salesforce domains. If you believe you are
  having `document.domain` issues, please see the
  [`experimentalSkipDomainInjection`](/guides/references/experiments#Experimental-Skip-Domain-Injection)
  guide. This config option is end-to-end only. Addresses
  [#2367](https://github.com/cypress-io/cypress/issues/2367),
  [#23958](https://github.com/cypress-io/cypress/issues/23958),
  [#24290](https://github.com/cypress-io/cypress/issues/24290), and
  [#24418](https://github.com/cypress-io/cypress/issues/24418).
- The [`.as`](/api/commands/as) command now accepts an options argument,
  allowing an alias to be stored as type "query" or "static" value. This is
  stored as "query" by default. Addresses
  [#25173](https://github.com/cypress-io/cypress/issues/25173).
- The `cy.log()` command will now display a line break where the `\n` character
  is used. Addresses
  [#24964](https://github.com/cypress-io/cypress/issues/24964).
- [`component.specPattern`](/guides/references/configuration#component) now
  utilizes a JSX/TSX file extension when generating a new empty spec file if
  project contains at least one file with those extensions. This applies only to
  component testing and is skipped if
  [`component.specPattern`](/guides/references/configuration#component) has been
  configured to exclude files with those extensions. Addresses
  [#24495](https://github.com/cypress-io/cypress/issues/24495).
- Added support for the `data-qa` selector in the
  [Selector Playground](guides/core-concepts/cypress-app#Selector-Playground) in
  addition to `data-cy`, `data-test` and `data-testid`. Addresses
  [#25305](https://github.com/cypress-io/cypress/issues/25305).

**Bugfixes:**

- Fixed an issue where component tests could incorrectly treat new major
  versions of certain dependencies as supported. Fixes
  [#25379](https://github.com/cypress-io/cypress/issues/25379).
- Fixed an issue where new lines or spaces on new lines in the Command Log were
  not maintained. Fixes
  [#23679](https://github.com/cypress-io/cypress/issues/23679) and
  [#24964](https://github.com/cypress-io/cypress/issues/24964).
- Fixed an issue where Angular component testing projects would fail to
  initialize if an unsupported browserslist entry was specified in the project
  configuration. Fixes
  [#25312](https://github.com/cypress-io/cypress/issues/25312).

**Misc**

- Video output link in `cypress run` mode has been added to it's own line to
  make the video output link more easily clickable in the terminal. Addresses
  [#23913](https://github.com/cypress-io/cypress/issues/23913).<|MERGE_RESOLUTION|>--- conflicted
+++ resolved
@@ -5,13 +5,9 @@
 
 **Bugfixes:**
 
-<<<<<<< HEAD
 - No longer wait for additional frames when recording a video for a spec that was skipped by the Cloud due to Auto Cancellation. Fixes [#27898](https://github.com/cypress-io/cypress/issues/27898).
 - Now `node_modules` will not be ignored if a project path or a provided path to spec files contains it. Fixes [#23616](https://github.com/cypress-io/cypress/issues/23616).
-=======
-- Now 'node_modules' will not be ignored if a project path or a provided path to spec files contains it. Fixes [#23616](https://github.com/cypress-io/cypress/issues/23616).
 - Updated display of assertions and commands with a URL argument to escape markdown formatting so that values are displayed as is and assertion values display as bold. Fixes [#24960](https://github.com/cypress-io/cypress/issues/24960) and [#28100](https://github.com/cypress-io/cypress/issues/28100).
->>>>>>> 8fed3327
 - When generating assertions via Cypress Studio, the preview of the generated assertions now correctly displays the past tense of 'expected' instead of 'expect'. Fixed in [#28593](https://github.com/cypress-io/cypress/pull/28593).
 - Fixed an issue where some cross-origin logs, like assertions or cy.clock(), were getting too many dom snapshots. Fixes [#28609](https://github.com/cypress-io/cypress/issues/28609).
 
