<!-- See the ../guides/writing-the-cypress-changelog.md for details on writing the changelog. -->
## 13.0.0

<<<<<<< HEAD
_Released 8/1/2023 (PENDING)_
=======
_Released 08/1/2023 (PENDING)_
>>>>>>> 48b7603f

**Breaking Changes:**

- The [`cy.readFile()`](/api/commands/readfile) command is now retry-able as a [query command](https://on.cypress.io/retry-ability). This should not affect any tests using it; the functionality is unchanged. However, it can no longer be overwritten using [`Cypress.Commands.overwrite()`](/api/cypress-api/custom-commands#Overwrite-Existing-Commands). Addressed in [#25595](https://github.com/cypress-io/cypress/pull/25595).
- The [`video`](https://docs.cypress.io/guides/references/configuration#Videos) configuration option now defaults to `false`. Addresses [#26157](https://github.com/cypress-io/cypress/issues/26157).

## 12.15.0

_Released 06/20/2023 (PENDING)_

**Features:**

- Added support for running Cypress tests with [Chrome's new `--headless=new` flag](https://developer.chrome.com/articles/new-headless/). Chrome versions 112 and above will now be run in the `headless` mode that matches the `headed` browser implementation. Addresses [#25972](https://github.com/cypress-io/cypress/issues/25972).
- The [`videoCompression`](https://docs.cypress.io/guides/references/configuration#Videos) configuration option now accepts both a boolean or a Constant Rate Factor (CRF) number between `1` and `51`. The `videoCompression` default value is still `32` CRF and when `videoCompression` is set to `true` the default of `32` CRF will be used. Addresses [#26658](https://github.com/cypress-io/cypress/issues/26658).

**Bugfixes:**

- Fixed an issue where video output was not being logged to the console when `videoCompression` was turned off. Videos will now log to the terminal regardless of the compression value. Addresses [#25945](https://github.com/cypress-io/cypress/issues/25945).

**Dependency Updates:**

- Removed [`@cypress/mocha-teamcity-reporter`](https://www.npmjs.com/package/@cypress/mocha-teamcity-reporter) as this package was no longer being referenced. Addressed in [#26938](https://github.com/cypress-io/cypress/pull/26938).

## 12.14.0

_Released 06/07/2023_

**Features:**

- A new testing type switcher has been added to the Spec Explorer to make it easier to move between E2E and Component Testing. An informational overview of each type is displayed if it hasn't already been configured to help educate and onboard new users to each testing type. Addresses [#26448](https://github.com/cypress-io/cypress/issues/26448), [#26836](https://github.com/cypress-io/cypress/issues/26836) and [#26837](https://github.com/cypress-io/cypress/issues/26837).

**Bugfixes:**

- Fixed an issue to now correctly detect Angular 16 dependencies
([@angular/cli](https://www.npmjs.com/package/@angular/cli),
[@angular-devkit/build-angular](https://www.npmjs.com/package/@angular-devkit/build-angular),
[@angular/core](https://www.npmjs.com/package/@angular/core), [@angular/common](https://www.npmjs.com/package/@angular/common),
[@angular/platform-browser-dynamic](https://www.npmjs.com/package/@angular/platform-browser-dynamic))
during Component Testing onboarding. Addresses [#26852](https://github.com/cypress-io/cypress/issues/26852).
- Ensures Git-related messages on the [Runs page](https://docs.cypress.io/guides/core-concepts/cypress-app#Runs) remain dismissed. Addresses [#26808](https://github.com/cypress-io/cypress/issues/26808).

**Dependency Updates:**

- Upgraded [`find-process`](https://www.npmjs.com/package/find-process) from `1.4.1` to `1.4.7` to address this [Synk](https://security.snyk.io/vuln/SNYK-JS-FINDPROCESS-1090284) security vulnerability. Addressed in [#26906](https://github.com/cypress-io/cypress/pull/26906).
- Upgraded [`firefox-profile`](https://www.npmjs.com/package/firefox-profile) from `4.0.0` to `4.3.2` to address security vulnerabilities within sub-dependencies. Addressed in [#26912](https://github.com/cypress-io/cypress/pull/26912).

## 12.13.0

_Released 05/23/2023_

**Features:**

- Adds Git-related messages for the [Runs page](https://docs.cypress.io/guides/core-concepts/cypress-app#Runs) and [Debug page](https://docs.cypress.io/guides/cloud/runs#Debug) when users aren't using Git or there are no recorded runs for the current branch. Addresses [#26680](https://github.com/cypress-io/cypress/issues/26680).

**Bugfixes:**

- Reverted [#26452](https://github.com/cypress-io/cypress/pull/26452) which introduced a bug that prevents users from using End to End with Yarn 3. Fixed in [#26735](https://github.com/cypress-io/cypress/pull/26735). Fixes [#26676](https://github.com/cypress-io/cypress/issues/26676).
- Moved `types` condition to the front of `package.json#exports` since keys there are meant to be order-sensitive. Fixed in [#26630](https://github.com/cypress-io/cypress/pull/26630).
- Fixed an issue where newly-installed dependencies would not be detected during Component Testing setup. Addresses [#26685](https://github.com/cypress-io/cypress/issues/26685).
- Fixed a UI regression that was flashing an "empty" state inappropriately when loading the Debug page. Fixed in [#26761](https://github.com/cypress-io/cypress/pull/26761).
- Fixed an issue in Component Testing setup where TypeScript version 5 was not properly detected. Fixes [#26204](https://github.com/cypress-io/cypress/issues/26204).

**Misc:**

- Updated styling & content of Cypress Cloud slideshows when not logged in or no runs have been recorded. Addresses [#26181](https://github.com/cypress-io/cypress/issues/26181).
- Changed the nomenclature of 'processing' to 'compressing' when terminal video output is printed during a run. Addresses [#26657](https://github.com/cypress-io/cypress/issues/26657).
- Changed the nomenclature of 'Upload Results' to 'Uploading Screenshots & Videos' when terminal output is printed during a run. Addresses [#26759](https://github.com/cypress-io/cypress/issues/26759).

## 12.12.0

_Released 05/09/2023_

**Features:**

- Added a new informational banner to help get started with component testing from an existing end-to-end test suite. Addresses [#26511](https://github.com/cypress-io/cypress/issues/26511).

**Bugfixes:**

- Fixed an issue in Electron where devtools gets out of sync with the DOM occasionally. Addresses [#15932](https://github.com/cypress-io/cypress/issues/15932).
- Updated the Chromium renderer process crash message to be more terse. Addressed in [#26597](https://github.com/cypress-io/cypress/pull/26597).
- Fixed an issue with `CYPRESS_DOWNLOAD_PATH_TEMPLATE` regex to allow multiple replacements. Addresses [#23670](https://github.com/cypress-io/cypress/issues/23670).
- Moved `types` condition to the front of `package.json#exports` since keys there are meant to be order-sensitive. Fixed in [#26630](https://github.com/cypress-io/cypress/pull/26630).

**Dependency Updates:**

- Upgraded [`plist`](https://www.npmjs.com/package/plist) from `3.0.5` to `3.0.6` to address [CVE-2022-26260](https://nvd.nist.gov/vuln/detail/CVE-2022-22912#range-8131646) NVD security vulnerability. Addressed in [#26631](https://github.com/cypress-io/cypress/pull/26631).
- Upgraded [`engine.io`](https://www.npmjs.com/package/engine.io) from `6.2.1` to `6.4.2` to address [CVE-2023-31125](https://github.com/socketio/engine.io/security/advisories/GHSA-q9mw-68c2-j6m5) NVD security vulnerability. Addressed in [#26664](https://github.com/cypress-io/cypress/pull/26664).
- Upgraded [`@vue/test-utils`](https://www.npmjs.com/package/@vue/test-utils) from `2.0.2` to `2.3.2`. Addresses [#26575](https://github.com/cypress-io/cypress/issues/26575).

## 12.11.0

_Released 04/26/2023_

**Features:**

- Adds Component Testing support for Angular 16. Addresses [#26044](https://github.com/cypress-io/cypress/issues/26044).
- The run navigation component on the [Debug page](https://on.cypress.io/debug-page) will now display a warning message if there are more relevant runs than can be displayed in the list. Addresses [#26288](https://github.com/cypress-io/cypress/issues/26288).

**Bugfixes:**

- Fixed an issue where setting `videoCompression` to `0` would cause the video output to be broken. `0` is now treated as false. Addresses [#5191](https://github.com/cypress-io/cypress/issues/5191) and [#24595](https://github.com/cypress-io/cypress/issues/24595).
- Fixed an issue on the [Debug page](https://on.cypress.io/debug-page) where the passing run status would appear even if the Cypress Cloud organization was over its monthly test result limit. Addresses [#26528](https://github.com/cypress-io/cypress/issues/26528).

**Misc:**

- Cleaned up our open telemetry dependencies, reducing the size of the open telemetry modules. Addressed in [#26522](https://github.com/cypress-io/cypress/pull/26522).

**Dependency Updates:**

- Upgraded [`vue`](https://www.npmjs.com/package/vue) from `3.2.31` to `3.2.47`. Addressed in [#26555](https://github.com/cypress-io/cypress/pull/26555).

## 12.10.0

_Released 04/17/2023_

**Features:**

- The Component Testing setup wizard will now show a warning message if an issue is encountered with an installed [third party framework definition](https://on.cypress.io/component-integrations). Addresses [#25838](https://github.com/cypress-io/cypress/issues/25838).

**Bugfixes:**

 - Capture the [Azure](https://azure.microsoft.com/) CI provider's environment variable [`SYSTEM_PULLREQUEST_PULLREQUESTNUMBER`](https://learn.microsoft.com/en-us/azure/devops/pipelines/build/variables?view=azure-devops&tabs=yaml#system-variables-devops-services) to display the linked PR number in the Cloud. Addressed in [#26215](https://github.com/cypress-io/cypress/pull/26215).
 - Fixed an issue in the onboarding wizard where project framework & bundler would not be auto-detected when opening directly into component testing mode using the `--component` CLI flag. Fixes [#22777](https://github.com/cypress-io/cypress/issues/22777) and [#26388](https://github.com/cypress-io/cypress/issues/26388).
 - Updated to use the `SEMAPHORE_GIT_WORKING_BRANCH` [Semphore](https://docs.semaphoreci.com) CI environment variable to correctly associate a Cloud run to the current branch. Previously this was incorrectly associating a run to the target branch. Fixes [#26309](https://github.com/cypress-io/cypress/issues/26309).
 - Fix an edge case in Component Testing where a custom `baseUrl` in `tsconfig.json` for Next.js 13.2.0+ is not respected. This was partially fixed in [#26005](https://github.com/cypress-io/cypress/pull/26005), but an edge case was missed. Fixes [#25951](https://github.com/cypress-io/cypress/issues/25951).
 - Fixed an issue where `click` events fired on `.type('{enter}')` did not propagate through shadow roots. Fixes [#26392](https://github.com/cypress-io/cypress/issues/26392).

**Misc:**

- Removed unintentional debug logs. Addressed in [#26411](https://github.com/cypress-io/cypress/pull/26411).
- Improved styling on the [Runs Page](https://docs.cypress.io/guides/core-concepts/cypress-app#Runs). Addresses [#26180](https://github.com/cypress-io/cypress/issues/26180).

**Dependency Updates:**

- Upgraded [`commander`](https://www.npmjs.com/package/commander) from `^5.1.0` to `^6.2.1`. Addressed in [#26226](https://github.com/cypress-io/cypress/pull/26226).
- Upgraded [`minimist`](https://www.npmjs.com/package/minimist) from `1.2.6` to `1.2.8` to address this [CVE-2021-44906](https://github.com/advisories/GHSA-xvch-5gv4-984h) NVD security vulnerability. Addressed in [#26254](https://github.com/cypress-io/cypress/pull/26254).

## 12.9.0

_Released 03/28/2023_

**Features:**

- The [Debug page](https://docs.cypress.io/guides/cloud/runs#Debug) now allows for navigating between all runs recorded for a commit. Addresses [#25899](https://github.com/cypress-io/cypress/issues/25899) and [#26018](https://github.com/cypress-io/cypress/issues/26018).

**Bugfixes:**

 - Fixed a compatibility issue so that component test projects can use [Vite](https://vitejs.dev/) version 4.2.0 and greater. Fixes [#26138](https://github.com/cypress-io/cypress/issues/26138).
 - Fixed an issue where [`cy.intercept()`](https://docs.cypress.io/api/commands/intercept) added an additional `content-length` header to spied requests that did not set a `content-length` header on the original request. Fixes [#24407](https://github.com/cypress-io/cypress/issues/24407).
 - Changed the way that Git hashes are loaded so that non-relevant runs are excluded from the Debug page. Fixes [#26058](https://github.com/cypress-io/cypress/issues/26058).
 - Corrected the [`.type()`](https://docs.cypress.io/api/commands/type) command to account for shadow root elements when determining whether or not focus needs to be simulated before typing. Fixes [#26198](https://github.com/cypress-io/cypress/issues/26198).
 - Fixed an issue where an incorrect working directory could be used for Git operations on Windows. Fixes [#23317](https://github.com/cypress-io/cypress/issues/23317).
 - Capture the [Buildkite](https://buildkite.com/) CI provider's environment variable `BUILDKITE_RETRY_COUNT` to handle CI retries in the Cloud. Addressed in [#25750](https://github.com/cypress-io/cypress/pull/25750).

**Misc:**

 - Made some minor styling updates to the Debug page. Addresses [#26041](https://github.com/cypress-io/cypress/issues/26041).

## 12.8.1

_Released 03/15/2023_

**Bugfixes:**

- Fixed a regression in Cypress [10](https://docs.cypress.io/guides/references/changelog#10-0-0) where the reporter auto-scroll configuration inside user preferences was unintentionally being toggled off. User's must now explicitly enable/disable auto-scroll under user preferences, which is enabled by default. Fixes [#24171](https://github.com/cypress-io/cypress/issues/24171) and [#26113](https://github.com/cypress-io/cypress/issues/26113).

**Dependency Updates:**

- Upgraded [`ejs`](https://www.npmjs.com/package/ejs) from `3.1.6` to `3.1.8` to address this [CVE-2022-29078](https://github.com/advisories/GHSA-phwq-j96m-2c2q) NVD security vulnerability. Addressed in [#25279](https://github.com/cypress-io/cypress/pull/25279).

## 12.8.0

_Released 03/14/2023_

**Features:**

- The [Debug page](https://docs.cypress.io/guides/cloud/runs#Debug) is now able to show real-time results from in-progress runs.  Addresses [#25759](https://github.com/cypress-io/cypress/issues/25759).
- Added the ability to control whether a request is logged to the command log via [`cy.intercept()`](https://docs.cypress.io/api/commands/intercept) by passing `log: false` or `log: true`. Addresses [#7362](https://github.com/cypress-io/cypress/issues/7362).
  - This can be used to override Cypress's default behavior of logging all XHRs and fetches, see the [example](https://docs.cypress.io/api/commands/intercept#Disabling-logs-for-a-request).
- It is now possible to control the number of connection attempts to the browser using the `CYPRESS_CONNECT_RETRY_THRESHOLD` Environment Variable. Learn more [here](https://docs.cypress.io/guides/references/advanced-installation#Environment-variables). Addressed in [#25848](https://github.com/cypress-io/cypress/pull/25848).

**Bugfixes:**

- Fixed an issue where using `Cypress.require()` would throw the error `Cannot find module 'typescript'`. Fixes [#25885](https://github.com/cypress-io/cypress/issues/25885).
- The [`before:spec`](https://docs.cypress.io/api/plugins/before-spec-api) API was updated to correctly support async event handlers in `run` mode. Fixes [#24403](https://github.com/cypress-io/cypress/issues/24403).
- Updated the Component Testing [community framework](https://docs.cypress.io/guides/component-testing/third-party-definitions) definition detection logic to take into account monorepo structures that hoist dependencies. Fixes [#25993](https://github.com/cypress-io/cypress/issues/25993).
- The onboarding wizard for Component Testing will now detect installed dependencies more reliably. Fixes [#25782](https://github.com/cypress-io/cypress/issues/25782).
- Fixed an issue where Angular components would sometimes be mounted in unexpected DOM locations in component tests. Fixes [#25956](https://github.com/cypress-io/cypress/issues/25956).
- Fixed an issue where Cypress component testing would fail to work with [Next.js](https://nextjs.org/) `13.2.1`. Fixes [#25951](https://github.com/cypress-io/cypress/issues/25951).
- Fixed an issue where migrating a project from a version of Cypress earlier than [10.0.0](#10-0-0) could fail if the project's `testFiles` configuration was an array of globs. Fixes [#25947](https://github.com/cypress-io/cypress/issues/25947).

**Misc:**

- Removed "New" badge in the navigation bar for the debug page icon. Addresses [#25925](https://github.com/cypress-io/cypress/issues/25925).
- Removed inline "Connect" buttons within the Specs Explorer. Addresses [#25926](https://github.com/cypress-io/cypress/issues/25926).
- Added an icon for "beta" versions of the Chrome browser. Addresses [#25968](https://github.com/cypress-io/cypress/issues/25968).

**Dependency Updates:**

- Upgraded [`mocha-junit-reporter`](https://www.npmjs.com/package/mocha-junit-reporter) from `2.1.0` to `2.2.0` to be able to use [new placeholders](https://github.com/michaelleeallen/mocha-junit-reporter/pull/163) such as `[suiteFilename]` or `[suiteName]` when defining the test report name. Addressed in [#25922](https://github.com/cypress-io/cypress/pull/25922).

## 12.7.0

_Released 02/24/2023_

**Features:**

- It is now possible to set `hostOnly` cookies with [`cy.setCookie()`](https://docs.cypress.io/api/commands/setcookie) for a given domain. Addresses [#16856](https://github.com/cypress-io/cypress/issues/16856) and [#17527](https://github.com/cypress-io/cypress/issues/17527).
- Added a Public API for third party component libraries to define a Framework Definition, embedding their library into the Cypress onboarding workflow. Learn more [here](https://docs.cypress.io/guides/component-testing/third-party-definitions). Implemented in [#25780](https://github.com/cypress-io/cypress/pull/25780) and closes [#25638](https://github.com/cypress-io/cypress/issues/25638).
- Added a Debug Page tutorial slideshow for projects that are not connected to Cypress Cloud. Addresses [#25768](https://github.com/cypress-io/cypress/issues/25768).
- Improved various error message around interactions with the Cypress cloud. Implemented in [#25837](https://github.com/cypress-io/cypress/pull/25837)
- Updated the "new" status badge for the Debug page navigation link to be less noticeable when the navigation is collapsed. Addresses [#25739](https://github.com/cypress-io/cypress/issues/25739).

**Bugfixes:**

- Fixed various bugs when recording to the cloud. Fixed in [#25837](https://github.com/cypress-io/cypress/pull/25837)
- Fixed an issue where cookies were being duplicated with the same hostname, but a prepended dot. Fixed an issue where cookies may not be expiring correctly. Fixes [#25174](https://github.com/cypress-io/cypress/issues/25174), [#25205](https://github.com/cypress-io/cypress/issues/25205) and [#25495](https://github.com/cypress-io/cypress/issues/25495).
- Fixed an issue where cookies weren't being synced when the application was stable. Fixed in [#25855](https://github.com/cypress-io/cypress/pull/25855). Fixes [#25835](https://github.com/cypress-io/cypress/issues/25835).
- Added missing TypeScript type definitions for the [`cy.reload()`](https://docs.cypress.io/api/commands/reload) command. Addressed in [#25779](https://github.com/cypress-io/cypress/pull/25779).
- Ensure Angular components are mounted inside the correct element. Fixes [#24385](https://github.com/cypress-io/cypress/issues/24385).
- Fix a bug where files outside the project root in a monorepo are not correctly served when using Vite. Addressed in [#25801](https://github.com/cypress-io/cypress/pull/25801).
- Fixed an issue where using [`cy.intercept`](https://docs.cypress.io/api/commands/intercept)'s `req.continue()` with a non-function parameter would not provide an appropriate error message. Fixed in [#25884](https://github.com/cypress-io/cypress/pull/25884).
- Fixed an issue where Cypress would erroneously launch and connect to multiple browser instances. Fixes [#24377](https://github.com/cypress-io/cypress/issues/24377).

**Misc:**

 - Made updates to the way that the Debug Page header displays information. Addresses [#25796](https://github.com/cypress-io/cypress/issues/25796) and [#25798](https://github.com/cypress-io/cypress/issues/25798).

## 12.6.0

_Released 02/15/2023_

**Features:**

- Added a new CLI flag, called [`--auto-cancel-after-failures`](https://docs.cypress.io/guides/guides/command-line#Options), that overrides the project-level ["Auto Cancellation"](https://docs.cypress.io/guides/cloud/smart-orchestration#Auto-Cancellation) value when recording to the Cloud. This gives Cloud users on Business and Enterprise plans the flexibility to alter the auto-cancellation value per run. Addressed in [#25237](https://github.com/cypress-io/cypress/pull/25237).
- It is now possible to overwrite query commands using [`Cypress.Commands.overwriteQuery`](https://on.cypress.io/api/custom-queries). Addressed in [#25078](https://github.com/cypress-io/cypress/issues/25078).
- Added [`Cypress.require()`](https://docs.cypress.io/api/cypress-api/require) for including dependencies within the [`cy.origin()`](https://docs.cypress.io/api/commands/origin) callback. This change removed support for using `require()` and `import()` directly within the callback because we found that it impacted performance not only for spec files using them within the [`cy.origin()`](https://docs.cypress.io/api/commands/origin) callback, but even for spec files that did not use them. Addresses [#24976](https://github.com/cypress-io/cypress/issues/24976).
- Added the ability to open the failing test in the IDE from the Debug page before needing to re-run the test. Addressed in [#24850](https://github.com/cypress-io/cypress/issues/24850).

**Bugfixes:**

- When a Cloud user is apart of multiple Cloud organizations, the [Connect to Cloud setup](https://docs.cypress.io/guides/cloud/projects#Set-up-a-project-to-record) now shows the correct organizational prompts when connecting a new project. Fixes [#25520](https://github.com/cypress-io/cypress/issues/25520).
- Fixed an issue where Cypress would fail to load any specs if the project `specPattern` included a resource that could not be accessed due to filesystem permissions. Fixes [#24109](https://github.com/cypress-io/cypress/issues/24109).
- Fixed an issue where the Debug page would display a different number of specs for in-progress runs than the in-progress specs reported in Cypress Cloud. Fixes [#25647](https://github.com/cypress-io/cypress/issues/25647).
- Fixed an issue in middleware where error-handling code could itself generate an error and fail to report the original issue. Fixes [#22825](https://github.com/cypress-io/cypress/issues/22825).
- Fixed an regression introduced in Cypress [12.3.0](#12-3-0) where custom browsers that relied on process environment variables were not found on macOS arm64 architectures. Fixed in [#25753](https://github.com/cypress-io/cypress/pull/25753).

**Misc:**

- Improved the UI of the Debug page. Addresses [#25664](https://github.com/cypress-io/cypress/issues/25664),  [#25669](https://github.com/cypress-io/cypress/issues/25669), [#25665](https://github.com/cypress-io/cypress/issues/25665), [#25666](https://github.com/cypress-io/cypress/issues/25666), and [#25667](https://github.com/cypress-io/cypress/issues/25667).
- Updated the Debug page sidebar badge to to show 0 to 99+ failing tests, increased from showing 0 to 9+ failing tests, to provide better test failure insights. Addresses [#25662](https://github.com/cypress-io/cypress/issues/25662).

**Dependency Updates:**

- Upgrade [`debug`](https://www.npmjs.com/package/debug) to `4.3.4`. Addressed in [#25699](https://github.com/cypress-io/cypress/pull/25699).

## 12.5.1

_Released 02/02/2023_

**Bugfixes:**

- Fixed a regression introduced in Cypress [12.5.0](https://docs.cypress.io/guides/references/changelog#12-5-0) where the `runnable` was not included in the [`test:after:run`](https://docs.cypress.io/api/events/catalog-of-events) event. Fixes [#25663](https://github.com/cypress-io/cypress/issues/25663).

**Dependency Updates:**

- Upgraded [`simple-git`](https://github.com/steveukx/git-js) from `3.15.0` to `3.16.0` to address this [security vulnerability](https://github.com/advisories/GHSA-9p95-fxvg-qgq2) where Remote Code Execution (RCE) via the clone(), pull(), push() and listRemote() methods due to improper input sanitization was possible. Addressed in [#25603](https://github.com/cypress-io/cypress/pull/25603).

## 12.5.0

_Released 01/31/2023_

**Features:**

- Easily debug failed CI test runs recorded to the Cypress Cloud from your local Cypress app with the new Debug page. Please leave any feedback [here](https://github.com/cypress-io/cypress/discussions/25649). Your feedback will help us make decisions to improve the Debug experience. For more details, see [our blog post](https://on.cypress.io/debug-page-release). Addressed in [#25488](https://github.com/cypress-io/cypress/pull/25488).

**Performance:**

- Improved memory consumption in `run` mode by removing reporter logs for successful tests. Fixes [#25230](https://github.com/cypress-io/cypress/issues/25230).

**Bugfixes:**

- Fixed an issue where alternative Microsoft Edge Beta, Canary, and Dev binary versions were not being discovered by Cypress. Fixes [#25455](https://github.com/cypress-io/cypress/issues/25455).

**Dependency Updates:**

- Upgraded [`underscore.string`](https://github.com/esamattis/underscore.string/blob/HEAD/CHANGELOG.markdown) from `3.3.5` to `3.3.6` to reference rebuilt assets after security patch to fix regular expression DDOS exploit. Addressed in [#25574](https://github.com/cypress-io/cypress/pull/25574).

## 12.4.1

_Released 01/27/2023_

**Bugfixes:**

- Fixed a regression from Cypress [12.4.0](https://docs.cypress.io/guides/references/changelog#12-4-0) where Cypress was not exiting properly when running multiple Component Testing specs in `electron` in `run` mode. Fixes [#25568](https://github.com/cypress-io/cypress/issues/25568).

**Dependency Updates:**

- Upgraded [`ua-parser-js`](https://github.com/faisalman/ua-parser-js) from `0.7.24` to `0.7.33` to address this [security vulnerability](https://github.com/faisalman/ua-parser-js/security/advisories/GHSA-fhg7-m89q-25r3) where crafting a very-very-long user-agent string with specific pattern, an attacker can turn the script to get stuck processing for a very long time which results in a denial of service (DoS) condition. Addressed in [#25561](https://github.com/cypress-io/cypress/pull/25561).

## 12.4.0

_Released 1/24/2023_

**Features:**

- Added official support for Vite 4 in component testing. Addresses
  [#24969](https://github.com/cypress-io/cypress/issues/24969).
- Added new
  [`experimentalMemoryManagement`](/guides/references/experiments#Configuration)
  configuration option to improve memory management in Chromium-based browsers.
  Enable this option with `experimentalMemoryManagement=true` if you have
  experienced "Out of Memory" issues. Addresses
  [#23391](https://github.com/cypress-io/cypress/issues/23391).
- Added new
  [`experimentalSkipDomainInjection`](/guides/references/experiments#Experimental-Skip-Domain-Injection)
  configuration option to disable Cypress from setting `document.domain` on
  injection, allowing users to test Salesforce domains. If you believe you are
  having `document.domain` issues, please see the
  [`experimentalSkipDomainInjection`](/guides/references/experiments#Experimental-Skip-Domain-Injection)
  guide. This config option is end-to-end only. Addresses
  [#2367](https://github.com/cypress-io/cypress/issues/2367),
  [#23958](https://github.com/cypress-io/cypress/issues/23958),
  [#24290](https://github.com/cypress-io/cypress/issues/24290), and
  [#24418](https://github.com/cypress-io/cypress/issues/24418).
- The [`.as`](/api/commands/as) command now accepts an options argument,
  allowing an alias to be stored as type "query" or "static" value. This is
  stored as "query" by default. Addresses
  [#25173](https://github.com/cypress-io/cypress/issues/25173).
- The `cy.log()` command will now display a line break where the `\n` character
  is used. Addresses
  [#24964](https://github.com/cypress-io/cypress/issues/24964).
- [`component.specPattern`](/guides/references/configuration#component) now
  utilizes a JSX/TSX file extension when generating a new empty spec file if
  project contains at least one file with those extensions. This applies only to
  component testing and is skipped if
  [`component.specPattern`](/guides/references/configuration#component) has been
  configured to exclude files with those extensions. Addresses
  [#24495](https://github.com/cypress-io/cypress/issues/24495).
- Added support for the `data-qa` selector in the
  [Selector Playground](guides/core-concepts/cypress-app#Selector-Playground) in
  addition to `data-cy`, `data-test` and `data-testid`. Addresses
  [#25305](https://github.com/cypress-io/cypress/issues/25305).

**Bugfixes:**

- Fixed an issue where component tests could incorrectly treat new major
  versions of certain dependencies as supported. Fixes
  [#25379](https://github.com/cypress-io/cypress/issues/25379).
- Fixed an issue where new lines or spaces on new lines in the Command Log were
  not maintained. Fixes
  [#23679](https://github.com/cypress-io/cypress/issues/23679) and
  [#24964](https://github.com/cypress-io/cypress/issues/24964).
- Fixed an issue where Angular component testing projects would fail to
  initialize if an unsupported browserslist entry was specified in the project
  configuration. Fixes
  [#25312](https://github.com/cypress-io/cypress/issues/25312).

**Misc**

- Video output link in `cypress run` mode has been added to it's own line to
  make the video output link more easily clickable in the terminal. Addresses
  [#23913](https://github.com/cypress-io/cypress/issues/23913).<|MERGE_RESOLUTION|>--- conflicted
+++ resolved
@@ -1,11 +1,7 @@
 <!-- See the ../guides/writing-the-cypress-changelog.md for details on writing the changelog. -->
 ## 13.0.0
 
-<<<<<<< HEAD
-_Released 8/1/2023 (PENDING)_
-=======
 _Released 08/1/2023 (PENDING)_
->>>>>>> 48b7603f
 
 **Breaking Changes:**
 
