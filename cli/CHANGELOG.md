--- conflicted
+++ resolved
@@ -5,11 +5,8 @@
 
 **Bugfixes:**
 
-<<<<<<< HEAD
 - Fixed an issue where `.click()` commands on children of disabled elements would still produce "click" events -- even without `{ force: true }`. Fixes [#28788](https://github.com/cypress-io/cypress/issues/28788).
-=======
 - Changed RequestBody type to allow for boolean and null literals to be passed as body values. [#28789](https://github.com/cypress-io/cypress/issues/28789)
->>>>>>> 3e5fabce
 
 ## 13.6.6
 
