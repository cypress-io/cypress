--- conflicted
+++ resolved
@@ -7,16 +7,14 @@
 
 - When artifacts are uploaded to the Cypress Cloud, the duration of each upload will be displayed in the console. Addresses [#28237](https://github.com/cypress-io/cypress/issues/28237).
 
-<<<<<<< HEAD
 **Bugfixes:**
 
 - The URL of the app-under-test and command error "Learn more" links now open externally instead of in the Cypress-launched browser. Fixes [#24572](https://github.com/cypress-io/cypress/issues/24572).
-=======
+
 **Misc:**
 
 - Browser tabs and windows other than the Cypress tab are now closed between tests in Chromium-based browsers. Addressed in [#28204](https://github.com/cypress-io/cypress/pull/28204).
 - Cypress now ensures the main browser tab is active before running eaech command in Chromium-based browsers. Addressed in [#28334](https://github.com/cypress-io/cypress/pull/28334).
->>>>>>> 06b5ca28
 
 ## 13.5.1
 
