<!-- See the ../guides/writing-the-cypress-changelog.md for details on writing the changelog. -->
## 13.6.4

_Released 1/30/2024 (PENDING)_

<<<<<<< HEAD
** Dependency Updates:**

- Updated  `@cypress/unique-selector` to include a performance optimization. It's possible this could improve performance of the selector playground. Addressed in [#28571](https://github.com/cypress-io/cypress/pull/28571).
- Upgraded `electron` from `25.8.4` to `27.1.3`
- Upgraded bundled Node.js version from `18.15.0` to `18.17.0`
- Upgraded bundled Chromium version from `114.0.5735.289` to `118.0.5993.117`

=======
>>>>>>> c415c811
**Bugfixes:**

- Fixed an issue with capturing assets for Test Replay when service workers are registered in Cypress support files. This issue would cause styles to not render properly in Test Replay. Fixes [#28747](https://github.com/cypress-io/cypress/issues/28747).

**Performance:**

- Fixed a performance regression from [`13.3.2`](https://docs.cypress.io/guides/references/changelog#13.3.2) where aborted requests may not correlate correctly. Fixes [#28734](https://github.com/cypress-io/cypress/issues/28734).

## 13.6.3

_Released 1/16/2024_

**Bugfixes:**

- Force `moduleResolution` to `node` when `typescript` projects are detected to correctly run Cypress. This change should not have a large impact as `commonjs` is already forced when `ts-node` is registered. This fix does not impact the ESM Typescript configuration loader. Fixes [#27731](https://github.com/cypress-io/cypress/issues/27731).
- No longer wait for additional frames when recording a video for a spec that was skipped by the Cloud due to Auto Cancellation. Fixes [#27898](https://github.com/cypress-io/cypress/issues/27898).
- Now `node_modules` will not be ignored if a project path or a provided path to spec files contains it. Fixes [#23616](https://github.com/cypress-io/cypress/issues/23616).
- Updated display of assertions and commands with a URL argument to escape markdown formatting so that values are displayed as is and assertion values display as bold. Fixes [#24960](https://github.com/cypress-io/cypress/issues/24960) and [#28100](https://github.com/cypress-io/cypress/issues/28100).
- When generating assertions via Cypress Studio, the preview of the generated assertions now correctly displays the past tense of 'expected' instead of 'expect'. Fixed in [#28593](https://github.com/cypress-io/cypress/pull/28593).
- Fixed a regression in [`13.6.2`](https://docs.cypress.io/guides/references/changelog#13.6.2) where the `body` element was not highlighted correctly in Test Replay. Fixed in [#28627](https://github.com/cypress-io/cypress/pull/28627).
- Correctly sync `Cypress.currentRetry` with secondary origin so test retries that leverage `cy.origin()` render logs as expected. Fixes [#28574](https://github.com/cypress-io/cypress/issues/28574).
- Fixed an issue where some cross-origin logs, like assertions or cy.clock(), were getting too many dom snapshots. Fixes [#28609](https://github.com/cypress-io/cypress/issues/28609).
- Fixed asset capture for Test Replay for requests that are routed through service workers. This addresses an issue where styles were not being applied properly in Test Replay and `cy.intercept()` was not working properly for requests in this scenario. Fixes [#28516](https://github.com/cypress-io/cypress/issues/28516).
- Fixed an issue where visiting an `http://` site would result in an infinite reload/redirect loop in Chrome 114+. Fixes [#25891](https://github.com/cypress-io/cypress/issues/25891).
- Fixed an issue where requests made from extra tabs do not include their original headers. Fixes [#28641](https://github.com/cypress-io/cypress/issues/28641).
- Fixed an issue where `cy.wait()` would sometimes throw an error reading a property of undefined when returning responses. Fixes [#28233](https://github.com/cypress-io/cypress/issues/28233).

**Performance:**

- Fixed a performance regression from [`13.3.2`](https://docs.cypress.io/guides/references/changelog#13.3.2) where requests may not correlate correctly when test isolation is off. Fixes [#28545](https://github.com/cypress-io/cypress/issues/28545).

**Dependency Updates:**

- Remove dependency on `@types/node` package. Addresses [#28473](https://github.com/cypress-io/cypress/issues/28473).
- Updated [`@cypress/unique-selector`](https://www.npmjs.com/package/@cypress/unique-selector) to include a performance optimization. It's possible this could improve performance of the selector playground. Addressed in [#28571](https://github.com/cypress-io/cypress/pull/28571).
- Replace [`CircularJSON`](https://www.npmjs.com/package/circular-json) with its successor [`flatted`](https://www.npmjs.com/package/flatted) version `3.2.9`. This resolves decoding issues observed in complex objects sent from the browser. Addressed in [#28683](https://github.com/cypress-io/cypress/pull/28683).
- Updated [`better-sqlite3`](https://www.npmjs.com/package/better-sqlite3) from `8.7.0` to `9.2.2` to fix macOS Catalina issues. Addresses [#28697](https://github.com/cypress-io/cypress/issues/28697).

**Misc:**

- Improved accessibility of some areas of the Cypress App. Addressed in [#28628](https://github.com/cypress-io/cypress/pull/28628).
- Updated some documentation links to go through on.cypress.io. Addressed in [#28623](https://github.com/cypress-io/cypress/pull/28623).


## 13.6.2

_Released 12/26/2023_

**Bugfixes:**

- Fixed a regression in [`13.6.1`](https://docs.cypress.io/guides/references/changelog#13.6.1) where a malformed URI would crash Cypress. Fixes [#28521](https://github.com/cypress-io/cypress/issues/28521).
- Fixed a regression in [`12.4.0`](https://docs.cypress.io/guides/references/changelog#12.4.0) where erroneous `<br>` tags were displaying in error messages in the Command Log making them less readable. Fixes [#28452](https://github.com/cypress-io/cypress/issues/28452).

**Performance:**

- Improved performance when finding unique selectors for command log snapshots for Test Replay. Addressed in [#28536](https://github.com/cypress-io/cypress/pull/28536).

**Dependency Updates:**

- Updated ts-node from `10.9.1` to `10.9.2`. Cypress will longer error during `cypress run` or `cypress open` when using Typescript 5.3.2+ with `extends` in `tsconfig.json`. Addresses [#28385](https://github.com/cypress-io/cypress/issues/28385).

## 13.6.1

_Released 12/5/2023_

**Bugfixes:**

- Fixed an issue where pages or downloads opened in a new tab were missing basic auth headers. Fixes [#28350](https://github.com/cypress-io/cypress/issues/28350).
- Fixed an issue where request logging would default the `message` to the `args` of the currently running command even though those `args` would not apply to the request log and are not displayed. If the `args` are sufficiently large (e.g. when running the `cy.task` from the [code-coverage](https://github.com/cypress-io/code-coverage/) plugin) there could be performance/memory implications. Addressed in [#28411](https://github.com/cypress-io/cypress/pull/28411).
- Fixed an issue where commands would fail with the error `must only be invoked from the spec file or support file` if the project's `baseUrl` included basic auth credentials. Fixes [#27457](https://github.com/cypress-io/cypress/issues/27457) and [#28336](https://github.com/cypress-io/cypress/issues/28336).
- Fixed an issue where some URLs would timeout in pre-request correlation. Addressed in [#28427](https://github.com/cypress-io/cypress/pull/28427).
- Cypress will now correctly log errors and debug logs on Linux machines. Fixes [#5051](https://github.com/cypress-io/cypress/issues/5051) and [#24713](https://github.com/cypress-io/cypress/issues/24713).

**Misc:**

- Artifact upload duration is now reported to Cypress Cloud. Fixes [#28238](https://github.com/cypress-io/cypress/issues/28238). Addressed in [#28418](https://github.com/cypress-io/cypress/pull/28418).

## 13.6.0

_Released 11/21/2023_

**Features:**

- Added an activity indicator to CLI output when artifacts (screenshots, videos, or Test Replay) are being uploaded to the cloud. Addresses [#28239](https://github.com/cypress-io/cypress/issues/28239). Addressed in [#28277](https://github.com/cypress-io/cypress/pull/28277).
- When artifacts are uploaded to the Cypress Cloud, the duration of each upload will be displayed in the terminal. Addresses [#28237](https://github.com/cypress-io/cypress/issues/28237).

**Bugfixes:**

- We now allow absolute paths when setting `component.indexHtmlFile` in the Cypress config. Fixes [#27750](https://github.com/cypress-io/cypress/issues/27750).
- Fixed an issue where dynamic intercept aliases now show with alias name instead of "no alias" in driver. Addresses [#24653](https://github.com/cypress-io/cypress/issues/24653)
- Fixed an issue where [aliasing individual requests](https://docs.cypress.io/api/commands/intercept#Aliasing-individual-requests) with `cy.intercept()` led to an error when retrieving all of the aliases with `cy.get(@alias.all)` . Addresses [#25448](https://github.com/cypress-io/cypress/issues/25448)
- The URL of the application under test and command error "Learn more" links now open externally instead of in the Cypress-launched browser. Fixes [#24572](https://github.com/cypress-io/cypress/issues/24572).
- Fixed issue where some URLs would timeout in pre-request correlation. Addressed in [#28354](https://github.com/cypress-io/cypress/pull/28354).

**Misc:**

- Browser tabs and windows other than the Cypress tab are now closed between tests in Chromium-based browsers. Addressed in [#28204](https://github.com/cypress-io/cypress/pull/28204).
- Cypress now ensures the main browser tab is active before running each command in Chromium-based browsers. Addressed in [#28334](https://github.com/cypress-io/cypress/pull/28334).

**Dependency Updates:**

- Upgraded [`chrome-remote-interface`](https://www.npmjs.com/package/chrome-remote-interface) from `0.31.3` to `0.33.0` to increase the max payload from 100MB to 256MB. Addressed in [#27998](https://github.com/cypress-io/cypress/pull/27998).

## 13.5.1

_Released 11/14/2023_

**Bugfixes:**

- Fixed a regression in [`13.5.0`](https://docs.cypress.io/guides/references/changelog#13.5.0) where requests cached within a given spec may take longer to load than they did previously. Addresses [#28295](https://github.com/cypress-io/cypress/issues/28295).
- Fixed an issue where pages opened in a new tab were missing response headers, causing them not to load properly. Fixes [#28293](https://github.com/cypress-io/cypress/issues/28293) and [#28303](https://github.com/cypress-io/cypress/issues/28303).
- We now pass a flag to Chromium browsers to disable default component extensions. This is a common flag passed during browser automation. Fixed in [#28294](https://github.com/cypress-io/cypress/pull/28294).

## 13.5.0

_Released 11/8/2023_

**Features:**

 - Added Component Testing support for [Angular](https://angular.io/) version 17. Addresses [#28153](https://github.com/cypress-io/cypress/issues/28153).

**Bugfixes:**

- Fixed an issue in chromium based browsers, where global style updates can trigger flooding of font face requests in DevTools and Test Replay. This can affect performance due to the flooding of messages in CDP. Fixes [#28150](https://github.com/cypress-io/cypress/issues/28150) and [#28215](https://github.com/cypress-io/cypress/issues/28215).
- Fixed a regression in [`13.3.3`](https://docs.cypress.io/guides/references/changelog#13.3.3) where Cypress would hang on loading shared workers when using `cy.reload` to reload the page. Fixes [#28248](https://github.com/cypress-io/cypress/issues/28248).
- Fixed an issue where network requests made from tabs, or windows other than the main Cypress tab, would be delayed. Fixes [#28113](https://github.com/cypress-io/cypress/issues/28113).
- Fixed an issue with 'other' targets (e.g. pdf documents embedded in an object tag) not fully loading. Fixes [#28228](https://github.com/cypress-io/cypress/issues/28228) and [#28162](https://github.com/cypress-io/cypress/issues/28162).
- Fixed an issue where clicking a link to download a file could cause a page load timeout when the download attribute was missing. Note: download behaviors in experimental Webkit are still an issue. Fixes [#14857](https://github.com/cypress-io/cypress/issues/14857).
- Fixed an issue to account for canceled and failed downloads to correctly reflect these status in Command log as a download failure where previously it would be pending. Fixed in [#28222](https://github.com/cypress-io/cypress/pull/28222).
- Fixed an issue determining visibility when an element is hidden by an ancestor with a shared edge. Fixes [#27514](https://github.com/cypress-io/cypress/issues/27514).
- We now pass a flag to Chromium browsers to disable Chrome translation, both the manual option and the popup prompt, when a page with a differing language is detected. Fixes [#28225](https://github.com/cypress-io/cypress/issues/28225).
- Stopped processing CDP events at the end of a spec when Test Isolation is off and Test Replay is enabled. Addressed in [#28213](https://github.com/cypress-io/cypress/pull/28213).

## 13.4.0

_Released 10/30/2023_

**Features:**

- Introduced experimental configuration options for advanced retry logic: adds `experimentalStrategy` and `experimentalOptions` keys to the `retry` configuration key. See [Experimental Flake Detection Features](https://docs.cypress.io/guides/references/experiments/#Experimental-Flake-Detection-Features) in the documentation. Addressed in [#27930](https://github.com/cypress-io/cypress/pull/27930).

**Bugfixes:**

- Fixed a regression in [`13.3.2`](https://docs.cypress.io/guides/references/changelog#13.3.2) where Cypress would crash with 'Inspected target navigated or closed' or 'Session with given id not found'. Fixes [#28141](https://github.com/cypress-io/cypress/issues/28141) and [#28148](https://github.com/cypress-io/cypress/issues/28148).

## 13.3.3

_Released 10/24/2023_

**Bugfixes:**

- Fixed a performance regression in `13.3.1` with proxy correlation timeouts and requests issued from web and shared workers. Fixes [#28104](https://github.com/cypress-io/cypress/issues/28104).
- Fixed a performance problem with proxy correlation when requests get aborted and then get miscorrelated with follow up requests. Addressed in [#28094](https://github.com/cypress-io/cypress/pull/28094).
- Fixed a regression in [10.0.0](#10.0.0), where search would not find a spec if the file name contains "-" or "\_", but search prompt contains " " instead (e.g. search file "spec-file.cy.ts" with prompt "spec file"). Fixes [#25303](https://github.com/cypress-io/cypress/issues/25303).

## 13.3.2

_Released 10/18/2023_

**Bugfixes:**

- Fixed a performance regression in `13.3.1` with proxy correlation timeouts and requests issued from service workers. Fixes [#28054](https://github.com/cypress-io/cypress/issues/28054) and [#28056](https://github.com/cypress-io/cypress/issues/28056).
- Fixed an issue where proxy correlation would leak over from a previous spec causing performance problems, `cy.intercept` problems, and Test Replay asset capturing issues. Addressed in [#28060](https://github.com/cypress-io/cypress/pull/28060).
- Fixed an issue where redirects of requests that knowingly don't have CDP traffic should also be assumed to not have CDP traffic. Addressed in [#28060](https://github.com/cypress-io/cypress/pull/28060).
- Fixed an issue with Accept Encoding headers by forcing gzip when no accept encoding header is sent and using identity if gzip is not sent. Fixes [#28025](https://github.com/cypress-io/cypress/issues/28025).

**Dependency Updates:**

- Upgraded [`@babel/core`](https://www.npmjs.com/package/@babel/core) from `7.22.9` to `7.23.2` to address the [SNYK-JS-SEMVER-3247795](https://snyk.io/vuln/SNYK-JS-SEMVER-3247795) security vulnerability. Addressed in [#28063](https://github.com/cypress-io/cypress/pull/28063).
- Upgraded [`@babel/traverse`](https://www.npmjs.com/package/@babel/traverse) from `7.22.8` to `7.23.2` to address the [SNYK-JS-BABELTRAVERSE-5962462](https://snyk.io/vuln/SNYK-JS-BABELTRAVERSE-5962462) security vulnerability. Addressed in [#28063](https://github.com/cypress-io/cypress/pull/28063).
- Upgraded [`react-docgen`](https://www.npmjs.com/package/react-docgen) from `6.0.0-alpha.3` to `6.0.4` to address the [SNYK-JS-BABELTRAVERSE-5962462](https://snyk.io/vuln/SNYK-JS-BABELTRAVERSE-5962462) security vulnerability. Addressed in [#28063](https://github.com/cypress-io/cypress/pull/28063).

## 13.3.1

_Released 10/11/2023_

**Bugfixes:**

- Fixed an issue where requests were correlated in the wrong order in the proxy. This could cause an issue where the wrong request is used for `cy.intercept` or assets (e.g. stylesheets or images) may not properly be available in Test Replay. Addressed in [#27892](https://github.com/cypress-io/cypress/pull/27892).
- Fixed an issue where a crashed Chrome renderer can cause the Test Replay recorder to hang. Addressed in [#27909](https://github.com/cypress-io/cypress/pull/27909).
- Fixed an issue where multiple responses yielded from calls to `cy.wait()` would sometimes be out of order. Fixes [#27337](https://github.com/cypress-io/cypress/issues/27337).
- Fixed an issue where requests were timing out in the proxy. This could cause an issue where the wrong request is used for `cy.intercept` or assets (e.g. stylesheets or images) may not properly be available in Test Replay. Addressed in [#27976](https://github.com/cypress-io/cypress/pull/27976).
- Fixed an issue where Test Replay couldn't record tests due to issues involving `GLIBC`. Fixed deprecation warnings during the rebuild of better-sqlite3. Fixes [#27891](https://github.com/cypress-io/cypress/issues/27891) and [#27902](https://github.com/cypress-io/cypress/issues/27902).
- Enables test replay for executed specs in runs that have a spec that causes a browser crash. Addressed in [#27786](https://github.com/cypress-io/cypress/pull/27786).

## 13.3.0

_Released 09/27/2023_

**Features:**

 - Introduces new layout for Runs page providing additional run information. Addresses [#27203](https://github.com/cypress-io/cypress/issues/27203).

**Bugfixes:**

- Fixed an issue where actionability checks trigger a flood of font requests. Removing the font requests has the potential to improve performance and removes clutter from Test Replay. Addressed in [#27860](https://github.com/cypress-io/cypress/pull/27860).
- Fixed network stubbing not permitting status code 999. Fixes [#27567](https://github.com/cypress-io/cypress/issues/27567). Addressed in [#27853](https://github.com/cypress-io/cypress/pull/27853).

## 13.2.0

_Released 09/12/2023_

**Features:**

 - Adds support for Nx users who want to run Angular Component Testing in parallel. Addressed in [#27723](https://github.com/cypress-io/cypress/pull/27723).

**Bugfixes:**

- Edge cases where `cy.intercept()` would not properly intercept and asset response bodies would not properly be captured for Test Replay have been addressed. Addressed in [#27771](https://github.com/cypress-io/cypress/pull/27771).
- Fixed an issue where `enter`, `keyup`, and `space` events were not triggering `click` events properly in some versions of Firefox. Addressed in [#27715](https://github.com/cypress-io/cypress/pull/27715).
- Fixed a regression in `13.0.0` where tests using Basic Authorization can potentially hang indefinitely on chromium browsers. Addressed in [#27781](https://github.com/cypress-io/cypress/pull/27781).
- Fixed a regression in `13.0.0` where component tests using an intercept that matches all requests can potentially hang indefinitely. Addressed in [#27788](https://github.com/cypress-io/cypress/pull/27788).

**Dependency Updates:**

- Upgraded Electron from `21.0.0` to `25.8.0`, which updates bundled Chromium from `106.0.5249.51` to `114.0.5735.289`. Additionally, the Node version binary has been upgraded from `16.16.0` to `18.15.0`. This does **NOT** have an impact on the node version you are using with Cypress and is merely an internal update to the repository & shipped binary. Addressed in [#27715](https://github.com/cypress-io/cypress/pull/27715). Addresses [#27595](https://github.com/cypress-io/cypress/issues/27595).

## 13.1.0

_Released 08/31/2023_

**Features:**

 - Introduces a status icon representing the `latest` test run in the Sidebar for the Runs Page. Addresses [#27206](https://github.com/cypress-io/cypress/issues/27206).

**Bugfixes:**

- Fixed a regression introduced in Cypress [13.0.0](#13-0-0) where the [Module API](https://docs.cypress.io/guides/guides/module-api), [`after:run`](https://docs.cypress.io/api/plugins/after-run-api), and  [`after:spec`](https://docs.cypress.io/api/plugins/after-spec-api) results did not include the `stats.skipped` field for each run result. Fixes [#27694](https://github.com/cypress-io/cypress/issues/27694). Addressed in [#27695](https://github.com/cypress-io/cypress/pull/27695).
- Individual CDP errors that occur while capturing data for Test Replay will no longer prevent the entire run from being available. Addressed in [#27709](https://github.com/cypress-io/cypress/pull/27709).
- Fixed an issue where the release date on the `v13` landing page was a day behind. Fixed in [#27711](https://github.com/cypress-io/cypress/pull/27711).
- Fixed an issue where fatal protocol errors would leak between specs causing all subsequent specs to fail to upload protocol information. Fixed in [#27720](https://github.com/cypress-io/cypress/pull/27720)
- Updated `plist` from `3.0.6` to `3.1.0` to address [CVE-2022-37616](https://github.com/advisories/GHSA-9pgh-qqpf-7wqj) and [CVE-2022-39353](https://github.com/advisories/GHSA-crh6-fp67-6883). Fixed in [#27710](https://github.com/cypress-io/cypress/pull/27710).

## 13.0.0

_Released 08/29/2023_

**Breaking Changes:**

- The [`video`](https://docs.cypress.io/guides/references/configuration#Videos) configuration option now defaults to `false`. Addresses [#26157](https://github.com/cypress-io/cypress/issues/26157).
- The [`videoCompression`](https://docs.cypress.io/guides/references/configuration#Videos) configuration option now defaults to `false`. Addresses [#26160](https://github.com/cypress-io/cypress/issues/26160).
- The [`videoUploadOnPasses`](https://docs.cypress.io/guides/references/configuration#Videos) configuration option has been removed. Please see our [screenshots & videos guide](https://docs.cypress.io/guides/guides/screenshots-and-videos#Delete-videos-for-specs-without-failing-or-retried-tests) on how to accomplish similar functionality. Addresses [#26899](https://github.com/cypress-io/cypress/issues/26899).
- Requests for assets at relative paths for component testing are now correctly forwarded to the dev server. Fixes [#26725](https://github.com/cypress-io/cypress/issues/26725).
- The [`cy.readFile()`](/api/commands/readfile) command is now retry-able as a [query command](https://on.cypress.io/retry-ability). This should not affect any tests using it; the functionality is unchanged. However, it can no longer be overwritten using [`Cypress.Commands.overwrite()`](/api/cypress-api/custom-commands#Overwrite-Existing-Commands). Addressed in [#25595](https://github.com/cypress-io/cypress/pull/25595).
- The current spec path is now passed from the AUT iframe using a query parameter rather than a path segment. This allows for requests for assets at relative paths to be correctly forwarded to the dev server. Fixes [#26725](https://github.com/cypress-io/cypress/issues/26725).
- The deprecated configuration option `nodeVersion` has been removed. Addresses [#27016](https://github.com/cypress-io/cypress/issues/27016).
- The properties and values returned by the [Module API](https://docs.cypress.io/guides/guides/module-api) and included in the arguments of handlers for the [`after:run`](https://docs.cypress.io/api/plugins/after-run-api) and  [`after:spec`](https://docs.cypress.io/api/plugins/after-spec-api) have been changed to be more consistent. Addresses [#23805](https://github.com/cypress-io/cypress/issues/23805).
- For Cypress Cloud runs with Test Replay enabled, the Cypress Runner UI is now hidden during the run since the Runner will be visible during Test Replay. As such, if video is recorded (which is now defaulted to `false`) during the run, the Runner will not be visible. In addition, if a runner screenshot (`cy.screenshot({ capture: runner })`) is captured, it will no longer contain the Runner.
- The browser and browser page unexpectedly closing in the middle of a test run are now gracefully handled. Addressed in [#27592](https://github.com/cypress-io/cypress/issues/27592).
- Automation performance is now improved by switching away from websockets to direct CDP calls for Chrome and Electron browsers. Addressed in [#27592](https://github.com/cypress-io/cypress/issues/27592).
- Edge cases where `cy.intercept()` would not properly intercept have been addressed. Addressed in [#27592](https://github.com/cypress-io/cypress/issues/27592).
- Node 14 support has been removed and Node 16 support has been deprecated. Node 16 may continue to work with Cypress `v13`, but will not be supported moving forward to closer coincide with [Node 16's end-of-life](https://nodejs.org/en/blog/announcements/nodejs16-eol) schedule. It is recommended that users update to at least Node 18.
- The minimum supported Typescript version is `4.x`.

**Features:**

- Consolidates and improves terminal output when uploading test artifacts to Cypress Cloud. Addressed in [#27402](https://github.com/cypress-io/cypress/pull/27402)

**Bugfixes:**

- Fixed an issue where Cypress's internal `tsconfig` would conflict with properties set in the user's `tsconfig.json` such as `module` and `moduleResolution`. Fixes [#26308](https://github.com/cypress-io/cypress/issues/26308) and [#27448](https://github.com/cypress-io/cypress/issues/27448).
- Clarified Svelte 4 works correctly with Component Testing and updated dependencies checks to reflect this. It was incorrectly flagged as not supported. Fixes [#27465](https://github.com/cypress-io/cypress/issues/27465).
- Resolve the `process/browser` global inside `@cypress/webpack-batteries-included-preprocessor` to resolve to `process/browser.js` in order to explicitly provide the file extension. File resolution must include the extension for `.mjs` and `.js` files inside ESM packages in order to resolve correctly. Fixes[#27599](https://github.com/cypress-io/cypress/issues/27599).
- Fixed an issue where the correct `pnp` process was not being discovered. Fixes [#27562](https://github.com/cypress-io/cypress/issues/27562).
- Fixed incorrect type declarations for Cypress and Chai globals that asserted them to be local variables of the global scope rather than properties on the global object. Fixes [#27539](https://github.com/cypress-io/cypress/issues/27539). Fixed in [#27540](https://github.com/cypress-io/cypress/pull/27540).
- Dev Servers will now respect and use the `port` configuration option if present. Fixes [#27675](https://github.com/cypress-io/cypress/issues/27675).

**Dependency Updates:**

- Upgraded [`@cypress/request`](https://www.npmjs.com/package/@cypress/request) from `^2.88.11` to `^3.0.0` to address the [CVE-2023-28155](https://github.com/advisories/GHSA-p8p7-x288-28g6) security vulnerability. Addresses [#27535](https://github.com/cypress-io/cypress/issues/27535). Addressed in [#27495](https://github.com/cypress-io/cypress/pull/27495).

## 12.17.4

_Released 08/15/2023_

**Bugfixes:**

- Fixed an issue where having `cypress.config` in a nested directory would cause problems with locating the `component-index.html` file when using component testing. Fixes [#26400](https://github.com/cypress-io/cypress/issues/26400).

**Dependency Updates:**

- Upgraded [`webpack`](https://www.npmjs.com/package/webpack) from `v4` to `v5`. This means that we are now bundling your `e2e` tests with webpack 5. We don't anticipate this causing any noticeable changes. However, if you'd like to keep bundling your `e2e` tests with wepback 4 you can use the same process as before by pinning [@cypress/webpack-batteries-included-preprocessor](https://www.npmjs.com/package/@cypress/webpack-batteries-included-preprocessor) to `v2.x.x` and hooking into the [file:preprocessor](https://docs.cypress.io/api/plugins/preprocessors-api#Usage) plugin event. This will restore the previous bundling process. Additionally, if you're using [@cypress/webpack-batteries-included-preprocessor](https://www.npmjs.com/package/@cypress/webpack-batteries-included-preprocessor) already, a new version has been published to support webpack `v5`.
- Upgraded [`tough-cookie`](https://www.npmjs.com/package/tough-cookie) from `4.0` to `4.1.3`, [`@cypress/request`](https://www.npmjs.com/package/@cypress/request) from `2.88.11` to `2.88.12` and [`@cypress/request-promise`](https://www.npmjs.com/package/@cypress/request-promise) from `4.2.6` to `4.2.7` to address a [security vulnerability](https://security.snyk.io/vuln/SNYK-JS-TOUGHCOOKIE-5672873). Fixes [#27261](https://github.com/cypress-io/cypress/issues/27261).

## 12.17.3

_Released 08/01/2023_

**Bugfixes:**

- Fixed an issue where unexpected branch names were being recorded for cypress runs when executed by GitHub Actions. The HEAD branch name will now be recorded by default for pull request workflows if a branch name cannot otherwise be detected from user overrides or from local git data. Fixes [#27389](https://github.com/cypress-io/cypress/issues/27389).

**Performance:**

- Fixed an issue where unnecessary requests were being paused. No longer sends `X-Cypress-Is-XHR-Or-Fetch` header and infers resource type off of the server pre-request object. Fixes [#26620](https://github.com/cypress-io/cypress/issues/26620) and [#26622](https://github.com/cypress-io/cypress/issues/26622).

## 12.17.2

_Released 07/20/2023_

**Bugfixes:**

- Fixed an issue where commands would fail with the error `must only be invoked from the spec file or support file` if their arguments were mutated. Fixes [#27200](https://github.com/cypress-io/cypress/issues/27200).
- Fixed an issue where `cy.writeFile()` would erroneously fail with the error `cy.writeFile() must only be invoked from the spec file or support file`. Fixes [#27097](https://github.com/cypress-io/cypress/issues/27097).
- Fixed an issue where web workers could not be created within a spec. Fixes [#27298](https://github.com/cypress-io/cypress/issues/27298).

## 12.17.1

_Released 07/10/2023_

**Bugfixes:**

- Fixed invalid stored preference when enabling in-app notifications that could cause the application to crash.  Fixes [#27228](https://github.com/cypress-io/cypress/issues/27228).
- Fixed an issue with the Typescript types of [`cy.screenshot()`](https://docs.cypress.io/api/commands/screenshot). Fixed in [#27130](https://github.com/cypress-io/cypress/pull/27130).

**Dependency Updates:**

- Upgraded [`@cypress/request`](https://www.npmjs.com/package/@cypress/request) from `2.88.10` to `2.88.11` to address [CVE-2022-24999](https://www.cve.org/CVERecord?id=CVE-2022-24999) security vulnerability. Addressed in [#27005](https://github.com/cypress-io/cypress/pull/27005).

## 12.17.0

_Released 07/05/2023_

**Features:**

- Cypress Cloud users can now receive desktop notifications about their runs, including when one starts, finishes, or fails. Addresses [#26686](https://github.com/cypress-io/cypress/issues/26686).

**Bugfixes:**

- Fixed issues where commands would fail with the error `must only be invoked from the spec file or support file`. Fixes [#27149](https://github.com/cypress-io/cypress/issues/27149) and [#27163](https://github.com/cypress-io/cypress/issues/27163).
- Fixed a regression introduced in Cypress [12.12.0](#12-12-0) where Cypress may fail to reconnect to the Chrome DevTools Protocol in Electron. Fixes [#26900](https://github.com/cypress-io/cypress/issues/26900).
- Fixed an issue where chrome was not recovering from browser crashes properly. Fixes [#24650](https://github.com/cypress-io/cypress/issues/24650).
- Fixed a race condition that was causing a GraphQL error to appear on the [Debug page](https://docs.cypress.io/guides/cloud/runs#Debug) when viewing a running Cypress Cloud build. Fixed in [#27134](https://github.com/cypress-io/cypress/pull/27134).
- Fixed a race condition in electron where the test window exiting prematurely during the browser launch process was causing the whole test run to fail. Addressed in [#27167](https://github.com/cypress-io/cypress/pull/27167).
- Fixed minor issues with Typescript types in the CLI. Fixes [#24110](https://github.com/cypress-io/cypress/issues/24110).
- Fixed an issue where a value for the Electron debug port would not be respected if defined using the `ELECTRON_EXTRA_LAUNCH_ARGS` environment variable. Fixes [#26711](https://github.com/cypress-io/cypress/issues/26711).

**Dependency Updates:**

- Update dependency semver to ^7.5.3. Addressed in [#27151](https://github.com/cypress-io/cypress/pull/27151).

## 12.16.0

_Released 06/26/2023_

**Features:**

- Added support for Angular 16.1.0 in Cypress Component Testing. Addresses [#27049](https://github.com/cypress-io/cypress/issues/27049).

**Bugfixes:**

- Fixed an issue where certain commands would fail with the error `must only be invoked from the spec file or support file` when invoked with a large argument. Fixes [#27099](https://github.com/cypress-io/cypress/issues/27099).

## 12.15.0

_Released 06/20/2023_

**Features:**

- Added support for running Cypress tests with [Chrome's new `--headless=new` flag](https://developer.chrome.com/articles/new-headless/). Chrome versions 112 and above will now be run in the `headless` mode that matches the `headed` browser implementation. Addresses [#25972](https://github.com/cypress-io/cypress/issues/25972).
- Cypress can now test pages with targeted `Content-Security-Policy` and `Content-Security-Policy-Report-Only` header directives by specifying the allow list via the [`experimentalCspAllowList`](https://docs.cypress.io/guides/references/configuration#Experimental-Csp-Allow-List) configuration option. Addresses [#1030](https://github.com/cypress-io/cypress/issues/1030). Addressed in [#26483](https://github.com/cypress-io/cypress/pull/26483)
- The [`videoCompression`](https://docs.cypress.io/guides/references/configuration#Videos) configuration option now accepts both a boolean or a Constant Rate Factor (CRF) number between `1` and `51`. The `videoCompression` default value is still `32` CRF and when `videoCompression` is set to `true` the default of `32` CRF will be used. Addresses [#26658](https://github.com/cypress-io/cypress/issues/26658).
- The Cypress Cloud data shown on the [Specs](https://docs.cypress.io/guides/core-concepts/cypress-app#Specs) page and [Runs](https://docs.cypress.io/guides/core-concepts/cypress-app#Runs) page will now reflect Cloud Runs that match the current Git tree if Git is being used. Addresses [#26693](https://github.com/cypress-io/cypress/issues/26693).

**Bugfixes:**

- Fixed an issue where video output was not being logged to the console when `videoCompression` was turned off. Videos will now log to the terminal regardless of the compression value. Addresses [#25945](https://github.com/cypress-io/cypress/issues/25945).

**Dependency Updates:**

- Removed [`@cypress/mocha-teamcity-reporter`](https://www.npmjs.com/package/@cypress/mocha-teamcity-reporter) as this package was no longer being referenced. Addressed in [#26938](https://github.com/cypress-io/cypress/pull/26938).

## 12.14.0

_Released 06/07/2023_

**Features:**

- A new testing type switcher has been added to the Spec Explorer to make it easier to move between E2E and Component Testing. An informational overview of each type is displayed if it hasn't already been configured to help educate and onboard new users to each testing type. Addresses [#26448](https://github.com/cypress-io/cypress/issues/26448), [#26836](https://github.com/cypress-io/cypress/issues/26836) and [#26837](https://github.com/cypress-io/cypress/issues/26837).

**Bugfixes:**

- Fixed an issue to now correctly detect Angular 16 dependencies
([@angular/cli](https://www.npmjs.com/package/@angular/cli),
[@angular-devkit/build-angular](https://www.npmjs.com/package/@angular-devkit/build-angular),
[@angular/core](https://www.npmjs.com/package/@angular/core), [@angular/common](https://www.npmjs.com/package/@angular/common),
[@angular/platform-browser-dynamic](https://www.npmjs.com/package/@angular/platform-browser-dynamic))
during Component Testing onboarding. Addresses [#26852](https://github.com/cypress-io/cypress/issues/26852).
- Ensures Git-related messages on the [Runs page](https://docs.cypress.io/guides/core-concepts/cypress-app#Runs) remain dismissed. Addresses [#26808](https://github.com/cypress-io/cypress/issues/26808).

**Dependency Updates:**

- Upgraded [`find-process`](https://www.npmjs.com/package/find-process) from `1.4.1` to `1.4.7` to address this [Synk](https://security.snyk.io/vuln/SNYK-JS-FINDPROCESS-1090284) security vulnerability. Addressed in [#26906](https://github.com/cypress-io/cypress/pull/26906).
- Upgraded [`firefox-profile`](https://www.npmjs.com/package/firefox-profile) from `4.0.0` to `4.3.2` to address security vulnerabilities within sub-dependencies. Addressed in [#26912](https://github.com/cypress-io/cypress/pull/26912).

## 12.13.0

_Released 05/23/2023_

**Features:**

- Adds Git-related messages for the [Runs page](https://docs.cypress.io/guides/core-concepts/cypress-app#Runs) and [Debug page](https://docs.cypress.io/guides/cloud/runs#Debug) when users aren't using Git or there are no recorded runs for the current branch. Addresses [#26680](https://github.com/cypress-io/cypress/issues/26680).

**Bugfixes:**

- Reverted [#26452](https://github.com/cypress-io/cypress/pull/26452) which introduced a bug that prevents users from using End to End with Yarn 3. Fixed in [#26735](https://github.com/cypress-io/cypress/pull/26735). Fixes [#26676](https://github.com/cypress-io/cypress/issues/26676).
- Moved `types` condition to the front of `package.json#exports` since keys there are meant to be order-sensitive. Fixed in [#26630](https://github.com/cypress-io/cypress/pull/26630).
- Fixed an issue where newly-installed dependencies would not be detected during Component Testing setup. Addresses [#26685](https://github.com/cypress-io/cypress/issues/26685).
- Fixed a UI regression that was flashing an "empty" state inappropriately when loading the Debug page. Fixed in [#26761](https://github.com/cypress-io/cypress/pull/26761).
- Fixed an issue in Component Testing setup where TypeScript version 5 was not properly detected. Fixes [#26204](https://github.com/cypress-io/cypress/issues/26204).

**Misc:**

- Updated styling & content of Cypress Cloud slideshows when not logged in or no runs have been recorded. Addresses [#26181](https://github.com/cypress-io/cypress/issues/26181).
- Changed the nomenclature of 'processing' to 'compressing' when terminal video output is printed during a run. Addresses [#26657](https://github.com/cypress-io/cypress/issues/26657).
- Changed the nomenclature of 'Upload Results' to 'Uploading Screenshots & Videos' when terminal output is printed during a run. Addresses [#26759](https://github.com/cypress-io/cypress/issues/26759).

## 12.12.0

_Released 05/09/2023_

**Features:**

- Added a new informational banner to help get started with component testing from an existing end-to-end test suite. Addresses [#26511](https://github.com/cypress-io/cypress/issues/26511).

**Bugfixes:**

- Fixed an issue in Electron where devtools gets out of sync with the DOM occasionally. Addresses [#15932](https://github.com/cypress-io/cypress/issues/15932).
- Updated the Chromium renderer process crash message to be more terse. Addressed in [#26597](https://github.com/cypress-io/cypress/pull/26597).
- Fixed an issue with `CYPRESS_DOWNLOAD_PATH_TEMPLATE` regex to allow multiple replacements. Addresses [#23670](https://github.com/cypress-io/cypress/issues/23670).
- Moved `types` condition to the front of `package.json#exports` since keys there are meant to be order-sensitive. Fixed in [#26630](https://github.com/cypress-io/cypress/pull/26630).

**Dependency Updates:**

- Upgraded [`plist`](https://www.npmjs.com/package/plist) from `3.0.5` to `3.0.6` to address [CVE-2022-26260](https://nvd.nist.gov/vuln/detail/CVE-2022-22912#range-8131646) NVD security vulnerability. Addressed in [#26631](https://github.com/cypress-io/cypress/pull/26631).
- Upgraded [`engine.io`](https://www.npmjs.com/package/engine.io) from `6.2.1` to `6.4.2` to address [CVE-2023-31125](https://github.com/socketio/engine.io/security/advisories/GHSA-q9mw-68c2-j6m5) NVD security vulnerability. Addressed in [#26664](https://github.com/cypress-io/cypress/pull/26664).
- Upgraded [`@vue/test-utils`](https://www.npmjs.com/package/@vue/test-utils) from `2.0.2` to `2.3.2`. Addresses [#26575](https://github.com/cypress-io/cypress/issues/26575).

## 12.11.0

_Released 04/26/2023_

**Features:**

- Adds Component Testing support for Angular 16. Addresses [#26044](https://github.com/cypress-io/cypress/issues/26044).
- The run navigation component on the [Debug page](https://on.cypress.io/debug-page) will now display a warning message if there are more relevant runs than can be displayed in the list. Addresses [#26288](https://github.com/cypress-io/cypress/issues/26288).

**Bugfixes:**

- Fixed an issue where setting `videoCompression` to `0` would cause the video output to be broken. `0` is now treated as false. Addresses [#5191](https://github.com/cypress-io/cypress/issues/5191) and [#24595](https://github.com/cypress-io/cypress/issues/24595).
- Fixed an issue on the [Debug page](https://on.cypress.io/debug-page) where the passing run status would appear even if the Cypress Cloud organization was over its monthly test result limit. Addresses [#26528](https://github.com/cypress-io/cypress/issues/26528).

**Misc:**

- Cleaned up our open telemetry dependencies, reducing the size of the open telemetry modules. Addressed in [#26522](https://github.com/cypress-io/cypress/pull/26522).

**Dependency Updates:**

- Upgraded [`vue`](https://www.npmjs.com/package/vue) from `3.2.31` to `3.2.47`. Addressed in [#26555](https://github.com/cypress-io/cypress/pull/26555).

## 12.10.0

_Released 04/17/2023_

**Features:**

- The Component Testing setup wizard will now show a warning message if an issue is encountered with an installed [third party framework definition](https://on.cypress.io/component-integrations). Addresses [#25838](https://github.com/cypress-io/cypress/issues/25838).

**Bugfixes:**

- Capture the [Azure](https://azure.microsoft.com/) CI provider's environment variable [`SYSTEM_PULLREQUEST_PULLREQUESTNUMBER`](https://learn.microsoft.com/en-us/azure/devops/pipelines/build/variables?view=azure-devops&tabs=yaml#system-variables-devops-services) to display the linked PR number in the Cloud. Addressed in [#26215](https://github.com/cypress-io/cypress/pull/26215).
- Fixed an issue in the onboarding wizard where project framework & bundler would not be auto-detected when opening directly into component testing mode using the `--component` CLI flag. Fixes [#22777](https://github.com/cypress-io/cypress/issues/22777) and [#26388](https://github.com/cypress-io/cypress/issues/26388).
- Updated to use the `SEMAPHORE_GIT_WORKING_BRANCH` [Semphore](https://docs.semaphoreci.com) CI environment variable to correctly associate a Cloud run to the current branch. Previously this was incorrectly associating a run to the target branch. Fixes [#26309](https://github.com/cypress-io/cypress/issues/26309).
- Fix an edge case in Component Testing where a custom `baseUrl` in `tsconfig.json` for Next.js 13.2.0+ is not respected. This was partially fixed in [#26005](https://github.com/cypress-io/cypress/pull/26005), but an edge case was missed. Fixes [#25951](https://github.com/cypress-io/cypress/issues/25951).
- Fixed an issue where `click` events fired on `.type('{enter}')` did not propagate through shadow roots. Fixes [#26392](https://github.com/cypress-io/cypress/issues/26392).

**Misc:**

- Removed unintentional debug logs. Addressed in [#26411](https://github.com/cypress-io/cypress/pull/26411).
- Improved styling on the [Runs Page](https://docs.cypress.io/guides/core-concepts/cypress-app#Runs). Addresses [#26180](https://github.com/cypress-io/cypress/issues/26180).

**Dependency Updates:**

- Upgraded [`commander`](https://www.npmjs.com/package/commander) from `^5.1.0` to `^6.2.1`. Addressed in [#26226](https://github.com/cypress-io/cypress/pull/26226).
- Upgraded [`minimist`](https://www.npmjs.com/package/minimist) from `1.2.6` to `1.2.8` to address this [CVE-2021-44906](https://github.com/advisories/GHSA-xvch-5gv4-984h) NVD security vulnerability. Addressed in [#26254](https://github.com/cypress-io/cypress/pull/26254).

## 12.9.0

_Released 03/28/2023_

**Features:**

- The [Debug page](https://docs.cypress.io/guides/cloud/runs#Debug) now allows for navigating between all runs recorded for a commit. Addresses [#25899](https://github.com/cypress-io/cypress/issues/25899) and [#26018](https://github.com/cypress-io/cypress/issues/26018).

**Bugfixes:**

- Fixed a compatibility issue so that component test projects can use [Vite](https://vitejs.dev/) version 4.2.0 and greater. Fixes [#26138](https://github.com/cypress-io/cypress/issues/26138).
- Fixed an issue where [`cy.intercept()`](https://docs.cypress.io/api/commands/intercept) added an additional `content-length` header to spied requests that did not set a `content-length` header on the original request. Fixes [#24407](https://github.com/cypress-io/cypress/issues/24407).
- Changed the way that Git hashes are loaded so that non-relevant runs are excluded from the Debug page. Fixes [#26058](https://github.com/cypress-io/cypress/issues/26058).
- Corrected the [`.type()`](https://docs.cypress.io/api/commands/type) command to account for shadow root elements when determining whether or not focus needs to be simulated before typing. Fixes [#26198](https://github.com/cypress-io/cypress/issues/26198).
- Fixed an issue where an incorrect working directory could be used for Git operations on Windows. Fixes [#23317](https://github.com/cypress-io/cypress/issues/23317).
- Capture the [Buildkite](https://buildkite.com/) CI provider's environment variable `BUILDKITE_RETRY_COUNT` to handle CI retries in the Cloud. Addressed in [#25750](https://github.com/cypress-io/cypress/pull/25750).

**Misc:**

- Made some minor styling updates to the Debug page. Addresses [#26041](https://github.com/cypress-io/cypress/issues/26041).

## 12.8.1

_Released 03/15/2023_

**Bugfixes:**

- Fixed a regression in Cypress [10](https://docs.cypress.io/guides/references/changelog#10-0-0) where the reporter auto-scroll configuration inside user preferences was unintentionally being toggled off. User's must now explicitly enable/disable auto-scroll under user preferences, which is enabled by default. Fixes [#24171](https://github.com/cypress-io/cypress/issues/24171) and [#26113](https://github.com/cypress-io/cypress/issues/26113).

**Dependency Updates:**

- Upgraded [`ejs`](https://www.npmjs.com/package/ejs) from `3.1.6` to `3.1.8` to address this [CVE-2022-29078](https://github.com/advisories/GHSA-phwq-j96m-2c2q) NVD security vulnerability. Addressed in [#25279](https://github.com/cypress-io/cypress/pull/25279).

## 12.8.0

_Released 03/14/2023_

**Features:**

- The [Debug page](https://docs.cypress.io/guides/cloud/runs#Debug) is now able to show real-time results from in-progress runs.  Addresses [#25759](https://github.com/cypress-io/cypress/issues/25759).
- Added the ability to control whether a request is logged to the command log via [`cy.intercept()`](https://docs.cypress.io/api/commands/intercept) by passing `log: false` or `log: true`. Addresses [#7362](https://github.com/cypress-io/cypress/issues/7362).
  - This can be used to override Cypress's default behavior of logging all XHRs and fetches, see the [example](https://docs.cypress.io/api/commands/intercept#Disabling-logs-for-a-request).
- It is now possible to control the number of connection attempts to the browser using the `CYPRESS_CONNECT_RETRY_THRESHOLD` Environment Variable. Learn more [here](https://docs.cypress.io/guides/references/advanced-installation#Environment-variables). Addressed in [#25848](https://github.com/cypress-io/cypress/pull/25848).

**Bugfixes:**

- Fixed an issue where using `Cypress.require()` would throw the error `Cannot find module 'typescript'`. Fixes [#25885](https://github.com/cypress-io/cypress/issues/25885).
- The [`before:spec`](https://docs.cypress.io/api/plugins/before-spec-api) API was updated to correctly support async event handlers in `run` mode. Fixes [#24403](https://github.com/cypress-io/cypress/issues/24403).
- Updated the Component Testing [community framework](https://docs.cypress.io/guides/component-testing/third-party-definitions) definition detection logic to take into account monorepo structures that hoist dependencies. Fixes [#25993](https://github.com/cypress-io/cypress/issues/25993).
- The onboarding wizard for Component Testing will now detect installed dependencies more reliably. Fixes [#25782](https://github.com/cypress-io/cypress/issues/25782).
- Fixed an issue where Angular components would sometimes be mounted in unexpected DOM locations in component tests. Fixes [#25956](https://github.com/cypress-io/cypress/issues/25956).
- Fixed an issue where Cypress component testing would fail to work with [Next.js](https://nextjs.org/) `13.2.1`. Fixes [#25951](https://github.com/cypress-io/cypress/issues/25951).
- Fixed an issue where migrating a project from a version of Cypress earlier than [10.0.0](#10-0-0) could fail if the project's `testFiles` configuration was an array of globs. Fixes [#25947](https://github.com/cypress-io/cypress/issues/25947).

**Misc:**

- Removed "New" badge in the navigation bar for the debug page icon. Addresses [#25925](https://github.com/cypress-io/cypress/issues/25925).
- Removed inline "Connect" buttons within the Specs Explorer. Addresses [#25926](https://github.com/cypress-io/cypress/issues/25926).
- Added an icon for "beta" versions of the Chrome browser. Addresses [#25968](https://github.com/cypress-io/cypress/issues/25968).

**Dependency Updates:**

- Upgraded [`mocha-junit-reporter`](https://www.npmjs.com/package/mocha-junit-reporter) from `2.1.0` to `2.2.0` to be able to use [new placeholders](https://github.com/michaelleeallen/mocha-junit-reporter/pull/163) such as `[suiteFilename]` or `[suiteName]` when defining the test report name. Addressed in [#25922](https://github.com/cypress-io/cypress/pull/25922).

## 12.7.0

_Released 02/24/2023_

**Features:**

- It is now possible to set `hostOnly` cookies with [`cy.setCookie()`](https://docs.cypress.io/api/commands/setcookie) for a given domain. Addresses [#16856](https://github.com/cypress-io/cypress/issues/16856) and [#17527](https://github.com/cypress-io/cypress/issues/17527).
- Added a Public API for third party component libraries to define a Framework Definition, embedding their library into the Cypress onboarding workflow. Learn more [here](https://docs.cypress.io/guides/component-testing/third-party-definitions). Implemented in [#25780](https://github.com/cypress-io/cypress/pull/25780) and closes [#25638](https://github.com/cypress-io/cypress/issues/25638).
- Added a Debug Page tutorial slideshow for projects that are not connected to Cypress Cloud. Addresses [#25768](https://github.com/cypress-io/cypress/issues/25768).
- Improved various error message around interactions with the Cypress cloud. Implemented in [#25837](https://github.com/cypress-io/cypress/pull/25837)
- Updated the "new" status badge for the Debug page navigation link to be less noticeable when the navigation is collapsed. Addresses [#25739](https://github.com/cypress-io/cypress/issues/25739).

**Bugfixes:**

- Fixed various bugs when recording to the cloud. Fixed in [#25837](https://github.com/cypress-io/cypress/pull/25837)
- Fixed an issue where cookies were being duplicated with the same hostname, but a prepended dot. Fixed an issue where cookies may not be expiring correctly. Fixes [#25174](https://github.com/cypress-io/cypress/issues/25174), [#25205](https://github.com/cypress-io/cypress/issues/25205) and [#25495](https://github.com/cypress-io/cypress/issues/25495).
- Fixed an issue where cookies weren't being synced when the application was stable. Fixed in [#25855](https://github.com/cypress-io/cypress/pull/25855). Fixes [#25835](https://github.com/cypress-io/cypress/issues/25835).
- Added missing TypeScript type definitions for the [`cy.reload()`](https://docs.cypress.io/api/commands/reload) command. Addressed in [#25779](https://github.com/cypress-io/cypress/pull/25779).
- Ensure Angular components are mounted inside the correct element. Fixes [#24385](https://github.com/cypress-io/cypress/issues/24385).
- Fix a bug where files outside the project root in a monorepo are not correctly served when using Vite. Addressed in [#25801](https://github.com/cypress-io/cypress/pull/25801).
- Fixed an issue where using [`cy.intercept`](https://docs.cypress.io/api/commands/intercept)'s `req.continue()` with a non-function parameter would not provide an appropriate error message. Fixed in [#25884](https://github.com/cypress-io/cypress/pull/25884).
- Fixed an issue where Cypress would erroneously launch and connect to multiple browser instances. Fixes [#24377](https://github.com/cypress-io/cypress/issues/24377).

**Misc:**

- Made updates to the way that the Debug Page header displays information. Addresses [#25796](https://github.com/cypress-io/cypress/issues/25796) and [#25798](https://github.com/cypress-io/cypress/issues/25798).

## 12.6.0

_Released 02/15/2023_

**Features:**

- Added a new CLI flag, called [`--auto-cancel-after-failures`](https://docs.cypress.io/guides/guides/command-line#Options), that overrides the project-level ["Auto Cancellation"](https://docs.cypress.io/guides/cloud/smart-orchestration#Auto-Cancellation) value when recording to the Cloud. This gives Cloud users on Business and Enterprise plans the flexibility to alter the auto-cancellation value per run. Addressed in [#25237](https://github.com/cypress-io/cypress/pull/25237).
- It is now possible to overwrite query commands using [`Cypress.Commands.overwriteQuery`](https://on.cypress.io/api/custom-queries). Addressed in [#25078](https://github.com/cypress-io/cypress/issues/25078).
- Added [`Cypress.require()`](https://docs.cypress.io/api/cypress-api/require) for including dependencies within the [`cy.origin()`](https://docs.cypress.io/api/commands/origin) callback. This change removed support for using `require()` and `import()` directly within the callback because we found that it impacted performance not only for spec files using them within the [`cy.origin()`](https://docs.cypress.io/api/commands/origin) callback, but even for spec files that did not use them. Addresses [#24976](https://github.com/cypress-io/cypress/issues/24976).
- Added the ability to open the failing test in the IDE from the Debug page before needing to re-run the test. Addressed in [#24850](https://github.com/cypress-io/cypress/issues/24850).

**Bugfixes:**

- When a Cloud user is apart of multiple Cloud organizations, the [Connect to Cloud setup](https://docs.cypress.io/guides/cloud/projects#Set-up-a-project-to-record) now shows the correct organizational prompts when connecting a new project. Fixes [#25520](https://github.com/cypress-io/cypress/issues/25520).
- Fixed an issue where Cypress would fail to load any specs if the project `specPattern` included a resource that could not be accessed due to filesystem permissions. Fixes [#24109](https://github.com/cypress-io/cypress/issues/24109).
- Fixed an issue where the Debug page would display a different number of specs for in-progress runs than the in-progress specs reported in Cypress Cloud. Fixes [#25647](https://github.com/cypress-io/cypress/issues/25647).
- Fixed an issue in middleware where error-handling code could itself generate an error and fail to report the original issue. Fixes [#22825](https://github.com/cypress-io/cypress/issues/22825).
- Fixed an regression introduced in Cypress [12.3.0](#12-3-0) where custom browsers that relied on process environment variables were not found on macOS arm64 architectures. Fixed in [#25753](https://github.com/cypress-io/cypress/pull/25753).

**Misc:**

- Improved the UI of the Debug page. Addresses [#25664](https://github.com/cypress-io/cypress/issues/25664),  [#25669](https://github.com/cypress-io/cypress/issues/25669), [#25665](https://github.com/cypress-io/cypress/issues/25665), [#25666](https://github.com/cypress-io/cypress/issues/25666), and [#25667](https://github.com/cypress-io/cypress/issues/25667).
- Updated the Debug page sidebar badge to to show 0 to 99+ failing tests, increased from showing 0 to 9+ failing tests, to provide better test failure insights. Addresses [#25662](https://github.com/cypress-io/cypress/issues/25662).

**Dependency Updates:**

- Upgrade [`debug`](https://www.npmjs.com/package/debug) to `4.3.4`. Addressed in [#25699](https://github.com/cypress-io/cypress/pull/25699).

## 12.5.1

_Released 02/02/2023_

**Bugfixes:**

- Fixed a regression introduced in Cypress [12.5.0](https://docs.cypress.io/guides/references/changelog#12-5-0) where the `runnable` was not included in the [`test:after:run`](https://docs.cypress.io/api/events/catalog-of-events) event. Fixes [#25663](https://github.com/cypress-io/cypress/issues/25663).

**Dependency Updates:**

- Upgraded [`simple-git`](https://github.com/steveukx/git-js) from `3.15.0` to `3.16.0` to address this [security vulnerability](https://github.com/advisories/GHSA-9p95-fxvg-qgq2) where Remote Code Execution (RCE) via the clone(), pull(), push() and listRemote() methods due to improper input sanitization was possible. Addressed in [#25603](https://github.com/cypress-io/cypress/pull/25603).

## 12.5.0

_Released 01/31/2023_

**Features:**

- Easily debug failed CI test runs recorded to the Cypress Cloud from your local Cypress app with the new Debug page. Please leave any feedback [here](https://github.com/cypress-io/cypress/discussions/25649). Your feedback will help us make decisions to improve the Debug experience. For more details, see [our blog post](https://on.cypress.io/debug-page-release). Addressed in [#25488](https://github.com/cypress-io/cypress/pull/25488).

**Performance:**

- Improved memory consumption in `run` mode by removing reporter logs for successful tests. Fixes [#25230](https://github.com/cypress-io/cypress/issues/25230).

**Bugfixes:**

- Fixed an issue where alternative Microsoft Edge Beta, Canary, and Dev binary versions were not being discovered by Cypress. Fixes [#25455](https://github.com/cypress-io/cypress/issues/25455).

**Dependency Updates:**

- Upgraded [`underscore.string`](https://github.com/esamattis/underscore.string/blob/HEAD/CHANGELOG.markdown) from `3.3.5` to `3.3.6` to reference rebuilt assets after security patch to fix regular expression DDOS exploit. Addressed in [#25574](https://github.com/cypress-io/cypress/pull/25574).

## 12.4.1

_Released 01/27/2023_

**Bugfixes:**

- Fixed a regression from Cypress [12.4.0](https://docs.cypress.io/guides/references/changelog#12-4-0) where Cypress was not exiting properly when running multiple Component Testing specs in `electron` in `run` mode. Fixes [#25568](https://github.com/cypress-io/cypress/issues/25568).

**Dependency Updates:**

- Upgraded [`ua-parser-js`](https://github.com/faisalman/ua-parser-js) from `0.7.24` to `0.7.33` to address this [security vulnerability](https://github.com/faisalman/ua-parser-js/security/advisories/GHSA-fhg7-m89q-25r3) where crafting a very-very-long user-agent string with specific pattern, an attacker can turn the script to get stuck processing for a very long time which results in a denial of service (DoS) condition. Addressed in [#25561](https://github.com/cypress-io/cypress/pull/25561).

## 12.4.0

_Released 1/24/2023_

**Features:**

- Added official support for Vite 4 in component testing. Addresses
  [#24969](https://github.com/cypress-io/cypress/issues/24969).
- Added new
  [`experimentalMemoryManagement`](/guides/references/experiments#Configuration)
  configuration option to improve memory management in Chromium-based browsers.
  Enable this option with `experimentalMemoryManagement=true` if you have
  experienced "Out of Memory" issues. Addresses
  [#23391](https://github.com/cypress-io/cypress/issues/23391).
- Added new
  [`experimentalSkipDomainInjection`](/guides/references/experiments#Experimental-Skip-Domain-Injection)
  configuration option to disable Cypress from setting `document.domain` on
  injection, allowing users to test Salesforce domains. If you believe you are
  having `document.domain` issues, please see the
  [`experimentalSkipDomainInjection`](/guides/references/experiments#Experimental-Skip-Domain-Injection)
  guide. This config option is end-to-end only. Addresses
  [#2367](https://github.com/cypress-io/cypress/issues/2367),
  [#23958](https://github.com/cypress-io/cypress/issues/23958),
  [#24290](https://github.com/cypress-io/cypress/issues/24290), and
  [#24418](https://github.com/cypress-io/cypress/issues/24418).
- The [`.as`](/api/commands/as) command now accepts an options argument,
  allowing an alias to be stored as type "query" or "static" value. This is
  stored as "query" by default. Addresses
  [#25173](https://github.com/cypress-io/cypress/issues/25173).
- The `cy.log()` command will now display a line break where the `\n` character
  is used. Addresses
  [#24964](https://github.com/cypress-io/cypress/issues/24964).
- [`component.specPattern`](/guides/references/configuration#component) now
  utilizes a JSX/TSX file extension when generating a new empty spec file if
  project contains at least one file with those extensions. This applies only to
  component testing and is skipped if
  [`component.specPattern`](/guides/references/configuration#component) has been
  configured to exclude files with those extensions. Addresses
  [#24495](https://github.com/cypress-io/cypress/issues/24495).
- Added support for the `data-qa` selector in the
  [Selector Playground](guides/core-concepts/cypress-app#Selector-Playground) in
  addition to `data-cy`, `data-test` and `data-testid`. Addresses
  [#25305](https://github.com/cypress-io/cypress/issues/25305).

**Bugfixes:**

- Fixed an issue where component tests could incorrectly treat new major
  versions of certain dependencies as supported. Fixes
  [#25379](https://github.com/cypress-io/cypress/issues/25379).
- Fixed an issue where new lines or spaces on new lines in the Command Log were
  not maintained. Fixes
  [#23679](https://github.com/cypress-io/cypress/issues/23679) and
  [#24964](https://github.com/cypress-io/cypress/issues/24964).
- Fixed an issue where Angular component testing projects would fail to
  initialize if an unsupported browserslist entry was specified in the project
  configuration. Fixes
  [#25312](https://github.com/cypress-io/cypress/issues/25312).

**Misc**

- Video output link in `cypress run` mode has been added to it's own line to
  make the video output link more easily clickable in the terminal. Addresses
  [#23913](https://github.com/cypress-io/cypress/issues/23913).<|MERGE_RESOLUTION|>--- conflicted
+++ resolved
@@ -3,16 +3,12 @@
 
 _Released 1/30/2024 (PENDING)_
 
-<<<<<<< HEAD
 ** Dependency Updates:**
 
-- Updated  `@cypress/unique-selector` to include a performance optimization. It's possible this could improve performance of the selector playground. Addressed in [#28571](https://github.com/cypress-io/cypress/pull/28571).
 - Upgraded `electron` from `25.8.4` to `27.1.3`
 - Upgraded bundled Node.js version from `18.15.0` to `18.17.0`
 - Upgraded bundled Chromium version from `114.0.5735.289` to `118.0.5993.117`
 
-=======
->>>>>>> c415c811
 **Bugfixes:**
 
 - Fixed an issue with capturing assets for Test Replay when service workers are registered in Cypress support files. This issue would cause styles to not render properly in Test Replay. Fixes [#28747](https://github.com/cypress-io/cypress/issues/28747).
