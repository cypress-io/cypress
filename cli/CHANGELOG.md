<!-- See the ../guides/writing-the-cypress-changelog.md for details on writing the changelog. -->
## 13.9.0

_Released 5/7/2024 (PENDING)_

<<<<<<< HEAD
**Misc:**

- Improved accessibility of the Cypress App in some areas. Addressed in [#29322](https://github.com/cypress-io/cypress/pull/29322).
=======
**Features:**

- Added more descriptive error messages when Test Replay fails to record or upload. Addresses [#29022](https://github.com/cypress-io/cypress/issues/29022).
>>>>>>> 2f1855f8

**Dependency Updates:**

- Updated electron from `27.1.3` to `27.3.10` to address [CVE-2024-3156](https://nvd.nist.gov/vuln/detail/CVE-2024-3156). Addressed in [#29367](https://github.com/cypress-io/cypress/pull/29367).

## 13.8.1

_Released 4/23/2024_

**Performance:**

- Fixed a performance issue with activated service workers that aren't controlling clients which could lead to correlation timeouts. Fixes [#29333](https://github.com/cypress-io/cypress/issues/29333) and [#29126](https://github.com/cypress-io/cypress/issues/29126).

**Bugfixes:**

- Fixed a regression introduced in [`13.6.0`](https://docs.cypress.io/guides/references/changelog#13-6-0) where Cypress would occasionally exit with status code 1, even when a test run was successful, due to an unhandled WebSocket exception (`Error: WebSocket connection closed`). Addresses [#28523](https://github.com/cypress-io/cypress/issues/28523).
- Fixed an issue where Cypress would hang on some commands when an invalid `timeout` option was provided. Fixes [#29323](https://github.com/cypress-io/cypress/issues/29323).

**Misc:**

- `.its()` type now excludes null and undefined. Fixes [#28872](https://github.com/cypress-io/cypress/issues/28872).

**Dependency Updates:**

- Updated zod from `3.20.3` to `3.22.5`. Addressed in [#29367](https://github.com/cypress-io/cypress/pull/29367).

## 13.8.0

_Released 4/18/2024_

**Features:**

- Added support for `webpack-dev-server` `v5` to `@cypress/webpack-dev-server`. Addresses [#29305](https://github.com/cypress-io/cypress/issues/29305).

**Bugfixes:**

- Fixed a regression introduced in [`13.7.3`](https://docs.cypress.io/guides/references/changelog#13-7-3) where Cypress could hang handling long assertion messages. Fixes [#29350](https://github.com/cypress-io/cypress/issues/29350).

**Misc:**

- The [`SEMAPHORE_GIT_PR_NUMBER`](https://docs.semaphoreci.com/ci-cd-environment/environment-variables/#semaphore_git_pr_number) environment variable from [Semaphore](https://semaphoreci.com/) CI is now captured to display the linked PR number in the Cloud. Addressed in [#29314](https://github.com/cypress-io/cypress/pull/29314).

## 13.7.3

_Released 4/11/2024_

**Bugfixes:**

- Fixed an issue where asserts with custom messages weren't displaying properly. Fixes [#29167](https://github.com/cypress-io/cypress/issues/29167).
- Fixed and issue where Cypress launch arguments were not being escaped correctly with multiple values inside quotes. Fixes [#27454](https://github.com/cypress-io/cypress/issues/27454).

**Misc:**

- Updated the Chrome flags to not show the "Enhanced Ad Privacy" dialog. Addresses [#29199](https://github.com/cypress-io/cypress/issues/29199).
- Suppresses benign warnings that reference Vulkan on GPU-less hosts. Addresses [#29085](https://github.com/cypress-io/cypress/issues/29085). Addressed in [#29278](https://github.com/cypress-io/cypress/pull/29278).

## 13.7.2

_Released 4/2/2024_

**Performance:**

- Improvements to Test Replay upload resiliency. Fixes [#28890](https://github.com/cypress-io/cypress/issues/28890). Addressed in [#29174](https://github.com/cypress-io/cypress/pull/29174)

**Bugfixes:**

- Fixed an issue where Cypress was not executing beyond the first spec in `cypress run` for versions of Firefox 124 and up when a custom user agent was provided. Fixes [#29190](https://github.com/cypress-io/cypress/issues/29190).
- Fixed a bug where fields using arrays in `cypress.config` are not correctly processed. Fixes [#27103](https://github.com/cypress-io/cypress/issues/27103). Fixed in [#27312](https://github.com/cypress-io/cypress/pull/27312).
- Fixed a hang where Cypress would run indefinitely while recording to the cloud when CDP disconnects during the middle of a test. Fixes [#29209](https://github.com/cypress-io/cypress/issues/29209).
- Fixed a bug where option values containing quotation marks could not be selected. Fixes [#29213](https://github.com/cypress-io/cypress/issues/29213)

**Dependency Updates:**

- Updated express from `4.17.3` to `4.19.2`. Addressed in [#29211](https://github.com/cypress-io/cypress/pull/29211).

## 13.7.1

_Released 3/21/2024_

**Bugfixes:**

- Fixed an issue where Cypress was not executing beyond the first spec in `cypress run` for versions of Firefox 124 and up. Fixes [#29172](https://github.com/cypress-io/cypress/issues/29172).
- Fixed an issue blurring shadow dom elements. Fixed in [#29125](https://github.com/cypress-io/cypress/pull/29125).

**Dependency Updates:**

- Updated jose from `4.11.2` to `4.15.5`. Addressed in [#29086](https://github.com/cypress-io/cypress/pull/29086).

## 13.7.0

_Released 3/13/2024_

**Features:**

- Added shadow DOM snapshot support within Test Replay in order to highlight elements correctly within the Cypress reporter. Addressed in [#28823](https://github.com/cypress-io/cypress/pull/28823).
- Added TypeScript support for [Vue 2.7+](https://github.com/vuejs/vue/blob/main/CHANGELOG.md#270-2022-07-01). Addresses [#28591](https://github.com/cypress-io/cypress/issues/28591).
- Adds additional context to error messages displayed when Test Replay artifacts fail to upload. Addressed in [#28986](https://github.com/cypress-io/cypress/pull/28986)

**Performance:**

- Fixed a performance regression from [`13.6.3`](https://docs.cypress.io/guides/references/changelog#13-6-3) where unhandled service worker requests may not correlate correctly. Fixes [#28868](https://github.com/cypress-io/cypress/issues/28868).
- Reduces the number of attempts to retry failed Test Replay artifact uploads from 8 to 3, to reduce time spent on artifact upload attempts that will not succeed. Addressed in [#28986](https://github.com/cypress-io/cypress/pull/28986)

**Bugfixes:**

- Changed screenshot capture behavior in Chromium to activate the main Cypress tab before capturing. This prevents screenshot capture from timing out in certain situations. Fixed in [#29038](https://github.com/cypress-io/cypress/pull/29038). Fixes [#5016](https://github.com/cypress-io/cypress/issues/5016)
- Fixed an issue where `.click()` commands on children of disabled elements would still produce "click" events -- even without `{ force: true }`. Fixes [#28788](https://github.com/cypress-io/cypress/issues/28788).
- Changed RequestBody type to allow for boolean and null literals to be passed as body values. [#28789](https://github.com/cypress-io/cypress/issues/28789)

**Misc:**

- Changed Component Testing scaffolding instruction to `pnpm add` to add framework dependencies when a project uses pnpm as package manager. Addresses [#29052](https://github.com/cypress-io/cypress/issues/29052).
- Command messages in the Cypress command logs will now truncate display at 100 lines instead of 50. Fixes [#29023](https://github.com/cypress-io/cypress/issues/29023).
- Capture the `beforeTest` timestamp inside the browser for the purposes of accurately determining test start for Test Replay. Addressed in [#29061](https://github.com/cypress-io/cypress/pull/29061).

**Dependency Updates:**

- Updated jimp from `0.14.0` to `0.22.12`. Addressed in [#29055](https://github.com/cypress-io/cypress/pull/29055).
- Updated http-proxy-middleware from `2.0.4` to `2.0.6`. Addressed in [#28902](https://github.com/cypress-io/cypress/pull/28902).
- Updated signal-exit from `3.0.3` to `3.0.7`. Addressed in [#28979](https://github.com/cypress-io/cypress/pull/28979).

## 13.6.6

_Released 2/22/2024_

**Bugfixes:**

- Fixed an issue where `cypress verify` was failing for `nx` users. Fixes [#28982](https://github.com/cypress-io/cypress/issues/28982).

## 13.6.5

_Released 2/20/2024_

**Bugfixes:**

- Fixed tests hanging when the Chrome browser extension is disabled. Fixes [#28392](https://github.com/cypress-io/cypress/issues/28392).
- Fixed an issue which caused the browser to relaunch after closing the browser from the Launchpad. Fixes [#28852](https://github.com/cypress-io/cypress/issues/28852).
- Fixed an issue with the unzip promise never being rejected when an empty error happens. Fixed in [#28850](https://github.com/cypress-io/cypress/pull/28850).
- Fixed a regression introduced in [`13.6.3`](https://docs.cypress.io/guides/references/changelog#13-6-3) where Cypress could crash when processing service worker requests through our proxy. Fixes [#28950](https://github.com/cypress-io/cypress/issues/28950).
- Fixed incorrect type definition of `dom.getContainsSelector`. Fixed in [#28339](https://github.com/cypress-io/cypress/pull/28339).

**Misc:**

- Improved accessibility of the Cypress App in some areas. Addressed in [#28774](https://github.com/cypress-io/cypress/pull/28774).
- Changed references of LayerCI to webapp.io. Addressed in [#28874](https://github.com/cypress-io/cypress/pull/28874).

**Dependency Updates:**

- Upgraded `electron` from `25.8.4` to `27.1.3`.
- Upgraded bundled Node.js version from `18.15.0` to `18.17.0`.
- Upgraded bundled Chromium version from `114.0.5735.289` to `118.0.5993.117`.
- Updated buffer from `5.6.0` to `5.7.1`. Addressed in [#28934](https://github.com/cypress-io/cypress/pull/28934).
- Updated [`duplexify`](https://www.npmjs.com/package/duplexify) from `4.1.1` to `4.1.2`. Addressed in [#28941](https://github.com/cypress-io/cypress/pull/28941).
- Updated [`is-ci`](https://www.npmjs.com/package/is-ci) from `3.0.0` to `3.0.1`. Addressed in [#28933](https://github.com/cypress-io/cypress/pull/28933).

## 13.6.4

_Released 1/30/2024_

**Performance:**

- Fixed a performance regression from [`13.3.2`](https://docs.cypress.io/guides/references/changelog#13.3.2) where aborted requests may not correlate correctly. Fixes [#28734](https://github.com/cypress-io/cypress/issues/28734).

**Bugfixes:**

- Fixed an issue with capturing assets for Test Replay when service workers are registered in Cypress support files. This issue would cause styles to not render properly in Test Replay. Fixes [#28747](https://github.com/cypress-io/cypress/issues/28747).

**Misc:**

- Added missing properties to the `Cypress.spec` interface for TypeScript users. Addresses [#27835](https://github.com/cypress-io/cypress/issues/27835).

## 13.6.3

_Released 1/16/2024_

**Bugfixes:**

- Force `moduleResolution` to `node` when `typescript` projects are detected to correctly run Cypress. This change should not have a large impact as `commonjs` is already forced when `ts-node` is registered. This fix does not impact the ESM Typescript configuration loader. Fixes [#27731](https://github.com/cypress-io/cypress/issues/27731).
- No longer wait for additional frames when recording a video for a spec that was skipped by the Cloud due to Auto Cancellation. Fixes [#27898](https://github.com/cypress-io/cypress/issues/27898).
- Now `node_modules` will not be ignored if a project path or a provided path to spec files contains it. Fixes [#23616](https://github.com/cypress-io/cypress/issues/23616).
- Updated display of assertions and commands with a URL argument to escape markdown formatting so that values are displayed as is and assertion values display as bold. Fixes [#24960](https://github.com/cypress-io/cypress/issues/24960) and [#28100](https://github.com/cypress-io/cypress/issues/28100).
- When generating assertions via Cypress Studio, the preview of the generated assertions now correctly displays the past tense of 'expected' instead of 'expect'. Fixed in [#28593](https://github.com/cypress-io/cypress/pull/28593).
- Fixed a regression in [`13.6.2`](https://docs.cypress.io/guides/references/changelog#13.6.2) where the `body` element was not highlighted correctly in Test Replay. Fixed in [#28627](https://github.com/cypress-io/cypress/pull/28627).
- Correctly sync `Cypress.currentRetry` with secondary origin so test retries that leverage `cy.origin()` render logs as expected. Fixes [#28574](https://github.com/cypress-io/cypress/issues/28574).
- Fixed an issue where some cross-origin logs, like assertions or cy.clock(), were getting too many dom snapshots. Fixes [#28609](https://github.com/cypress-io/cypress/issues/28609).
- Fixed asset capture for Test Replay for requests that are routed through service workers. This addresses an issue where styles were not being applied properly in Test Replay and `cy.intercept()` was not working properly for requests in this scenario. Fixes [#28516](https://github.com/cypress-io/cypress/issues/28516).
- Fixed an issue where visiting an `http://` site would result in an infinite reload/redirect loop in Chrome 114+. Fixes [#25891](https://github.com/cypress-io/cypress/issues/25891).
- Fixed an issue where requests made from extra tabs do not include their original headers. Fixes [#28641](https://github.com/cypress-io/cypress/issues/28641).
- Fixed an issue where `cy.wait()` would sometimes throw an error reading a property of undefined when returning responses. Fixes [#28233](https://github.com/cypress-io/cypress/issues/28233).

**Performance:**

- Fixed a performance regression from [`13.3.2`](https://docs.cypress.io/guides/references/changelog#13.3.2) where requests may not correlate correctly when test isolation is off. Fixes [#28545](https://github.com/cypress-io/cypress/issues/28545).

**Dependency Updates:**

- Remove dependency on `@types/node` package. Addresses [#28473](https://github.com/cypress-io/cypress/issues/28473).
- Updated [`@cypress/unique-selector`](https://www.npmjs.com/package/@cypress/unique-selector) to include a performance optimization. It's possible this could improve performance of the selector playground. Addressed in [#28571](https://github.com/cypress-io/cypress/pull/28571).
- Replace [`CircularJSON`](https://www.npmjs.com/package/circular-json) with its successor [`flatted`](https://www.npmjs.com/package/flatted) version `3.2.9`. This resolves decoding issues observed in complex objects sent from the browser. Addressed in [#28683](https://github.com/cypress-io/cypress/pull/28683).
- Updated [`better-sqlite3`](https://www.npmjs.com/package/better-sqlite3) from `8.7.0` to `9.2.2` to fix macOS Catalina issues. Addresses [#28697](https://github.com/cypress-io/cypress/issues/28697).

**Misc:**

- Improved accessibility of some areas of the Cypress App. Addressed in [#28628](https://github.com/cypress-io/cypress/pull/28628).
- Updated some documentation links to go through on.cypress.io. Addressed in [#28623](https://github.com/cypress-io/cypress/pull/28623).


## 13.6.2

_Released 12/26/2023_

**Bugfixes:**

- Fixed a regression in [`13.6.1`](https://docs.cypress.io/guides/references/changelog#13.6.1) where a malformed URI would crash Cypress. Fixes [#28521](https://github.com/cypress-io/cypress/issues/28521).
- Fixed a regression in [`12.4.0`](https://docs.cypress.io/guides/references/changelog#12.4.0) where erroneous `<br>` tags were displaying in error messages in the Command Log making them less readable. Fixes [#28452](https://github.com/cypress-io/cypress/issues/28452).

**Performance:**

- Improved performance when finding unique selectors for command log snapshots for Test Replay. Addressed in [#28536](https://github.com/cypress-io/cypress/pull/28536).

**Dependency Updates:**

- Updated ts-node from `10.9.1` to `10.9.2`. Cypress will longer error during `cypress run` or `cypress open` when using Typescript 5.3.2+ with `extends` in `tsconfig.json`. Addresses [#28385](https://github.com/cypress-io/cypress/issues/28385).

## 13.6.1

_Released 12/5/2023_

**Bugfixes:**

- Fixed an issue where pages or downloads opened in a new tab were missing basic auth headers. Fixes [#28350](https://github.com/cypress-io/cypress/issues/28350).
- Fixed an issue where request logging would default the `message` to the `args` of the currently running command even though those `args` would not apply to the request log and are not displayed. If the `args` are sufficiently large (e.g. when running the `cy.task` from the [code-coverage](https://github.com/cypress-io/code-coverage/) plugin) there could be performance/memory implications. Addressed in [#28411](https://github.com/cypress-io/cypress/pull/28411).
- Fixed an issue where commands would fail with the error `must only be invoked from the spec file or support file` if the project's `baseUrl` included basic auth credentials. Fixes [#27457](https://github.com/cypress-io/cypress/issues/27457) and [#28336](https://github.com/cypress-io/cypress/issues/28336).
- Fixed an issue where some URLs would timeout in pre-request correlation. Addressed in [#28427](https://github.com/cypress-io/cypress/pull/28427).
- Cypress will now correctly log errors and debug logs on Linux machines. Fixes [#5051](https://github.com/cypress-io/cypress/issues/5051) and [#24713](https://github.com/cypress-io/cypress/issues/24713).

**Misc:**

- Artifact upload duration is now reported to Cypress Cloud. Fixes [#28238](https://github.com/cypress-io/cypress/issues/28238). Addressed in [#28418](https://github.com/cypress-io/cypress/pull/28418).

## 13.6.0

_Released 11/21/2023_

**Features:**

- Added an activity indicator to CLI output when artifacts (screenshots, videos, or Test Replay) are being uploaded to the cloud. Addresses [#28239](https://github.com/cypress-io/cypress/issues/28239). Addressed in [#28277](https://github.com/cypress-io/cypress/pull/28277).
- When artifacts are uploaded to the Cypress Cloud, the duration of each upload will be displayed in the terminal. Addresses [#28237](https://github.com/cypress-io/cypress/issues/28237).

**Bugfixes:**

- We now allow absolute paths when setting `component.indexHtmlFile` in the Cypress config. Fixes [#27750](https://github.com/cypress-io/cypress/issues/27750).
- Fixed an issue where dynamic intercept aliases now show with alias name instead of "no alias" in driver. Addresses [#24653](https://github.com/cypress-io/cypress/issues/24653)
- Fixed an issue where [aliasing individual requests](https://docs.cypress.io/api/commands/intercept#Aliasing-individual-requests) with `cy.intercept()` led to an error when retrieving all of the aliases with `cy.get(@alias.all)` . Addresses [#25448](https://github.com/cypress-io/cypress/issues/25448)
- The URL of the application under test and command error "Learn more" links now open externally instead of in the Cypress-launched browser. Fixes [#24572](https://github.com/cypress-io/cypress/issues/24572).
- Fixed issue where some URLs would timeout in pre-request correlation. Addressed in [#28354](https://github.com/cypress-io/cypress/pull/28354).

**Misc:**

- Browser tabs and windows other than the Cypress tab are now closed between tests in Chromium-based browsers. Addressed in [#28204](https://github.com/cypress-io/cypress/pull/28204).
- Cypress now ensures the main browser tab is active before running each command in Chromium-based browsers. Addressed in [#28334](https://github.com/cypress-io/cypress/pull/28334).

**Dependency Updates:**

- Upgraded [`chrome-remote-interface`](https://www.npmjs.com/package/chrome-remote-interface) from `0.31.3` to `0.33.0` to increase the max payload from 100MB to 256MB. Addressed in [#27998](https://github.com/cypress-io/cypress/pull/27998).

## 13.5.1

_Released 11/14/2023_

**Bugfixes:**

- Fixed a regression in [`13.5.0`](https://docs.cypress.io/guides/references/changelog#13.5.0) where requests cached within a given spec may take longer to load than they did previously. Addresses [#28295](https://github.com/cypress-io/cypress/issues/28295).
- Fixed an issue where pages opened in a new tab were missing response headers, causing them not to load properly. Fixes [#28293](https://github.com/cypress-io/cypress/issues/28293) and [#28303](https://github.com/cypress-io/cypress/issues/28303).
- We now pass a flag to Chromium browsers to disable default component extensions. This is a common flag passed during browser automation. Fixed in [#28294](https://github.com/cypress-io/cypress/pull/28294).

## 13.5.0

_Released 11/8/2023_

**Features:**

 - Added Component Testing support for [Angular](https://angular.io/) version 17. Addresses [#28153](https://github.com/cypress-io/cypress/issues/28153).

**Bugfixes:**

- Fixed an issue in chromium based browsers, where global style updates can trigger flooding of font face requests in DevTools and Test Replay. This can affect performance due to the flooding of messages in CDP. Fixes [#28150](https://github.com/cypress-io/cypress/issues/28150) and [#28215](https://github.com/cypress-io/cypress/issues/28215).
- Fixed a regression in [`13.3.3`](https://docs.cypress.io/guides/references/changelog#13.3.3) where Cypress would hang on loading shared workers when using `cy.reload` to reload the page. Fixes [#28248](https://github.com/cypress-io/cypress/issues/28248).
- Fixed an issue where network requests made from tabs, or windows other than the main Cypress tab, would be delayed. Fixes [#28113](https://github.com/cypress-io/cypress/issues/28113).
- Fixed an issue with 'other' targets (e.g. pdf documents embedded in an object tag) not fully loading. Fixes [#28228](https://github.com/cypress-io/cypress/issues/28228) and [#28162](https://github.com/cypress-io/cypress/issues/28162).
- Fixed an issue where clicking a link to download a file could cause a page load timeout when the download attribute was missing. Note: download behaviors in experimental Webkit are still an issue. Fixes [#14857](https://github.com/cypress-io/cypress/issues/14857).
- Fixed an issue to account for canceled and failed downloads to correctly reflect these status in Command log as a download failure where previously it would be pending. Fixed in [#28222](https://github.com/cypress-io/cypress/pull/28222).
- Fixed an issue determining visibility when an element is hidden by an ancestor with a shared edge. Fixes [#27514](https://github.com/cypress-io/cypress/issues/27514).
- We now pass a flag to Chromium browsers to disable Chrome translation, both the manual option and the popup prompt, when a page with a differing language is detected. Fixes [#28225](https://github.com/cypress-io/cypress/issues/28225).
- Stopped processing CDP events at the end of a spec when Test Isolation is off and Test Replay is enabled. Addressed in [#28213](https://github.com/cypress-io/cypress/pull/28213).

## 13.4.0

_Released 10/30/2023_

**Features:**

- Introduced experimental configuration options for advanced retry logic: adds `experimentalStrategy` and `experimentalOptions` keys to the `retry` configuration key. See [Experimental Flake Detection Features](https://docs.cypress.io/guides/references/experiments/#Experimental-Flake-Detection-Features) in the documentation. Addressed in [#27930](https://github.com/cypress-io/cypress/pull/27930).

**Bugfixes:**

- Fixed a regression in [`13.3.2`](https://docs.cypress.io/guides/references/changelog#13.3.2) where Cypress would crash with 'Inspected target navigated or closed' or 'Session with given id not found'. Fixes [#28141](https://github.com/cypress-io/cypress/issues/28141) and [#28148](https://github.com/cypress-io/cypress/issues/28148).

## 13.3.3

_Released 10/24/2023_

**Bugfixes:**

- Fixed a performance regression in `13.3.1` with proxy correlation timeouts and requests issued from web and shared workers. Fixes [#28104](https://github.com/cypress-io/cypress/issues/28104).
- Fixed a performance problem with proxy correlation when requests get aborted and then get miscorrelated with follow up requests. Addressed in [#28094](https://github.com/cypress-io/cypress/pull/28094).
- Fixed a regression in [10.0.0](#10.0.0), where search would not find a spec if the file name contains "-" or "\_", but search prompt contains " " instead (e.g. search file "spec-file.cy.ts" with prompt "spec file"). Fixes [#25303](https://github.com/cypress-io/cypress/issues/25303).

## 13.3.2

_Released 10/18/2023_

**Bugfixes:**

- Fixed a performance regression in `13.3.1` with proxy correlation timeouts and requests issued from service workers. Fixes [#28054](https://github.com/cypress-io/cypress/issues/28054) and [#28056](https://github.com/cypress-io/cypress/issues/28056).
- Fixed an issue where proxy correlation would leak over from a previous spec causing performance problems, `cy.intercept` problems, and Test Replay asset capturing issues. Addressed in [#28060](https://github.com/cypress-io/cypress/pull/28060).
- Fixed an issue where redirects of requests that knowingly don't have CDP traffic should also be assumed to not have CDP traffic. Addressed in [#28060](https://github.com/cypress-io/cypress/pull/28060).
- Fixed an issue with Accept Encoding headers by forcing gzip when no accept encoding header is sent and using identity if gzip is not sent. Fixes [#28025](https://github.com/cypress-io/cypress/issues/28025).

**Dependency Updates:**

- Upgraded [`@babel/core`](https://www.npmjs.com/package/@babel/core) from `7.22.9` to `7.23.2` to address the [SNYK-JS-SEMVER-3247795](https://snyk.io/vuln/SNYK-JS-SEMVER-3247795) security vulnerability. Addressed in [#28063](https://github.com/cypress-io/cypress/pull/28063).
- Upgraded [`@babel/traverse`](https://www.npmjs.com/package/@babel/traverse) from `7.22.8` to `7.23.2` to address the [SNYK-JS-BABELTRAVERSE-5962462](https://snyk.io/vuln/SNYK-JS-BABELTRAVERSE-5962462) security vulnerability. Addressed in [#28063](https://github.com/cypress-io/cypress/pull/28063).
- Upgraded [`react-docgen`](https://www.npmjs.com/package/react-docgen) from `6.0.0-alpha.3` to `6.0.4` to address the [SNYK-JS-BABELTRAVERSE-5962462](https://snyk.io/vuln/SNYK-JS-BABELTRAVERSE-5962462) security vulnerability. Addressed in [#28063](https://github.com/cypress-io/cypress/pull/28063).

## 13.3.1

_Released 10/11/2023_

**Bugfixes:**

- Fixed an issue where requests were correlated in the wrong order in the proxy. This could cause an issue where the wrong request is used for `cy.intercept` or assets (e.g. stylesheets or images) may not properly be available in Test Replay. Addressed in [#27892](https://github.com/cypress-io/cypress/pull/27892).
- Fixed an issue where a crashed Chrome renderer can cause the Test Replay recorder to hang. Addressed in [#27909](https://github.com/cypress-io/cypress/pull/27909).
- Fixed an issue where multiple responses yielded from calls to `cy.wait()` would sometimes be out of order. Fixes [#27337](https://github.com/cypress-io/cypress/issues/27337).
- Fixed an issue where requests were timing out in the proxy. This could cause an issue where the wrong request is used for `cy.intercept` or assets (e.g. stylesheets or images) may not properly be available in Test Replay. Addressed in [#27976](https://github.com/cypress-io/cypress/pull/27976).
- Fixed an issue where Test Replay couldn't record tests due to issues involving `GLIBC`. Fixed deprecation warnings during the rebuild of better-sqlite3. Fixes [#27891](https://github.com/cypress-io/cypress/issues/27891) and [#27902](https://github.com/cypress-io/cypress/issues/27902).
- Enables test replay for executed specs in runs that have a spec that causes a browser crash. Addressed in [#27786](https://github.com/cypress-io/cypress/pull/27786).

## 13.3.0

_Released 09/27/2023_

**Features:**

 - Introduces new layout for Runs page providing additional run information. Addresses [#27203](https://github.com/cypress-io/cypress/issues/27203).

**Bugfixes:**

- Fixed an issue where actionability checks trigger a flood of font requests. Removing the font requests has the potential to improve performance and removes clutter from Test Replay. Addressed in [#27860](https://github.com/cypress-io/cypress/pull/27860).
- Fixed network stubbing not permitting status code 999. Fixes [#27567](https://github.com/cypress-io/cypress/issues/27567). Addressed in [#27853](https://github.com/cypress-io/cypress/pull/27853).

## 13.2.0

_Released 09/12/2023_

**Features:**

 - Adds support for Nx users who want to run Angular Component Testing in parallel. Addressed in [#27723](https://github.com/cypress-io/cypress/pull/27723).

**Bugfixes:**

- Edge cases where `cy.intercept()` would not properly intercept and asset response bodies would not properly be captured for Test Replay have been addressed. Addressed in [#27771](https://github.com/cypress-io/cypress/pull/27771).
- Fixed an issue where `enter`, `keyup`, and `space` events were not triggering `click` events properly in some versions of Firefox. Addressed in [#27715](https://github.com/cypress-io/cypress/pull/27715).
- Fixed a regression in `13.0.0` where tests using Basic Authorization can potentially hang indefinitely on chromium browsers. Addressed in [#27781](https://github.com/cypress-io/cypress/pull/27781).
- Fixed a regression in `13.0.0` where component tests using an intercept that matches all requests can potentially hang indefinitely. Addressed in [#27788](https://github.com/cypress-io/cypress/pull/27788).

**Dependency Updates:**

- Upgraded Electron from `21.0.0` to `25.8.0`, which updates bundled Chromium from `106.0.5249.51` to `114.0.5735.289`. Additionally, the Node version binary has been upgraded from `16.16.0` to `18.15.0`. This does **NOT** have an impact on the node version you are using with Cypress and is merely an internal update to the repository & shipped binary. Addressed in [#27715](https://github.com/cypress-io/cypress/pull/27715). Addresses [#27595](https://github.com/cypress-io/cypress/issues/27595).

## 13.1.0

_Released 08/31/2023_

**Features:**

 - Introduces a status icon representing the `latest` test run in the Sidebar for the Runs Page. Addresses [#27206](https://github.com/cypress-io/cypress/issues/27206).

**Bugfixes:**

- Fixed a regression introduced in Cypress [13.0.0](#13-0-0) where the [Module API](https://docs.cypress.io/guides/guides/module-api), [`after:run`](https://docs.cypress.io/api/plugins/after-run-api), and  [`after:spec`](https://docs.cypress.io/api/plugins/after-spec-api) results did not include the `stats.skipped` field for each run result. Fixes [#27694](https://github.com/cypress-io/cypress/issues/27694). Addressed in [#27695](https://github.com/cypress-io/cypress/pull/27695).
- Individual CDP errors that occur while capturing data for Test Replay will no longer prevent the entire run from being available. Addressed in [#27709](https://github.com/cypress-io/cypress/pull/27709).
- Fixed an issue where the release date on the `v13` landing page was a day behind. Fixed in [#27711](https://github.com/cypress-io/cypress/pull/27711).
- Fixed an issue where fatal protocol errors would leak between specs causing all subsequent specs to fail to upload protocol information. Fixed in [#27720](https://github.com/cypress-io/cypress/pull/27720)
- Updated `plist` from `3.0.6` to `3.1.0` to address [CVE-2022-37616](https://github.com/advisories/GHSA-9pgh-qqpf-7wqj) and [CVE-2022-39353](https://github.com/advisories/GHSA-crh6-fp67-6883). Fixed in [#27710](https://github.com/cypress-io/cypress/pull/27710).

## 13.0.0

_Released 08/29/2023_

**Breaking Changes:**

- The [`video`](https://docs.cypress.io/guides/references/configuration#Videos) configuration option now defaults to `false`. Addresses [#26157](https://github.com/cypress-io/cypress/issues/26157).
- The [`videoCompression`](https://docs.cypress.io/guides/references/configuration#Videos) configuration option now defaults to `false`. Addresses [#26160](https://github.com/cypress-io/cypress/issues/26160).
- The [`videoUploadOnPasses`](https://docs.cypress.io/guides/references/configuration#Videos) configuration option has been removed. Please see our [screenshots & videos guide](https://docs.cypress.io/guides/guides/screenshots-and-videos#Delete-videos-for-specs-without-failing-or-retried-tests) on how to accomplish similar functionality. Addresses [#26899](https://github.com/cypress-io/cypress/issues/26899).
- Requests for assets at relative paths for component testing are now correctly forwarded to the dev server. Fixes [#26725](https://github.com/cypress-io/cypress/issues/26725).
- The [`cy.readFile()`](/api/commands/readfile) command is now retry-able as a [query command](https://on.cypress.io/retry-ability). This should not affect any tests using it; the functionality is unchanged. However, it can no longer be overwritten using [`Cypress.Commands.overwrite()`](/api/cypress-api/custom-commands#Overwrite-Existing-Commands). Addressed in [#25595](https://github.com/cypress-io/cypress/pull/25595).
- The current spec path is now passed from the AUT iframe using a query parameter rather than a path segment. This allows for requests for assets at relative paths to be correctly forwarded to the dev server. Fixes [#26725](https://github.com/cypress-io/cypress/issues/26725).
- The deprecated configuration option `nodeVersion` has been removed. Addresses [#27016](https://github.com/cypress-io/cypress/issues/27016).
- The properties and values returned by the [Module API](https://docs.cypress.io/guides/guides/module-api) and included in the arguments of handlers for the [`after:run`](https://docs.cypress.io/api/plugins/after-run-api) and  [`after:spec`](https://docs.cypress.io/api/plugins/after-spec-api) have been changed to be more consistent. Addresses [#23805](https://github.com/cypress-io/cypress/issues/23805).
- For Cypress Cloud runs with Test Replay enabled, the Cypress Runner UI is now hidden during the run since the Runner will be visible during Test Replay. As such, if video is recorded (which is now defaulted to `false`) during the run, the Runner will not be visible. In addition, if a runner screenshot (`cy.screenshot({ capture: runner })`) is captured, it will no longer contain the Runner.
- The browser and browser page unexpectedly closing in the middle of a test run are now gracefully handled. Addressed in [#27592](https://github.com/cypress-io/cypress/issues/27592).
- Automation performance is now improved by switching away from websockets to direct CDP calls for Chrome and Electron browsers. Addressed in [#27592](https://github.com/cypress-io/cypress/issues/27592).
- Edge cases where `cy.intercept()` would not properly intercept have been addressed. Addressed in [#27592](https://github.com/cypress-io/cypress/issues/27592).
- Node 14 support has been removed and Node 16 support has been deprecated. Node 16 may continue to work with Cypress `v13`, but will not be supported moving forward to closer coincide with [Node 16's end-of-life](https://nodejs.org/en/blog/announcements/nodejs16-eol) schedule. It is recommended that users update to at least Node 18.
- The minimum supported Typescript version is `4.x`.

**Features:**

- Consolidates and improves terminal output when uploading test artifacts to Cypress Cloud. Addressed in [#27402](https://github.com/cypress-io/cypress/pull/27402)

**Bugfixes:**

- Fixed an issue where Cypress's internal `tsconfig` would conflict with properties set in the user's `tsconfig.json` such as `module` and `moduleResolution`. Fixes [#26308](https://github.com/cypress-io/cypress/issues/26308) and [#27448](https://github.com/cypress-io/cypress/issues/27448).
- Clarified Svelte 4 works correctly with Component Testing and updated dependencies checks to reflect this. It was incorrectly flagged as not supported. Fixes [#27465](https://github.com/cypress-io/cypress/issues/27465).
- Resolve the `process/browser` global inside `@cypress/webpack-batteries-included-preprocessor` to resolve to `process/browser.js` in order to explicitly provide the file extension. File resolution must include the extension for `.mjs` and `.js` files inside ESM packages in order to resolve correctly. Fixes[#27599](https://github.com/cypress-io/cypress/issues/27599).
- Fixed an issue where the correct `pnp` process was not being discovered. Fixes [#27562](https://github.com/cypress-io/cypress/issues/27562).
- Fixed incorrect type declarations for Cypress and Chai globals that asserted them to be local variables of the global scope rather than properties on the global object. Fixes [#27539](https://github.com/cypress-io/cypress/issues/27539). Fixed in [#27540](https://github.com/cypress-io/cypress/pull/27540).
- Dev Servers will now respect and use the `port` configuration option if present. Fixes [#27675](https://github.com/cypress-io/cypress/issues/27675).

**Dependency Updates:**

- Upgraded [`@cypress/request`](https://www.npmjs.com/package/@cypress/request) from `^2.88.11` to `^3.0.0` to address the [CVE-2023-28155](https://github.com/advisories/GHSA-p8p7-x288-28g6) security vulnerability. Addresses [#27535](https://github.com/cypress-io/cypress/issues/27535). Addressed in [#27495](https://github.com/cypress-io/cypress/pull/27495).

## 12.17.4

_Released 08/15/2023_

**Bugfixes:**

- Fixed an issue where having `cypress.config` in a nested directory would cause problems with locating the `component-index.html` file when using component testing. Fixes [#26400](https://github.com/cypress-io/cypress/issues/26400).

**Dependency Updates:**

- Upgraded [`webpack`](https://www.npmjs.com/package/webpack) from `v4` to `v5`. This means that we are now bundling your `e2e` tests with webpack 5. We don't anticipate this causing any noticeable changes. However, if you'd like to keep bundling your `e2e` tests with wepback 4 you can use the same process as before by pinning [@cypress/webpack-batteries-included-preprocessor](https://www.npmjs.com/package/@cypress/webpack-batteries-included-preprocessor) to `v2.x.x` and hooking into the [file:preprocessor](https://docs.cypress.io/api/plugins/preprocessors-api#Usage) plugin event. This will restore the previous bundling process. Additionally, if you're using [@cypress/webpack-batteries-included-preprocessor](https://www.npmjs.com/package/@cypress/webpack-batteries-included-preprocessor) already, a new version has been published to support webpack `v5`.
- Upgraded [`tough-cookie`](https://www.npmjs.com/package/tough-cookie) from `4.0` to `4.1.3`, [`@cypress/request`](https://www.npmjs.com/package/@cypress/request) from `2.88.11` to `2.88.12` and [`@cypress/request-promise`](https://www.npmjs.com/package/@cypress/request-promise) from `4.2.6` to `4.2.7` to address a [security vulnerability](https://security.snyk.io/vuln/SNYK-JS-TOUGHCOOKIE-5672873). Fixes [#27261](https://github.com/cypress-io/cypress/issues/27261).

## 12.17.3

_Released 08/01/2023_

**Bugfixes:**

- Fixed an issue where unexpected branch names were being recorded for cypress runs when executed by GitHub Actions. The HEAD branch name will now be recorded by default for pull request workflows if a branch name cannot otherwise be detected from user overrides or from local git data. Fixes [#27389](https://github.com/cypress-io/cypress/issues/27389).

**Performance:**

- Fixed an issue where unnecessary requests were being paused. No longer sends `X-Cypress-Is-XHR-Or-Fetch` header and infers resource type off of the server pre-request object. Fixes [#26620](https://github.com/cypress-io/cypress/issues/26620) and [#26622](https://github.com/cypress-io/cypress/issues/26622).

## 12.17.2

_Released 07/20/2023_

**Bugfixes:**

- Fixed an issue where commands would fail with the error `must only be invoked from the spec file or support file` if their arguments were mutated. Fixes [#27200](https://github.com/cypress-io/cypress/issues/27200).
- Fixed an issue where `cy.writeFile()` would erroneously fail with the error `cy.writeFile() must only be invoked from the spec file or support file`. Fixes [#27097](https://github.com/cypress-io/cypress/issues/27097).
- Fixed an issue where web workers could not be created within a spec. Fixes [#27298](https://github.com/cypress-io/cypress/issues/27298).

## 12.17.1

_Released 07/10/2023_

**Bugfixes:**

- Fixed invalid stored preference when enabling in-app notifications that could cause the application to crash.  Fixes [#27228](https://github.com/cypress-io/cypress/issues/27228).
- Fixed an issue with the Typescript types of [`cy.screenshot()`](https://docs.cypress.io/api/commands/screenshot). Fixed in [#27130](https://github.com/cypress-io/cypress/pull/27130).

**Dependency Updates:**

- Upgraded [`@cypress/request`](https://www.npmjs.com/package/@cypress/request) from `2.88.10` to `2.88.11` to address [CVE-2022-24999](https://www.cve.org/CVERecord?id=CVE-2022-24999) security vulnerability. Addressed in [#27005](https://github.com/cypress-io/cypress/pull/27005).

## 12.17.0

_Released 07/05/2023_

**Features:**

- Cypress Cloud users can now receive desktop notifications about their runs, including when one starts, finishes, or fails. Addresses [#26686](https://github.com/cypress-io/cypress/issues/26686).

**Bugfixes:**

- Fixed issues where commands would fail with the error `must only be invoked from the spec file or support file`. Fixes [#27149](https://github.com/cypress-io/cypress/issues/27149) and [#27163](https://github.com/cypress-io/cypress/issues/27163).
- Fixed a regression introduced in Cypress [12.12.0](#12-12-0) where Cypress may fail to reconnect to the Chrome DevTools Protocol in Electron. Fixes [#26900](https://github.com/cypress-io/cypress/issues/26900).
- Fixed an issue where chrome was not recovering from browser crashes properly. Fixes [#24650](https://github.com/cypress-io/cypress/issues/24650).
- Fixed a race condition that was causing a GraphQL error to appear on the [Debug page](https://docs.cypress.io/guides/cloud/runs#Debug) when viewing a running Cypress Cloud build. Fixed in [#27134](https://github.com/cypress-io/cypress/pull/27134).
- Fixed a race condition in electron where the test window exiting prematurely during the browser launch process was causing the whole test run to fail. Addressed in [#27167](https://github.com/cypress-io/cypress/pull/27167).
- Fixed minor issues with Typescript types in the CLI. Fixes [#24110](https://github.com/cypress-io/cypress/issues/24110).
- Fixed an issue where a value for the Electron debug port would not be respected if defined using the `ELECTRON_EXTRA_LAUNCH_ARGS` environment variable. Fixes [#26711](https://github.com/cypress-io/cypress/issues/26711).

**Dependency Updates:**

- Update dependency semver to ^7.5.3. Addressed in [#27151](https://github.com/cypress-io/cypress/pull/27151).

## 12.16.0

_Released 06/26/2023_

**Features:**

- Added support for Angular 16.1.0 in Cypress Component Testing. Addresses [#27049](https://github.com/cypress-io/cypress/issues/27049).

**Bugfixes:**

- Fixed an issue where certain commands would fail with the error `must only be invoked from the spec file or support file` when invoked with a large argument. Fixes [#27099](https://github.com/cypress-io/cypress/issues/27099).

## 12.15.0

_Released 06/20/2023_

**Features:**

- Added support for running Cypress tests with [Chrome's new `--headless=new` flag](https://developer.chrome.com/articles/new-headless/). Chrome versions 112 and above will now be run in the `headless` mode that matches the `headed` browser implementation. Addresses [#25972](https://github.com/cypress-io/cypress/issues/25972).
- Cypress can now test pages with targeted `Content-Security-Policy` and `Content-Security-Policy-Report-Only` header directives by specifying the allow list via the [`experimentalCspAllowList`](https://docs.cypress.io/guides/references/configuration#Experimental-Csp-Allow-List) configuration option. Addresses [#1030](https://github.com/cypress-io/cypress/issues/1030). Addressed in [#26483](https://github.com/cypress-io/cypress/pull/26483)
- The [`videoCompression`](https://docs.cypress.io/guides/references/configuration#Videos) configuration option now accepts both a boolean or a Constant Rate Factor (CRF) number between `1` and `51`. The `videoCompression` default value is still `32` CRF and when `videoCompression` is set to `true` the default of `32` CRF will be used. Addresses [#26658](https://github.com/cypress-io/cypress/issues/26658).
- The Cypress Cloud data shown on the [Specs](https://docs.cypress.io/guides/core-concepts/cypress-app#Specs) page and [Runs](https://docs.cypress.io/guides/core-concepts/cypress-app#Runs) page will now reflect Cloud Runs that match the current Git tree if Git is being used. Addresses [#26693](https://github.com/cypress-io/cypress/issues/26693).

**Bugfixes:**

- Fixed an issue where video output was not being logged to the console when `videoCompression` was turned off. Videos will now log to the terminal regardless of the compression value. Addresses [#25945](https://github.com/cypress-io/cypress/issues/25945).

**Dependency Updates:**

- Removed [`@cypress/mocha-teamcity-reporter`](https://www.npmjs.com/package/@cypress/mocha-teamcity-reporter) as this package was no longer being referenced. Addressed in [#26938](https://github.com/cypress-io/cypress/pull/26938).

## 12.14.0

_Released 06/07/2023_

**Features:**

- A new testing type switcher has been added to the Spec Explorer to make it easier to move between E2E and Component Testing. An informational overview of each type is displayed if it hasn't already been configured to help educate and onboard new users to each testing type. Addresses [#26448](https://github.com/cypress-io/cypress/issues/26448), [#26836](https://github.com/cypress-io/cypress/issues/26836) and [#26837](https://github.com/cypress-io/cypress/issues/26837).

**Bugfixes:**

- Fixed an issue to now correctly detect Angular 16 dependencies
([@angular/cli](https://www.npmjs.com/package/@angular/cli),
[@angular-devkit/build-angular](https://www.npmjs.com/package/@angular-devkit/build-angular),
[@angular/core](https://www.npmjs.com/package/@angular/core), [@angular/common](https://www.npmjs.com/package/@angular/common),
[@angular/platform-browser-dynamic](https://www.npmjs.com/package/@angular/platform-browser-dynamic))
during Component Testing onboarding. Addresses [#26852](https://github.com/cypress-io/cypress/issues/26852).
- Ensures Git-related messages on the [Runs page](https://docs.cypress.io/guides/core-concepts/cypress-app#Runs) remain dismissed. Addresses [#26808](https://github.com/cypress-io/cypress/issues/26808).

**Dependency Updates:**

- Upgraded [`find-process`](https://www.npmjs.com/package/find-process) from `1.4.1` to `1.4.7` to address this [Synk](https://security.snyk.io/vuln/SNYK-JS-FINDPROCESS-1090284) security vulnerability. Addressed in [#26906](https://github.com/cypress-io/cypress/pull/26906).
- Upgraded [`firefox-profile`](https://www.npmjs.com/package/firefox-profile) from `4.0.0` to `4.3.2` to address security vulnerabilities within sub-dependencies. Addressed in [#26912](https://github.com/cypress-io/cypress/pull/26912).

## 12.13.0

_Released 05/23/2023_

**Features:**

- Adds Git-related messages for the [Runs page](https://docs.cypress.io/guides/core-concepts/cypress-app#Runs) and [Debug page](https://docs.cypress.io/guides/cloud/runs#Debug) when users aren't using Git or there are no recorded runs for the current branch. Addresses [#26680](https://github.com/cypress-io/cypress/issues/26680).

**Bugfixes:**

- Reverted [#26452](https://github.com/cypress-io/cypress/pull/26452) which introduced a bug that prevents users from using End to End with Yarn 3. Fixed in [#26735](https://github.com/cypress-io/cypress/pull/26735). Fixes [#26676](https://github.com/cypress-io/cypress/issues/26676).
- Moved `types` condition to the front of `package.json#exports` since keys there are meant to be order-sensitive. Fixed in [#26630](https://github.com/cypress-io/cypress/pull/26630).
- Fixed an issue where newly-installed dependencies would not be detected during Component Testing setup. Addresses [#26685](https://github.com/cypress-io/cypress/issues/26685).
- Fixed a UI regression that was flashing an "empty" state inappropriately when loading the Debug page. Fixed in [#26761](https://github.com/cypress-io/cypress/pull/26761).
- Fixed an issue in Component Testing setup where TypeScript version 5 was not properly detected. Fixes [#26204](https://github.com/cypress-io/cypress/issues/26204).

**Misc:**

- Updated styling & content of Cypress Cloud slideshows when not logged in or no runs have been recorded. Addresses [#26181](https://github.com/cypress-io/cypress/issues/26181).
- Changed the nomenclature of 'processing' to 'compressing' when terminal video output is printed during a run. Addresses [#26657](https://github.com/cypress-io/cypress/issues/26657).
- Changed the nomenclature of 'Upload Results' to 'Uploading Screenshots & Videos' when terminal output is printed during a run. Addresses [#26759](https://github.com/cypress-io/cypress/issues/26759).

## 12.12.0

_Released 05/09/2023_

**Features:**

- Added a new informational banner to help get started with component testing from an existing end-to-end test suite. Addresses [#26511](https://github.com/cypress-io/cypress/issues/26511).

**Bugfixes:**

- Fixed an issue in Electron where devtools gets out of sync with the DOM occasionally. Addresses [#15932](https://github.com/cypress-io/cypress/issues/15932).
- Updated the Chromium renderer process crash message to be more terse. Addressed in [#26597](https://github.com/cypress-io/cypress/pull/26597).
- Fixed an issue with `CYPRESS_DOWNLOAD_PATH_TEMPLATE` regex to allow multiple replacements. Addresses [#23670](https://github.com/cypress-io/cypress/issues/23670).
- Moved `types` condition to the front of `package.json#exports` since keys there are meant to be order-sensitive. Fixed in [#26630](https://github.com/cypress-io/cypress/pull/26630).

**Dependency Updates:**

- Upgraded [`plist`](https://www.npmjs.com/package/plist) from `3.0.5` to `3.0.6` to address [CVE-2022-26260](https://nvd.nist.gov/vuln/detail/CVE-2022-22912#range-8131646) NVD security vulnerability. Addressed in [#26631](https://github.com/cypress-io/cypress/pull/26631).
- Upgraded [`engine.io`](https://www.npmjs.com/package/engine.io) from `6.2.1` to `6.4.2` to address [CVE-2023-31125](https://github.com/socketio/engine.io/security/advisories/GHSA-q9mw-68c2-j6m5) NVD security vulnerability. Addressed in [#26664](https://github.com/cypress-io/cypress/pull/26664).
- Upgraded [`@vue/test-utils`](https://www.npmjs.com/package/@vue/test-utils) from `2.0.2` to `2.3.2`. Addresses [#26575](https://github.com/cypress-io/cypress/issues/26575).

## 12.11.0

_Released 04/26/2023_

**Features:**

- Adds Component Testing support for Angular 16. Addresses [#26044](https://github.com/cypress-io/cypress/issues/26044).
- The run navigation component on the [Debug page](https://on.cypress.io/debug-page) will now display a warning message if there are more relevant runs than can be displayed in the list. Addresses [#26288](https://github.com/cypress-io/cypress/issues/26288).

**Bugfixes:**

- Fixed an issue where setting `videoCompression` to `0` would cause the video output to be broken. `0` is now treated as false. Addresses [#5191](https://github.com/cypress-io/cypress/issues/5191) and [#24595](https://github.com/cypress-io/cypress/issues/24595).
- Fixed an issue on the [Debug page](https://on.cypress.io/debug-page) where the passing run status would appear even if the Cypress Cloud organization was over its monthly test result limit. Addresses [#26528](https://github.com/cypress-io/cypress/issues/26528).

**Misc:**

- Cleaned up our open telemetry dependencies, reducing the size of the open telemetry modules. Addressed in [#26522](https://github.com/cypress-io/cypress/pull/26522).

**Dependency Updates:**

- Upgraded [`vue`](https://www.npmjs.com/package/vue) from `3.2.31` to `3.2.47`. Addressed in [#26555](https://github.com/cypress-io/cypress/pull/26555).

## 12.10.0

_Released 04/17/2023_

**Features:**

- The Component Testing setup wizard will now show a warning message if an issue is encountered with an installed [third party framework definition](https://on.cypress.io/component-integrations). Addresses [#25838](https://github.com/cypress-io/cypress/issues/25838).

**Bugfixes:**

- Capture the [Azure](https://azure.microsoft.com/) CI provider's environment variable [`SYSTEM_PULLREQUEST_PULLREQUESTNUMBER`](https://learn.microsoft.com/en-us/azure/devops/pipelines/build/variables?view=azure-devops&tabs=yaml#system-variables-devops-services) to display the linked PR number in the Cloud. Addressed in [#26215](https://github.com/cypress-io/cypress/pull/26215).
- Fixed an issue in the onboarding wizard where project framework & bundler would not be auto-detected when opening directly into component testing mode using the `--component` CLI flag. Fixes [#22777](https://github.com/cypress-io/cypress/issues/22777) and [#26388](https://github.com/cypress-io/cypress/issues/26388).
- Updated to use the `SEMAPHORE_GIT_WORKING_BRANCH` [Semphore](https://docs.semaphoreci.com) CI environment variable to correctly associate a Cloud run to the current branch. Previously this was incorrectly associating a run to the target branch. Fixes [#26309](https://github.com/cypress-io/cypress/issues/26309).
- Fix an edge case in Component Testing where a custom `baseUrl` in `tsconfig.json` for Next.js 13.2.0+ is not respected. This was partially fixed in [#26005](https://github.com/cypress-io/cypress/pull/26005), but an edge case was missed. Fixes [#25951](https://github.com/cypress-io/cypress/issues/25951).
- Fixed an issue where `click` events fired on `.type('{enter}')` did not propagate through shadow roots. Fixes [#26392](https://github.com/cypress-io/cypress/issues/26392).

**Misc:**

- Removed unintentional debug logs. Addressed in [#26411](https://github.com/cypress-io/cypress/pull/26411).
- Improved styling on the [Runs Page](https://docs.cypress.io/guides/core-concepts/cypress-app#Runs). Addresses [#26180](https://github.com/cypress-io/cypress/issues/26180).

**Dependency Updates:**

- Upgraded [`commander`](https://www.npmjs.com/package/commander) from `^5.1.0` to `^6.2.1`. Addressed in [#26226](https://github.com/cypress-io/cypress/pull/26226).
- Upgraded [`minimist`](https://www.npmjs.com/package/minimist) from `1.2.6` to `1.2.8` to address this [CVE-2021-44906](https://github.com/advisories/GHSA-xvch-5gv4-984h) NVD security vulnerability. Addressed in [#26254](https://github.com/cypress-io/cypress/pull/26254).

## 12.9.0

_Released 03/28/2023_

**Features:**

- The [Debug page](https://docs.cypress.io/guides/cloud/runs#Debug) now allows for navigating between all runs recorded for a commit. Addresses [#25899](https://github.com/cypress-io/cypress/issues/25899) and [#26018](https://github.com/cypress-io/cypress/issues/26018).

**Bugfixes:**

- Fixed a compatibility issue so that component test projects can use [Vite](https://vitejs.dev/) version 4.2.0 and greater. Fixes [#26138](https://github.com/cypress-io/cypress/issues/26138).
- Fixed an issue where [`cy.intercept()`](https://docs.cypress.io/api/commands/intercept) added an additional `content-length` header to spied requests that did not set a `content-length` header on the original request. Fixes [#24407](https://github.com/cypress-io/cypress/issues/24407).
- Changed the way that Git hashes are loaded so that non-relevant runs are excluded from the Debug page. Fixes [#26058](https://github.com/cypress-io/cypress/issues/26058).
- Corrected the [`.type()`](https://docs.cypress.io/api/commands/type) command to account for shadow root elements when determining whether or not focus needs to be simulated before typing. Fixes [#26198](https://github.com/cypress-io/cypress/issues/26198).
- Fixed an issue where an incorrect working directory could be used for Git operations on Windows. Fixes [#23317](https://github.com/cypress-io/cypress/issues/23317).
- Capture the [Buildkite](https://buildkite.com/) CI provider's environment variable `BUILDKITE_RETRY_COUNT` to handle CI retries in the Cloud. Addressed in [#25750](https://github.com/cypress-io/cypress/pull/25750).

**Misc:**

- Made some minor styling updates to the Debug page. Addresses [#26041](https://github.com/cypress-io/cypress/issues/26041).

## 12.8.1

_Released 03/15/2023_

**Bugfixes:**

- Fixed a regression in Cypress [10](https://docs.cypress.io/guides/references/changelog#10-0-0) where the reporter auto-scroll configuration inside user preferences was unintentionally being toggled off. User's must now explicitly enable/disable auto-scroll under user preferences, which is enabled by default. Fixes [#24171](https://github.com/cypress-io/cypress/issues/24171) and [#26113](https://github.com/cypress-io/cypress/issues/26113).

**Dependency Updates:**

- Upgraded [`ejs`](https://www.npmjs.com/package/ejs) from `3.1.6` to `3.1.8` to address this [CVE-2022-29078](https://github.com/advisories/GHSA-phwq-j96m-2c2q) NVD security vulnerability. Addressed in [#25279](https://github.com/cypress-io/cypress/pull/25279).

## 12.8.0

_Released 03/14/2023_

**Features:**

- The [Debug page](https://docs.cypress.io/guides/cloud/runs#Debug) is now able to show real-time results from in-progress runs.  Addresses [#25759](https://github.com/cypress-io/cypress/issues/25759).
- Added the ability to control whether a request is logged to the command log via [`cy.intercept()`](https://docs.cypress.io/api/commands/intercept) by passing `log: false` or `log: true`. Addresses [#7362](https://github.com/cypress-io/cypress/issues/7362).
  - This can be used to override Cypress's default behavior of logging all XHRs and fetches, see the [example](https://docs.cypress.io/api/commands/intercept#Disabling-logs-for-a-request).
- It is now possible to control the number of connection attempts to the browser using the `CYPRESS_CONNECT_RETRY_THRESHOLD` Environment Variable. Learn more [here](https://docs.cypress.io/guides/references/advanced-installation#Environment-variables). Addressed in [#25848](https://github.com/cypress-io/cypress/pull/25848).

**Bugfixes:**

- Fixed an issue where using `Cypress.require()` would throw the error `Cannot find module 'typescript'`. Fixes [#25885](https://github.com/cypress-io/cypress/issues/25885).
- The [`before:spec`](https://docs.cypress.io/api/plugins/before-spec-api) API was updated to correctly support async event handlers in `run` mode. Fixes [#24403](https://github.com/cypress-io/cypress/issues/24403).
- Updated the Component Testing [community framework](https://docs.cypress.io/guides/component-testing/third-party-definitions) definition detection logic to take into account monorepo structures that hoist dependencies. Fixes [#25993](https://github.com/cypress-io/cypress/issues/25993).
- The onboarding wizard for Component Testing will now detect installed dependencies more reliably. Fixes [#25782](https://github.com/cypress-io/cypress/issues/25782).
- Fixed an issue where Angular components would sometimes be mounted in unexpected DOM locations in component tests. Fixes [#25956](https://github.com/cypress-io/cypress/issues/25956).
- Fixed an issue where Cypress component testing would fail to work with [Next.js](https://nextjs.org/) `13.2.1`. Fixes [#25951](https://github.com/cypress-io/cypress/issues/25951).
- Fixed an issue where migrating a project from a version of Cypress earlier than [10.0.0](#10-0-0) could fail if the project's `testFiles` configuration was an array of globs. Fixes [#25947](https://github.com/cypress-io/cypress/issues/25947).

**Misc:**

- Removed "New" badge in the navigation bar for the debug page icon. Addresses [#25925](https://github.com/cypress-io/cypress/issues/25925).
- Removed inline "Connect" buttons within the Specs Explorer. Addresses [#25926](https://github.com/cypress-io/cypress/issues/25926).
- Added an icon for "beta" versions of the Chrome browser. Addresses [#25968](https://github.com/cypress-io/cypress/issues/25968).

**Dependency Updates:**

- Upgraded [`mocha-junit-reporter`](https://www.npmjs.com/package/mocha-junit-reporter) from `2.1.0` to `2.2.0` to be able to use [new placeholders](https://github.com/michaelleeallen/mocha-junit-reporter/pull/163) such as `[suiteFilename]` or `[suiteName]` when defining the test report name. Addressed in [#25922](https://github.com/cypress-io/cypress/pull/25922).

## 12.7.0

_Released 02/24/2023_

**Features:**

- It is now possible to set `hostOnly` cookies with [`cy.setCookie()`](https://docs.cypress.io/api/commands/setcookie) for a given domain. Addresses [#16856](https://github.com/cypress-io/cypress/issues/16856) and [#17527](https://github.com/cypress-io/cypress/issues/17527).
- Added a Public API for third party component libraries to define a Framework Definition, embedding their library into the Cypress onboarding workflow. Learn more [here](https://docs.cypress.io/guides/component-testing/third-party-definitions). Implemented in [#25780](https://github.com/cypress-io/cypress/pull/25780) and closes [#25638](https://github.com/cypress-io/cypress/issues/25638).
- Added a Debug Page tutorial slideshow for projects that are not connected to Cypress Cloud. Addresses [#25768](https://github.com/cypress-io/cypress/issues/25768).
- Improved various error message around interactions with the Cypress cloud. Implemented in [#25837](https://github.com/cypress-io/cypress/pull/25837)
- Updated the "new" status badge for the Debug page navigation link to be less noticeable when the navigation is collapsed. Addresses [#25739](https://github.com/cypress-io/cypress/issues/25739).

**Bugfixes:**

- Fixed various bugs when recording to the cloud. Fixed in [#25837](https://github.com/cypress-io/cypress/pull/25837)
- Fixed an issue where cookies were being duplicated with the same hostname, but a prepended dot. Fixed an issue where cookies may not be expiring correctly. Fixes [#25174](https://github.com/cypress-io/cypress/issues/25174), [#25205](https://github.com/cypress-io/cypress/issues/25205) and [#25495](https://github.com/cypress-io/cypress/issues/25495).
- Fixed an issue where cookies weren't being synced when the application was stable. Fixed in [#25855](https://github.com/cypress-io/cypress/pull/25855). Fixes [#25835](https://github.com/cypress-io/cypress/issues/25835).
- Added missing TypeScript type definitions for the [`cy.reload()`](https://docs.cypress.io/api/commands/reload) command. Addressed in [#25779](https://github.com/cypress-io/cypress/pull/25779).
- Ensure Angular components are mounted inside the correct element. Fixes [#24385](https://github.com/cypress-io/cypress/issues/24385).
- Fix a bug where files outside the project root in a monorepo are not correctly served when using Vite. Addressed in [#25801](https://github.com/cypress-io/cypress/pull/25801).
- Fixed an issue where using [`cy.intercept`](https://docs.cypress.io/api/commands/intercept)'s `req.continue()` with a non-function parameter would not provide an appropriate error message. Fixed in [#25884](https://github.com/cypress-io/cypress/pull/25884).
- Fixed an issue where Cypress would erroneously launch and connect to multiple browser instances. Fixes [#24377](https://github.com/cypress-io/cypress/issues/24377).

**Misc:**

- Made updates to the way that the Debug Page header displays information. Addresses [#25796](https://github.com/cypress-io/cypress/issues/25796) and [#25798](https://github.com/cypress-io/cypress/issues/25798).

## 12.6.0

_Released 02/15/2023_

**Features:**

- Added a new CLI flag, called [`--auto-cancel-after-failures`](https://docs.cypress.io/guides/guides/command-line#Options), that overrides the project-level ["Auto Cancellation"](https://docs.cypress.io/guides/cloud/smart-orchestration#Auto-Cancellation) value when recording to the Cloud. This gives Cloud users on Business and Enterprise plans the flexibility to alter the auto-cancellation value per run. Addressed in [#25237](https://github.com/cypress-io/cypress/pull/25237).
- It is now possible to overwrite query commands using [`Cypress.Commands.overwriteQuery`](https://on.cypress.io/api/custom-queries). Addressed in [#25078](https://github.com/cypress-io/cypress/issues/25078).
- Added [`Cypress.require()`](https://docs.cypress.io/api/cypress-api/require) for including dependencies within the [`cy.origin()`](https://docs.cypress.io/api/commands/origin) callback. This change removed support for using `require()` and `import()` directly within the callback because we found that it impacted performance not only for spec files using them within the [`cy.origin()`](https://docs.cypress.io/api/commands/origin) callback, but even for spec files that did not use them. Addresses [#24976](https://github.com/cypress-io/cypress/issues/24976).
- Added the ability to open the failing test in the IDE from the Debug page before needing to re-run the test. Addressed in [#24850](https://github.com/cypress-io/cypress/issues/24850).

**Bugfixes:**

- When a Cloud user is apart of multiple Cloud organizations, the [Connect to Cloud setup](https://docs.cypress.io/guides/cloud/projects#Set-up-a-project-to-record) now shows the correct organizational prompts when connecting a new project. Fixes [#25520](https://github.com/cypress-io/cypress/issues/25520).
- Fixed an issue where Cypress would fail to load any specs if the project `specPattern` included a resource that could not be accessed due to filesystem permissions. Fixes [#24109](https://github.com/cypress-io/cypress/issues/24109).
- Fixed an issue where the Debug page would display a different number of specs for in-progress runs than the in-progress specs reported in Cypress Cloud. Fixes [#25647](https://github.com/cypress-io/cypress/issues/25647).
- Fixed an issue in middleware where error-handling code could itself generate an error and fail to report the original issue. Fixes [#22825](https://github.com/cypress-io/cypress/issues/22825).
- Fixed an regression introduced in Cypress [12.3.0](#12-3-0) where custom browsers that relied on process environment variables were not found on macOS arm64 architectures. Fixed in [#25753](https://github.com/cypress-io/cypress/pull/25753).

**Misc:**

- Improved the UI of the Debug page. Addresses [#25664](https://github.com/cypress-io/cypress/issues/25664),  [#25669](https://github.com/cypress-io/cypress/issues/25669), [#25665](https://github.com/cypress-io/cypress/issues/25665), [#25666](https://github.com/cypress-io/cypress/issues/25666), and [#25667](https://github.com/cypress-io/cypress/issues/25667).
- Updated the Debug page sidebar badge to to show 0 to 99+ failing tests, increased from showing 0 to 9+ failing tests, to provide better test failure insights. Addresses [#25662](https://github.com/cypress-io/cypress/issues/25662).

**Dependency Updates:**

- Upgrade [`debug`](https://www.npmjs.com/package/debug) to `4.3.4`. Addressed in [#25699](https://github.com/cypress-io/cypress/pull/25699).

## 12.5.1

_Released 02/02/2023_

**Bugfixes:**

- Fixed a regression introduced in Cypress [12.5.0](https://docs.cypress.io/guides/references/changelog#12-5-0) where the `runnable` was not included in the [`test:after:run`](https://docs.cypress.io/api/events/catalog-of-events) event. Fixes [#25663](https://github.com/cypress-io/cypress/issues/25663).

**Dependency Updates:**

- Upgraded [`simple-git`](https://github.com/steveukx/git-js) from `3.15.0` to `3.16.0` to address this [security vulnerability](https://github.com/advisories/GHSA-9p95-fxvg-qgq2) where Remote Code Execution (RCE) via the clone(), pull(), push() and listRemote() methods due to improper input sanitization was possible. Addressed in [#25603](https://github.com/cypress-io/cypress/pull/25603).

## 12.5.0

_Released 01/31/2023_

**Features:**

- Easily debug failed CI test runs recorded to the Cypress Cloud from your local Cypress app with the new Debug page. Please leave any feedback [here](https://github.com/cypress-io/cypress/discussions/25649). Your feedback will help us make decisions to improve the Debug experience. For more details, see [our blog post](https://on.cypress.io/debug-page-release). Addressed in [#25488](https://github.com/cypress-io/cypress/pull/25488).

**Performance:**

- Improved memory consumption in `run` mode by removing reporter logs for successful tests. Fixes [#25230](https://github.com/cypress-io/cypress/issues/25230).

**Bugfixes:**

- Fixed an issue where alternative Microsoft Edge Beta, Canary, and Dev binary versions were not being discovered by Cypress. Fixes [#25455](https://github.com/cypress-io/cypress/issues/25455).

**Dependency Updates:**

- Upgraded [`underscore.string`](https://github.com/esamattis/underscore.string/blob/HEAD/CHANGELOG.markdown) from `3.3.5` to `3.3.6` to reference rebuilt assets after security patch to fix regular expression DDOS exploit. Addressed in [#25574](https://github.com/cypress-io/cypress/pull/25574).

## 12.4.1

_Released 01/27/2023_

**Bugfixes:**

- Fixed a regression from Cypress [12.4.0](https://docs.cypress.io/guides/references/changelog#12-4-0) where Cypress was not exiting properly when running multiple Component Testing specs in `electron` in `run` mode. Fixes [#25568](https://github.com/cypress-io/cypress/issues/25568).

**Dependency Updates:**

- Upgraded [`ua-parser-js`](https://github.com/faisalman/ua-parser-js) from `0.7.24` to `0.7.33` to address this [security vulnerability](https://github.com/faisalman/ua-parser-js/security/advisories/GHSA-fhg7-m89q-25r3) where crafting a very-very-long user-agent string with specific pattern, an attacker can turn the script to get stuck processing for a very long time which results in a denial of service (DoS) condition. Addressed in [#25561](https://github.com/cypress-io/cypress/pull/25561).

## 12.4.0

_Released 1/24/2023_

**Features:**

- Added official support for Vite 4 in component testing. Addresses
  [#24969](https://github.com/cypress-io/cypress/issues/24969).
- Added new
  [`experimentalMemoryManagement`](/guides/references/experiments#Configuration)
  configuration option to improve memory management in Chromium-based browsers.
  Enable this option with `experimentalMemoryManagement=true` if you have
  experienced "Out of Memory" issues. Addresses
  [#23391](https://github.com/cypress-io/cypress/issues/23391).
- Added new
  [`experimentalSkipDomainInjection`](/guides/references/experiments#Experimental-Skip-Domain-Injection)
  configuration option to disable Cypress from setting `document.domain` on
  injection, allowing users to test Salesforce domains. If you believe you are
  having `document.domain` issues, please see the
  [`experimentalSkipDomainInjection`](/guides/references/experiments#Experimental-Skip-Domain-Injection)
  guide. This config option is end-to-end only. Addresses
  [#2367](https://github.com/cypress-io/cypress/issues/2367),
  [#23958](https://github.com/cypress-io/cypress/issues/23958),
  [#24290](https://github.com/cypress-io/cypress/issues/24290), and
  [#24418](https://github.com/cypress-io/cypress/issues/24418).
- The [`.as`](/api/commands/as) command now accepts an options argument,
  allowing an alias to be stored as type "query" or "static" value. This is
  stored as "query" by default. Addresses
  [#25173](https://github.com/cypress-io/cypress/issues/25173).
- The `cy.log()` command will now display a line break where the `\n` character
  is used. Addresses
  [#24964](https://github.com/cypress-io/cypress/issues/24964).
- [`component.specPattern`](/guides/references/configuration#component) now
  utilizes a JSX/TSX file extension when generating a new empty spec file if
  project contains at least one file with those extensions. This applies only to
  component testing and is skipped if
  [`component.specPattern`](/guides/references/configuration#component) has been
  configured to exclude files with those extensions. Addresses
  [#24495](https://github.com/cypress-io/cypress/issues/24495).
- Added support for the `data-qa` selector in the
  [Selector Playground](guides/core-concepts/cypress-app#Selector-Playground) in
  addition to `data-cy`, `data-test` and `data-testid`. Addresses
  [#25305](https://github.com/cypress-io/cypress/issues/25305).

**Bugfixes:**

- Fixed an issue where component tests could incorrectly treat new major
  versions of certain dependencies as supported. Fixes
  [#25379](https://github.com/cypress-io/cypress/issues/25379).
- Fixed an issue where new lines or spaces on new lines in the Command Log were
  not maintained. Fixes
  [#23679](https://github.com/cypress-io/cypress/issues/23679) and
  [#24964](https://github.com/cypress-io/cypress/issues/24964).
- Fixed an issue where Angular component testing projects would fail to
  initialize if an unsupported browserslist entry was specified in the project
  configuration. Fixes
  [#25312](https://github.com/cypress-io/cypress/issues/25312).

**Misc**

- Video output link in `cypress run` mode has been added to it's own line to
  make the video output link more easily clickable in the terminal. Addresses
  [#23913](https://github.com/cypress-io/cypress/issues/23913).<|MERGE_RESOLUTION|>--- conflicted
+++ resolved
@@ -3,15 +3,13 @@
 
 _Released 5/7/2024 (PENDING)_
 
-<<<<<<< HEAD
+**Features:**
+
+- Added more descriptive error messages when Test Replay fails to record or upload. Addresses [#29022](https://github.com/cypress-io/cypress/issues/29022).
+
 **Misc:**
 
 - Improved accessibility of the Cypress App in some areas. Addressed in [#29322](https://github.com/cypress-io/cypress/pull/29322).
-=======
-**Features:**
-
-- Added more descriptive error messages when Test Replay fails to record or upload. Addresses [#29022](https://github.com/cypress-io/cypress/issues/29022).
->>>>>>> 2f1855f8
 
 **Dependency Updates:**
 
