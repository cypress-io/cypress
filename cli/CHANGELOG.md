--- conflicted
+++ resolved
@@ -3,17 +3,15 @@
 
 _Released 01/31/2023 (PENDING)_
 
-<<<<<<< HEAD
 **Features:**
 
 - Added a new `hide` property to `Cypress.Log` and `cy.log` that enables
   selectively hiding/showing specific Command Log entries. Added in [#25579](https://github.com/cypress-io/cypress/pull/25579).
-=======
+
 **Bugfixes:**
 
 - Fixed an issue where alternative Microsoft Edge Beta and Canary binary names were not being discovered by Cypress. 
   Fixes [#25455](https://github.com/cypress-io/cypress/issues/25455).
->>>>>>> 3eb3a166
 
 ## 12.4.0
 
