<!-- See the ../guides/writing-the-cypress-changelog.md for details on writing the changelog. -->
## 13.7.4

<<<<<<< HEAD
_Released 4/21/2024 (PENDING)_

**Features:**

- Add the option to ignore chrome preferences when launching the browser. Addressed in [#29332](https://github.com/cypress-io/cypress/pull/29332).
=======
_Released 4/16/2024 (PENDING)_

**Misc:**

- We now capture the [Semaphore](https://semaphoreci.com/) CI provider's environment variable [`SEMAPHORE_GIT_PR_NUMBER`](https://docs.semaphoreci.com/ci-cd-environment/environment-variables/#semaphore_git_pr_number) to display the linked PR number in the Cloud. Addressed in [#29314](https://github.com/cypress-io/cypress/pull/29314).

>>>>>>> b50ddd6e
## 13.7.3

_Released 4/11/2024_

**Bugfixes:**

- Fixed an issue where asserts with custom messages weren't displaying properly. Fixes [#29167](https://github.com/cypress-io/cypress/issues/29167).
- Fixed and issue where Cypress launch arguments were not being escaped correctly with multiple values inside quotes. Fixes [#27454](https://github.com/cypress-io/cypress/issues/27454).

**Misc:**

- Updated the Chrome flags to not show the "Enhanced Ad Privacy" dialog. Addresses [#29199](https://github.com/cypress-io/cypress/issues/29199).
- Suppresses benign warnings that reference Vulkan on GPU-less hosts. Addresses [#29085](https://github.com/cypress-io/cypress/issues/29085). Addressed in [#29278](https://github.com/cypress-io/cypress/pull/29278).
## 13.7.2

_Released 4/2/2024_

**Performance:**

- Improvements to Test Replay upload resiliency. Fixes [#28890](https://github.com/cypress-io/cypress/issues/28890). Addressed in [#29174](https://github.com/cypress-io/cypress/pull/29174)

**Bugfixes:**

- Fixed an issue where Cypress was not executing beyond the first spec in `cypress run` for versions of Firefox 124 and up when a custom user agent was provided. Fixes [#29190](https://github.com/cypress-io/cypress/issues/29190).
- Fixed a bug where fields using arrays in `cypress.config` are not correctly processed. Fixes [#27103](https://github.com/cypress-io/cypress/issues/27103). Fixed in [#27312](https://github.com/cypress-io/cypress/pull/27312).
- Fixed a hang where Cypress would run indefinitely while recording to the cloud when CDP disconnects during the middle of a test. Fixes [#29209](https://github.com/cypress-io/cypress/issues/29209).
- Fixed a bug where option values containing quotation marks could not be selected. Fixes [#29213](https://github.com/cypress-io/cypress/issues/29213)

**Dependency Updates:**

- Updated express from `4.17.3` to `4.19.2`. Addressed in [#29211](https://github.com/cypress-io/cypress/pull/29211).

## 13.7.1

_Released 3/21/2024_

**Bugfixes:**

- Fixed an issue where Cypress was not executing beyond the first spec in `cypress run` for versions of Firefox 124 and up. Fixes [#29172](https://github.com/cypress-io/cypress/issues/29172).
- Fixed an issue blurring shadow dom elements. Fixed in [#29125](https://github.com/cypress-io/cypress/pull/29125).

**Dependency Updates:**

- Updated jose from `4.11.2` to `4.15.5`. Addressed in [#29086](https://github.com/cypress-io/cypress/pull/29086).

## 13.7.0

_Released 3/13/2024_

**Features:**

- Added shadow DOM snapshot support within Test Replay in order to highlight elements correctly within the Cypress reporter. Addressed in [#28823](https://github.com/cypress-io/cypress/pull/28823).
- Added TypeScript support for [Vue 2.7+](https://github.com/vuejs/vue/blob/main/CHANGELOG.md#270-2022-07-01). Addresses [#28591](https://github.com/cypress-io/cypress/issues/28591).
- Adds additional context to error messages displayed when Test Replay artifacts fail to upload. Addressed in [#28986](https://github.com/cypress-io/cypress/pull/28986)

**Performance:**

- Fixed a performance regression from [`13.6.3`](https://docs.cypress.io/guides/references/changelog#13-6-3) where unhandled service worker requests may not correlate correctly. Fixes [#28868](https://github.com/cypress-io/cypress/issues/28868).
- Reduces the number of attempts to retry failed Test Replay artifact uploads from 8 to 3, to reduce time spent on artifact upload attempts that will not succeed. Addressed in [#28986](https://github.com/cypress-io/cypress/pull/28986)

**Bugfixes:**

- Changed screenshot capture behavior in Chromium to activate the main Cypress tab before capturing. This prevents screenshot capture from timing out in certain situations. Fixed in [#29038](https://github.com/cypress-io/cypress/pull/29038). Fixes [#5016](https://github.com/cypress-io/cypress/issues/5016)
- Fixed an issue where `.click()` commands on children of disabled elements would still produce "click" events -- even without `{ force: true }`. Fixes [#28788](https://github.com/cypress-io/cypress/issues/28788).
- Changed RequestBody type to allow for boolean and null literals to be passed as body values. [#28789](https://github.com/cypress-io/cypress/issues/28789)

**Misc:**

- Changed Component Testing scaffolding instruction to `pnpm add` to add framework dependencies when a project uses pnpm as package manager. Addresses [#29052](https://github.com/cypress-io/cypress/issues/29052).
- Command messages in the Cypress command logs will now truncate display at 100 lines instead of 50. Fixes [#29023](https://github.com/cypress-io/cypress/issues/29023).
- Capture the `beforeTest` timestamp inside the browser for the purposes of accurately determining test start for Test Replay. Addressed in [#29061](https://github.com/cypress-io/cypress/pull/29061).

**Dependency Updates:**

- Updated jimp from `0.14.0` to `0.22.12`. Addressed in [#29055](https://github.com/cypress-io/cypress/pull/29055).
- Updated http-proxy-middleware from `2.0.4` to `2.0.6`. Addressed in [#28902](https://github.com/cypress-io/cypress/pull/28902).
- Updated signal-exit from `3.0.3` to `3.0.7`. Addressed in [#28979](https://github.com/cypress-io/cypress/pull/28979).

## 13.6.6

_Released 2/22/2024_

**Bugfixes:**

- Fixed an issue where `cypress verify` was failing for `nx` users. Fixes [#28982](https://github.com/cypress-io/cypress/issues/28982).

## 13.6.5

_Released 2/20/2024_

**Bugfixes:**

- Fixed tests hanging when the Chrome browser extension is disabled. Fixes [#28392](https://github.com/cypress-io/cypress/issues/28392).
- Fixed an issue which caused the browser to relaunch after closing the browser from the Launchpad. Fixes [#28852](https://github.com/cypress-io/cypress/issues/28852).
- Fixed an issue with the unzip promise never being rejected when an empty error happens. Fixed in [#28850](https://github.com/cypress-io/cypress/pull/28850).
- Fixed a regression introduced in [`13.6.3`](https://docs.cypress.io/guides/references/changelog#13-6-3) where Cypress could crash when processing service worker requests through our proxy. Fixes [#28950](https://github.com/cypress-io/cypress/issues/28950).
- Fixed incorrect type definition of `dom.getContainsSelector`. Fixed in [#28339](https://github.com/cypress-io/cypress/pull/28339).

**Misc:**

- Improved accessibility of the Cypress App in some areas. Addressed in [#28774](https://github.com/cypress-io/cypress/pull/28774).
- Changed references of LayerCI to webapp.io. Addressed in [#28874](https://github.com/cypress-io/cypress/pull/28874).

**Dependency Updates:**

- Upgraded `electron` from `25.8.4` to `27.1.3`.
- Upgraded bundled Node.js version from `18.15.0` to `18.17.0`.
- Upgraded bundled Chromium version from `114.0.5735.289` to `118.0.5993.117`.
- Updated buffer from `5.6.0` to `5.7.1`. Addressed in [#28934](https://github.com/cypress-io/cypress/pull/28934).
- Updated [`duplexify`](https://www.npmjs.com/package/duplexify) from `4.1.1` to `4.1.2`. Addressed in [#28941](https://github.com/cypress-io/cypress/pull/28941).
- Updated [`is-ci`](https://www.npmjs.com/package/is-ci) from `3.0.0` to `3.0.1`. Addressed in [#28933](https://github.com/cypress-io/cypress/pull/28933).

## 13.6.4

_Released 1/30/2024_

**Performance:**

- Fixed a performance regression from [`13.3.2`](https://docs.cypress.io/guides/references/changelog#13.3.2) where aborted requests may not correlate correctly. Fixes [#28734](https://github.com/cypress-io/cypress/issues/28734).

**Bugfixes:**

- Fixed an issue with capturing assets for Test Replay when service workers are registered in Cypress support files. This issue would cause styles to not render properly in Test Replay. Fixes [#28747](https://github.com/cypress-io/cypress/issues/28747).

**Misc:**

- Added missing properties to the `Cypress.spec` interface for TypeScript users. Addresses [#27835](https://github.com/cypress-io/cypress/issues/27835).

## 13.6.3

_Released 1/16/2024_

**Bugfixes:**

- Force `moduleResolution` to `node` when `typescript` projects are detected to correctly run Cypress. This change should not have a large impact as `commonjs` is already forced when `ts-node` is registered. This fix does not impact the ESM Typescript configuration loader. Fixes [#27731](https://github.com/cypress-io/cypress/issues/27731).
- No longer wait for additional frames when recording a video for a spec that was skipped by the Cloud due to Auto Cancellation. Fixes [#27898](https://github.com/cypress-io/cypress/issues/27898).
- Now `node_modules` will not be ignored if a project path or a provided path to spec files contains it. Fixes [#23616](https://github.com/cypress-io/cypress/issues/23616).
- Updated display of assertions and commands with a URL argument to escape markdown formatting so that values are displayed as is and assertion values display as bold. Fixes [#24960](https://github.com/cypress-io/cypress/issues/24960) and [#28100](https://github.com/cypress-io/cypress/issues/28100).
- When generating assertions via Cypress Studio, the preview of the generated assertions now correctly displays the past tense of 'expected' instead of 'expect'. Fixed in [#28593](https://github.com/cypress-io/cypress/pull/28593).
- Fixed a regression in [`13.6.2`](https://docs.cypress.io/guides/references/changelog#13.6.2) where the `body` element was not highlighted correctly in Test Replay. Fixed in [#28627](https://github.com/cypress-io/cypress/pull/28627).
- Correctly sync `Cypress.currentRetry` with secondary origin so test retries that leverage `cy.origin()` render logs as expected. Fixes [#28574](https://github.com/cypress-io/cypress/issues/28574).
- Fixed an issue where some cross-origin logs, like assertions or cy.clock(), were getting too many dom snapshots. Fixes [#28609](https://github.com/cypress-io/cypress/issues/28609).
- Fixed asset capture for Test Replay for requests that are routed through service workers. This addresses an issue where styles were not being applied properly in Test Replay and `cy.intercept()` was not working properly for requests in this scenario. Fixes [#28516](https://github.com/cypress-io/cypress/issues/28516).
- Fixed an issue where visiting an `http://` site would result in an infinite reload/redirect loop in Chrome 114+. Fixes [#25891](https://github.com/cypress-io/cypress/issues/25891).
- Fixed an issue where requests made from extra tabs do not include their original headers. Fixes [#28641](https://github.com/cypress-io/cypress/issues/28641).
- Fixed an issue where `cy.wait()` would sometimes throw an error reading a property of undefined when returning responses. Fixes [#28233](https://github.com/cypress-io/cypress/issues/28233).

**Performance:**

- Fixed a performance regression from [`13.3.2`](https://docs.cypress.io/guides/references/changelog#13.3.2) where requests may not correlate correctly when test isolation is off. Fixes [#28545](https://github.com/cypress-io/cypress/issues/28545).

**Dependency Updates:**

- Remove dependency on `@types/node` package. Addresses [#28473](https://github.com/cypress-io/cypress/issues/28473).
- Updated [`@cypress/unique-selector`](https://www.npmjs.com/package/@cypress/unique-selector) to include a performance optimization. It's possible this could improve performance of the selector playground. Addressed in [#28571](https://github.com/cypress-io/cypress/pull/28571).
- Replace [`CircularJSON`](https://www.npmjs.com/package/circular-json) with its successor [`flatted`](https://www.npmjs.com/package/flatted) version `3.2.9`. This resolves decoding issues observed in complex objects sent from the browser. Addressed in [#28683](https://github.com/cypress-io/cypress/pull/28683).
- Updated [`better-sqlite3`](https://www.npmjs.com/package/better-sqlite3) from `8.7.0` to `9.2.2` to fix macOS Catalina issues. Addresses [#28697](https://github.com/cypress-io/cypress/issues/28697).

**Misc:**

- Improved accessibility of some areas of the Cypress App. Addressed in [#28628](https://github.com/cypress-io/cypress/pull/28628).
- Updated some documentation links to go through on.cypress.io. Addressed in [#28623](https://github.com/cypress-io/cypress/pull/28623).


## 13.6.2

_Released 12/26/2023_

**Bugfixes:**

- Fixed a regression in [`13.6.1`](https://docs.cypress.io/guides/references/changelog#13.6.1) where a malformed URI would crash Cypress. Fixes [#28521](https://github.com/cypress-io/cypress/issues/28521).
- Fixed a regression in [`12.4.0`](https://docs.cypress.io/guides/references/changelog#12.4.0) where erroneous `<br>` tags were displaying in error messages in the Command Log making them less readable. Fixes [#28452](https://github.com/cypress-io/cypress/issues/28452).

**Performance:**

- Improved performance when finding unique selectors for command log snapshots for Test Replay. Addressed in [#28536](https://github.com/cypress-io/cypress/pull/28536).

**Dependency Updates:**

- Updated ts-node from `10.9.1` to `10.9.2`. Cypress will longer error during `cypress run` or `cypress open` when using Typescript 5.3.2+ with `extends` in `tsconfig.json`. Addresses [#28385](https://github.com/cypress-io/cypress/issues/28385).

## 13.6.1

_Released 12/5/2023_

**Bugfixes:**

- Fixed an issue where pages or downloads opened in a new tab were missing basic auth headers. Fixes [#28350](https://github.com/cypress-io/cypress/issues/28350).
- Fixed an issue where request logging would default the `message` to the `args` of the currently running command even though those `args` would not apply to the request log and are not displayed. If the `args` are sufficiently large (e.g. when running the `cy.task` from the [code-coverage](https://github.com/cypress-io/code-coverage/) plugin) there could be performance/memory implications. Addressed in [#28411](https://github.com/cypress-io/cypress/pull/28411).
- Fixed an issue where commands would fail with the error `must only be invoked from the spec file or support file` if the project's `baseUrl` included basic auth credentials. Fixes [#27457](https://github.com/cypress-io/cypress/issues/27457) and [#28336](https://github.com/cypress-io/cypress/issues/28336).
- Fixed an issue where some URLs would timeout in pre-request correlation. Addressed in [#28427](https://github.com/cypress-io/cypress/pull/28427).
- Cypress will now correctly log errors and debug logs on Linux machines. Fixes [#5051](https://github.com/cypress-io/cypress/issues/5051) and [#24713](https://github.com/cypress-io/cypress/issues/24713).

**Misc:**

- Artifact upload duration is now reported to Cypress Cloud. Fixes [#28238](https://github.com/cypress-io/cypress/issues/28238). Addressed in [#28418](https://github.com/cypress-io/cypress/pull/28418).

## 13.6.0

_Released 11/21/2023_

**Features:**

- Added an activity indicator to CLI output when artifacts (screenshots, videos, or Test Replay) are being uploaded to the cloud. Addresses [#28239](https://github.com/cypress-io/cypress/issues/28239). Addressed in [#28277](https://github.com/cypress-io/cypress/pull/28277).
- When artifacts are uploaded to the Cypress Cloud, the duration of each upload will be displayed in the terminal. Addresses [#28237](https://github.com/cypress-io/cypress/issues/28237).

**Bugfixes:**

- We now allow absolute paths when setting `component.indexHtmlFile` in the Cypress config. Fixes [#27750](https://github.com/cypress-io/cypress/issues/27750).
- Fixed an issue where dynamic intercept aliases now show with alias name instead of "no alias" in driver. Addresses [#24653](https://github.com/cypress-io/cypress/issues/24653)
- Fixed an issue where [aliasing individual requests](https://docs.cypress.io/api/commands/intercept#Aliasing-individual-requests) with `cy.intercept()` led to an error when retrieving all of the aliases with `cy.get(@alias.all)` . Addresses [#25448](https://github.com/cypress-io/cypress/issues/25448)
- The URL of the application under test and command error "Learn more" links now open externally instead of in the Cypress-launched browser. Fixes [#24572](https://github.com/cypress-io/cypress/issues/24572).
- Fixed issue where some URLs would timeout in pre-request correlation. Addressed in [#28354](https://github.com/cypress-io/cypress/pull/28354).

**Misc:**

- Browser tabs and windows other than the Cypress tab are now closed between tests in Chromium-based browsers. Addressed in [#28204](https://github.com/cypress-io/cypress/pull/28204).
- Cypress now ensures the main browser tab is active before running each command in Chromium-based browsers. Addressed in [#28334](https://github.com/cypress-io/cypress/pull/28334).

**Dependency Updates:**

- Upgraded [`chrome-remote-interface`](https://www.npmjs.com/package/chrome-remote-interface) from `0.31.3` to `0.33.0` to increase the max payload from 100MB to 256MB. Addressed in [#27998](https://github.com/cypress-io/cypress/pull/27998).

## 13.5.1

_Released 11/14/2023_

**Bugfixes:**

- Fixed a regression in [`13.5.0`](https://docs.cypress.io/guides/references/changelog#13.5.0) where requests cached within a given spec may take longer to load than they did previously. Addresses [#28295](https://github.com/cypress-io/cypress/issues/28295).
- Fixed an issue where pages opened in a new tab were missing response headers, causing them not to load properly. Fixes [#28293](https://github.com/cypress-io/cypress/issues/28293) and [#28303](https://github.com/cypress-io/cypress/issues/28303).
- We now pass a flag to Chromium browsers to disable default component extensions. This is a common flag passed during browser automation. Fixed in [#28294](https://github.com/cypress-io/cypress/pull/28294).

## 13.5.0

_Released 11/8/2023_

**Features:**

 - Added Component Testing support for [Angular](https://angular.io/) version 17. Addresses [#28153](https://github.com/cypress-io/cypress/issues/28153).

**Bugfixes:**

- Fixed an issue in chromium based browsers, where global style updates can trigger flooding of font face requests in DevTools and Test Replay. This can affect performance due to the flooding of messages in CDP. Fixes [#28150](https://github.com/cypress-io/cypress/issues/28150) and [#28215](https://github.com/cypress-io/cypress/issues/28215).
- Fixed a regression in [`13.3.3`](https://docs.cypress.io/guides/references/changelog#13.3.3) where Cypress would hang on loading shared workers when using `cy.reload` to reload the page. Fixes [#28248](https://github.com/cypress-io/cypress/issues/28248).
- Fixed an issue where network requests made from tabs, or windows other than the main Cypress tab, would be delayed. Fixes [#28113](https://github.com/cypress-io/cypress/issues/28113).
- Fixed an issue with 'other' targets (e.g. pdf documents embedded in an object tag) not fully loading. Fixes [#28228](https://github.com/cypress-io/cypress/issues/28228) and [#28162](https://github.com/cypress-io/cypress/issues/28162).
- Fixed an issue where clicking a link to download a file could cause a page load timeout when the download attribute was missing. Note: download behaviors in experimental Webkit are still an issue. Fixes [#14857](https://github.com/cypress-io/cypress/issues/14857).
- Fixed an issue to account for canceled and failed downloads to correctly reflect these status in Command log as a download failure where previously it would be pending. Fixed in [#28222](https://github.com/cypress-io/cypress/pull/28222).
- Fixed an issue determining visibility when an element is hidden by an ancestor with a shared edge. Fixes [#27514](https://github.com/cypress-io/cypress/issues/27514).
- We now pass a flag to Chromium browsers to disable Chrome translation, both the manual option and the popup prompt, when a page with a differing language is detected. Fixes [#28225](https://github.com/cypress-io/cypress/issues/28225).
- Stopped processing CDP events at the end of a spec when Test Isolation is off and Test Replay is enabled. Addressed in [#28213](https://github.com/cypress-io/cypress/pull/28213).

## 13.4.0

_Released 10/30/2023_

**Features:**

- Introduced experimental configuration options for advanced retry logic: adds `experimentalStrategy` and `experimentalOptions` keys to the `retry` configuration key. See [Experimental Flake Detection Features](https://docs.cypress.io/guides/references/experiments/#Experimental-Flake-Detection-Features) in the documentation. Addressed in [#27930](https://github.com/cypress-io/cypress/pull/27930).

**Bugfixes:**

- Fixed a regression in [`13.3.2`](https://docs.cypress.io/guides/references/changelog#13.3.2) where Cypress would crash with 'Inspected target navigated or closed' or 'Session with given id not found'. Fixes [#28141](https://github.com/cypress-io/cypress/issues/28141) and [#28148](https://github.com/cypress-io/cypress/issues/28148).

## 13.3.3

_Released 10/24/2023_

**Bugfixes:**

- Fixed a performance regression in `13.3.1` with proxy correlation timeouts and requests issued from web and shared workers. Fixes [#28104](https://github.com/cypress-io/cypress/issues/28104).
- Fixed a performance problem with proxy correlation when requests get aborted and then get miscorrelated with follow up requests. Addressed in [#28094](https://github.com/cypress-io/cypress/pull/28094).
- Fixed a regression in [10.0.0](#10.0.0), where search would not find a spec if the file name contains "-" or "\_", but search prompt contains " " instead (e.g. search file "spec-file.cy.ts" with prompt "spec file"). Fixes [#25303](https://github.com/cypress-io/cypress/issues/25303).

## 13.3.2

_Released 10/18/2023_

**Bugfixes:**

- Fixed a performance regression in `13.3.1` with proxy correlation timeouts and requests issued from service workers. Fixes [#28054](https://github.com/cypress-io/cypress/issues/28054) and [#28056](https://github.com/cypress-io/cypress/issues/28056).
- Fixed an issue where proxy correlation would leak over from a previous spec causing performance problems, `cy.intercept` problems, and Test Replay asset capturing issues. Addressed in [#28060](https://github.com/cypress-io/cypress/pull/28060).
- Fixed an issue where redirects of requests that knowingly don't have CDP traffic should also be assumed to not have CDP traffic. Addressed in [#28060](https://github.com/cypress-io/cypress/pull/28060).
- Fixed an issue with Accept Encoding headers by forcing gzip when no accept encoding header is sent and using identity if gzip is not sent. Fixes [#28025](https://github.com/cypress-io/cypress/issues/28025).

**Dependency Updates:**

- Upgraded [`@babel/core`](https://www.npmjs.com/package/@babel/core) from `7.22.9` to `7.23.2` to address the [SNYK-JS-SEMVER-3247795](https://snyk.io/vuln/SNYK-JS-SEMVER-3247795) security vulnerability. Addressed in [#28063](https://github.com/cypress-io/cypress/pull/28063).
- Upgraded [`@babel/traverse`](https://www.npmjs.com/package/@babel/traverse) from `7.22.8` to `7.23.2` to address the [SNYK-JS-BABELTRAVERSE-5962462](https://snyk.io/vuln/SNYK-JS-BABELTRAVERSE-5962462) security vulnerability. Addressed in [#28063](https://github.com/cypress-io/cypress/pull/28063).
- Upgraded [`react-docgen`](https://www.npmjs.com/package/react-docgen) from `6.0.0-alpha.3` to `6.0.4` to address the [SNYK-JS-BABELTRAVERSE-5962462](https://snyk.io/vuln/SNYK-JS-BABELTRAVERSE-5962462) security vulnerability. Addressed in [#28063](https://github.com/cypress-io/cypress/pull/28063).

## 13.3.1

_Released 10/11/2023_

**Bugfixes:**

- Fixed an issue where requests were correlated in the wrong order in the proxy. This could cause an issue where the wrong request is used for `cy.intercept` or assets (e.g. stylesheets or images) may not properly be available in Test Replay. Addressed in [#27892](https://github.com/cypress-io/cypress/pull/27892).
- Fixed an issue where a crashed Chrome renderer can cause the Test Replay recorder to hang. Addressed in [#27909](https://github.com/cypress-io/cypress/pull/27909).
- Fixed an issue where multiple responses yielded from calls to `cy.wait()` would sometimes be out of order. Fixes [#27337](https://github.com/cypress-io/cypress/issues/27337).
- Fixed an issue where requests were timing out in the proxy. This could cause an issue where the wrong request is used for `cy.intercept` or assets (e.g. stylesheets or images) may not properly be available in Test Replay. Addressed in [#27976](https://github.com/cypress-io/cypress/pull/27976).
- Fixed an issue where Test Replay couldn't record tests due to issues involving `GLIBC`. Fixed deprecation warnings during the rebuild of better-sqlite3. Fixes [#27891](https://github.com/cypress-io/cypress/issues/27891) and [#27902](https://github.com/cypress-io/cypress/issues/27902).
- Enables test replay for executed specs in runs that have a spec that causes a browser crash. Addressed in [#27786](https://github.com/cypress-io/cypress/pull/27786).

## 13.3.0

_Released 09/27/2023_

**Features:**

 - Introduces new layout for Runs page providing additional run information. Addresses [#27203](https://github.com/cypress-io/cypress/issues/27203).

**Bugfixes:**

- Fixed an issue where actionability checks trigger a flood of font requests. Removing the font requests has the potential to improve performance and removes clutter from Test Replay. Addressed in [#27860](https://github.com/cypress-io/cypress/pull/27860).
- Fixed network stubbing not permitting status code 999. Fixes [#27567](https://github.com/cypress-io/cypress/issues/27567). Addressed in [#27853](https://github.com/cypress-io/cypress/pull/27853).

## 13.2.0

_Released 09/12/2023_

**Features:**

 - Adds support for Nx users who want to run Angular Component Testing in parallel. Addressed in [#27723](https://github.com/cypress-io/cypress/pull/27723).

**Bugfixes:**

- Edge cases where `cy.intercept()` would not properly intercept and asset response bodies would not properly be captured for Test Replay have been addressed. Addressed in [#27771](https://github.com/cypress-io/cypress/pull/27771).
- Fixed an issue where `enter`, `keyup`, and `space` events were not triggering `click` events properly in some versions of Firefox. Addressed in [#27715](https://github.com/cypress-io/cypress/pull/27715).
- Fixed a regression in `13.0.0` where tests using Basic Authorization can potentially hang indefinitely on chromium browsers. Addressed in [#27781](https://github.com/cypress-io/cypress/pull/27781).
- Fixed a regression in `13.0.0` where component tests using an intercept that matches all requests can potentially hang indefinitely. Addressed in [#27788](https://github.com/cypress-io/cypress/pull/27788).

**Dependency Updates:**

- Upgraded Electron from `21.0.0` to `25.8.0`, which updates bundled Chromium from `106.0.5249.51` to `114.0.5735.289`. Additionally, the Node version binary has been upgraded from `16.16.0` to `18.15.0`. This does **NOT** have an impact on the node version you are using with Cypress and is merely an internal update to the repository & shipped binary. Addressed in [#27715](https://github.com/cypress-io/cypress/pull/27715). Addresses [#27595](https://github.com/cypress-io/cypress/issues/27595).

## 13.1.0

_Released 08/31/2023_

**Features:**

 - Introduces a status icon representing the `latest` test run in the Sidebar for the Runs Page. Addresses [#27206](https://github.com/cypress-io/cypress/issues/27206).

**Bugfixes:**

- Fixed a regression introduced in Cypress [13.0.0](#13-0-0) where the [Module API](https://docs.cypress.io/guides/guides/module-api), [`after:run`](https://docs.cypress.io/api/plugins/after-run-api), and  [`after:spec`](https://docs.cypress.io/api/plugins/after-spec-api) results did not include the `stats.skipped` field for each run result. Fixes [#27694](https://github.com/cypress-io/cypress/issues/27694). Addressed in [#27695](https://github.com/cypress-io/cypress/pull/27695).
- Individual CDP errors that occur while capturing data for Test Replay will no longer prevent the entire run from being available. Addressed in [#27709](https://github.com/cypress-io/cypress/pull/27709).
- Fixed an issue where the release date on the `v13` landing page was a day behind. Fixed in [#27711](https://github.com/cypress-io/cypress/pull/27711).
- Fixed an issue where fatal protocol errors would leak between specs causing all subsequent specs to fail to upload protocol information. Fixed in [#27720](https://github.com/cypress-io/cypress/pull/27720)
- Updated `plist` from `3.0.6` to `3.1.0` to address [CVE-2022-37616](https://github.com/advisories/GHSA-9pgh-qqpf-7wqj) and [CVE-2022-39353](https://github.com/advisories/GHSA-crh6-fp67-6883). Fixed in [#27710](https://github.com/cypress-io/cypress/pull/27710).

## 13.0.0

_Released 08/29/2023_

**Breaking Changes:**

- The [`video`](https://docs.cypress.io/guides/references/configuration#Videos) configuration option now defaults to `false`. Addresses [#26157](https://github.com/cypress-io/cypress/issues/26157).
- The [`videoCompression`](https://docs.cypress.io/guides/references/configuration#Videos) configuration option now defaults to `false`. Addresses [#26160](https://github.com/cypress-io/cypress/issues/26160).
- The [`videoUploadOnPasses`](https://docs.cypress.io/guides/references/configuration#Videos) configuration option has been removed. Please see our [screenshots & videos guide](https://docs.cypress.io/guides/guides/screenshots-and-videos#Delete-videos-for-specs-without-failing-or-retried-tests) on how to accomplish similar functionality. Addresses [#26899](https://github.com/cypress-io/cypress/issues/26899).
- Requests for assets at relative paths for component testing are now correctly forwarded to the dev server. Fixes [#26725](https://github.com/cypress-io/cypress/issues/26725).
- The [`cy.readFile()`](/api/commands/readfile) command is now retry-able as a [query command](https://on.cypress.io/retry-ability). This should not affect any tests using it; the functionality is unchanged. However, it can no longer be overwritten using [`Cypress.Commands.overwrite()`](/api/cypress-api/custom-commands#Overwrite-Existing-Commands). Addressed in [#25595](https://github.com/cypress-io/cypress/pull/25595).
- The current spec path is now passed from the AUT iframe using a query parameter rather than a path segment. This allows for requests for assets at relative paths to be correctly forwarded to the dev server. Fixes [#26725](https://github.com/cypress-io/cypress/issues/26725).
- The deprecated configuration option `nodeVersion` has been removed. Addresses [#27016](https://github.com/cypress-io/cypress/issues/27016).
- The properties and values returned by the [Module API](https://docs.cypress.io/guides/guides/module-api) and included in the arguments of handlers for the [`after:run`](https://docs.cypress.io/api/plugins/after-run-api) and  [`after:spec`](https://docs.cypress.io/api/plugins/after-spec-api) have been changed to be more consistent. Addresses [#23805](https://github.com/cypress-io/cypress/issues/23805).
- For Cypress Cloud runs with Test Replay enabled, the Cypress Runner UI is now hidden during the run since the Runner will be visible during Test Replay. As such, if video is recorded (which is now defaulted to `false`) during the run, the Runner will not be visible. In addition, if a runner screenshot (`cy.screenshot({ capture: runner })`) is captured, it will no longer contain the Runner.
- The browser and browser page unexpectedly closing in the middle of a test run are now gracefully handled. Addressed in [#27592](https://github.com/cypress-io/cypress/issues/27592).
- Automation performance is now improved by switching away from websockets to direct CDP calls for Chrome and Electron browsers. Addressed in [#27592](https://github.com/cypress-io/cypress/issues/27592).
- Edge cases where `cy.intercept()` would not properly intercept have been addressed. Addressed in [#27592](https://github.com/cypress-io/cypress/issues/27592).
- Node 14 support has been removed and Node 16 support has been deprecated. Node 16 may continue to work with Cypress `v13`, but will not be supported moving forward to closer coincide with [Node 16's end-of-life](https://nodejs.org/en/blog/announcements/nodejs16-eol) schedule. It is recommended that users update to at least Node 18.
- The minimum supported Typescript version is `4.x`.

**Features:**

- Consolidates and improves terminal output when uploading test artifacts to Cypress Cloud. Addressed in [#27402](https://github.com/cypress-io/cypress/pull/27402)

**Bugfixes:**

- Fixed an issue where Cypress's internal `tsconfig` would conflict with properties set in the user's `tsconfig.json` such as `module` and `moduleResolution`. Fixes [#26308](https://github.com/cypress-io/cypress/issues/26308) and [#27448](https://github.com/cypress-io/cypress/issues/27448).
- Clarified Svelte 4 works correctly with Component Testing and updated dependencies checks to reflect this. It was incorrectly flagged as not supported. Fixes [#27465](https://github.com/cypress-io/cypress/issues/27465).
- Resolve the `process/browser` global inside `@cypress/webpack-batteries-included-preprocessor` to resolve to `process/browser.js` in order to explicitly provide the file extension. File resolution must include the extension for `.mjs` and `.js` files inside ESM packages in order to resolve correctly. Fixes[#27599](https://github.com/cypress-io/cypress/issues/27599).
- Fixed an issue where the correct `pnp` process was not being discovered. Fixes [#27562](https://github.com/cypress-io/cypress/issues/27562).
- Fixed incorrect type declarations for Cypress and Chai globals that asserted them to be local variables of the global scope rather than properties on the global object. Fixes [#27539](https://github.com/cypress-io/cypress/issues/27539). Fixed in [#27540](https://github.com/cypress-io/cypress/pull/27540).
- Dev Servers will now respect and use the `port` configuration option if present. Fixes [#27675](https://github.com/cypress-io/cypress/issues/27675).

**Dependency Updates:**

- Upgraded [`@cypress/request`](https://www.npmjs.com/package/@cypress/request) from `^2.88.11` to `^3.0.0` to address the [CVE-2023-28155](https://github.com/advisories/GHSA-p8p7-x288-28g6) security vulnerability. Addresses [#27535](https://github.com/cypress-io/cypress/issues/27535). Addressed in [#27495](https://github.com/cypress-io/cypress/pull/27495).

## 12.17.4

_Released 08/15/2023_

**Bugfixes:**

- Fixed an issue where having `cypress.config` in a nested directory would cause problems with locating the `component-index.html` file when using component testing. Fixes [#26400](https://github.com/cypress-io/cypress/issues/26400).

**Dependency Updates:**

- Upgraded [`webpack`](https://www.npmjs.com/package/webpack) from `v4` to `v5`. This means that we are now bundling your `e2e` tests with webpack 5. We don't anticipate this causing any noticeable changes. However, if you'd like to keep bundling your `e2e` tests with wepback 4 you can use the same process as before by pinning [@cypress/webpack-batteries-included-preprocessor](https://www.npmjs.com/package/@cypress/webpack-batteries-included-preprocessor) to `v2.x.x` and hooking into the [file:preprocessor](https://docs.cypress.io/api/plugins/preprocessors-api#Usage) plugin event. This will restore the previous bundling process. Additionally, if you're using [@cypress/webpack-batteries-included-preprocessor](https://www.npmjs.com/package/@cypress/webpack-batteries-included-preprocessor) already, a new version has been published to support webpack `v5`.
- Upgraded [`tough-cookie`](https://www.npmjs.com/package/tough-cookie) from `4.0` to `4.1.3`, [`@cypress/request`](https://www.npmjs.com/package/@cypress/request) from `2.88.11` to `2.88.12` and [`@cypress/request-promise`](https://www.npmjs.com/package/@cypress/request-promise) from `4.2.6` to `4.2.7` to address a [security vulnerability](https://security.snyk.io/vuln/SNYK-JS-TOUGHCOOKIE-5672873). Fixes [#27261](https://github.com/cypress-io/cypress/issues/27261).

## 12.17.3

_Released 08/01/2023_

**Bugfixes:**

- Fixed an issue where unexpected branch names were being recorded for cypress runs when executed by GitHub Actions. The HEAD branch name will now be recorded by default for pull request workflows if a branch name cannot otherwise be detected from user overrides or from local git data. Fixes [#27389](https://github.com/cypress-io/cypress/issues/27389).

**Performance:**

- Fixed an issue where unnecessary requests were being paused. No longer sends `X-Cypress-Is-XHR-Or-Fetch` header and infers resource type off of the server pre-request object. Fixes [#26620](https://github.com/cypress-io/cypress/issues/26620) and [#26622](https://github.com/cypress-io/cypress/issues/26622).

## 12.17.2

_Released 07/20/2023_

**Bugfixes:**

- Fixed an issue where commands would fail with the error `must only be invoked from the spec file or support file` if their arguments were mutated. Fixes [#27200](https://github.com/cypress-io/cypress/issues/27200).
- Fixed an issue where `cy.writeFile()` would erroneously fail with the error `cy.writeFile() must only be invoked from the spec file or support file`. Fixes [#27097](https://github.com/cypress-io/cypress/issues/27097).
- Fixed an issue where web workers could not be created within a spec. Fixes [#27298](https://github.com/cypress-io/cypress/issues/27298).

## 12.17.1

_Released 07/10/2023_

**Bugfixes:**

- Fixed invalid stored preference when enabling in-app notifications that could cause the application to crash.  Fixes [#27228](https://github.com/cypress-io/cypress/issues/27228).
- Fixed an issue with the Typescript types of [`cy.screenshot()`](https://docs.cypress.io/api/commands/screenshot). Fixed in [#27130](https://github.com/cypress-io/cypress/pull/27130).

**Dependency Updates:**

- Upgraded [`@cypress/request`](https://www.npmjs.com/package/@cypress/request) from `2.88.10` to `2.88.11` to address [CVE-2022-24999](https://www.cve.org/CVERecord?id=CVE-2022-24999) security vulnerability. Addressed in [#27005](https://github.com/cypress-io/cypress/pull/27005).

## 12.17.0

_Released 07/05/2023_

**Features:**

- Cypress Cloud users can now receive desktop notifications about their runs, including when one starts, finishes, or fails. Addresses [#26686](https://github.com/cypress-io/cypress/issues/26686).

**Bugfixes:**

- Fixed issues where commands would fail with the error `must only be invoked from the spec file or support file`. Fixes [#27149](https://github.com/cypress-io/cypress/issues/27149) and [#27163](https://github.com/cypress-io/cypress/issues/27163).
- Fixed a regression introduced in Cypress [12.12.0](#12-12-0) where Cypress may fail to reconnect to the Chrome DevTools Protocol in Electron. Fixes [#26900](https://github.com/cypress-io/cypress/issues/26900).
- Fixed an issue where chrome was not recovering from browser crashes properly. Fixes [#24650](https://github.com/cypress-io/cypress/issues/24650).
- Fixed a race condition that was causing a GraphQL error to appear on the [Debug page](https://docs.cypress.io/guides/cloud/runs#Debug) when viewing a running Cypress Cloud build. Fixed in [#27134](https://github.com/cypress-io/cypress/pull/27134).
- Fixed a race condition in electron where the test window exiting prematurely during the browser launch process was causing the whole test run to fail. Addressed in [#27167](https://github.com/cypress-io/cypress/pull/27167).
- Fixed minor issues with Typescript types in the CLI. Fixes [#24110](https://github.com/cypress-io/cypress/issues/24110).
- Fixed an issue where a value for the Electron debug port would not be respected if defined using the `ELECTRON_EXTRA_LAUNCH_ARGS` environment variable. Fixes [#26711](https://github.com/cypress-io/cypress/issues/26711).

**Dependency Updates:**

- Update dependency semver to ^7.5.3. Addressed in [#27151](https://github.com/cypress-io/cypress/pull/27151).

## 12.16.0

_Released 06/26/2023_

**Features:**

- Added support for Angular 16.1.0 in Cypress Component Testing. Addresses [#27049](https://github.com/cypress-io/cypress/issues/27049).

**Bugfixes:**

- Fixed an issue where certain commands would fail with the error `must only be invoked from the spec file or support file` when invoked with a large argument. Fixes [#27099](https://github.com/cypress-io/cypress/issues/27099).

## 12.15.0

_Released 06/20/2023_

**Features:**

- Added support for running Cypress tests with [Chrome's new `--headless=new` flag](https://developer.chrome.com/articles/new-headless/). Chrome versions 112 and above will now be run in the `headless` mode that matches the `headed` browser implementation. Addresses [#25972](https://github.com/cypress-io/cypress/issues/25972).
- Cypress can now test pages with targeted `Content-Security-Policy` and `Content-Security-Policy-Report-Only` header directives by specifying the allow list via the [`experimentalCspAllowList`](https://docs.cypress.io/guides/references/configuration#Experimental-Csp-Allow-List) configuration option. Addresses [#1030](https://github.com/cypress-io/cypress/issues/1030). Addressed in [#26483](https://github.com/cypress-io/cypress/pull/26483)
- The [`videoCompression`](https://docs.cypress.io/guides/references/configuration#Videos) configuration option now accepts both a boolean or a Constant Rate Factor (CRF) number between `1` and `51`. The `videoCompression` default value is still `32` CRF and when `videoCompression` is set to `true` the default of `32` CRF will be used. Addresses [#26658](https://github.com/cypress-io/cypress/issues/26658).
- The Cypress Cloud data shown on the [Specs](https://docs.cypress.io/guides/core-concepts/cypress-app#Specs) page and [Runs](https://docs.cypress.io/guides/core-concepts/cypress-app#Runs) page will now reflect Cloud Runs that match the current Git tree if Git is being used. Addresses [#26693](https://github.com/cypress-io/cypress/issues/26693).

**Bugfixes:**

- Fixed an issue where video output was not being logged to the console when `videoCompression` was turned off. Videos will now log to the terminal regardless of the compression value. Addresses [#25945](https://github.com/cypress-io/cypress/issues/25945).

**Dependency Updates:**

- Removed [`@cypress/mocha-teamcity-reporter`](https://www.npmjs.com/package/@cypress/mocha-teamcity-reporter) as this package was no longer being referenced. Addressed in [#26938](https://github.com/cypress-io/cypress/pull/26938).

## 12.14.0

_Released 06/07/2023_

**Features:**

- A new testing type switcher has been added to the Spec Explorer to make it easier to move between E2E and Component Testing. An informational overview of each type is displayed if it hasn't already been configured to help educate and onboard new users to each testing type. Addresses [#26448](https://github.com/cypress-io/cypress/issues/26448), [#26836](https://github.com/cypress-io/cypress/issues/26836) and [#26837](https://github.com/cypress-io/cypress/issues/26837).

**Bugfixes:**

- Fixed an issue to now correctly detect Angular 16 dependencies
([@angular/cli](https://www.npmjs.com/package/@angular/cli),
[@angular-devkit/build-angular](https://www.npmjs.com/package/@angular-devkit/build-angular),
[@angular/core](https://www.npmjs.com/package/@angular/core), [@angular/common](https://www.npmjs.com/package/@angular/common),
[@angular/platform-browser-dynamic](https://www.npmjs.com/package/@angular/platform-browser-dynamic))
during Component Testing onboarding. Addresses [#26852](https://github.com/cypress-io/cypress/issues/26852).
- Ensures Git-related messages on the [Runs page](https://docs.cypress.io/guides/core-concepts/cypress-app#Runs) remain dismissed. Addresses [#26808](https://github.com/cypress-io/cypress/issues/26808).

**Dependency Updates:**

- Upgraded [`find-process`](https://www.npmjs.com/package/find-process) from `1.4.1` to `1.4.7` to address this [Synk](https://security.snyk.io/vuln/SNYK-JS-FINDPROCESS-1090284) security vulnerability. Addressed in [#26906](https://github.com/cypress-io/cypress/pull/26906).
- Upgraded [`firefox-profile`](https://www.npmjs.com/package/firefox-profile) from `4.0.0` to `4.3.2` to address security vulnerabilities within sub-dependencies. Addressed in [#26912](https://github.com/cypress-io/cypress/pull/26912).

## 12.13.0

_Released 05/23/2023_

**Features:**

- Adds Git-related messages for the [Runs page](https://docs.cypress.io/guides/core-concepts/cypress-app#Runs) and [Debug page](https://docs.cypress.io/guides/cloud/runs#Debug) when users aren't using Git or there are no recorded runs for the current branch. Addresses [#26680](https://github.com/cypress-io/cypress/issues/26680).

**Bugfixes:**

- Reverted [#26452](https://github.com/cypress-io/cypress/pull/26452) which introduced a bug that prevents users from using End to End with Yarn 3. Fixed in [#26735](https://github.com/cypress-io/cypress/pull/26735). Fixes [#26676](https://github.com/cypress-io/cypress/issues/26676).
- Moved `types` condition to the front of `package.json#exports` since keys there are meant to be order-sensitive. Fixed in [#26630](https://github.com/cypress-io/cypress/pull/26630).
- Fixed an issue where newly-installed dependencies would not be detected during Component Testing setup. Addresses [#26685](https://github.com/cypress-io/cypress/issues/26685).
- Fixed a UI regression that was flashing an "empty" state inappropriately when loading the Debug page. Fixed in [#26761](https://github.com/cypress-io/cypress/pull/26761).
- Fixed an issue in Component Testing setup where TypeScript version 5 was not properly detected. Fixes [#26204](https://github.com/cypress-io/cypress/issues/26204).

**Misc:**

- Updated styling & content of Cypress Cloud slideshows when not logged in or no runs have been recorded. Addresses [#26181](https://github.com/cypress-io/cypress/issues/26181).
- Changed the nomenclature of 'processing' to 'compressing' when terminal video output is printed during a run. Addresses [#26657](https://github.com/cypress-io/cypress/issues/26657).
- Changed the nomenclature of 'Upload Results' to 'Uploading Screenshots & Videos' when terminal output is printed during a run. Addresses [#26759](https://github.com/cypress-io/cypress/issues/26759).

## 12.12.0

_Released 05/09/2023_

**Features:**

- Added a new informational banner to help get started with component testing from an existing end-to-end test suite. Addresses [#26511](https://github.com/cypress-io/cypress/issues/26511).

**Bugfixes:**

- Fixed an issue in Electron where devtools gets out of sync with the DOM occasionally. Addresses [#15932](https://github.com/cypress-io/cypress/issues/15932).
- Updated the Chromium renderer process crash message to be more terse. Addressed in [#26597](https://github.com/cypress-io/cypress/pull/26597).
- Fixed an issue with `CYPRESS_DOWNLOAD_PATH_TEMPLATE` regex to allow multiple replacements. Addresses [#23670](https://github.com/cypress-io/cypress/issues/23670).
- Moved `types` condition to the front of `package.json#exports` since keys there are meant to be order-sensitive. Fixed in [#26630](https://github.com/cypress-io/cypress/pull/26630).

**Dependency Updates:**

- Upgraded [`plist`](https://www.npmjs.com/package/plist) from `3.0.5` to `3.0.6` to address [CVE-2022-26260](https://nvd.nist.gov/vuln/detail/CVE-2022-22912#range-8131646) NVD security vulnerability. Addressed in [#26631](https://github.com/cypress-io/cypress/pull/26631).
- Upgraded [`engine.io`](https://www.npmjs.com/package/engine.io) from `6.2.1` to `6.4.2` to address [CVE-2023-31125](https://github.com/socketio/engine.io/security/advisories/GHSA-q9mw-68c2-j6m5) NVD security vulnerability. Addressed in [#26664](https://github.com/cypress-io/cypress/pull/26664).
- Upgraded [`@vue/test-utils`](https://www.npmjs.com/package/@vue/test-utils) from `2.0.2` to `2.3.2`. Addresses [#26575](https://github.com/cypress-io/cypress/issues/26575).

## 12.11.0

_Released 04/26/2023_

**Features:**

- Adds Component Testing support for Angular 16. Addresses [#26044](https://github.com/cypress-io/cypress/issues/26044).
- The run navigation component on the [Debug page](https://on.cypress.io/debug-page) will now display a warning message if there are more relevant runs than can be displayed in the list. Addresses [#26288](https://github.com/cypress-io/cypress/issues/26288).

**Bugfixes:**

- Fixed an issue where setting `videoCompression` to `0` would cause the video output to be broken. `0` is now treated as false. Addresses [#5191](https://github.com/cypress-io/cypress/issues/5191) and [#24595](https://github.com/cypress-io/cypress/issues/24595).
- Fixed an issue on the [Debug page](https://on.cypress.io/debug-page) where the passing run status would appear even if the Cypress Cloud organization was over its monthly test result limit. Addresses [#26528](https://github.com/cypress-io/cypress/issues/26528).

**Misc:**

- Cleaned up our open telemetry dependencies, reducing the size of the open telemetry modules. Addressed in [#26522](https://github.com/cypress-io/cypress/pull/26522).

**Dependency Updates:**

- Upgraded [`vue`](https://www.npmjs.com/package/vue) from `3.2.31` to `3.2.47`. Addressed in [#26555](https://github.com/cypress-io/cypress/pull/26555).

## 12.10.0

_Released 04/17/2023_

**Features:**

- The Component Testing setup wizard will now show a warning message if an issue is encountered with an installed [third party framework definition](https://on.cypress.io/component-integrations). Addresses [#25838](https://github.com/cypress-io/cypress/issues/25838).

**Bugfixes:**

- Capture the [Azure](https://azure.microsoft.com/) CI provider's environment variable [`SYSTEM_PULLREQUEST_PULLREQUESTNUMBER`](https://learn.microsoft.com/en-us/azure/devops/pipelines/build/variables?view=azure-devops&tabs=yaml#system-variables-devops-services) to display the linked PR number in the Cloud. Addressed in [#26215](https://github.com/cypress-io/cypress/pull/26215).
- Fixed an issue in the onboarding wizard where project framework & bundler would not be auto-detected when opening directly into component testing mode using the `--component` CLI flag. Fixes [#22777](https://github.com/cypress-io/cypress/issues/22777) and [#26388](https://github.com/cypress-io/cypress/issues/26388).
- Updated to use the `SEMAPHORE_GIT_WORKING_BRANCH` [Semphore](https://docs.semaphoreci.com) CI environment variable to correctly associate a Cloud run to the current branch. Previously this was incorrectly associating a run to the target branch. Fixes [#26309](https://github.com/cypress-io/cypress/issues/26309).
- Fix an edge case in Component Testing where a custom `baseUrl` in `tsconfig.json` for Next.js 13.2.0+ is not respected. This was partially fixed in [#26005](https://github.com/cypress-io/cypress/pull/26005), but an edge case was missed. Fixes [#25951](https://github.com/cypress-io/cypress/issues/25951).
- Fixed an issue where `click` events fired on `.type('{enter}')` did not propagate through shadow roots. Fixes [#26392](https://github.com/cypress-io/cypress/issues/26392).

**Misc:**

- Removed unintentional debug logs. Addressed in [#26411](https://github.com/cypress-io/cypress/pull/26411).
- Improved styling on the [Runs Page](https://docs.cypress.io/guides/core-concepts/cypress-app#Runs). Addresses [#26180](https://github.com/cypress-io/cypress/issues/26180).

**Dependency Updates:**

- Upgraded [`commander`](https://www.npmjs.com/package/commander) from `^5.1.0` to `^6.2.1`. Addressed in [#26226](https://github.com/cypress-io/cypress/pull/26226).
- Upgraded [`minimist`](https://www.npmjs.com/package/minimist) from `1.2.6` to `1.2.8` to address this [CVE-2021-44906](https://github.com/advisories/GHSA-xvch-5gv4-984h) NVD security vulnerability. Addressed in [#26254](https://github.com/cypress-io/cypress/pull/26254).

## 12.9.0

_Released 03/28/2023_

**Features:**

- The [Debug page](https://docs.cypress.io/guides/cloud/runs#Debug) now allows for navigating between all runs recorded for a commit. Addresses [#25899](https://github.com/cypress-io/cypress/issues/25899) and [#26018](https://github.com/cypress-io/cypress/issues/26018).

**Bugfixes:**

- Fixed a compatibility issue so that component test projects can use [Vite](https://vitejs.dev/) version 4.2.0 and greater. Fixes [#26138](https://github.com/cypress-io/cypress/issues/26138).
- Fixed an issue where [`cy.intercept()`](https://docs.cypress.io/api/commands/intercept) added an additional `content-length` header to spied requests that did not set a `content-length` header on the original request. Fixes [#24407](https://github.com/cypress-io/cypress/issues/24407).
- Changed the way that Git hashes are loaded so that non-relevant runs are excluded from the Debug page. Fixes [#26058](https://github.com/cypress-io/cypress/issues/26058).
- Corrected the [`.type()`](https://docs.cypress.io/api/commands/type) command to account for shadow root elements when determining whether or not focus needs to be simulated before typing. Fixes [#26198](https://github.com/cypress-io/cypress/issues/26198).
- Fixed an issue where an incorrect working directory could be used for Git operations on Windows. Fixes [#23317](https://github.com/cypress-io/cypress/issues/23317).
- Capture the [Buildkite](https://buildkite.com/) CI provider's environment variable `BUILDKITE_RETRY_COUNT` to handle CI retries in the Cloud. Addressed in [#25750](https://github.com/cypress-io/cypress/pull/25750).

**Misc:**

- Made some minor styling updates to the Debug page. Addresses [#26041](https://github.com/cypress-io/cypress/issues/26041).

## 12.8.1

_Released 03/15/2023_

**Bugfixes:**

- Fixed a regression in Cypress [10](https://docs.cypress.io/guides/references/changelog#10-0-0) where the reporter auto-scroll configuration inside user preferences was unintentionally being toggled off. User's must now explicitly enable/disable auto-scroll under user preferences, which is enabled by default. Fixes [#24171](https://github.com/cypress-io/cypress/issues/24171) and [#26113](https://github.com/cypress-io/cypress/issues/26113).

**Dependency Updates:**

- Upgraded [`ejs`](https://www.npmjs.com/package/ejs) from `3.1.6` to `3.1.8` to address this [CVE-2022-29078](https://github.com/advisories/GHSA-phwq-j96m-2c2q) NVD security vulnerability. Addressed in [#25279](https://github.com/cypress-io/cypress/pull/25279).

## 12.8.0

_Released 03/14/2023_

**Features:**

- The [Debug page](https://docs.cypress.io/guides/cloud/runs#Debug) is now able to show real-time results from in-progress runs.  Addresses [#25759](https://github.com/cypress-io/cypress/issues/25759).
- Added the ability to control whether a request is logged to the command log via [`cy.intercept()`](https://docs.cypress.io/api/commands/intercept) by passing `log: false` or `log: true`. Addresses [#7362](https://github.com/cypress-io/cypress/issues/7362).
  - This can be used to override Cypress's default behavior of logging all XHRs and fetches, see the [example](https://docs.cypress.io/api/commands/intercept#Disabling-logs-for-a-request).
- It is now possible to control the number of connection attempts to the browser using the `CYPRESS_CONNECT_RETRY_THRESHOLD` Environment Variable. Learn more [here](https://docs.cypress.io/guides/references/advanced-installation#Environment-variables). Addressed in [#25848](https://github.com/cypress-io/cypress/pull/25848).

**Bugfixes:**

- Fixed an issue where using `Cypress.require()` would throw the error `Cannot find module 'typescript'`. Fixes [#25885](https://github.com/cypress-io/cypress/issues/25885).
- The [`before:spec`](https://docs.cypress.io/api/plugins/before-spec-api) API was updated to correctly support async event handlers in `run` mode. Fixes [#24403](https://github.com/cypress-io/cypress/issues/24403).
- Updated the Component Testing [community framework](https://docs.cypress.io/guides/component-testing/third-party-definitions) definition detection logic to take into account monorepo structures that hoist dependencies. Fixes [#25993](https://github.com/cypress-io/cypress/issues/25993).
- The onboarding wizard for Component Testing will now detect installed dependencies more reliably. Fixes [#25782](https://github.com/cypress-io/cypress/issues/25782).
- Fixed an issue where Angular components would sometimes be mounted in unexpected DOM locations in component tests. Fixes [#25956](https://github.com/cypress-io/cypress/issues/25956).
- Fixed an issue where Cypress component testing would fail to work with [Next.js](https://nextjs.org/) `13.2.1`. Fixes [#25951](https://github.com/cypress-io/cypress/issues/25951).
- Fixed an issue where migrating a project from a version of Cypress earlier than [10.0.0](#10-0-0) could fail if the project's `testFiles` configuration was an array of globs. Fixes [#25947](https://github.com/cypress-io/cypress/issues/25947).

**Misc:**

- Removed "New" badge in the navigation bar for the debug page icon. Addresses [#25925](https://github.com/cypress-io/cypress/issues/25925).
- Removed inline "Connect" buttons within the Specs Explorer. Addresses [#25926](https://github.com/cypress-io/cypress/issues/25926).
- Added an icon for "beta" versions of the Chrome browser. Addresses [#25968](https://github.com/cypress-io/cypress/issues/25968).

**Dependency Updates:**

- Upgraded [`mocha-junit-reporter`](https://www.npmjs.com/package/mocha-junit-reporter) from `2.1.0` to `2.2.0` to be able to use [new placeholders](https://github.com/michaelleeallen/mocha-junit-reporter/pull/163) such as `[suiteFilename]` or `[suiteName]` when defining the test report name. Addressed in [#25922](https://github.com/cypress-io/cypress/pull/25922).

## 12.7.0

_Released 02/24/2023_

**Features:**

- It is now possible to set `hostOnly` cookies with [`cy.setCookie()`](https://docs.cypress.io/api/commands/setcookie) for a given domain. Addresses [#16856](https://github.com/cypress-io/cypress/issues/16856) and [#17527](https://github.com/cypress-io/cypress/issues/17527).
- Added a Public API for third party component libraries to define a Framework Definition, embedding their library into the Cypress onboarding workflow. Learn more [here](https://docs.cypress.io/guides/component-testing/third-party-definitions). Implemented in [#25780](https://github.com/cypress-io/cypress/pull/25780) and closes [#25638](https://github.com/cypress-io/cypress/issues/25638).
- Added a Debug Page tutorial slideshow for projects that are not connected to Cypress Cloud. Addresses [#25768](https://github.com/cypress-io/cypress/issues/25768).
- Improved various error message around interactions with the Cypress cloud. Implemented in [#25837](https://github.com/cypress-io/cypress/pull/25837)
- Updated the "new" status badge for the Debug page navigation link to be less noticeable when the navigation is collapsed. Addresses [#25739](https://github.com/cypress-io/cypress/issues/25739).

**Bugfixes:**

- Fixed various bugs when recording to the cloud. Fixed in [#25837](https://github.com/cypress-io/cypress/pull/25837)
- Fixed an issue where cookies were being duplicated with the same hostname, but a prepended dot. Fixed an issue where cookies may not be expiring correctly. Fixes [#25174](https://github.com/cypress-io/cypress/issues/25174), [#25205](https://github.com/cypress-io/cypress/issues/25205) and [#25495](https://github.com/cypress-io/cypress/issues/25495).
- Fixed an issue where cookies weren't being synced when the application was stable. Fixed in [#25855](https://github.com/cypress-io/cypress/pull/25855). Fixes [#25835](https://github.com/cypress-io/cypress/issues/25835).
- Added missing TypeScript type definitions for the [`cy.reload()`](https://docs.cypress.io/api/commands/reload) command. Addressed in [#25779](https://github.com/cypress-io/cypress/pull/25779).
- Ensure Angular components are mounted inside the correct element. Fixes [#24385](https://github.com/cypress-io/cypress/issues/24385).
- Fix a bug where files outside the project root in a monorepo are not correctly served when using Vite. Addressed in [#25801](https://github.com/cypress-io/cypress/pull/25801).
- Fixed an issue where using [`cy.intercept`](https://docs.cypress.io/api/commands/intercept)'s `req.continue()` with a non-function parameter would not provide an appropriate error message. Fixed in [#25884](https://github.com/cypress-io/cypress/pull/25884).
- Fixed an issue where Cypress would erroneously launch and connect to multiple browser instances. Fixes [#24377](https://github.com/cypress-io/cypress/issues/24377).

**Misc:**

- Made updates to the way that the Debug Page header displays information. Addresses [#25796](https://github.com/cypress-io/cypress/issues/25796) and [#25798](https://github.com/cypress-io/cypress/issues/25798).

## 12.6.0

_Released 02/15/2023_

**Features:**

- Added a new CLI flag, called [`--auto-cancel-after-failures`](https://docs.cypress.io/guides/guides/command-line#Options), that overrides the project-level ["Auto Cancellation"](https://docs.cypress.io/guides/cloud/smart-orchestration#Auto-Cancellation) value when recording to the Cloud. This gives Cloud users on Business and Enterprise plans the flexibility to alter the auto-cancellation value per run. Addressed in [#25237](https://github.com/cypress-io/cypress/pull/25237).
- It is now possible to overwrite query commands using [`Cypress.Commands.overwriteQuery`](https://on.cypress.io/api/custom-queries). Addressed in [#25078](https://github.com/cypress-io/cypress/issues/25078).
- Added [`Cypress.require()`](https://docs.cypress.io/api/cypress-api/require) for including dependencies within the [`cy.origin()`](https://docs.cypress.io/api/commands/origin) callback. This change removed support for using `require()` and `import()` directly within the callback because we found that it impacted performance not only for spec files using them within the [`cy.origin()`](https://docs.cypress.io/api/commands/origin) callback, but even for spec files that did not use them. Addresses [#24976](https://github.com/cypress-io/cypress/issues/24976).
- Added the ability to open the failing test in the IDE from the Debug page before needing to re-run the test. Addressed in [#24850](https://github.com/cypress-io/cypress/issues/24850).

**Bugfixes:**

- When a Cloud user is apart of multiple Cloud organizations, the [Connect to Cloud setup](https://docs.cypress.io/guides/cloud/projects#Set-up-a-project-to-record) now shows the correct organizational prompts when connecting a new project. Fixes [#25520](https://github.com/cypress-io/cypress/issues/25520).
- Fixed an issue where Cypress would fail to load any specs if the project `specPattern` included a resource that could not be accessed due to filesystem permissions. Fixes [#24109](https://github.com/cypress-io/cypress/issues/24109).
- Fixed an issue where the Debug page would display a different number of specs for in-progress runs than the in-progress specs reported in Cypress Cloud. Fixes [#25647](https://github.com/cypress-io/cypress/issues/25647).
- Fixed an issue in middleware where error-handling code could itself generate an error and fail to report the original issue. Fixes [#22825](https://github.com/cypress-io/cypress/issues/22825).
- Fixed an regression introduced in Cypress [12.3.0](#12-3-0) where custom browsers that relied on process environment variables were not found on macOS arm64 architectures. Fixed in [#25753](https://github.com/cypress-io/cypress/pull/25753).

**Misc:**

- Improved the UI of the Debug page. Addresses [#25664](https://github.com/cypress-io/cypress/issues/25664),  [#25669](https://github.com/cypress-io/cypress/issues/25669), [#25665](https://github.com/cypress-io/cypress/issues/25665), [#25666](https://github.com/cypress-io/cypress/issues/25666), and [#25667](https://github.com/cypress-io/cypress/issues/25667).
- Updated the Debug page sidebar badge to to show 0 to 99+ failing tests, increased from showing 0 to 9+ failing tests, to provide better test failure insights. Addresses [#25662](https://github.com/cypress-io/cypress/issues/25662).

**Dependency Updates:**

- Upgrade [`debug`](https://www.npmjs.com/package/debug) to `4.3.4`. Addressed in [#25699](https://github.com/cypress-io/cypress/pull/25699).

## 12.5.1

_Released 02/02/2023_

**Bugfixes:**

- Fixed a regression introduced in Cypress [12.5.0](https://docs.cypress.io/guides/references/changelog#12-5-0) where the `runnable` was not included in the [`test:after:run`](https://docs.cypress.io/api/events/catalog-of-events) event. Fixes [#25663](https://github.com/cypress-io/cypress/issues/25663).

**Dependency Updates:**

- Upgraded [`simple-git`](https://github.com/steveukx/git-js) from `3.15.0` to `3.16.0` to address this [security vulnerability](https://github.com/advisories/GHSA-9p95-fxvg-qgq2) where Remote Code Execution (RCE) via the clone(), pull(), push() and listRemote() methods due to improper input sanitization was possible. Addressed in [#25603](https://github.com/cypress-io/cypress/pull/25603).

## 12.5.0

_Released 01/31/2023_

**Features:**

- Easily debug failed CI test runs recorded to the Cypress Cloud from your local Cypress app with the new Debug page. Please leave any feedback [here](https://github.com/cypress-io/cypress/discussions/25649). Your feedback will help us make decisions to improve the Debug experience. For more details, see [our blog post](https://on.cypress.io/debug-page-release). Addressed in [#25488](https://github.com/cypress-io/cypress/pull/25488).

**Performance:**

- Improved memory consumption in `run` mode by removing reporter logs for successful tests. Fixes [#25230](https://github.com/cypress-io/cypress/issues/25230).

**Bugfixes:**

- Fixed an issue where alternative Microsoft Edge Beta, Canary, and Dev binary versions were not being discovered by Cypress. Fixes [#25455](https://github.com/cypress-io/cypress/issues/25455).

**Dependency Updates:**

- Upgraded [`underscore.string`](https://github.com/esamattis/underscore.string/blob/HEAD/CHANGELOG.markdown) from `3.3.5` to `3.3.6` to reference rebuilt assets after security patch to fix regular expression DDOS exploit. Addressed in [#25574](https://github.com/cypress-io/cypress/pull/25574).

## 12.4.1

_Released 01/27/2023_

**Bugfixes:**

- Fixed a regression from Cypress [12.4.0](https://docs.cypress.io/guides/references/changelog#12-4-0) where Cypress was not exiting properly when running multiple Component Testing specs in `electron` in `run` mode. Fixes [#25568](https://github.com/cypress-io/cypress/issues/25568).

**Dependency Updates:**

- Upgraded [`ua-parser-js`](https://github.com/faisalman/ua-parser-js) from `0.7.24` to `0.7.33` to address this [security vulnerability](https://github.com/faisalman/ua-parser-js/security/advisories/GHSA-fhg7-m89q-25r3) where crafting a very-very-long user-agent string with specific pattern, an attacker can turn the script to get stuck processing for a very long time which results in a denial of service (DoS) condition. Addressed in [#25561](https://github.com/cypress-io/cypress/pull/25561).

## 12.4.0

_Released 1/24/2023_

**Features:**

- Added official support for Vite 4 in component testing. Addresses
  [#24969](https://github.com/cypress-io/cypress/issues/24969).
- Added new
  [`experimentalMemoryManagement`](/guides/references/experiments#Configuration)
  configuration option to improve memory management in Chromium-based browsers.
  Enable this option with `experimentalMemoryManagement=true` if you have
  experienced "Out of Memory" issues. Addresses
  [#23391](https://github.com/cypress-io/cypress/issues/23391).
- Added new
  [`experimentalSkipDomainInjection`](/guides/references/experiments#Experimental-Skip-Domain-Injection)
  configuration option to disable Cypress from setting `document.domain` on
  injection, allowing users to test Salesforce domains. If you believe you are
  having `document.domain` issues, please see the
  [`experimentalSkipDomainInjection`](/guides/references/experiments#Experimental-Skip-Domain-Injection)
  guide. This config option is end-to-end only. Addresses
  [#2367](https://github.com/cypress-io/cypress/issues/2367),
  [#23958](https://github.com/cypress-io/cypress/issues/23958),
  [#24290](https://github.com/cypress-io/cypress/issues/24290), and
  [#24418](https://github.com/cypress-io/cypress/issues/24418).
- The [`.as`](/api/commands/as) command now accepts an options argument,
  allowing an alias to be stored as type "query" or "static" value. This is
  stored as "query" by default. Addresses
  [#25173](https://github.com/cypress-io/cypress/issues/25173).
- The `cy.log()` command will now display a line break where the `\n` character
  is used. Addresses
  [#24964](https://github.com/cypress-io/cypress/issues/24964).
- [`component.specPattern`](/guides/references/configuration#component) now
  utilizes a JSX/TSX file extension when generating a new empty spec file if
  project contains at least one file with those extensions. This applies only to
  component testing and is skipped if
  [`component.specPattern`](/guides/references/configuration#component) has been
  configured to exclude files with those extensions. Addresses
  [#24495](https://github.com/cypress-io/cypress/issues/24495).
- Added support for the `data-qa` selector in the
  [Selector Playground](guides/core-concepts/cypress-app#Selector-Playground) in
  addition to `data-cy`, `data-test` and `data-testid`. Addresses
  [#25305](https://github.com/cypress-io/cypress/issues/25305).

**Bugfixes:**

- Fixed an issue where component tests could incorrectly treat new major
  versions of certain dependencies as supported. Fixes
  [#25379](https://github.com/cypress-io/cypress/issues/25379).
- Fixed an issue where new lines or spaces on new lines in the Command Log were
  not maintained. Fixes
  [#23679](https://github.com/cypress-io/cypress/issues/23679) and
  [#24964](https://github.com/cypress-io/cypress/issues/24964).
- Fixed an issue where Angular component testing projects would fail to
  initialize if an unsupported browserslist entry was specified in the project
  configuration. Fixes
  [#25312](https://github.com/cypress-io/cypress/issues/25312).

**Misc**

- Video output link in `cypress run` mode has been added to it's own line to
  make the video output link more easily clickable in the terminal. Addresses
  [#23913](https://github.com/cypress-io/cypress/issues/23913).<|MERGE_RESOLUTION|>--- conflicted
+++ resolved
@@ -1,20 +1,16 @@
 <!-- See the ../guides/writing-the-cypress-changelog.md for details on writing the changelog. -->
 ## 13.7.4
 
-<<<<<<< HEAD
 _Released 4/21/2024 (PENDING)_
 
 **Features:**
 
 - Add the option to ignore chrome preferences when launching the browser. Addressed in [#29332](https://github.com/cypress-io/cypress/pull/29332).
-=======
-_Released 4/16/2024 (PENDING)_
-
-**Misc:**
+
+- **Misc:**
 
 - We now capture the [Semaphore](https://semaphoreci.com/) CI provider's environment variable [`SEMAPHORE_GIT_PR_NUMBER`](https://docs.semaphoreci.com/ci-cd-environment/environment-variables/#semaphore_git_pr_number) to display the linked PR number in the Cloud. Addressed in [#29314](https://github.com/cypress-io/cypress/pull/29314).
 
->>>>>>> b50ddd6e
 ## 13.7.3
 
 _Released 4/11/2024_
