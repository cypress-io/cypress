<!-- See the ../guides/writing-the-cypress-changelog.md for details on writing the changelog. -->
## 13.13.2

_Released 7/30/2024 (PENDING)_

<<<<<<< HEAD
**Features:**

- Passing the browser without the testing type (i.e. `cypress open --browser <browser-name-or-path>`) will now directly launch the browser after the testing type is selected. Addresses [#22003](https://github.com/cypress-io/cypress/issues/22003). Addressed in [#28538](https://github.com/cypress-io/cypress/pull/28538).
=======
**Performance:**

- Improved performance of `reduce` in a method within our proxy. Addressed in [#29887](https://github.com/cypress-io/cypress/pull/29887).
>>>>>>> 82601500

**Bugfixes:**

- Fixed an issue where yarn PnP was not working correctly with Cypress and `@cypress/webpack-batteries-included-preprocessor`. Fixes [#27947](https://github.com/cypress-io/cypress/issues/27947).

**Dependency Updates:**

- Updated `@cypress/request` from `3.0.0` to `3.0.1`. Addresses [#29863](https://github.com/cypress-io/cypress/issues/29863).
- Updated `mime` from `2.4.4` to `2.6.0`. Addressed in [#29870](https://github.com/cypress-io/cypress/pull/29870).

## 13.13.1

_Released 7/16/2024_

**Bugfixes:**

- Fixed an issue where unhandled `WebSocket connection closed` exceptions would be thrown when CDP connections rapidly connect, disconnect, and connect again while there are pending commands. Fixes [#29572](https://github.com/cypress-io/cypress/issues/29572).
- CLI output properly displays non-JSON response bodies when a Test Replay upload attempt returns a non-JSON response body for a non-200 status code. Addressed in [#29801](https://github.com/cypress-io/cypress/pull/29801).
- Fixed an issue where the ReadStream used to upload a Test Replay recording could erroneously be re-used when retrying in cases of retryable upload failures. Fixes [#29227](https://github.com/cypress-io/cypress/issues/29227).
- Fixed an issue where command snapshots were not being captured within the `cy.origin()` command within Test Replay. Addressed in [#29828](https://github.com/cypress-io/cypress/pull/29828).

**Dependency Updates:**

- Updated `jquery` from `3.1.1` to `3.4.1`. Addresses [#29822](https://github.com/cypress-io/cypress/issues/29822). Addressed in [#29837](https://github.com/cypress-io/cypress/pull/29837).
- Replaced `json-lint` with `json-parse-even-better-errors`. This removes the [CVE-2021-23358](https://nvd.nist.gov/vuln/detail/CVE-2021-23358) vulnerability being reported in security scans. Addresses [#28207](https://github.com/cypress-io/cypress/issues/28207).
- Updated `minimatch` from `3.0.4` to `3.1.2`. Addressed in [#29821](https://github.com/cypress-io/cypress/pull/29821).

## 13.13.0

_Released 7/01/2024_

**Performance:**

- Improved performance of `experimentalSourceRewriting` option. Fixed in [#29540](https://github.com/cypress-io/cypress/pull/29540).

**Features:**

- Adds Signal support for Angular Component Testing versions 17.2 and up. Addresses [#29264](https://github.com/cypress-io/cypress/issues/29264).

**Bugfixes:**

- Fixed an issue where Chrome launch instances would not recreate the browser CRI client correctly after recovering from an unexpected browser closure. Fixes [#27657](https://github.com/cypress-io/cypress/issues/27657). Fixed in [#29663](https://github.com/cypress-io/cypress/pull/29663).
- Fixed an issue where Firefox 129 (Firefox Nightly) would not launch with Cypress. Fixes [#29713](https://github.com/cypress-io/cypress/issues/29713). Fixed in [#29720](https://github.com/cypress-io/cypress/pull/29720).

**Dependency Updates:**

- Updated `launch-editor` from `2.3.0` to `2.8.0`. Addressed in [#29770](https://github.com/cypress-io/cypress/pull/29770).
- Updated `memfs` from `3.4.12` to `3.5.3`. Addressed in [#29746](https://github.com/cypress-io/cypress/pull/29746).
- Updated `tmp` from `0.2.1` to `0.2.3`. Addresses [#29693](https://github.com/cypress-io/cypress/issues/29693).
- Updated `ws` from `5.2.3` to `5.2.4`. Addressed in [#29698](https://github.com/cypress-io/cypress/pull/29698).

## 13.12.0

_Released 6/18/2024_

**Features:**

- Added Component Testing support for Angular version 18. Addresses [#29309](https://github.com/cypress-io/cypress/issues/29309).

**Bugfixes:**

- We now trigger `input` and `change` events when typing `{upArrow}` and `{downArrow}` via `.type()` on `input[type=number]` elements. Fixes [#29611](https://github.com/cypress-io/cypress/issues/29611)
- Fixed an issue where auto scrolling the reporter would sometimes be disabled without the user's intent. Fixes [#25084](https://github.com/cypress-io/cypress/issues/25084).
- Fixed an issue where `inlineSourceMaps` was still being used when `sourceMaps` was provided in a users typescript config for typescript version 5. Fixes [#26203](https://github.com/cypress-io/cypress/issues/26203).
- When capture protocol script fails verification, an appropriate error is now displayed. Previously, an error regarding Test Replay archive location was shown. Addressed in [#29603](https://github.com/cypress-io/cypress/pull/29603).
- Fixed an issue where receiving HTTP responses with invalid headers raised an error. Now cypress removes the invalid headers and gives a warning in the console with debug mode on. Fixes [#28865](https://github.com/cypress-io/cypress/issues/28865).

**Misc:**

- Report afterSpec durations to Cloud API when running in record mode with Test Replay enabled. Addressed in [#29500](https://github.com/cypress-io/cypress/pull/29500).

**Dependency Updates:**

- Updated firefox-profile from `4.3.1` to `4.6.0`. Addressed in [#29662](https://github.com/cypress-io/cypress/pull/29662).
- Updated typescript from `4.7.4` to `5.3.3`. Addressed in [#29568](https://github.com/cypress-io/cypress/pull/29568).
- Updated url-parse from `1.5.9` to `1.5.10`. Addressed in [#29650](https://github.com/cypress-io/cypress/pull/29650).

## 13.11.0

_Released 6/4/2024_

**Performance:**

- Improved performance when setting console props within `Cypress.log`. Addressed in [#29501](https://github.com/cypress-io/cypress/pull/29501).

**Features:**

- Added support for [Next.js 14](https://nextjs.org/blog/next-14) for component testing. Addresses [#28185](https://github.com/cypress-io/cypress/issues/28185).
- Added an `IGNORE_CHROME_PREFERENCES` environment variable to ignore Chrome preferences when launching Chrome. Addresses [#29330](https://github.com/cypress-io/cypress/issues/29330).

**Bugfixes:**

- Fixed a situation where the Launchpad would hang if the project config had not been loaded when the Launchpad first queries the current project. Fixes [#29486](https://github.com/cypress-io/cypress/issues/29486).
- Pre-emptively fix behavior with Chrome for when `unload` events are forcefully deprecated by using `pagehide` as a proxy. Fixes [#29241](https://github.com/cypress-io/cypress/issues/29241).


**Misc:**

- Enhanced the type definitions available to `cy.intercept` and `cy.wait`. The `body` property of both the request and response in an interception can optionally be specified with user-defined types. Addresses [#29507](https://github.com/cypress-io/cypress/issues/29507).

## 13.10.0

_Released 5/21/2024_

**Features:**

- Added support for `vite` `v5` to `@cypress/vite-dev-server`. Addresses [#28347](https://github.com/cypress-io/cypress/issues/28347).

**Bugfixes:**

- Fixed an issue where orphaned Electron processes were inadvertently terminating the browser's CRI client. Fixes [#28397](https://github.com/cypress-io/cypress/issues/28397). Fixed in [#29515](https://github.com/cypress-io/cypress/pull/29515).
- Fixed an issue where Cypress would use the wrong URL to upload Test Replay recordings when it wasn't able to determine the upload URL. It now displays an error when the upload URL cannot be determined, rather than a "Request Entity Too Large" error. Addressed in [#29512](https://github.com/cypress-io/cypress/pull/29512).
- Fixed an issue where Cypress was unable to search in the Specs list for files or folders containing numbers. Fixes [#29034](https://github.com/cypress-io/cypress/issues/29034).
- Fixed an issue setting the `x-cypress-file-path` header when there are invalid header characters in the file path. Fixes [#25839](https://github.com/cypress-io/cypress/issues/25839).
- Fixed the display of some command assertions. Fixed in [#29517](https://github.com/cypress-io/cypress/pull/29517).

**Dependency Updates:**

- Updated js-cookie from `2.2.1` to `3.0.5`. Addressed in [#29497](https://github.com/cypress-io/cypress/pull/29497).
- Updated randomstring from `1.1.5` to `1.3.0`. Addressed in [#29503](https://github.com/cypress-io/cypress/pull/29503).

## 13.9.0

_Released 5/7/2024_

**Features:**

- Added more descriptive error messages when Test Replay fails to record or upload. Addresses [#29022](https://github.com/cypress-io/cypress/issues/29022).

**Bugfixes:**

- Fixed a bug where promises rejected with `undefined` were failing inside `cy.origin()`. Addresses [#23937](https://github.com/cypress-io/cypress/issues/23937).
- We now pass the same default Chromium flags to Electron as we do to Chrome. As a result of this change, the application under test's `navigator.webdriver` property will now correctly be `true` when testing in Electron. Fixes [#27939](https://github.com/cypress-io/cypress/issues/27939).
- Fixed network issues in requests using fetch for users where Cypress is run behind a proxy that performs HTTPS decryption (common among corporate proxies). Fixes [#29171](https://github.com/cypress-io/cypress/issues/29171).
- Fixed an issue where extra windows weren't being closed between specs in Firefox causing potential issues in subsequent specs. Fixes [#29473](https://github.com/cypress-io/cypress/issues/29473).

**Misc:**

- Improved accessibility of the Cypress App in some areas. Addressed in [#29322](https://github.com/cypress-io/cypress/pull/29322).

**Dependency Updates:**

- Updated electron from `27.1.3` to `27.3.10` to address [CVE-2024-3156](https://nvd.nist.gov/vuln/detail/CVE-2024-3156). Addressed in [#29431](https://github.com/cypress-io/cypress/pull/29431).

## 13.8.1

_Released 4/23/2024_

**Performance:**

- Fixed a performance issue with activated service workers that aren't controlling clients which could lead to correlation timeouts. Fixes [#29333](https://github.com/cypress-io/cypress/issues/29333) and [#29126](https://github.com/cypress-io/cypress/issues/29126).

**Bugfixes:**

- Fixed a regression introduced in [`13.6.0`](https://docs.cypress.io/guides/references/changelog#13-6-0) where Cypress would occasionally exit with status code 1, even when a test run was successful, due to an unhandled WebSocket exception (`Error: WebSocket connection closed`). Addresses [#28523](https://github.com/cypress-io/cypress/issues/28523).
- Fixed an issue where Cypress would hang on some commands when an invalid `timeout` option was provided. Fixes [#29323](https://github.com/cypress-io/cypress/issues/29323).

**Misc:**

- `.its()` type now excludes null and undefined. Fixes [#28872](https://github.com/cypress-io/cypress/issues/28872).

**Dependency Updates:**

- Updated zod from `3.20.3` to `3.22.5`. Addressed in [#29367](https://github.com/cypress-io/cypress/pull/29367).

## 13.8.0

_Released 4/18/2024_

**Features:**

- Added support for `webpack-dev-server` `v5` to `@cypress/webpack-dev-server`. Addresses [#29305](https://github.com/cypress-io/cypress/issues/29305).

**Bugfixes:**

- Fixed a regression introduced in [`13.7.3`](https://docs.cypress.io/guides/references/changelog#13-7-3) where Cypress could hang handling long assertion messages. Fixes [#29350](https://github.com/cypress-io/cypress/issues/29350).

**Misc:**

- The [`SEMAPHORE_GIT_PR_NUMBER`](https://docs.semaphoreci.com/ci-cd-environment/environment-variables/#semaphore_git_pr_number) environment variable from [Semaphore](https://semaphoreci.com/) CI is now captured to display the linked PR number in the Cloud. Addressed in [#29314](https://github.com/cypress-io/cypress/pull/29314).

## 13.7.3

_Released 4/11/2024_

**Bugfixes:**

- Fixed an issue where asserts with custom messages weren't displaying properly. Fixes [#29167](https://github.com/cypress-io/cypress/issues/29167).
- Fixed and issue where Cypress launch arguments were not being escaped correctly with multiple values inside quotes. Fixes [#27454](https://github.com/cypress-io/cypress/issues/27454).

**Misc:**

- Updated the Chrome flags to not show the "Enhanced Ad Privacy" dialog. Addresses [#29199](https://github.com/cypress-io/cypress/issues/29199).
- Suppresses benign warnings that reference Vulkan on GPU-less hosts. Addresses [#29085](https://github.com/cypress-io/cypress/issues/29085). Addressed in [#29278](https://github.com/cypress-io/cypress/pull/29278).

## 13.7.2

_Released 4/2/2024_

**Performance:**

- Improvements to Test Replay upload resiliency. Fixes [#28890](https://github.com/cypress-io/cypress/issues/28890). Addressed in [#29174](https://github.com/cypress-io/cypress/pull/29174)

**Bugfixes:**

- Fixed an issue where Cypress was not executing beyond the first spec in `cypress run` for versions of Firefox 124 and up when a custom user agent was provided. Fixes [#29190](https://github.com/cypress-io/cypress/issues/29190).
- Fixed a bug where fields using arrays in `cypress.config` are not correctly processed. Fixes [#27103](https://github.com/cypress-io/cypress/issues/27103). Fixed in [#27312](https://github.com/cypress-io/cypress/pull/27312).
- Fixed a hang where Cypress would run indefinitely while recording to the cloud when CDP disconnects during the middle of a test. Fixes [#29209](https://github.com/cypress-io/cypress/issues/29209).
- Fixed a bug where option values containing quotation marks could not be selected. Fixes [#29213](https://github.com/cypress-io/cypress/issues/29213)

**Dependency Updates:**

- Updated express from `4.17.3` to `4.19.2`. Addressed in [#29211](https://github.com/cypress-io/cypress/pull/29211).

## 13.7.1

_Released 3/21/2024_

**Bugfixes:**

- Fixed an issue where Cypress was not executing beyond the first spec in `cypress run` for versions of Firefox 124 and up. Fixes [#29172](https://github.com/cypress-io/cypress/issues/29172).
- Fixed an issue blurring shadow dom elements. Fixed in [#29125](https://github.com/cypress-io/cypress/pull/29125).

**Dependency Updates:**

- Updated jose from `4.11.2` to `4.15.5`. Addressed in [#29086](https://github.com/cypress-io/cypress/pull/29086).

## 13.7.0

_Released 3/13/2024_

**Features:**

- Added shadow DOM snapshot support within Test Replay in order to highlight elements correctly within the Cypress reporter. Addressed in [#28823](https://github.com/cypress-io/cypress/pull/28823).
- Added TypeScript support for [Vue 2.7+](https://github.com/vuejs/vue/blob/main/CHANGELOG.md#270-2022-07-01). Addresses [#28591](https://github.com/cypress-io/cypress/issues/28591).
- Adds additional context to error messages displayed when Test Replay artifacts fail to upload. Addressed in [#28986](https://github.com/cypress-io/cypress/pull/28986)

**Performance:**

- Fixed a performance regression from [`13.6.3`](https://docs.cypress.io/guides/references/changelog#13-6-3) where unhandled service worker requests may not correlate correctly. Fixes [#28868](https://github.com/cypress-io/cypress/issues/28868).
- Reduces the number of attempts to retry failed Test Replay artifact uploads from 8 to 3, to reduce time spent on artifact upload attempts that will not succeed. Addressed in [#28986](https://github.com/cypress-io/cypress/pull/28986)

**Bugfixes:**

- Changed screenshot capture behavior in Chromium to activate the main Cypress tab before capturing. This prevents screenshot capture from timing out in certain situations. Fixed in [#29038](https://github.com/cypress-io/cypress/pull/29038). Fixes [#5016](https://github.com/cypress-io/cypress/issues/5016)
- Fixed an issue where `.click()` commands on children of disabled elements would still produce "click" events -- even without `{ force: true }`. Fixes [#28788](https://github.com/cypress-io/cypress/issues/28788).
- Changed RequestBody type to allow for boolean and null literals to be passed as body values. [#28789](https://github.com/cypress-io/cypress/issues/28789)

**Misc:**

- Changed Component Testing scaffolding instruction to `pnpm add` to add framework dependencies when a project uses pnpm as package manager. Addresses [#29052](https://github.com/cypress-io/cypress/issues/29052).
- Command messages in the Cypress command logs will now truncate display at 100 lines instead of 50. Fixes [#29023](https://github.com/cypress-io/cypress/issues/29023).
- Capture the `beforeTest` timestamp inside the browser for the purposes of accurately determining test start for Test Replay. Addressed in [#29061](https://github.com/cypress-io/cypress/pull/29061).

**Dependency Updates:**

- Updated jimp from `0.14.0` to `0.22.12`. Addressed in [#29055](https://github.com/cypress-io/cypress/pull/29055).
- Updated http-proxy-middleware from `2.0.4` to `2.0.6`. Addressed in [#28902](https://github.com/cypress-io/cypress/pull/28902).
- Updated signal-exit from `3.0.3` to `3.0.7`. Addressed in [#28979](https://github.com/cypress-io/cypress/pull/28979).

## 13.6.6

_Released 2/22/2024_

**Bugfixes:**

- Fixed an issue where `cypress verify` was failing for `nx` users. Fixes [#28982](https://github.com/cypress-io/cypress/issues/28982).

## 13.6.5

_Released 2/20/2024_

**Bugfixes:**

- Fixed tests hanging when the Chrome browser extension is disabled. Fixes [#28392](https://github.com/cypress-io/cypress/issues/28392).
- Fixed an issue which caused the browser to relaunch after closing the browser from the Launchpad. Fixes [#28852](https://github.com/cypress-io/cypress/issues/28852).
- Fixed an issue with the unzip promise never being rejected when an empty error happens. Fixed in [#28850](https://github.com/cypress-io/cypress/pull/28850).
- Fixed a regression introduced in [`13.6.3`](https://docs.cypress.io/guides/references/changelog#13-6-3) where Cypress could crash when processing service worker requests through our proxy. Fixes [#28950](https://github.com/cypress-io/cypress/issues/28950).
- Fixed incorrect type definition of `dom.getContainsSelector`. Fixed in [#28339](https://github.com/cypress-io/cypress/pull/28339).

**Misc:**

- Improved accessibility of the Cypress App in some areas. Addressed in [#28774](https://github.com/cypress-io/cypress/pull/28774).
- Changed references of LayerCI to webapp.io. Addressed in [#28874](https://github.com/cypress-io/cypress/pull/28874).

**Dependency Updates:**

- Upgraded `electron` from `25.8.4` to `27.1.3`.
- Upgraded bundled Node.js version from `18.15.0` to `18.17.0`.
- Upgraded bundled Chromium version from `114.0.5735.289` to `118.0.5993.117`.
- Updated buffer from `5.6.0` to `5.7.1`. Addressed in [#28934](https://github.com/cypress-io/cypress/pull/28934).
- Updated [`duplexify`](https://www.npmjs.com/package/duplexify) from `4.1.1` to `4.1.2`. Addressed in [#28941](https://github.com/cypress-io/cypress/pull/28941).
- Updated [`is-ci`](https://www.npmjs.com/package/is-ci) from `3.0.0` to `3.0.1`. Addressed in [#28933](https://github.com/cypress-io/cypress/pull/28933).

## 13.6.4

_Released 1/30/2024_

**Performance:**

- Fixed a performance regression from [`13.3.2`](https://docs.cypress.io/guides/references/changelog#13.3.2) where aborted requests may not correlate correctly. Fixes [#28734](https://github.com/cypress-io/cypress/issues/28734).

**Bugfixes:**

- Fixed an issue with capturing assets for Test Replay when service workers are registered in Cypress support files. This issue would cause styles to not render properly in Test Replay. Fixes [#28747](https://github.com/cypress-io/cypress/issues/28747).

**Misc:**

- Added missing properties to the `Cypress.spec` interface for TypeScript users. Addresses [#27835](https://github.com/cypress-io/cypress/issues/27835).

## 13.6.3

_Released 1/16/2024_

**Bugfixes:**

- Force `moduleResolution` to `node` when `typescript` projects are detected to correctly run Cypress. This change should not have a large impact as `commonjs` is already forced when `ts-node` is registered. This fix does not impact the ESM Typescript configuration loader. Fixes [#27731](https://github.com/cypress-io/cypress/issues/27731).
- No longer wait for additional frames when recording a video for a spec that was skipped by the Cloud due to Auto Cancellation. Fixes [#27898](https://github.com/cypress-io/cypress/issues/27898).
- Now `node_modules` will not be ignored if a project path or a provided path to spec files contains it. Fixes [#23616](https://github.com/cypress-io/cypress/issues/23616).
- Updated display of assertions and commands with a URL argument to escape markdown formatting so that values are displayed as is and assertion values display as bold. Fixes [#24960](https://github.com/cypress-io/cypress/issues/24960) and [#28100](https://github.com/cypress-io/cypress/issues/28100).
- When generating assertions via Cypress Studio, the preview of the generated assertions now correctly displays the past tense of 'expected' instead of 'expect'. Fixed in [#28593](https://github.com/cypress-io/cypress/pull/28593).
- Fixed a regression in [`13.6.2`](https://docs.cypress.io/guides/references/changelog#13.6.2) where the `body` element was not highlighted correctly in Test Replay. Fixed in [#28627](https://github.com/cypress-io/cypress/pull/28627).
- Correctly sync `Cypress.currentRetry` with secondary origin so test retries that leverage `cy.origin()` render logs as expected. Fixes [#28574](https://github.com/cypress-io/cypress/issues/28574).
- Fixed an issue where some cross-origin logs, like assertions or cy.clock(), were getting too many dom snapshots. Fixes [#28609](https://github.com/cypress-io/cypress/issues/28609).
- Fixed asset capture for Test Replay for requests that are routed through service workers. This addresses an issue where styles were not being applied properly in Test Replay and `cy.intercept()` was not working properly for requests in this scenario. Fixes [#28516](https://github.com/cypress-io/cypress/issues/28516).
- Fixed an issue where visiting an `http://` site would result in an infinite reload/redirect loop in Chrome 114+. Fixes [#25891](https://github.com/cypress-io/cypress/issues/25891).
- Fixed an issue where requests made from extra tabs do not include their original headers. Fixes [#28641](https://github.com/cypress-io/cypress/issues/28641).
- Fixed an issue where `cy.wait()` would sometimes throw an error reading a property of undefined when returning responses. Fixes [#28233](https://github.com/cypress-io/cypress/issues/28233).

**Performance:**

- Fixed a performance regression from [`13.3.2`](https://docs.cypress.io/guides/references/changelog#13.3.2) where requests may not correlate correctly when test isolation is off. Fixes [#28545](https://github.com/cypress-io/cypress/issues/28545).

**Dependency Updates:**

- Remove dependency on `@types/node` package. Addresses [#28473](https://github.com/cypress-io/cypress/issues/28473).
- Updated [`@cypress/unique-selector`](https://www.npmjs.com/package/@cypress/unique-selector) to include a performance optimization. It's possible this could improve performance of the selector playground. Addressed in [#28571](https://github.com/cypress-io/cypress/pull/28571).
- Replace [`CircularJSON`](https://www.npmjs.com/package/circular-json) with its successor [`flatted`](https://www.npmjs.com/package/flatted) version `3.2.9`. This resolves decoding issues observed in complex objects sent from the browser. Addressed in [#28683](https://github.com/cypress-io/cypress/pull/28683).
- Updated [`better-sqlite3`](https://www.npmjs.com/package/better-sqlite3) from `8.7.0` to `9.2.2` to fix macOS Catalina issues. Addresses [#28697](https://github.com/cypress-io/cypress/issues/28697).

**Misc:**

- Improved accessibility of some areas of the Cypress App. Addressed in [#28628](https://github.com/cypress-io/cypress/pull/28628).
- Updated some documentation links to go through on.cypress.io. Addressed in [#28623](https://github.com/cypress-io/cypress/pull/28623).


## 13.6.2

_Released 12/26/2023_

**Bugfixes:**

- Fixed a regression in [`13.6.1`](https://docs.cypress.io/guides/references/changelog#13.6.1) where a malformed URI would crash Cypress. Fixes [#28521](https://github.com/cypress-io/cypress/issues/28521).
- Fixed a regression in [`12.4.0`](https://docs.cypress.io/guides/references/changelog#12.4.0) where erroneous `<br>` tags were displaying in error messages in the Command Log making them less readable. Fixes [#28452](https://github.com/cypress-io/cypress/issues/28452).

**Performance:**

- Improved performance when finding unique selectors for command log snapshots for Test Replay. Addressed in [#28536](https://github.com/cypress-io/cypress/pull/28536).

**Dependency Updates:**

- Updated ts-node from `10.9.1` to `10.9.2`. Cypress will longer error during `cypress run` or `cypress open` when using Typescript 5.3.2+ with `extends` in `tsconfig.json`. Addresses [#28385](https://github.com/cypress-io/cypress/issues/28385).

## 13.6.1

_Released 12/5/2023_

**Bugfixes:**

- Fixed an issue where pages or downloads opened in a new tab were missing basic auth headers. Fixes [#28350](https://github.com/cypress-io/cypress/issues/28350).
- Fixed an issue where request logging would default the `message` to the `args` of the currently running command even though those `args` would not apply to the request log and are not displayed. If the `args` are sufficiently large (e.g. when running the `cy.task` from the [code-coverage](https://github.com/cypress-io/code-coverage/) plugin) there could be performance/memory implications. Addressed in [#28411](https://github.com/cypress-io/cypress/pull/28411).
- Fixed an issue where commands would fail with the error `must only be invoked from the spec file or support file` if the project's `baseUrl` included basic auth credentials. Fixes [#27457](https://github.com/cypress-io/cypress/issues/27457) and [#28336](https://github.com/cypress-io/cypress/issues/28336).
- Fixed an issue where some URLs would timeout in pre-request correlation. Addressed in [#28427](https://github.com/cypress-io/cypress/pull/28427).
- Cypress will now correctly log errors and debug logs on Linux machines. Fixes [#5051](https://github.com/cypress-io/cypress/issues/5051) and [#24713](https://github.com/cypress-io/cypress/issues/24713).

**Misc:**

- Artifact upload duration is now reported to Cypress Cloud. Fixes [#28238](https://github.com/cypress-io/cypress/issues/28238). Addressed in [#28418](https://github.com/cypress-io/cypress/pull/28418).

## 13.6.0

_Released 11/21/2023_

**Features:**

- Added an activity indicator to CLI output when artifacts (screenshots, videos, or Test Replay) are being uploaded to the cloud. Addresses [#28239](https://github.com/cypress-io/cypress/issues/28239). Addressed in [#28277](https://github.com/cypress-io/cypress/pull/28277).
- When artifacts are uploaded to the Cypress Cloud, the duration of each upload will be displayed in the terminal. Addresses [#28237](https://github.com/cypress-io/cypress/issues/28237).

**Bugfixes:**

- We now allow absolute paths when setting `component.indexHtmlFile` in the Cypress config. Fixes [#27750](https://github.com/cypress-io/cypress/issues/27750).
- Fixed an issue where dynamic intercept aliases now show with alias name instead of "no alias" in driver. Addresses [#24653](https://github.com/cypress-io/cypress/issues/24653)
- Fixed an issue where [aliasing individual requests](https://docs.cypress.io/api/commands/intercept#Aliasing-individual-requests) with `cy.intercept()` led to an error when retrieving all of the aliases with `cy.get(@alias.all)` . Addresses [#25448](https://github.com/cypress-io/cypress/issues/25448)
- The URL of the application under test and command error "Learn more" links now open externally instead of in the Cypress-launched browser. Fixes [#24572](https://github.com/cypress-io/cypress/issues/24572).
- Fixed issue where some URLs would timeout in pre-request correlation. Addressed in [#28354](https://github.com/cypress-io/cypress/pull/28354).

**Misc:**

- Browser tabs and windows other than the Cypress tab are now closed between tests in Chromium-based browsers. Addressed in [#28204](https://github.com/cypress-io/cypress/pull/28204).
- Cypress now ensures the main browser tab is active before running each command in Chromium-based browsers. Addressed in [#28334](https://github.com/cypress-io/cypress/pull/28334).

**Dependency Updates:**

- Upgraded [`chrome-remote-interface`](https://www.npmjs.com/package/chrome-remote-interface) from `0.31.3` to `0.33.0` to increase the max payload from 100MB to 256MB. Addressed in [#27998](https://github.com/cypress-io/cypress/pull/27998).

## 13.5.1

_Released 11/14/2023_

**Bugfixes:**

- Fixed a regression in [`13.5.0`](https://docs.cypress.io/guides/references/changelog#13.5.0) where requests cached within a given spec may take longer to load than they did previously. Addresses [#28295](https://github.com/cypress-io/cypress/issues/28295).
- Fixed an issue where pages opened in a new tab were missing response headers, causing them not to load properly. Fixes [#28293](https://github.com/cypress-io/cypress/issues/28293) and [#28303](https://github.com/cypress-io/cypress/issues/28303).
- We now pass a flag to Chromium browsers to disable default component extensions. This is a common flag passed during browser automation. Fixed in [#28294](https://github.com/cypress-io/cypress/pull/28294).

## 13.5.0

_Released 11/8/2023_

**Features:**

 - Added Component Testing support for [Angular](https://angular.io/) version 17. Addresses [#28153](https://github.com/cypress-io/cypress/issues/28153).

**Bugfixes:**

- Fixed an issue in chromium based browsers, where global style updates can trigger flooding of font face requests in DevTools and Test Replay. This can affect performance due to the flooding of messages in CDP. Fixes [#28150](https://github.com/cypress-io/cypress/issues/28150) and [#28215](https://github.com/cypress-io/cypress/issues/28215).
- Fixed a regression in [`13.3.3`](https://docs.cypress.io/guides/references/changelog#13.3.3) where Cypress would hang on loading shared workers when using `cy.reload` to reload the page. Fixes [#28248](https://github.com/cypress-io/cypress/issues/28248).
- Fixed an issue where network requests made from tabs, or windows other than the main Cypress tab, would be delayed. Fixes [#28113](https://github.com/cypress-io/cypress/issues/28113).
- Fixed an issue with 'other' targets (e.g. pdf documents embedded in an object tag) not fully loading. Fixes [#28228](https://github.com/cypress-io/cypress/issues/28228) and [#28162](https://github.com/cypress-io/cypress/issues/28162).
- Fixed an issue where clicking a link to download a file could cause a page load timeout when the download attribute was missing. Note: download behaviors in experimental Webkit are still an issue. Fixes [#14857](https://github.com/cypress-io/cypress/issues/14857).
- Fixed an issue to account for canceled and failed downloads to correctly reflect these status in Command log as a download failure where previously it would be pending. Fixed in [#28222](https://github.com/cypress-io/cypress/pull/28222).
- Fixed an issue determining visibility when an element is hidden by an ancestor with a shared edge. Fixes [#27514](https://github.com/cypress-io/cypress/issues/27514).
- We now pass a flag to Chromium browsers to disable Chrome translation, both the manual option and the popup prompt, when a page with a differing language is detected. Fixes [#28225](https://github.com/cypress-io/cypress/issues/28225).
- Stopped processing CDP events at the end of a spec when Test Isolation is off and Test Replay is enabled. Addressed in [#28213](https://github.com/cypress-io/cypress/pull/28213).

## 13.4.0

_Released 10/30/2023_

**Features:**

- Introduced experimental configuration options for advanced retry logic: adds `experimentalStrategy` and `experimentalOptions` keys to the `retry` configuration key. See [Experimental Flake Detection Features](https://docs.cypress.io/guides/references/experiments/#Experimental-Flake-Detection-Features) in the documentation. Addressed in [#27930](https://github.com/cypress-io/cypress/pull/27930).

**Bugfixes:**

- Fixed a regression in [`13.3.2`](https://docs.cypress.io/guides/references/changelog#13.3.2) where Cypress would crash with 'Inspected target navigated or closed' or 'Session with given id not found'. Fixes [#28141](https://github.com/cypress-io/cypress/issues/28141) and [#28148](https://github.com/cypress-io/cypress/issues/28148).

## 13.3.3

_Released 10/24/2023_

**Bugfixes:**

- Fixed a performance regression in `13.3.1` with proxy correlation timeouts and requests issued from web and shared workers. Fixes [#28104](https://github.com/cypress-io/cypress/issues/28104).
- Fixed a performance problem with proxy correlation when requests get aborted and then get miscorrelated with follow up requests. Addressed in [#28094](https://github.com/cypress-io/cypress/pull/28094).
- Fixed a regression in [10.0.0](#10.0.0), where search would not find a spec if the file name contains "-" or "\_", but search prompt contains " " instead (e.g. search file "spec-file.cy.ts" with prompt "spec file"). Fixes [#25303](https://github.com/cypress-io/cypress/issues/25303).

## 13.3.2

_Released 10/18/2023_

**Bugfixes:**

- Fixed a performance regression in `13.3.1` with proxy correlation timeouts and requests issued from service workers. Fixes [#28054](https://github.com/cypress-io/cypress/issues/28054) and [#28056](https://github.com/cypress-io/cypress/issues/28056).
- Fixed an issue where proxy correlation would leak over from a previous spec causing performance problems, `cy.intercept` problems, and Test Replay asset capturing issues. Addressed in [#28060](https://github.com/cypress-io/cypress/pull/28060).
- Fixed an issue where redirects of requests that knowingly don't have CDP traffic should also be assumed to not have CDP traffic. Addressed in [#28060](https://github.com/cypress-io/cypress/pull/28060).
- Fixed an issue with Accept Encoding headers by forcing gzip when no accept encoding header is sent and using identity if gzip is not sent. Fixes [#28025](https://github.com/cypress-io/cypress/issues/28025).

**Dependency Updates:**

- Upgraded [`@babel/core`](https://www.npmjs.com/package/@babel/core) from `7.22.9` to `7.23.2` to address the [SNYK-JS-SEMVER-3247795](https://snyk.io/vuln/SNYK-JS-SEMVER-3247795) security vulnerability. Addressed in [#28063](https://github.com/cypress-io/cypress/pull/28063).
- Upgraded [`@babel/traverse`](https://www.npmjs.com/package/@babel/traverse) from `7.22.8` to `7.23.2` to address the [SNYK-JS-BABELTRAVERSE-5962462](https://snyk.io/vuln/SNYK-JS-BABELTRAVERSE-5962462) security vulnerability. Addressed in [#28063](https://github.com/cypress-io/cypress/pull/28063).
- Upgraded [`react-docgen`](https://www.npmjs.com/package/react-docgen) from `6.0.0-alpha.3` to `6.0.4` to address the [SNYK-JS-BABELTRAVERSE-5962462](https://snyk.io/vuln/SNYK-JS-BABELTRAVERSE-5962462) security vulnerability. Addressed in [#28063](https://github.com/cypress-io/cypress/pull/28063).

## 13.3.1

_Released 10/11/2023_

**Bugfixes:**

- Fixed an issue where requests were correlated in the wrong order in the proxy. This could cause an issue where the wrong request is used for `cy.intercept` or assets (e.g. stylesheets or images) may not properly be available in Test Replay. Addressed in [#27892](https://github.com/cypress-io/cypress/pull/27892).
- Fixed an issue where a crashed Chrome renderer can cause the Test Replay recorder to hang. Addressed in [#27909](https://github.com/cypress-io/cypress/pull/27909).
- Fixed an issue where multiple responses yielded from calls to `cy.wait()` would sometimes be out of order. Fixes [#27337](https://github.com/cypress-io/cypress/issues/27337).
- Fixed an issue where requests were timing out in the proxy. This could cause an issue where the wrong request is used for `cy.intercept` or assets (e.g. stylesheets or images) may not properly be available in Test Replay. Addressed in [#27976](https://github.com/cypress-io/cypress/pull/27976).
- Fixed an issue where Test Replay couldn't record tests due to issues involving `GLIBC`. Fixed deprecation warnings during the rebuild of better-sqlite3. Fixes [#27891](https://github.com/cypress-io/cypress/issues/27891) and [#27902](https://github.com/cypress-io/cypress/issues/27902).
- Enables test replay for executed specs in runs that have a spec that causes a browser crash. Addressed in [#27786](https://github.com/cypress-io/cypress/pull/27786).

## 13.3.0

_Released 09/27/2023_

**Features:**

 - Introduces new layout for Runs page providing additional run information. Addresses [#27203](https://github.com/cypress-io/cypress/issues/27203).

**Bugfixes:**

- Fixed an issue where actionability checks trigger a flood of font requests. Removing the font requests has the potential to improve performance and removes clutter from Test Replay. Addressed in [#27860](https://github.com/cypress-io/cypress/pull/27860).
- Fixed network stubbing not permitting status code 999. Fixes [#27567](https://github.com/cypress-io/cypress/issues/27567). Addressed in [#27853](https://github.com/cypress-io/cypress/pull/27853).

## 13.2.0

_Released 09/12/2023_

**Features:**

 - Adds support for Nx users who want to run Angular Component Testing in parallel. Addressed in [#27723](https://github.com/cypress-io/cypress/pull/27723).

**Bugfixes:**

- Edge cases where `cy.intercept()` would not properly intercept and asset response bodies would not properly be captured for Test Replay have been addressed. Addressed in [#27771](https://github.com/cypress-io/cypress/pull/27771).
- Fixed an issue where `enter`, `keyup`, and `space` events were not triggering `click` events properly in some versions of Firefox. Addressed in [#27715](https://github.com/cypress-io/cypress/pull/27715).
- Fixed a regression in `13.0.0` where tests using Basic Authorization can potentially hang indefinitely on chromium browsers. Addressed in [#27781](https://github.com/cypress-io/cypress/pull/27781).
- Fixed a regression in `13.0.0` where component tests using an intercept that matches all requests can potentially hang indefinitely. Addressed in [#27788](https://github.com/cypress-io/cypress/pull/27788).

**Dependency Updates:**

- Upgraded Electron from `21.0.0` to `25.8.0`, which updates bundled Chromium from `106.0.5249.51` to `114.0.5735.289`. Additionally, the Node version binary has been upgraded from `16.16.0` to `18.15.0`. This does **NOT** have an impact on the node version you are using with Cypress and is merely an internal update to the repository & shipped binary. Addressed in [#27715](https://github.com/cypress-io/cypress/pull/27715). Addresses [#27595](https://github.com/cypress-io/cypress/issues/27595).

## 13.1.0

_Released 08/31/2023_

**Features:**

 - Introduces a status icon representing the `latest` test run in the Sidebar for the Runs Page. Addresses [#27206](https://github.com/cypress-io/cypress/issues/27206).

**Bugfixes:**

- Fixed a regression introduced in Cypress [13.0.0](#13-0-0) where the [Module API](https://docs.cypress.io/guides/guides/module-api), [`after:run`](https://docs.cypress.io/api/plugins/after-run-api), and  [`after:spec`](https://docs.cypress.io/api/plugins/after-spec-api) results did not include the `stats.skipped` field for each run result. Fixes [#27694](https://github.com/cypress-io/cypress/issues/27694). Addressed in [#27695](https://github.com/cypress-io/cypress/pull/27695).
- Individual CDP errors that occur while capturing data for Test Replay will no longer prevent the entire run from being available. Addressed in [#27709](https://github.com/cypress-io/cypress/pull/27709).
- Fixed an issue where the release date on the `v13` landing page was a day behind. Fixed in [#27711](https://github.com/cypress-io/cypress/pull/27711).
- Fixed an issue where fatal protocol errors would leak between specs causing all subsequent specs to fail to upload protocol information. Fixed in [#27720](https://github.com/cypress-io/cypress/pull/27720)
- Updated `plist` from `3.0.6` to `3.1.0` to address [CVE-2022-37616](https://github.com/advisories/GHSA-9pgh-qqpf-7wqj) and [CVE-2022-39353](https://github.com/advisories/GHSA-crh6-fp67-6883). Fixed in [#27710](https://github.com/cypress-io/cypress/pull/27710).

## 13.0.0

_Released 08/29/2023_

**Breaking Changes:**

- The [`video`](https://docs.cypress.io/guides/references/configuration#Videos) configuration option now defaults to `false`. Addresses [#26157](https://github.com/cypress-io/cypress/issues/26157).
- The [`videoCompression`](https://docs.cypress.io/guides/references/configuration#Videos) configuration option now defaults to `false`. Addresses [#26160](https://github.com/cypress-io/cypress/issues/26160).
- The [`videoUploadOnPasses`](https://docs.cypress.io/guides/references/configuration#Videos) configuration option has been removed. Please see our [screenshots & videos guide](https://docs.cypress.io/guides/guides/screenshots-and-videos#Delete-videos-for-specs-without-failing-or-retried-tests) on how to accomplish similar functionality. Addresses [#26899](https://github.com/cypress-io/cypress/issues/26899).
- Requests for assets at relative paths for component testing are now correctly forwarded to the dev server. Fixes [#26725](https://github.com/cypress-io/cypress/issues/26725).
- The [`cy.readFile()`](/api/commands/readfile) command is now retry-able as a [query command](https://on.cypress.io/retry-ability). This should not affect any tests using it; the functionality is unchanged. However, it can no longer be overwritten using [`Cypress.Commands.overwrite()`](/api/cypress-api/custom-commands#Overwrite-Existing-Commands). Addressed in [#25595](https://github.com/cypress-io/cypress/pull/25595).
- The current spec path is now passed from the AUT iframe using a query parameter rather than a path segment. This allows for requests for assets at relative paths to be correctly forwarded to the dev server. Fixes [#26725](https://github.com/cypress-io/cypress/issues/26725).
- The deprecated configuration option `nodeVersion` has been removed. Addresses [#27016](https://github.com/cypress-io/cypress/issues/27016).
- The properties and values returned by the [Module API](https://docs.cypress.io/guides/guides/module-api) and included in the arguments of handlers for the [`after:run`](https://docs.cypress.io/api/plugins/after-run-api) and  [`after:spec`](https://docs.cypress.io/api/plugins/after-spec-api) have been changed to be more consistent. Addresses [#23805](https://github.com/cypress-io/cypress/issues/23805).
- For Cypress Cloud runs with Test Replay enabled, the Cypress Runner UI is now hidden during the run since the Runner will be visible during Test Replay. As such, if video is recorded (which is now defaulted to `false`) during the run, the Runner will not be visible. In addition, if a runner screenshot (`cy.screenshot({ capture: runner })`) is captured, it will no longer contain the Runner.
- The browser and browser page unexpectedly closing in the middle of a test run are now gracefully handled. Addressed in [#27592](https://github.com/cypress-io/cypress/issues/27592).
- Automation performance is now improved by switching away from websockets to direct CDP calls for Chrome and Electron browsers. Addressed in [#27592](https://github.com/cypress-io/cypress/issues/27592).
- Edge cases where `cy.intercept()` would not properly intercept have been addressed. Addressed in [#27592](https://github.com/cypress-io/cypress/issues/27592).
- Node 14 support has been removed and Node 16 support has been deprecated. Node 16 may continue to work with Cypress `v13`, but will not be supported moving forward to closer coincide with [Node 16's end-of-life](https://nodejs.org/en/blog/announcements/nodejs16-eol) schedule. It is recommended that users update to at least Node 18.
- The minimum supported Typescript version is `4.x`.

**Features:**

- Consolidates and improves terminal output when uploading test artifacts to Cypress Cloud. Addressed in [#27402](https://github.com/cypress-io/cypress/pull/27402)

**Bugfixes:**

- Fixed an issue where Cypress's internal `tsconfig` would conflict with properties set in the user's `tsconfig.json` such as `module` and `moduleResolution`. Fixes [#26308](https://github.com/cypress-io/cypress/issues/26308) and [#27448](https://github.com/cypress-io/cypress/issues/27448).
- Clarified Svelte 4 works correctly with Component Testing and updated dependencies checks to reflect this. It was incorrectly flagged as not supported. Fixes [#27465](https://github.com/cypress-io/cypress/issues/27465).
- Resolve the `process/browser` global inside `@cypress/webpack-batteries-included-preprocessor` to resolve to `process/browser.js` in order to explicitly provide the file extension. File resolution must include the extension for `.mjs` and `.js` files inside ESM packages in order to resolve correctly. Fixes[#27599](https://github.com/cypress-io/cypress/issues/27599).
- Fixed an issue where the correct `pnp` process was not being discovered. Fixes [#27562](https://github.com/cypress-io/cypress/issues/27562).
- Fixed incorrect type declarations for Cypress and Chai globals that asserted them to be local variables of the global scope rather than properties on the global object. Fixes [#27539](https://github.com/cypress-io/cypress/issues/27539). Fixed in [#27540](https://github.com/cypress-io/cypress/pull/27540).
- Dev Servers will now respect and use the `port` configuration option if present. Fixes [#27675](https://github.com/cypress-io/cypress/issues/27675).

**Dependency Updates:**

- Upgraded [`@cypress/request`](https://www.npmjs.com/package/@cypress/request) from `^2.88.11` to `^3.0.0` to address the [CVE-2023-28155](https://github.com/advisories/GHSA-p8p7-x288-28g6) security vulnerability. Addresses [#27535](https://github.com/cypress-io/cypress/issues/27535). Addressed in [#27495](https://github.com/cypress-io/cypress/pull/27495).

## 12.17.4

_Released 08/15/2023_

**Bugfixes:**

- Fixed an issue where having `cypress.config` in a nested directory would cause problems with locating the `component-index.html` file when using component testing. Fixes [#26400](https://github.com/cypress-io/cypress/issues/26400).

**Dependency Updates:**

- Upgraded [`webpack`](https://www.npmjs.com/package/webpack) from `v4` to `v5`. This means that we are now bundling your `e2e` tests with webpack 5. We don't anticipate this causing any noticeable changes. However, if you'd like to keep bundling your `e2e` tests with wepback 4 you can use the same process as before by pinning [@cypress/webpack-batteries-included-preprocessor](https://www.npmjs.com/package/@cypress/webpack-batteries-included-preprocessor) to `v2.x.x` and hooking into the [file:preprocessor](https://docs.cypress.io/api/plugins/preprocessors-api#Usage) plugin event. This will restore the previous bundling process. Additionally, if you're using [@cypress/webpack-batteries-included-preprocessor](https://www.npmjs.com/package/@cypress/webpack-batteries-included-preprocessor) already, a new version has been published to support webpack `v5`.
- Upgraded [`tough-cookie`](https://www.npmjs.com/package/tough-cookie) from `4.0` to `4.1.3`, [`@cypress/request`](https://www.npmjs.com/package/@cypress/request) from `2.88.11` to `2.88.12` and [`@cypress/request-promise`](https://www.npmjs.com/package/@cypress/request-promise) from `4.2.6` to `4.2.7` to address a [security vulnerability](https://security.snyk.io/vuln/SNYK-JS-TOUGHCOOKIE-5672873). Fixes [#27261](https://github.com/cypress-io/cypress/issues/27261).

## 12.17.3

_Released 08/01/2023_

**Bugfixes:**

- Fixed an issue where unexpected branch names were being recorded for cypress runs when executed by GitHub Actions. The HEAD branch name will now be recorded by default for pull request workflows if a branch name cannot otherwise be detected from user overrides or from local git data. Fixes [#27389](https://github.com/cypress-io/cypress/issues/27389).

**Performance:**

- Fixed an issue where unnecessary requests were being paused. No longer sends `X-Cypress-Is-XHR-Or-Fetch` header and infers resource type off of the server pre-request object. Fixes [#26620](https://github.com/cypress-io/cypress/issues/26620) and [#26622](https://github.com/cypress-io/cypress/issues/26622).

## 12.17.2

_Released 07/20/2023_

**Bugfixes:**

- Fixed an issue where commands would fail with the error `must only be invoked from the spec file or support file` if their arguments were mutated. Fixes [#27200](https://github.com/cypress-io/cypress/issues/27200).
- Fixed an issue where `cy.writeFile()` would erroneously fail with the error `cy.writeFile() must only be invoked from the spec file or support file`. Fixes [#27097](https://github.com/cypress-io/cypress/issues/27097).
- Fixed an issue where web workers could not be created within a spec. Fixes [#27298](https://github.com/cypress-io/cypress/issues/27298).

## 12.17.1

_Released 07/10/2023_

**Bugfixes:**

- Fixed invalid stored preference when enabling in-app notifications that could cause the application to crash.  Fixes [#27228](https://github.com/cypress-io/cypress/issues/27228).
- Fixed an issue with the Typescript types of [`cy.screenshot()`](https://docs.cypress.io/api/commands/screenshot). Fixed in [#27130](https://github.com/cypress-io/cypress/pull/27130).

**Dependency Updates:**

- Upgraded [`@cypress/request`](https://www.npmjs.com/package/@cypress/request) from `2.88.10` to `2.88.11` to address [CVE-2022-24999](https://www.cve.org/CVERecord?id=CVE-2022-24999) security vulnerability. Addressed in [#27005](https://github.com/cypress-io/cypress/pull/27005).

## 12.17.0

_Released 07/05/2023_

**Features:**

- Cypress Cloud users can now receive desktop notifications about their runs, including when one starts, finishes, or fails. Addresses [#26686](https://github.com/cypress-io/cypress/issues/26686).

**Bugfixes:**

- Fixed issues where commands would fail with the error `must only be invoked from the spec file or support file`. Fixes [#27149](https://github.com/cypress-io/cypress/issues/27149) and [#27163](https://github.com/cypress-io/cypress/issues/27163).
- Fixed a regression introduced in Cypress [12.12.0](#12-12-0) where Cypress may fail to reconnect to the Chrome DevTools Protocol in Electron. Fixes [#26900](https://github.com/cypress-io/cypress/issues/26900).
- Fixed an issue where chrome was not recovering from browser crashes properly. Fixes [#24650](https://github.com/cypress-io/cypress/issues/24650).
- Fixed a race condition that was causing a GraphQL error to appear on the [Debug page](https://docs.cypress.io/guides/cloud/runs#Debug) when viewing a running Cypress Cloud build. Fixed in [#27134](https://github.com/cypress-io/cypress/pull/27134).
- Fixed a race condition in electron where the test window exiting prematurely during the browser launch process was causing the whole test run to fail. Addressed in [#27167](https://github.com/cypress-io/cypress/pull/27167).
- Fixed minor issues with Typescript types in the CLI. Fixes [#24110](https://github.com/cypress-io/cypress/issues/24110).
- Fixed an issue where a value for the Electron debug port would not be respected if defined using the `ELECTRON_EXTRA_LAUNCH_ARGS` environment variable. Fixes [#26711](https://github.com/cypress-io/cypress/issues/26711).

**Dependency Updates:**

- Update dependency semver to ^7.5.3. Addressed in [#27151](https://github.com/cypress-io/cypress/pull/27151).

## 12.16.0

_Released 06/26/2023_

**Features:**

- Added support for Angular 16.1.0 in Cypress Component Testing. Addresses [#27049](https://github.com/cypress-io/cypress/issues/27049).

**Bugfixes:**

- Fixed an issue where certain commands would fail with the error `must only be invoked from the spec file or support file` when invoked with a large argument. Fixes [#27099](https://github.com/cypress-io/cypress/issues/27099).

## 12.15.0

_Released 06/20/2023_

**Features:**

- Added support for running Cypress tests with [Chrome's new `--headless=new` flag](https://developer.chrome.com/articles/new-headless/). Chrome versions 112 and above will now be run in the `headless` mode that matches the `headed` browser implementation. Addresses [#25972](https://github.com/cypress-io/cypress/issues/25972).
- Cypress can now test pages with targeted `Content-Security-Policy` and `Content-Security-Policy-Report-Only` header directives by specifying the allow list via the [`experimentalCspAllowList`](https://docs.cypress.io/guides/references/configuration#Experimental-Csp-Allow-List) configuration option. Addresses [#1030](https://github.com/cypress-io/cypress/issues/1030). Addressed in [#26483](https://github.com/cypress-io/cypress/pull/26483)
- The [`videoCompression`](https://docs.cypress.io/guides/references/configuration#Videos) configuration option now accepts both a boolean or a Constant Rate Factor (CRF) number between `1` and `51`. The `videoCompression` default value is still `32` CRF and when `videoCompression` is set to `true` the default of `32` CRF will be used. Addresses [#26658](https://github.com/cypress-io/cypress/issues/26658).
- The Cypress Cloud data shown on the [Specs](https://docs.cypress.io/guides/core-concepts/cypress-app#Specs) page and [Runs](https://docs.cypress.io/guides/core-concepts/cypress-app#Runs) page will now reflect Cloud Runs that match the current Git tree if Git is being used. Addresses [#26693](https://github.com/cypress-io/cypress/issues/26693).

**Bugfixes:**

- Fixed an issue where video output was not being logged to the console when `videoCompression` was turned off. Videos will now log to the terminal regardless of the compression value. Addresses [#25945](https://github.com/cypress-io/cypress/issues/25945).

**Dependency Updates:**

- Removed [`@cypress/mocha-teamcity-reporter`](https://www.npmjs.com/package/@cypress/mocha-teamcity-reporter) as this package was no longer being referenced. Addressed in [#26938](https://github.com/cypress-io/cypress/pull/26938).

## 12.14.0

_Released 06/07/2023_

**Features:**

- A new testing type switcher has been added to the Spec Explorer to make it easier to move between E2E and Component Testing. An informational overview of each type is displayed if it hasn't already been configured to help educate and onboard new users to each testing type. Addresses [#26448](https://github.com/cypress-io/cypress/issues/26448), [#26836](https://github.com/cypress-io/cypress/issues/26836) and [#26837](https://github.com/cypress-io/cypress/issues/26837).

**Bugfixes:**

- Fixed an issue to now correctly detect Angular 16 dependencies
([@angular/cli](https://www.npmjs.com/package/@angular/cli),
[@angular-devkit/build-angular](https://www.npmjs.com/package/@angular-devkit/build-angular),
[@angular/core](https://www.npmjs.com/package/@angular/core), [@angular/common](https://www.npmjs.com/package/@angular/common),
[@angular/platform-browser-dynamic](https://www.npmjs.com/package/@angular/platform-browser-dynamic))
during Component Testing onboarding. Addresses [#26852](https://github.com/cypress-io/cypress/issues/26852).
- Ensures Git-related messages on the [Runs page](https://docs.cypress.io/guides/core-concepts/cypress-app#Runs) remain dismissed. Addresses [#26808](https://github.com/cypress-io/cypress/issues/26808).

**Dependency Updates:**

- Upgraded [`find-process`](https://www.npmjs.com/package/find-process) from `1.4.1` to `1.4.7` to address this [Synk](https://security.snyk.io/vuln/SNYK-JS-FINDPROCESS-1090284) security vulnerability. Addressed in [#26906](https://github.com/cypress-io/cypress/pull/26906).
- Upgraded [`firefox-profile`](https://www.npmjs.com/package/firefox-profile) from `4.0.0` to `4.3.2` to address security vulnerabilities within sub-dependencies. Addressed in [#26912](https://github.com/cypress-io/cypress/pull/26912).

## 12.13.0

_Released 05/23/2023_

**Features:**

- Adds Git-related messages for the [Runs page](https://docs.cypress.io/guides/core-concepts/cypress-app#Runs) and [Debug page](https://docs.cypress.io/guides/cloud/runs#Debug) when users aren't using Git or there are no recorded runs for the current branch. Addresses [#26680](https://github.com/cypress-io/cypress/issues/26680).

**Bugfixes:**

- Reverted [#26452](https://github.com/cypress-io/cypress/pull/26452) which introduced a bug that prevents users from using End to End with Yarn 3. Fixed in [#26735](https://github.com/cypress-io/cypress/pull/26735). Fixes [#26676](https://github.com/cypress-io/cypress/issues/26676).
- Moved `types` condition to the front of `package.json#exports` since keys there are meant to be order-sensitive. Fixed in [#26630](https://github.com/cypress-io/cypress/pull/26630).
- Fixed an issue where newly-installed dependencies would not be detected during Component Testing setup. Addresses [#26685](https://github.com/cypress-io/cypress/issues/26685).
- Fixed a UI regression that was flashing an "empty" state inappropriately when loading the Debug page. Fixed in [#26761](https://github.com/cypress-io/cypress/pull/26761).
- Fixed an issue in Component Testing setup where TypeScript version 5 was not properly detected. Fixes [#26204](https://github.com/cypress-io/cypress/issues/26204).

**Misc:**

- Updated styling & content of Cypress Cloud slideshows when not logged in or no runs have been recorded. Addresses [#26181](https://github.com/cypress-io/cypress/issues/26181).
- Changed the nomenclature of 'processing' to 'compressing' when terminal video output is printed during a run. Addresses [#26657](https://github.com/cypress-io/cypress/issues/26657).
- Changed the nomenclature of 'Upload Results' to 'Uploading Screenshots & Videos' when terminal output is printed during a run. Addresses [#26759](https://github.com/cypress-io/cypress/issues/26759).

## 12.12.0

_Released 05/09/2023_

**Features:**

- Added a new informational banner to help get started with component testing from an existing end-to-end test suite. Addresses [#26511](https://github.com/cypress-io/cypress/issues/26511).

**Bugfixes:**

- Fixed an issue in Electron where devtools gets out of sync with the DOM occasionally. Addresses [#15932](https://github.com/cypress-io/cypress/issues/15932).
- Updated the Chromium renderer process crash message to be more terse. Addressed in [#26597](https://github.com/cypress-io/cypress/pull/26597).
- Fixed an issue with `CYPRESS_DOWNLOAD_PATH_TEMPLATE` regex to allow multiple replacements. Addresses [#23670](https://github.com/cypress-io/cypress/issues/23670).
- Moved `types` condition to the front of `package.json#exports` since keys there are meant to be order-sensitive. Fixed in [#26630](https://github.com/cypress-io/cypress/pull/26630).

**Dependency Updates:**

- Upgraded [`plist`](https://www.npmjs.com/package/plist) from `3.0.5` to `3.0.6` to address [CVE-2022-26260](https://nvd.nist.gov/vuln/detail/CVE-2022-22912#range-8131646) NVD security vulnerability. Addressed in [#26631](https://github.com/cypress-io/cypress/pull/26631).
- Upgraded [`engine.io`](https://www.npmjs.com/package/engine.io) from `6.2.1` to `6.4.2` to address [CVE-2023-31125](https://github.com/socketio/engine.io/security/advisories/GHSA-q9mw-68c2-j6m5) NVD security vulnerability. Addressed in [#26664](https://github.com/cypress-io/cypress/pull/26664).
- Upgraded [`@vue/test-utils`](https://www.npmjs.com/package/@vue/test-utils) from `2.0.2` to `2.3.2`. Addresses [#26575](https://github.com/cypress-io/cypress/issues/26575).

## 12.11.0

_Released 04/26/2023_

**Features:**

- Adds Component Testing support for Angular 16. Addresses [#26044](https://github.com/cypress-io/cypress/issues/26044).
- The run navigation component on the [Debug page](https://on.cypress.io/debug-page) will now display a warning message if there are more relevant runs than can be displayed in the list. Addresses [#26288](https://github.com/cypress-io/cypress/issues/26288).

**Bugfixes:**

- Fixed an issue where setting `videoCompression` to `0` would cause the video output to be broken. `0` is now treated as false. Addresses [#5191](https://github.com/cypress-io/cypress/issues/5191) and [#24595](https://github.com/cypress-io/cypress/issues/24595).
- Fixed an issue on the [Debug page](https://on.cypress.io/debug-page) where the passing run status would appear even if the Cypress Cloud organization was over its monthly test result limit. Addresses [#26528](https://github.com/cypress-io/cypress/issues/26528).

**Misc:**

- Cleaned up our open telemetry dependencies, reducing the size of the open telemetry modules. Addressed in [#26522](https://github.com/cypress-io/cypress/pull/26522).

**Dependency Updates:**

- Upgraded [`vue`](https://www.npmjs.com/package/vue) from `3.2.31` to `3.2.47`. Addressed in [#26555](https://github.com/cypress-io/cypress/pull/26555).

## 12.10.0

_Released 04/17/2023_

**Features:**

- The Component Testing setup wizard will now show a warning message if an issue is encountered with an installed [third party framework definition](https://on.cypress.io/component-integrations). Addresses [#25838](https://github.com/cypress-io/cypress/issues/25838).

**Bugfixes:**

- Capture the [Azure](https://azure.microsoft.com/) CI provider's environment variable [`SYSTEM_PULLREQUEST_PULLREQUESTNUMBER`](https://learn.microsoft.com/en-us/azure/devops/pipelines/build/variables?view=azure-devops&tabs=yaml#system-variables-devops-services) to display the linked PR number in the Cloud. Addressed in [#26215](https://github.com/cypress-io/cypress/pull/26215).
- Fixed an issue in the onboarding wizard where project framework & bundler would not be auto-detected when opening directly into component testing mode using the `--component` CLI flag. Fixes [#22777](https://github.com/cypress-io/cypress/issues/22777) and [#26388](https://github.com/cypress-io/cypress/issues/26388).
- Updated to use the `SEMAPHORE_GIT_WORKING_BRANCH` [Semphore](https://docs.semaphoreci.com) CI environment variable to correctly associate a Cloud run to the current branch. Previously this was incorrectly associating a run to the target branch. Fixes [#26309](https://github.com/cypress-io/cypress/issues/26309).
- Fix an edge case in Component Testing where a custom `baseUrl` in `tsconfig.json` for Next.js 13.2.0+ is not respected. This was partially fixed in [#26005](https://github.com/cypress-io/cypress/pull/26005), but an edge case was missed. Fixes [#25951](https://github.com/cypress-io/cypress/issues/25951).
- Fixed an issue where `click` events fired on `.type('{enter}')` did not propagate through shadow roots. Fixes [#26392](https://github.com/cypress-io/cypress/issues/26392).

**Misc:**

- Removed unintentional debug logs. Addressed in [#26411](https://github.com/cypress-io/cypress/pull/26411).
- Improved styling on the [Runs Page](https://docs.cypress.io/guides/core-concepts/cypress-app#Runs). Addresses [#26180](https://github.com/cypress-io/cypress/issues/26180).

**Dependency Updates:**

- Upgraded [`commander`](https://www.npmjs.com/package/commander) from `^5.1.0` to `^6.2.1`. Addressed in [#26226](https://github.com/cypress-io/cypress/pull/26226).
- Upgraded [`minimist`](https://www.npmjs.com/package/minimist) from `1.2.6` to `1.2.8` to address this [CVE-2021-44906](https://github.com/advisories/GHSA-xvch-5gv4-984h) NVD security vulnerability. Addressed in [#26254](https://github.com/cypress-io/cypress/pull/26254).

## 12.9.0

_Released 03/28/2023_

**Features:**

- The [Debug page](https://docs.cypress.io/guides/cloud/runs#Debug) now allows for navigating between all runs recorded for a commit. Addresses [#25899](https://github.com/cypress-io/cypress/issues/25899) and [#26018](https://github.com/cypress-io/cypress/issues/26018).

**Bugfixes:**

- Fixed a compatibility issue so that component test projects can use [Vite](https://vitejs.dev/) version 4.2.0 and greater. Fixes [#26138](https://github.com/cypress-io/cypress/issues/26138).
- Fixed an issue where [`cy.intercept()`](https://docs.cypress.io/api/commands/intercept) added an additional `content-length` header to spied requests that did not set a `content-length` header on the original request. Fixes [#24407](https://github.com/cypress-io/cypress/issues/24407).
- Changed the way that Git hashes are loaded so that non-relevant runs are excluded from the Debug page. Fixes [#26058](https://github.com/cypress-io/cypress/issues/26058).
- Corrected the [`.type()`](https://docs.cypress.io/api/commands/type) command to account for shadow root elements when determining whether or not focus needs to be simulated before typing. Fixes [#26198](https://github.com/cypress-io/cypress/issues/26198).
- Fixed an issue where an incorrect working directory could be used for Git operations on Windows. Fixes [#23317](https://github.com/cypress-io/cypress/issues/23317).
- Capture the [Buildkite](https://buildkite.com/) CI provider's environment variable `BUILDKITE_RETRY_COUNT` to handle CI retries in the Cloud. Addressed in [#25750](https://github.com/cypress-io/cypress/pull/25750).

**Misc:**

- Made some minor styling updates to the Debug page. Addresses [#26041](https://github.com/cypress-io/cypress/issues/26041).

## 12.8.1

_Released 03/15/2023_

**Bugfixes:**

- Fixed a regression in Cypress [10](https://docs.cypress.io/guides/references/changelog#10-0-0) where the reporter auto-scroll configuration inside user preferences was unintentionally being toggled off. User's must now explicitly enable/disable auto-scroll under user preferences, which is enabled by default. Fixes [#24171](https://github.com/cypress-io/cypress/issues/24171) and [#26113](https://github.com/cypress-io/cypress/issues/26113).

**Dependency Updates:**

- Upgraded [`ejs`](https://www.npmjs.com/package/ejs) from `3.1.6` to `3.1.8` to address this [CVE-2022-29078](https://github.com/advisories/GHSA-phwq-j96m-2c2q) NVD security vulnerability. Addressed in [#25279](https://github.com/cypress-io/cypress/pull/25279).

## 12.8.0

_Released 03/14/2023_

**Features:**

- The [Debug page](https://docs.cypress.io/guides/cloud/runs#Debug) is now able to show real-time results from in-progress runs.  Addresses [#25759](https://github.com/cypress-io/cypress/issues/25759).
- Added the ability to control whether a request is logged to the command log via [`cy.intercept()`](https://docs.cypress.io/api/commands/intercept) by passing `log: false` or `log: true`. Addresses [#7362](https://github.com/cypress-io/cypress/issues/7362).
  - This can be used to override Cypress's default behavior of logging all XHRs and fetches, see the [example](https://docs.cypress.io/api/commands/intercept#Disabling-logs-for-a-request).
- It is now possible to control the number of connection attempts to the browser using the `CYPRESS_CONNECT_RETRY_THRESHOLD` Environment Variable. Learn more [here](https://docs.cypress.io/guides/references/advanced-installation#Environment-variables). Addressed in [#25848](https://github.com/cypress-io/cypress/pull/25848).

**Bugfixes:**

- Fixed an issue where using `Cypress.require()` would throw the error `Cannot find module 'typescript'`. Fixes [#25885](https://github.com/cypress-io/cypress/issues/25885).
- The [`before:spec`](https://docs.cypress.io/api/plugins/before-spec-api) API was updated to correctly support async event handlers in `run` mode. Fixes [#24403](https://github.com/cypress-io/cypress/issues/24403).
- Updated the Component Testing [community framework](https://docs.cypress.io/guides/component-testing/third-party-definitions) definition detection logic to take into account monorepo structures that hoist dependencies. Fixes [#25993](https://github.com/cypress-io/cypress/issues/25993).
- The onboarding wizard for Component Testing will now detect installed dependencies more reliably. Fixes [#25782](https://github.com/cypress-io/cypress/issues/25782).
- Fixed an issue where Angular components would sometimes be mounted in unexpected DOM locations in component tests. Fixes [#25956](https://github.com/cypress-io/cypress/issues/25956).
- Fixed an issue where Cypress component testing would fail to work with [Next.js](https://nextjs.org/) `13.2.1`. Fixes [#25951](https://github.com/cypress-io/cypress/issues/25951).
- Fixed an issue where migrating a project from a version of Cypress earlier than [10.0.0](#10-0-0) could fail if the project's `testFiles` configuration was an array of globs. Fixes [#25947](https://github.com/cypress-io/cypress/issues/25947).

**Misc:**

- Removed "New" badge in the navigation bar for the debug page icon. Addresses [#25925](https://github.com/cypress-io/cypress/issues/25925).
- Removed inline "Connect" buttons within the Specs Explorer. Addresses [#25926](https://github.com/cypress-io/cypress/issues/25926).
- Added an icon for "beta" versions of the Chrome browser. Addresses [#25968](https://github.com/cypress-io/cypress/issues/25968).

**Dependency Updates:**

- Upgraded [`mocha-junit-reporter`](https://www.npmjs.com/package/mocha-junit-reporter) from `2.1.0` to `2.2.0` to be able to use [new placeholders](https://github.com/michaelleeallen/mocha-junit-reporter/pull/163) such as `[suiteFilename]` or `[suiteName]` when defining the test report name. Addressed in [#25922](https://github.com/cypress-io/cypress/pull/25922).

## 12.7.0

_Released 02/24/2023_

**Features:**

- It is now possible to set `hostOnly` cookies with [`cy.setCookie()`](https://docs.cypress.io/api/commands/setcookie) for a given domain. Addresses [#16856](https://github.com/cypress-io/cypress/issues/16856) and [#17527](https://github.com/cypress-io/cypress/issues/17527).
- Added a Public API for third party component libraries to define a Framework Definition, embedding their library into the Cypress onboarding workflow. Learn more [here](https://docs.cypress.io/guides/component-testing/third-party-definitions). Implemented in [#25780](https://github.com/cypress-io/cypress/pull/25780) and closes [#25638](https://github.com/cypress-io/cypress/issues/25638).
- Added a Debug Page tutorial slideshow for projects that are not connected to Cypress Cloud. Addresses [#25768](https://github.com/cypress-io/cypress/issues/25768).
- Improved various error message around interactions with the Cypress cloud. Implemented in [#25837](https://github.com/cypress-io/cypress/pull/25837)
- Updated the "new" status badge for the Debug page navigation link to be less noticeable when the navigation is collapsed. Addresses [#25739](https://github.com/cypress-io/cypress/issues/25739).

**Bugfixes:**

- Fixed various bugs when recording to the cloud. Fixed in [#25837](https://github.com/cypress-io/cypress/pull/25837)
- Fixed an issue where cookies were being duplicated with the same hostname, but a prepended dot. Fixed an issue where cookies may not be expiring correctly. Fixes [#25174](https://github.com/cypress-io/cypress/issues/25174), [#25205](https://github.com/cypress-io/cypress/issues/25205) and [#25495](https://github.com/cypress-io/cypress/issues/25495).
- Fixed an issue where cookies weren't being synced when the application was stable. Fixed in [#25855](https://github.com/cypress-io/cypress/pull/25855). Fixes [#25835](https://github.com/cypress-io/cypress/issues/25835).
- Added missing TypeScript type definitions for the [`cy.reload()`](https://docs.cypress.io/api/commands/reload) command. Addressed in [#25779](https://github.com/cypress-io/cypress/pull/25779).
- Ensure Angular components are mounted inside the correct element. Fixes [#24385](https://github.com/cypress-io/cypress/issues/24385).
- Fix a bug where files outside the project root in a monorepo are not correctly served when using Vite. Addressed in [#25801](https://github.com/cypress-io/cypress/pull/25801).
- Fixed an issue where using [`cy.intercept`](https://docs.cypress.io/api/commands/intercept)'s `req.continue()` with a non-function parameter would not provide an appropriate error message. Fixed in [#25884](https://github.com/cypress-io/cypress/pull/25884).
- Fixed an issue where Cypress would erroneously launch and connect to multiple browser instances. Fixes [#24377](https://github.com/cypress-io/cypress/issues/24377).

**Misc:**

- Made updates to the way that the Debug Page header displays information. Addresses [#25796](https://github.com/cypress-io/cypress/issues/25796) and [#25798](https://github.com/cypress-io/cypress/issues/25798).

## 12.6.0

_Released 02/15/2023_

**Features:**

- Added a new CLI flag, called [`--auto-cancel-after-failures`](https://docs.cypress.io/guides/guides/command-line#Options), that overrides the project-level ["Auto Cancellation"](https://docs.cypress.io/guides/cloud/smart-orchestration#Auto-Cancellation) value when recording to the Cloud. This gives Cloud users on Business and Enterprise plans the flexibility to alter the auto-cancellation value per run. Addressed in [#25237](https://github.com/cypress-io/cypress/pull/25237).
- It is now possible to overwrite query commands using [`Cypress.Commands.overwriteQuery`](https://on.cypress.io/api/custom-queries). Addressed in [#25078](https://github.com/cypress-io/cypress/issues/25078).
- Added [`Cypress.require()`](https://docs.cypress.io/api/cypress-api/require) for including dependencies within the [`cy.origin()`](https://docs.cypress.io/api/commands/origin) callback. This change removed support for using `require()` and `import()` directly within the callback because we found that it impacted performance not only for spec files using them within the [`cy.origin()`](https://docs.cypress.io/api/commands/origin) callback, but even for spec files that did not use them. Addresses [#24976](https://github.com/cypress-io/cypress/issues/24976).
- Added the ability to open the failing test in the IDE from the Debug page before needing to re-run the test. Addressed in [#24850](https://github.com/cypress-io/cypress/issues/24850).

**Bugfixes:**

- When a Cloud user is apart of multiple Cloud organizations, the [Connect to Cloud setup](https://docs.cypress.io/guides/cloud/projects#Set-up-a-project-to-record) now shows the correct organizational prompts when connecting a new project. Fixes [#25520](https://github.com/cypress-io/cypress/issues/25520).
- Fixed an issue where Cypress would fail to load any specs if the project `specPattern` included a resource that could not be accessed due to filesystem permissions. Fixes [#24109](https://github.com/cypress-io/cypress/issues/24109).
- Fixed an issue where the Debug page would display a different number of specs for in-progress runs than the in-progress specs reported in Cypress Cloud. Fixes [#25647](https://github.com/cypress-io/cypress/issues/25647).
- Fixed an issue in middleware where error-handling code could itself generate an error and fail to report the original issue. Fixes [#22825](https://github.com/cypress-io/cypress/issues/22825).
- Fixed an regression introduced in Cypress [12.3.0](#12-3-0) where custom browsers that relied on process environment variables were not found on macOS arm64 architectures. Fixed in [#25753](https://github.com/cypress-io/cypress/pull/25753).

**Misc:**

- Improved the UI of the Debug page. Addresses [#25664](https://github.com/cypress-io/cypress/issues/25664),  [#25669](https://github.com/cypress-io/cypress/issues/25669), [#25665](https://github.com/cypress-io/cypress/issues/25665), [#25666](https://github.com/cypress-io/cypress/issues/25666), and [#25667](https://github.com/cypress-io/cypress/issues/25667).
- Updated the Debug page sidebar badge to to show 0 to 99+ failing tests, increased from showing 0 to 9+ failing tests, to provide better test failure insights. Addresses [#25662](https://github.com/cypress-io/cypress/issues/25662).

**Dependency Updates:**

- Upgrade [`debug`](https://www.npmjs.com/package/debug) to `4.3.4`. Addressed in [#25699](https://github.com/cypress-io/cypress/pull/25699).

## 12.5.1

_Released 02/02/2023_

**Bugfixes:**

- Fixed a regression introduced in Cypress [12.5.0](https://docs.cypress.io/guides/references/changelog#12-5-0) where the `runnable` was not included in the [`test:after:run`](https://docs.cypress.io/api/events/catalog-of-events) event. Fixes [#25663](https://github.com/cypress-io/cypress/issues/25663).

**Dependency Updates:**

- Upgraded [`simple-git`](https://github.com/steveukx/git-js) from `3.15.0` to `3.16.0` to address this [security vulnerability](https://github.com/advisories/GHSA-9p95-fxvg-qgq2) where Remote Code Execution (RCE) via the clone(), pull(), push() and listRemote() methods due to improper input sanitization was possible. Addressed in [#25603](https://github.com/cypress-io/cypress/pull/25603).

## 12.5.0

_Released 01/31/2023_

**Features:**

- Easily debug failed CI test runs recorded to the Cypress Cloud from your local Cypress app with the new Debug page. Please leave any feedback [here](https://github.com/cypress-io/cypress/discussions/25649). Your feedback will help us make decisions to improve the Debug experience. For more details, see [our blog post](https://on.cypress.io/debug-page-release). Addressed in [#25488](https://github.com/cypress-io/cypress/pull/25488).

**Performance:**

- Improved memory consumption in `run` mode by removing reporter logs for successful tests. Fixes [#25230](https://github.com/cypress-io/cypress/issues/25230).

**Bugfixes:**

- Fixed an issue where alternative Microsoft Edge Beta, Canary, and Dev binary versions were not being discovered by Cypress. Fixes [#25455](https://github.com/cypress-io/cypress/issues/25455).

**Dependency Updates:**

- Upgraded [`underscore.string`](https://github.com/esamattis/underscore.string/blob/HEAD/CHANGELOG.markdown) from `3.3.5` to `3.3.6` to reference rebuilt assets after security patch to fix regular expression DDOS exploit. Addressed in [#25574](https://github.com/cypress-io/cypress/pull/25574).

## 12.4.1

_Released 01/27/2023_

**Bugfixes:**

- Fixed a regression from Cypress [12.4.0](https://docs.cypress.io/guides/references/changelog#12-4-0) where Cypress was not exiting properly when running multiple Component Testing specs in `electron` in `run` mode. Fixes [#25568](https://github.com/cypress-io/cypress/issues/25568).

**Dependency Updates:**

- Upgraded [`ua-parser-js`](https://github.com/faisalman/ua-parser-js) from `0.7.24` to `0.7.33` to address this [security vulnerability](https://github.com/faisalman/ua-parser-js/security/advisories/GHSA-fhg7-m89q-25r3) where crafting a very-very-long user-agent string with specific pattern, an attacker can turn the script to get stuck processing for a very long time which results in a denial of service (DoS) condition. Addressed in [#25561](https://github.com/cypress-io/cypress/pull/25561).

## 12.4.0

_Released 1/24/2023_

**Features:**

- Added official support for Vite 4 in component testing. Addresses
  [#24969](https://github.com/cypress-io/cypress/issues/24969).
- Added new
  [`experimentalMemoryManagement`](/guides/references/experiments#Configuration)
  configuration option to improve memory management in Chromium-based browsers.
  Enable this option with `experimentalMemoryManagement=true` if you have
  experienced "Out of Memory" issues. Addresses
  [#23391](https://github.com/cypress-io/cypress/issues/23391).
- Added new
  [`experimentalSkipDomainInjection`](/guides/references/experiments#Experimental-Skip-Domain-Injection)
  configuration option to disable Cypress from setting `document.domain` on
  injection, allowing users to test Salesforce domains. If you believe you are
  having `document.domain` issues, please see the
  [`experimentalSkipDomainInjection`](/guides/references/experiments#Experimental-Skip-Domain-Injection)
  guide. This config option is end-to-end only. Addresses
  [#2367](https://github.com/cypress-io/cypress/issues/2367),
  [#23958](https://github.com/cypress-io/cypress/issues/23958),
  [#24290](https://github.com/cypress-io/cypress/issues/24290), and
  [#24418](https://github.com/cypress-io/cypress/issues/24418).
- The [`.as`](/api/commands/as) command now accepts an options argument,
  allowing an alias to be stored as type "query" or "static" value. This is
  stored as "query" by default. Addresses
  [#25173](https://github.com/cypress-io/cypress/issues/25173).
- The `cy.log()` command will now display a line break where the `\n` character
  is used. Addresses
  [#24964](https://github.com/cypress-io/cypress/issues/24964).
- [`component.specPattern`](/guides/references/configuration#component) now
  utilizes a JSX/TSX file extension when generating a new empty spec file if
  project contains at least one file with those extensions. This applies only to
  component testing and is skipped if
  [`component.specPattern`](/guides/references/configuration#component) has been
  configured to exclude files with those extensions. Addresses
  [#24495](https://github.com/cypress-io/cypress/issues/24495).
- Added support for the `data-qa` selector in the
  [Selector Playground](guides/core-concepts/cypress-app#Selector-Playground) in
  addition to `data-cy`, `data-test` and `data-testid`. Addresses
  [#25305](https://github.com/cypress-io/cypress/issues/25305).

**Bugfixes:**

- Fixed an issue where component tests could incorrectly treat new major
  versions of certain dependencies as supported. Fixes
  [#25379](https://github.com/cypress-io/cypress/issues/25379).
- Fixed an issue where new lines or spaces on new lines in the Command Log were
  not maintained. Fixes
  [#23679](https://github.com/cypress-io/cypress/issues/23679) and
  [#24964](https://github.com/cypress-io/cypress/issues/24964).
- Fixed an issue where Angular component testing projects would fail to
  initialize if an unsupported browserslist entry was specified in the project
  configuration. Fixes
  [#25312](https://github.com/cypress-io/cypress/issues/25312).

**Misc**

- Video output link in `cypress run` mode has been added to it's own line to
  make the video output link more easily clickable in the terminal. Addresses
  [#23913](https://github.com/cypress-io/cypress/issues/23913).<|MERGE_RESOLUTION|>--- conflicted
+++ resolved
@@ -3,15 +3,13 @@
 
 _Released 7/30/2024 (PENDING)_
 
-<<<<<<< HEAD
 **Features:**
 
 - Passing the browser without the testing type (i.e. `cypress open --browser <browser-name-or-path>`) will now directly launch the browser after the testing type is selected. Addresses [#22003](https://github.com/cypress-io/cypress/issues/22003). Addressed in [#28538](https://github.com/cypress-io/cypress/pull/28538).
-=======
+
 **Performance:**
 
 - Improved performance of `reduce` in a method within our proxy. Addressed in [#29887](https://github.com/cypress-io/cypress/pull/29887).
->>>>>>> 82601500
 
 **Bugfixes:**
 
