--- conflicted
+++ resolved
@@ -7,11 +7,8 @@
 
 - Fixed an issue where pages or downloads opened in a new tab were missing basic auth headers. Fixes [#28350](https://github.com/cypress-io/cypress/issues/28350).
 - Fixed an issue where request logging would default the `message` to the `args` of the currently running command even though those `args` would not apply to the request log and are not displayed. If the `args` are sufficiently large (e.g. when running the `cy.task` from the [code-coverage](https://github.com/cypress-io/code-coverage/) plugin) there could be performance/memory implications. Addressed in [#28411](https://github.com/cypress-io/cypress/pull/28411).
-<<<<<<< HEAD
 - Fixed an issue where commands would fail with the error `must only be invoked from the spec file or support file` if the project's `baseUrl` included basic auth credentials. Fixes [#28336](https://github.com/cypress-io/cypress/issues/28336).
-=======
-- Fixed issue where some URLs would timeout in pre-request correlation. Addressed in [#28427](https://github.com/cypress-io/cypress/pull/28427).
->>>>>>> 57bb0b68
+- Fixed an issue where some URLs would timeout in pre-request correlation. Addressed in [#28427](https://github.com/cypress-io/cypress/pull/28427).
 
 **Misc:**
 
