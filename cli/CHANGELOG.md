<!-- See the ../guides/writing-the-cypress-changelog.md for details on writing the changelog. -->
## 13.7.3

_Released 4/16/2024 (PENDING)_

**Misc:**

- Updated the Chrome flags to not show the "Enhanced Ad Privacy" dialog. Addresses [#29199](https://github.com/cypress-io/cypress/issues/29199).

## 13.7.2

_Released 4/2/2024_

**Performance:**

- Improvements to Test Replay upload resiliency. Fixes [#28890](https://github.com/cypress-io/cypress/issues/28890). Addressed in [#29174](https://github.com/cypress-io/cypress/pull/29174)

**Bugfixes:**

- Fixed an issue where Cypress was not executing beyond the first spec in `cypress run` for versions of Firefox 124 and up when a custom user agent was provided. Fixes [#29190](https://github.com/cypress-io/cypress/issues/29190).
- Fixed a bug where fields using arrays in `cypress.config` are not correctly processed. Fixes [#27103](https://github.com/cypress-io/cypress/issues/27103). Fixed in [#27312](https://github.com/cypress-io/cypress/pull/27312).
<<<<<<< HEAD
- Fixed an issue where Cypress not detect visible elements with width or height in rem as visible [#29172](https://github.com/cypress-io/cypress/issues/29093). Fixed in [#29224](https://github.com/cypress-io/cypress/pull/29224).

=======
- Fixed a hang where Cypress would run indefinitely while recording to the cloud when CDP disconnects during the middle of a test. Fixes [#29209](https://github.com/cypress-io/cypress/issues/29209).
- Fixed a bug where option values containing quotation marks could not be selected. Fixes [#29213](https://github.com/cypress-io/cypress/issues/29213)

**Dependency Updates:**

- Updated express from `4.17.3` to `4.19.2`. Addressed in [#29211](https://github.com/cypress-io/cypress/pull/29211).
>>>>>>> 5a88dc1f

## 13.7.1

_Released 3/21/2024_

**Bugfixes:**

- Fixed an issue where Cypress was not executing beyond the first spec in `cypress run` for versions of Firefox 124 and up. Fixes [#29172](https://github.com/cypress-io/cypress/issues/29172).
- Fixed an issue blurring shadow dom elements. Fixed in [#29125](https://github.com/cypress-io/cypress/pull/29125).

**Dependency Updates:**

- Updated jose from `4.11.2` to `4.15.5`. Addressed in [#29086](https://github.com/cypress-io/cypress/pull/29086).

## 13.7.0

_Released 3/13/2024_

**Features:**

- Added shadow DOM snapshot support within Test Replay in order to highlight elements correctly within the Cypress reporter. Addressed in [#28823](https://github.com/cypress-io/cypress/pull/28823).
- Added TypeScript support for [Vue 2.7+](https://github.com/vuejs/vue/blob/main/CHANGELOG.md#270-2022-07-01). Addresses [#28591](https://github.com/cypress-io/cypress/issues/28591).
- Adds additional context to error messages displayed when Test Replay artifacts fail to upload. Addressed in [#28986](https://github.com/cypress-io/cypress/pull/28986)

**Performance:**

- Fixed a performance regression from [`13.6.3`](https://docs.cypress.io/guides/references/changelog#13-6-3) where unhandled service worker requests may not correlate correctly. Fixes [#28868](https://github.com/cypress-io/cypress/issues/28868).
- Reduces the number of attempts to retry failed Test Replay artifact uploads from 8 to 3, to reduce time spent on artifact upload attempts that will not succeed. Addressed in [#28986](https://github.com/cypress-io/cypress/pull/28986)

**Bugfixes:**

- Changed screenshot capture behavior in Chromium to activate the main Cypress tab before capturing. This prevents screenshot capture from timing out in certain situations. Fixed in [#29038](https://github.com/cypress-io/cypress/pull/29038). Fixes [#5016](https://github.com/cypress-io/cypress/issues/5016)
- Fixed an issue where `.click()` commands on children of disabled elements would still produce "click" events -- even without `{ force: true }`. Fixes [#28788](https://github.com/cypress-io/cypress/issues/28788).
- Changed RequestBody type to allow for boolean and null literals to be passed as body values. [#28789](https://github.com/cypress-io/cypress/issues/28789)

**Misc:**

- Changed Component Testing scaffolding instruction to `pnpm add` to add framework dependencies when a project uses pnpm as package manager. Addresses [#29052](https://github.com/cypress-io/cypress/issues/29052).
- Command messages in the Cypress command logs will now truncate display at 100 lines instead of 50. Fixes [#29023](https://github.com/cypress-io/cypress/issues/29023).
- Capture the `beforeTest` timestamp inside the browser for the purposes of accurately determining test start for Test Replay. Addressed in [#29061](https://github.com/cypress-io/cypress/pull/29061).

**Dependency Updates:**

- Updated jimp from `0.14.0` to `0.22.12`. Addressed in [#29055](https://github.com/cypress-io/cypress/pull/29055).
- Updated http-proxy-middleware from `2.0.4` to `2.0.6`. Addressed in [#28902](https://github.com/cypress-io/cypress/pull/28902).
- Updated signal-exit from `3.0.3` to `3.0.7`. Addressed in [#28979](https://github.com/cypress-io/cypress/pull/28979).

## 13.6.6

_Released 2/22/2024_

**Bugfixes:**

- Fixed an issue where `cypress verify` was failing for `nx` users. Fixes [#28982](https://github.com/cypress-io/cypress/issues/28982).

## 13.6.5

_Released 2/20/2024_

**Bugfixes:**

- Fixed tests hanging when the Chrome browser extension is disabled. Fixes [#28392](https://github.com/cypress-io/cypress/issues/28392).
- Fixed an issue which caused the browser to relaunch after closing the browser from the Launchpad. Fixes [#28852](https://github.com/cypress-io/cypress/issues/28852).
- Fixed an issue with the unzip promise never being rejected when an empty error happens. Fixed in [#28850](https://github.com/cypress-io/cypress/pull/28850).
- Fixed a regression introduced in [`13.6.3`](https://docs.cypress.io/guides/references/changelog#13-6-3) where Cypress could crash when processing service worker requests through our proxy. Fixes [#28950](https://github.com/cypress-io/cypress/issues/28950).
- Fixed incorrect type definition of `dom.getContainsSelector`. Fixed in [#28339](https://github.com/cypress-io/cypress/pull/28339).

**Misc:**

- Improved accessibility of the Cypress App in some areas. Addressed in [#28774](https://github.com/cypress-io/cypress/pull/28774).
- Changed references of LayerCI to webapp.io. Addressed in [#28874](https://github.com/cypress-io/cypress/pull/28874).

**Dependency Updates:**

- Upgraded `electron` from `25.8.4` to `27.1.3`.
- Upgraded bundled Node.js version from `18.15.0` to `18.17.0`.
- Upgraded bundled Chromium version from `114.0.5735.289` to `118.0.5993.117`.
- Updated buffer from `5.6.0` to `5.7.1`. Addressed in [#28934](https://github.com/cypress-io/cypress/pull/28934).
- Updated [`duplexify`](https://www.npmjs.com/package/duplexify) from `4.1.1` to `4.1.2`. Addressed in [#28941](https://github.com/cypress-io/cypress/pull/28941).
- Updated [`is-ci`](https://www.npmjs.com/package/is-ci) from `3.0.0` to `3.0.1`. Addressed in [#28933](https://github.com/cypress-io/cypress/pull/28933).

## 13.6.4

_Released 1/30/2024_

**Performance:**

- Fixed a performance regression from [`13.3.2`](https://docs.cypress.io/guides/references/changelog#13.3.2) where aborted requests may not correlate correctly. Fixes [#28734](https://github.com/cypress-io/cypress/issues/28734).

**Bugfixes:**

- Fixed an issue with capturing assets for Test Replay when service workers are registered in Cypress support files. This issue would cause styles to not render properly in Test Replay. Fixes [#28747](https://github.com/cypress-io/cypress/issues/28747).

**Misc:**

- Added missing properties to the `Cypress.spec` interface for TypeScript users. Addresses [#27835](https://github.com/cypress-io/cypress/issues/27835).

## 13.6.3

_Released 1/16/2024_

**Bugfixes:**

- Force `moduleResolution` to `node` when `typescript` projects are detected to correctly run Cypress. This change should not have a large impact as `commonjs` is already forced when `ts-node` is registered. This fix does not impact the ESM Typescript configuration loader. Fixes [#27731](https://github.com/cypress-io/cypress/issues/27731).
- No longer wait for additional frames when recording a video for a spec that was skipped by the Cloud due to Auto Cancellation. Fixes [#27898](https://github.com/cypress-io/cypress/issues/27898).
- Now `node_modules` will not be ignored if a project path or a provided path to spec files contains it. Fixes [#23616](https://github.com/cypress-io/cypress/issues/23616).
- Updated display of assertions and commands with a URL argument to escape markdown formatting so that values are displayed as is and assertion values display as bold. Fixes [#24960](https://github.com/cypress-io/cypress/issues/24960) and [#28100](https://github.com/cypress-io/cypress/issues/28100).
- When generating assertions via Cypress Studio, the preview of the generated assertions now correctly displays the past tense of 'expected' instead of 'expect'. Fixed in [#28593](https://github.com/cypress-io/cypress/pull/28593).
- Fixed a regression in [`13.6.2`](https://docs.cypress.io/guides/references/changelog#13.6.2) where the `body` element was not highlighted correctly in Test Replay. Fixed in [#28627](https://github.com/cypress-io/cypress/pull/28627).
- Correctly sync `Cypress.currentRetry` with secondary origin so test retries that leverage `cy.origin()` render logs as expected. Fixes [#28574](https://github.com/cypress-io/cypress/issues/28574).
- Fixed an issue where some cross-origin logs, like assertions or cy.clock(), were getting too many dom snapshots. Fixes [#28609](https://github.com/cypress-io/cypress/issues/28609).
- Fixed asset capture for Test Replay for requests that are routed through service workers. This addresses an issue where styles were not being applied properly in Test Replay and `cy.intercept()` was not working properly for requests in this scenario. Fixes [#28516](https://github.com/cypress-io/cypress/issues/28516).
- Fixed an issue where visiting an `http://` site would result in an infinite reload/redirect loop in Chrome 114+. Fixes [#25891](https://github.com/cypress-io/cypress/issues/25891).
- Fixed an issue where requests made from extra tabs do not include their original headers. Fixes [#28641](https://github.com/cypress-io/cypress/issues/28641).
- Fixed an issue where `cy.wait()` would sometimes throw an error reading a property of undefined when returning responses. Fixes [#28233](https://github.com/cypress-io/cypress/issues/28233).

**Performance:**

- Fixed a performance regression from [`13.3.2`](https://docs.cypress.io/guides/references/changelog#13.3.2) where requests may not correlate correctly when test isolation is off. Fixes [#28545](https://github.com/cypress-io/cypress/issues/28545).

**Dependency Updates:**

- Remove dependency on `@types/node` package. Addresses [#28473](https://github.com/cypress-io/cypress/issues/28473).
- Updated [`@cypress/unique-selector`](https://www.npmjs.com/package/@cypress/unique-selector) to include a performance optimization. It's possible this could improve performance of the selector playground. Addressed in [#28571](https://github.com/cypress-io/cypress/pull/28571).
- Replace [`CircularJSON`](https://www.npmjs.com/package/circular-json) with its successor [`flatted`](https://www.npmjs.com/package/flatted) version `3.2.9`. This resolves decoding issues observed in complex objects sent from the browser. Addressed in [#28683](https://github.com/cypress-io/cypress/pull/28683).
- Updated [`better-sqlite3`](https://www.npmjs.com/package/better-sqlite3) from `8.7.0` to `9.2.2` to fix macOS Catalina issues. Addresses [#28697](https://github.com/cypress-io/cypress/issues/28697).

**Misc:**

- Improved accessibility of some areas of the Cypress App. Addressed in [#28628](https://github.com/cypress-io/cypress/pull/28628).
- Updated some documentation links to go through on.cypress.io. Addressed in [#28623](https://github.com/cypress-io/cypress/pull/28623).


## 13.6.2

_Released 12/26/2023_

**Bugfixes:**

- Fixed a regression in [`13.6.1`](https://docs.cypress.io/guides/references/changelog#13.6.1) where a malformed URI would crash Cypress. Fixes [#28521](https://github.com/cypress-io/cypress/issues/28521).
- Fixed a regression in [`12.4.0`](https://docs.cypress.io/guides/references/changelog#12.4.0) where erroneous `<br>` tags were displaying in error messages in the Command Log making them less readable. Fixes [#28452](https://github.com/cypress-io/cypress/issues/28452).

**Performance:**

- Improved performance when finding unique selectors for command log snapshots for Test Replay. Addressed in [#28536](https://github.com/cypress-io/cypress/pull/28536).

**Dependency Updates:**

- Updated ts-node from `10.9.1` to `10.9.2`. Cypress will longer error during `cypress run` or `cypress open` when using Typescript 5.3.2+ with `extends` in `tsconfig.json`. Addresses [#28385](https://github.com/cypress-io/cypress/issues/28385).

## 13.6.1

_Released 12/5/2023_

**Bugfixes:**

- Fixed an issue where pages or downloads opened in a new tab were missing basic auth headers. Fixes [#28350](https://github.com/cypress-io/cypress/issues/28350).
- Fixed an issue where request logging would default the `message` to the `args` of the currently running command even though those `args` would not apply to the request log and are not displayed. If the `args` are sufficiently large (e.g. when running the `cy.task` from the [code-coverage](https://github.com/cypress-io/code-coverage/) plugin) there could be performance/memory implications. Addressed in [#28411](https://github.com/cypress-io/cypress/pull/28411).
- Fixed an issue where commands would fail with the error `must only be invoked from the spec file or support file` if the project's `baseUrl` included basic auth credentials. Fixes [#27457](https://github.com/cypress-io/cypress/issues/27457) and [#28336](https://github.com/cypress-io/cypress/issues/28336).
- Fixed an issue where some URLs would timeout in pre-request correlation. Addressed in [#28427](https://github.com/cypress-io/cypress/pull/28427).
- Cypress will now correctly log errors and debug logs on Linux machines. Fixes [#5051](https://github.com/cypress-io/cypress/issues/5051) and [#24713](https://github.com/cypress-io/cypress/issues/24713).

**Misc:**

- Artifact upload duration is now reported to Cypress Cloud. Fixes [#28238](https://github.com/cypress-io/cypress/issues/28238). Addressed in [#28418](https://github.com/cypress-io/cypress/pull/28418).

## 13.6.0

_Released 11/21/2023_

**Features:**

- Added an activity indicator to CLI output when artifacts (screenshots, videos, or Test Replay) are being uploaded to the cloud. Addresses [#28239](https://github.com/cypress-io/cypress/issues/28239). Addressed in [#28277](https://github.com/cypress-io/cypress/pull/28277).
- When artifacts are uploaded to the Cypress Cloud, the duration of each upload will be displayed in the terminal. Addresses [#28237](https://github.com/cypress-io/cypress/issues/28237).

**Bugfixes:**

- We now allow absolute paths when setting `component.indexHtmlFile` in the Cypress config. Fixes [#27750](https://github.com/cypress-io/cypress/issues/27750).
- Fixed an issue where dynamic intercept aliases now show with alias name instead of "no alias" in driver. Addresses [#24653](https://github.com/cypress-io/cypress/issues/24653)
- Fixed an issue where [aliasing individual requests](https://docs.cypress.io/api/commands/intercept#Aliasing-individual-requests) with `cy.intercept()` led to an error when retrieving all of the aliases with `cy.get(@alias.all)` . Addresses [#25448](https://github.com/cypress-io/cypress/issues/25448)
- The URL of the application under test and command error "Learn more" links now open externally instead of in the Cypress-launched browser. Fixes [#24572](https://github.com/cypress-io/cypress/issues/24572).
- Fixed issue where some URLs would timeout in pre-request correlation. Addressed in [#28354](https://github.com/cypress-io/cypress/pull/28354).

**Misc:**

- Browser tabs and windows other than the Cypress tab are now closed between tests in Chromium-based browsers. Addressed in [#28204](https://github.com/cypress-io/cypress/pull/28204).
- Cypress now ensures the main browser tab is active before running each command in Chromium-based browsers. Addressed in [#28334](https://github.com/cypress-io/cypress/pull/28334).

**Dependency Updates:**

- Upgraded [`chrome-remote-interface`](https://www.npmjs.com/package/chrome-remote-interface) from `0.31.3` to `0.33.0` to increase the max payload from 100MB to 256MB. Addressed in [#27998](https://github.com/cypress-io/cypress/pull/27998).

## 13.5.1

_Released 11/14/2023_

**Bugfixes:**

- Fixed a regression in [`13.5.0`](https://docs.cypress.io/guides/references/changelog#13.5.0) where requests cached within a given spec may take longer to load than they did previously. Addresses [#28295](https://github.com/cypress-io/cypress/issues/28295).
- Fixed an issue where pages opened in a new tab were missing response headers, causing them not to load properly. Fixes [#28293](https://github.com/cypress-io/cypress/issues/28293) and [#28303](https://github.com/cypress-io/cypress/issues/28303).
- We now pass a flag to Chromium browsers to disable default component extensions. This is a common flag passed during browser automation. Fixed in [#28294](https://github.com/cypress-io/cypress/pull/28294).

## 13.5.0

_Released 11/8/2023_

**Features:**

 - Added Component Testing support for [Angular](https://angular.io/) version 17. Addresses [#28153](https://github.com/cypress-io/cypress/issues/28153).

**Bugfixes:**

- Fixed an issue in chromium based browsers, where global style updates can trigger flooding of font face requests in DevTools and Test Replay. This can affect performance due to the flooding of messages in CDP. Fixes [#28150](https://github.com/cypress-io/cypress/issues/28150) and [#28215](https://github.com/cypress-io/cypress/issues/28215).
- Fixed a regression in [`13.3.3`](https://docs.cypress.io/guides/references/changelog#13.3.3) where Cypress would hang on loading shared workers when using `cy.reload` to reload the page. Fixes [#28248](https://github.com/cypress-io/cypress/issues/28248).
- Fixed an issue where network requests made from tabs, or windows other than the main Cypress tab, would be delayed. Fixes [#28113](https://github.com/cypress-io/cypress/issues/28113).
- Fixed an issue with 'other' targets (e.g. pdf documents embedded in an object tag) not fully loading. Fixes [#28228](https://github.com/cypress-io/cypress/issues/28228) and [#28162](https://github.com/cypress-io/cypress/issues/28162).
- Fixed an issue where clicking a link to download a file could cause a page load timeout when the download attribute was missing. Note: download behaviors in experimental Webkit are still an issue. Fixes [#14857](https://github.com/cypress-io/cypress/issues/14857).
- Fixed an issue to account for canceled and failed downloads to correctly reflect these status in Command log as a download failure where previously it would be pending. Fixed in [#28222](https://github.com/cypress-io/cypress/pull/28222).
- Fixed an issue determining visibility when an element is hidden by an ancestor with a shared edge. Fixes [#27514](https://github.com/cypress-io/cypress/issues/27514).
- We now pass a flag to Chromium browsers to disable Chrome translation, both the manual option and the popup prompt, when a page with a differing language is detected. Fixes [#28225](https://github.com/cypress-io/cypress/issues/28225).
- Stopped processing CDP events at the end of a spec when Test Isolation is off and Test Replay is enabled. Addressed in [#28213](https://github.com/cypress-io/cypress/pull/28213).

## 13.4.0

_Released 10/30/2023_

**Features:**

- Introduced experimental configuration options for advanced retry logic: adds `experimentalStrategy` and `experimentalOptions` keys to the `retry` configuration key. See [Experimental Flake Detection Features](https://docs.cypress.io/guides/references/experiments/#Experimental-Flake-Detection-Features) in the documentation. Addressed in [#27930](https://github.com/cypress-io/cypress/pull/27930).

**Bugfixes:**

- Fixed a regression in [`13.3.2`](https://docs.cypress.io/guides/references/changelog#13.3.2) where Cypress would crash with 'Inspected target navigated or closed' or 'Session with given id not found'. Fixes [#28141](https://github.com/cypress-io/cypress/issues/28141) and [#28148](https://github.com/cypress-io/cypress/issues/28148).

## 13.3.3

_Released 10/24/2023_

**Bugfixes:**

- Fixed a performance regression in `13.3.1` with proxy correlation timeouts and requests issued from web and shared workers. Fixes [#28104](https://github.com/cypress-io/cypress/issues/28104).
- Fixed a performance problem with proxy correlation when requests get aborted and then get miscorrelated with follow up requests. Addressed in [#28094](https://github.com/cypress-io/cypress/pull/28094).
- Fixed a regression in [10.0.0](#10.0.0), where search would not find a spec if the file name contains "-" or "\_", but search prompt contains " " instead (e.g. search file "spec-file.cy.ts" with prompt "spec file"). Fixes [#25303](https://github.com/cypress-io/cypress/issues/25303).

## 13.3.2

_Released 10/18/2023_

**Bugfixes:**

- Fixed a performance regression in `13.3.1` with proxy correlation timeouts and requests issued from service workers. Fixes [#28054](https://github.com/cypress-io/cypress/issues/28054) and [#28056](https://github.com/cypress-io/cypress/issues/28056).
- Fixed an issue where proxy correlation would leak over from a previous spec causing performance problems, `cy.intercept` problems, and Test Replay asset capturing issues. Addressed in [#28060](https://github.com/cypress-io/cypress/pull/28060).
- Fixed an issue where redirects of requests that knowingly don't have CDP traffic should also be assumed to not have CDP traffic. Addressed in [#28060](https://github.com/cypress-io/cypress/pull/28060).
- Fixed an issue with Accept Encoding headers by forcing gzip when no accept encoding header is sent and using identity if gzip is not sent. Fixes [#28025](https://github.com/cypress-io/cypress/issues/28025).

**Dependency Updates:**

- Upgraded [`@babel/core`](https://www.npmjs.com/package/@babel/core) from `7.22.9` to `7.23.2` to address the [SNYK-JS-SEMVER-3247795](https://snyk.io/vuln/SNYK-JS-SEMVER-3247795) security vulnerability. Addressed in [#28063](https://github.com/cypress-io/cypress/pull/28063).
- Upgraded [`@babel/traverse`](https://www.npmjs.com/package/@babel/traverse) from `7.22.8` to `7.23.2` to address the [SNYK-JS-BABELTRAVERSE-5962462](https://snyk.io/vuln/SNYK-JS-BABELTRAVERSE-5962462) security vulnerability. Addressed in [#28063](https://github.com/cypress-io/cypress/pull/28063).
- Upgraded [`react-docgen`](https://www.npmjs.com/package/react-docgen) from `6.0.0-alpha.3` to `6.0.4` to address the [SNYK-JS-BABELTRAVERSE-5962462](https://snyk.io/vuln/SNYK-JS-BABELTRAVERSE-5962462) security vulnerability. Addressed in [#28063](https://github.com/cypress-io/cypress/pull/28063).

## 13.3.1

_Released 10/11/2023_

**Bugfixes:**

- Fixed an issue where requests were correlated in the wrong order in the proxy. This could cause an issue where the wrong request is used for `cy.intercept` or assets (e.g. stylesheets or images) may not properly be available in Test Replay. Addressed in [#27892](https://github.com/cypress-io/cypress/pull/27892).
- Fixed an issue where a crashed Chrome renderer can cause the Test Replay recorder to hang. Addressed in [#27909](https://github.com/cypress-io/cypress/pull/27909).
- Fixed an issue where multiple responses yielded from calls to `cy.wait()` would sometimes be out of order. Fixes [#27337](https://github.com/cypress-io/cypress/issues/27337).
- Fixed an issue where requests were timing out in the proxy. This could cause an issue where the wrong request is used for `cy.intercept` or assets (e.g. stylesheets or images) may not properly be available in Test Replay. Addressed in [#27976](https://github.com/cypress-io/cypress/pull/27976).
- Fixed an issue where Test Replay couldn't record tests due to issues involving `GLIBC`. Fixed deprecation warnings during the rebuild of better-sqlite3. Fixes [#27891](https://github.com/cypress-io/cypress/issues/27891) and [#27902](https://github.com/cypress-io/cypress/issues/27902).
- Enables test replay for executed specs in runs that have a spec that causes a browser crash. Addressed in [#27786](https://github.com/cypress-io/cypress/pull/27786).

## 13.3.0

_Released 09/27/2023_

**Features:**

 - Introduces new layout for Runs page providing additional run information. Addresses [#27203](https://github.com/cypress-io/cypress/issues/27203).

**Bugfixes:**

- Fixed an issue where actionability checks trigger a flood of font requests. Removing the font requests has the potential to improve performance and removes clutter from Test Replay. Addressed in [#27860](https://github.com/cypress-io/cypress/pull/27860).
- Fixed network stubbing not permitting status code 999. Fixes [#27567](https://github.com/cypress-io/cypress/issues/27567). Addressed in [#27853](https://github.com/cypress-io/cypress/pull/27853).

## 13.2.0

_Released 09/12/2023_

**Features:**

 - Adds support for Nx users who want to run Angular Component Testing in parallel. Addressed in [#27723](https://github.com/cypress-io/cypress/pull/27723).

**Bugfixes:**

- Edge cases where `cy.intercept()` would not properly intercept and asset response bodies would not properly be captured for Test Replay have been addressed. Addressed in [#27771](https://github.com/cypress-io/cypress/pull/27771).
- Fixed an issue where `enter`, `keyup`, and `space` events were not triggering `click` events properly in some versions of Firefox. Addressed in [#27715](https://github.com/cypress-io/cypress/pull/27715).
- Fixed a regression in `13.0.0` where tests using Basic Authorization can potentially hang indefinitely on chromium browsers. Addressed in [#27781](https://github.com/cypress-io/cypress/pull/27781).
- Fixed a regression in `13.0.0` where component tests using an intercept that matches all requests can potentially hang indefinitely. Addressed in [#27788](https://github.com/cypress-io/cypress/pull/27788).

**Dependency Updates:**

- Upgraded Electron from `21.0.0` to `25.8.0`, which updates bundled Chromium from `106.0.5249.51` to `114.0.5735.289`. Additionally, the Node version binary has been upgraded from `16.16.0` to `18.15.0`. This does **NOT** have an impact on the node version you are using with Cypress and is merely an internal update to the repository & shipped binary. Addressed in [#27715](https://github.com/cypress-io/cypress/pull/27715). Addresses [#27595](https://github.com/cypress-io/cypress/issues/27595).

## 13.1.0

_Released 08/31/2023_

**Features:**

 - Introduces a status icon representing the `latest` test run in the Sidebar for the Runs Page. Addresses [#27206](https://github.com/cypress-io/cypress/issues/27206).

**Bugfixes:**

- Fixed a regression introduced in Cypress [13.0.0](#13-0-0) where the [Module API](https://docs.cypress.io/guides/guides/module-api), [`after:run`](https://docs.cypress.io/api/plugins/after-run-api), and  [`after:spec`](https://docs.cypress.io/api/plugins/after-spec-api) results did not include the `stats.skipped` field for each run result. Fixes [#27694](https://github.com/cypress-io/cypress/issues/27694). Addressed in [#27695](https://github.com/cypress-io/cypress/pull/27695).
- Individual CDP errors that occur while capturing data for Test Replay will no longer prevent the entire run from being available. Addressed in [#27709](https://github.com/cypress-io/cypress/pull/27709).
- Fixed an issue where the release date on the `v13` landing page was a day behind. Fixed in [#27711](https://github.com/cypress-io/cypress/pull/27711).
- Fixed an issue where fatal protocol errors would leak between specs causing all subsequent specs to fail to upload protocol information. Fixed in [#27720](https://github.com/cypress-io/cypress/pull/27720)
- Updated `plist` from `3.0.6` to `3.1.0` to address [CVE-2022-37616](https://github.com/advisories/GHSA-9pgh-qqpf-7wqj) and [CVE-2022-39353](https://github.com/advisories/GHSA-crh6-fp67-6883). Fixed in [#27710](https://github.com/cypress-io/cypress/pull/27710).

## 13.0.0

_Released 08/29/2023_

**Breaking Changes:**

- The [`video`](https://docs.cypress.io/guides/references/configuration#Videos) configuration option now defaults to `false`. Addresses [#26157](https://github.com/cypress-io/cypress/issues/26157).
- The [`videoCompression`](https://docs.cypress.io/guides/references/configuration#Videos) configuration option now defaults to `false`. Addresses [#26160](https://github.com/cypress-io/cypress/issues/26160).
- The [`videoUploadOnPasses`](https://docs.cypress.io/guides/references/configuration#Videos) configuration option has been removed. Please see our [screenshots & videos guide](https://docs.cypress.io/guides/guides/screenshots-and-videos#Delete-videos-for-specs-without-failing-or-retried-tests) on how to accomplish similar functionality. Addresses [#26899](https://github.com/cypress-io/cypress/issues/26899).
- Requests for assets at relative paths for component testing are now correctly forwarded to the dev server. Fixes [#26725](https://github.com/cypress-io/cypress/issues/26725).
- The [`cy.readFile()`](/api/commands/readfile) command is now retry-able as a [query command](https://on.cypress.io/retry-ability). This should not affect any tests using it; the functionality is unchanged. However, it can no longer be overwritten using [`Cypress.Commands.overwrite()`](/api/cypress-api/custom-commands#Overwrite-Existing-Commands). Addressed in [#25595](https://github.com/cypress-io/cypress/pull/25595).
- The current spec path is now passed from the AUT iframe using a query parameter rather than a path segment. This allows for requests for assets at relative paths to be correctly forwarded to the dev server. Fixes [#26725](https://github.com/cypress-io/cypress/issues/26725).
- The deprecated configuration option `nodeVersion` has been removed. Addresses [#27016](https://github.com/cypress-io/cypress/issues/27016).
- The properties and values returned by the [Module API](https://docs.cypress.io/guides/guides/module-api) and included in the arguments of handlers for the [`after:run`](https://docs.cypress.io/api/plugins/after-run-api) and  [`after:spec`](https://docs.cypress.io/api/plugins/after-spec-api) have been changed to be more consistent. Addresses [#23805](https://github.com/cypress-io/cypress/issues/23805).
- For Cypress Cloud runs with Test Replay enabled, the Cypress Runner UI is now hidden during the run since the Runner will be visible during Test Replay. As such, if video is recorded (which is now defaulted to `false`) during the run, the Runner will not be visible. In addition, if a runner screenshot (`cy.screenshot({ capture: runner })`) is captured, it will no longer contain the Runner.
- The browser and browser page unexpectedly closing in the middle of a test run are now gracefully handled. Addressed in [#27592](https://github.com/cypress-io/cypress/issues/27592).
- Automation performance is now improved by switching away from websockets to direct CDP calls for Chrome and Electron browsers. Addressed in [#27592](https://github.com/cypress-io/cypress/issues/27592).
- Edge cases where `cy.intercept()` would not properly intercept have been addressed. Addressed in [#27592](https://github.com/cypress-io/cypress/issues/27592).
- Node 14 support has been removed and Node 16 support has been deprecated. Node 16 may continue to work with Cypress `v13`, but will not be supported moving forward to closer coincide with [Node 16's end-of-life](https://nodejs.org/en/blog/announcements/nodejs16-eol) schedule. It is recommended that users update to at least Node 18.
- The minimum supported Typescript version is `4.x`.

**Features:**

- Consolidates and improves terminal output when uploading test artifacts to Cypress Cloud. Addressed in [#27402](https://github.com/cypress-io/cypress/pull/27402)

**Bugfixes:**

- Fixed an issue where Cypress's internal `tsconfig` would conflict with properties set in the user's `tsconfig.json` such as `module` and `moduleResolution`. Fixes [#26308](https://github.com/cypress-io/cypress/issues/26308) and [#27448](https://github.com/cypress-io/cypress/issues/27448).
- Clarified Svelte 4 works correctly with Component Testing and updated dependencies checks to reflect this. It was incorrectly flagged as not supported. Fixes [#27465](https://github.com/cypress-io/cypress/issues/27465).
- Resolve the `process/browser` global inside `@cypress/webpack-batteries-included-preprocessor` to resolve to `process/browser.js` in order to explicitly provide the file extension. File resolution must include the extension for `.mjs` and `.js` files inside ESM packages in order to resolve correctly. Fixes[#27599](https://github.com/cypress-io/cypress/issues/27599).
- Fixed an issue where the correct `pnp` process was not being discovered. Fixes [#27562](https://github.com/cypress-io/cypress/issues/27562).
- Fixed incorrect type declarations for Cypress and Chai globals that asserted them to be local variables of the global scope rather than properties on the global object. Fixes [#27539](https://github.com/cypress-io/cypress/issues/27539). Fixed in [#27540](https://github.com/cypress-io/cypress/pull/27540).
- Dev Servers will now respect and use the `port` configuration option if present. Fixes [#27675](https://github.com/cypress-io/cypress/issues/27675).

**Dependency Updates:**

- Upgraded [`@cypress/request`](https://www.npmjs.com/package/@cypress/request) from `^2.88.11` to `^3.0.0` to address the [CVE-2023-28155](https://github.com/advisories/GHSA-p8p7-x288-28g6) security vulnerability. Addresses [#27535](https://github.com/cypress-io/cypress/issues/27535). Addressed in [#27495](https://github.com/cypress-io/cypress/pull/27495).

## 12.17.4

_Released 08/15/2023_

**Bugfixes:**

- Fixed an issue where having `cypress.config` in a nested directory would cause problems with locating the `component-index.html` file when using component testing. Fixes [#26400](https://github.com/cypress-io/cypress/issues/26400).

**Dependency Updates:**

- Upgraded [`webpack`](https://www.npmjs.com/package/webpack) from `v4` to `v5`. This means that we are now bundling your `e2e` tests with webpack 5. We don't anticipate this causing any noticeable changes. However, if you'd like to keep bundling your `e2e` tests with wepback 4 you can use the same process as before by pinning [@cypress/webpack-batteries-included-preprocessor](https://www.npmjs.com/package/@cypress/webpack-batteries-included-preprocessor) to `v2.x.x` and hooking into the [file:preprocessor](https://docs.cypress.io/api/plugins/preprocessors-api#Usage) plugin event. This will restore the previous bundling process. Additionally, if you're using [@cypress/webpack-batteries-included-preprocessor](https://www.npmjs.com/package/@cypress/webpack-batteries-included-preprocessor) already, a new version has been published to support webpack `v5`.
- Upgraded [`tough-cookie`](https://www.npmjs.com/package/tough-cookie) from `4.0` to `4.1.3`, [`@cypress/request`](https://www.npmjs.com/package/@cypress/request) from `2.88.11` to `2.88.12` and [`@cypress/request-promise`](https://www.npmjs.com/package/@cypress/request-promise) from `4.2.6` to `4.2.7` to address a [security vulnerability](https://security.snyk.io/vuln/SNYK-JS-TOUGHCOOKIE-5672873). Fixes [#27261](https://github.com/cypress-io/cypress/issues/27261).

## 12.17.3

_Released 08/01/2023_

**Bugfixes:**

- Fixed an issue where unexpected branch names were being recorded for cypress runs when executed by GitHub Actions. The HEAD branch name will now be recorded by default for pull request workflows if a branch name cannot otherwise be detected from user overrides or from local git data. Fixes [#27389](https://github.com/cypress-io/cypress/issues/27389).

**Performance:**

- Fixed an issue where unnecessary requests were being paused. No longer sends `X-Cypress-Is-XHR-Or-Fetch` header and infers resource type off of the server pre-request object. Fixes [#26620](https://github.com/cypress-io/cypress/issues/26620) and [#26622](https://github.com/cypress-io/cypress/issues/26622).

## 12.17.2

_Released 07/20/2023_

**Bugfixes:**

- Fixed an issue where commands would fail with the error `must only be invoked from the spec file or support file` if their arguments were mutated. Fixes [#27200](https://github.com/cypress-io/cypress/issues/27200).
- Fixed an issue where `cy.writeFile()` would erroneously fail with the error `cy.writeFile() must only be invoked from the spec file or support file`. Fixes [#27097](https://github.com/cypress-io/cypress/issues/27097).
- Fixed an issue where web workers could not be created within a spec. Fixes [#27298](https://github.com/cypress-io/cypress/issues/27298).

## 12.17.1

_Released 07/10/2023_

**Bugfixes:**

- Fixed invalid stored preference when enabling in-app notifications that could cause the application to crash.  Fixes [#27228](https://github.com/cypress-io/cypress/issues/27228).
- Fixed an issue with the Typescript types of [`cy.screenshot()`](https://docs.cypress.io/api/commands/screenshot). Fixed in [#27130](https://github.com/cypress-io/cypress/pull/27130).

**Dependency Updates:**

- Upgraded [`@cypress/request`](https://www.npmjs.com/package/@cypress/request) from `2.88.10` to `2.88.11` to address [CVE-2022-24999](https://www.cve.org/CVERecord?id=CVE-2022-24999) security vulnerability. Addressed in [#27005](https://github.com/cypress-io/cypress/pull/27005).

## 12.17.0

_Released 07/05/2023_

**Features:**

- Cypress Cloud users can now receive desktop notifications about their runs, including when one starts, finishes, or fails. Addresses [#26686](https://github.com/cypress-io/cypress/issues/26686).

**Bugfixes:**

- Fixed issues where commands would fail with the error `must only be invoked from the spec file or support file`. Fixes [#27149](https://github.com/cypress-io/cypress/issues/27149) and [#27163](https://github.com/cypress-io/cypress/issues/27163).
- Fixed a regression introduced in Cypress [12.12.0](#12-12-0) where Cypress may fail to reconnect to the Chrome DevTools Protocol in Electron. Fixes [#26900](https://github.com/cypress-io/cypress/issues/26900).
- Fixed an issue where chrome was not recovering from browser crashes properly. Fixes [#24650](https://github.com/cypress-io/cypress/issues/24650).
- Fixed a race condition that was causing a GraphQL error to appear on the [Debug page](https://docs.cypress.io/guides/cloud/runs#Debug) when viewing a running Cypress Cloud build. Fixed in [#27134](https://github.com/cypress-io/cypress/pull/27134).
- Fixed a race condition in electron where the test window exiting prematurely during the browser launch process was causing the whole test run to fail. Addressed in [#27167](https://github.com/cypress-io/cypress/pull/27167).
- Fixed minor issues with Typescript types in the CLI. Fixes [#24110](https://github.com/cypress-io/cypress/issues/24110).
- Fixed an issue where a value for the Electron debug port would not be respected if defined using the `ELECTRON_EXTRA_LAUNCH_ARGS` environment variable. Fixes [#26711](https://github.com/cypress-io/cypress/issues/26711).

**Dependency Updates:**

- Update dependency semver to ^7.5.3. Addressed in [#27151](https://github.com/cypress-io/cypress/pull/27151).

## 12.16.0

_Released 06/26/2023_

**Features:**

- Added support for Angular 16.1.0 in Cypress Component Testing. Addresses [#27049](https://github.com/cypress-io/cypress/issues/27049).

**Bugfixes:**

- Fixed an issue where certain commands would fail with the error `must only be invoked from the spec file or support file` when invoked with a large argument. Fixes [#27099](https://github.com/cypress-io/cypress/issues/27099).

## 12.15.0

_Released 06/20/2023_

**Features:**

- Added support for running Cypress tests with [Chrome's new `--headless=new` flag](https://developer.chrome.com/articles/new-headless/). Chrome versions 112 and above will now be run in the `headless` mode that matches the `headed` browser implementation. Addresses [#25972](https://github.com/cypress-io/cypress/issues/25972).
- Cypress can now test pages with targeted `Content-Security-Policy` and `Content-Security-Policy-Report-Only` header directives by specifying the allow list via the [`experimentalCspAllowList`](https://docs.cypress.io/guides/references/configuration#Experimental-Csp-Allow-List) configuration option. Addresses [#1030](https://github.com/cypress-io/cypress/issues/1030). Addressed in [#26483](https://github.com/cypress-io/cypress/pull/26483)
- The [`videoCompression`](https://docs.cypress.io/guides/references/configuration#Videos) configuration option now accepts both a boolean or a Constant Rate Factor (CRF) number between `1` and `51`. The `videoCompression` default value is still `32` CRF and when `videoCompression` is set to `true` the default of `32` CRF will be used. Addresses [#26658](https://github.com/cypress-io/cypress/issues/26658).
- The Cypress Cloud data shown on the [Specs](https://docs.cypress.io/guides/core-concepts/cypress-app#Specs) page and [Runs](https://docs.cypress.io/guides/core-concepts/cypress-app#Runs) page will now reflect Cloud Runs that match the current Git tree if Git is being used. Addresses [#26693](https://github.com/cypress-io/cypress/issues/26693).

**Bugfixes:**

- Fixed an issue where video output was not being logged to the console when `videoCompression` was turned off. Videos will now log to the terminal regardless of the compression value. Addresses [#25945](https://github.com/cypress-io/cypress/issues/25945).

**Dependency Updates:**

- Removed [`@cypress/mocha-teamcity-reporter`](https://www.npmjs.com/package/@cypress/mocha-teamcity-reporter) as this package was no longer being referenced. Addressed in [#26938](https://github.com/cypress-io/cypress/pull/26938).

## 12.14.0

_Released 06/07/2023_

**Features:**

- A new testing type switcher has been added to the Spec Explorer to make it easier to move between E2E and Component Testing. An informational overview of each type is displayed if it hasn't already been configured to help educate and onboard new users to each testing type. Addresses [#26448](https://github.com/cypress-io/cypress/issues/26448), [#26836](https://github.com/cypress-io/cypress/issues/26836) and [#26837](https://github.com/cypress-io/cypress/issues/26837).

**Bugfixes:**

- Fixed an issue to now correctly detect Angular 16 dependencies
([@angular/cli](https://www.npmjs.com/package/@angular/cli),
[@angular-devkit/build-angular](https://www.npmjs.com/package/@angular-devkit/build-angular),
[@angular/core](https://www.npmjs.com/package/@angular/core), [@angular/common](https://www.npmjs.com/package/@angular/common),
[@angular/platform-browser-dynamic](https://www.npmjs.com/package/@angular/platform-browser-dynamic))
during Component Testing onboarding. Addresses [#26852](https://github.com/cypress-io/cypress/issues/26852).
- Ensures Git-related messages on the [Runs page](https://docs.cypress.io/guides/core-concepts/cypress-app#Runs) remain dismissed. Addresses [#26808](https://github.com/cypress-io/cypress/issues/26808).

**Dependency Updates:**

- Upgraded [`find-process`](https://www.npmjs.com/package/find-process) from `1.4.1` to `1.4.7` to address this [Synk](https://security.snyk.io/vuln/SNYK-JS-FINDPROCESS-1090284) security vulnerability. Addressed in [#26906](https://github.com/cypress-io/cypress/pull/26906).
- Upgraded [`firefox-profile`](https://www.npmjs.com/package/firefox-profile) from `4.0.0` to `4.3.2` to address security vulnerabilities within sub-dependencies. Addressed in [#26912](https://github.com/cypress-io/cypress/pull/26912).

## 12.13.0

_Released 05/23/2023_

**Features:**

- Adds Git-related messages for the [Runs page](https://docs.cypress.io/guides/core-concepts/cypress-app#Runs) and [Debug page](https://docs.cypress.io/guides/cloud/runs#Debug) when users aren't using Git or there are no recorded runs for the current branch. Addresses [#26680](https://github.com/cypress-io/cypress/issues/26680).

**Bugfixes:**

- Reverted [#26452](https://github.com/cypress-io/cypress/pull/26452) which introduced a bug that prevents users from using End to End with Yarn 3. Fixed in [#26735](https://github.com/cypress-io/cypress/pull/26735). Fixes [#26676](https://github.com/cypress-io/cypress/issues/26676).
- Moved `types` condition to the front of `package.json#exports` since keys there are meant to be order-sensitive. Fixed in [#26630](https://github.com/cypress-io/cypress/pull/26630).
- Fixed an issue where newly-installed dependencies would not be detected during Component Testing setup. Addresses [#26685](https://github.com/cypress-io/cypress/issues/26685).
- Fixed a UI regression that was flashing an "empty" state inappropriately when loading the Debug page. Fixed in [#26761](https://github.com/cypress-io/cypress/pull/26761).
- Fixed an issue in Component Testing setup where TypeScript version 5 was not properly detected. Fixes [#26204](https://github.com/cypress-io/cypress/issues/26204).

**Misc:**

- Updated styling & content of Cypress Cloud slideshows when not logged in or no runs have been recorded. Addresses [#26181](https://github.com/cypress-io/cypress/issues/26181).
- Changed the nomenclature of 'processing' to 'compressing' when terminal video output is printed during a run. Addresses [#26657](https://github.com/cypress-io/cypress/issues/26657).
- Changed the nomenclature of 'Upload Results' to 'Uploading Screenshots & Videos' when terminal output is printed during a run. Addresses [#26759](https://github.com/cypress-io/cypress/issues/26759).

## 12.12.0

_Released 05/09/2023_

**Features:**

- Added a new informational banner to help get started with component testing from an existing end-to-end test suite. Addresses [#26511](https://github.com/cypress-io/cypress/issues/26511).

**Bugfixes:**

- Fixed an issue in Electron where devtools gets out of sync with the DOM occasionally. Addresses [#15932](https://github.com/cypress-io/cypress/issues/15932).
- Updated the Chromium renderer process crash message to be more terse. Addressed in [#26597](https://github.com/cypress-io/cypress/pull/26597).
- Fixed an issue with `CYPRESS_DOWNLOAD_PATH_TEMPLATE` regex to allow multiple replacements. Addresses [#23670](https://github.com/cypress-io/cypress/issues/23670).
- Moved `types` condition to the front of `package.json#exports` since keys there are meant to be order-sensitive. Fixed in [#26630](https://github.com/cypress-io/cypress/pull/26630).

**Dependency Updates:**

- Upgraded [`plist`](https://www.npmjs.com/package/plist) from `3.0.5` to `3.0.6` to address [CVE-2022-26260](https://nvd.nist.gov/vuln/detail/CVE-2022-22912#range-8131646) NVD security vulnerability. Addressed in [#26631](https://github.com/cypress-io/cypress/pull/26631).
- Upgraded [`engine.io`](https://www.npmjs.com/package/engine.io) from `6.2.1` to `6.4.2` to address [CVE-2023-31125](https://github.com/socketio/engine.io/security/advisories/GHSA-q9mw-68c2-j6m5) NVD security vulnerability. Addressed in [#26664](https://github.com/cypress-io/cypress/pull/26664).
- Upgraded [`@vue/test-utils`](https://www.npmjs.com/package/@vue/test-utils) from `2.0.2` to `2.3.2`. Addresses [#26575](https://github.com/cypress-io/cypress/issues/26575).

## 12.11.0

_Released 04/26/2023_

**Features:**

- Adds Component Testing support for Angular 16. Addresses [#26044](https://github.com/cypress-io/cypress/issues/26044).
- The run navigation component on the [Debug page](https://on.cypress.io/debug-page) will now display a warning message if there are more relevant runs than can be displayed in the list. Addresses [#26288](https://github.com/cypress-io/cypress/issues/26288).

**Bugfixes:**

- Fixed an issue where setting `videoCompression` to `0` would cause the video output to be broken. `0` is now treated as false. Addresses [#5191](https://github.com/cypress-io/cypress/issues/5191) and [#24595](https://github.com/cypress-io/cypress/issues/24595).
- Fixed an issue on the [Debug page](https://on.cypress.io/debug-page) where the passing run status would appear even if the Cypress Cloud organization was over its monthly test result limit. Addresses [#26528](https://github.com/cypress-io/cypress/issues/26528).

**Misc:**

- Cleaned up our open telemetry dependencies, reducing the size of the open telemetry modules. Addressed in [#26522](https://github.com/cypress-io/cypress/pull/26522).

**Dependency Updates:**

- Upgraded [`vue`](https://www.npmjs.com/package/vue) from `3.2.31` to `3.2.47`. Addressed in [#26555](https://github.com/cypress-io/cypress/pull/26555).

## 12.10.0

_Released 04/17/2023_

**Features:**

- The Component Testing setup wizard will now show a warning message if an issue is encountered with an installed [third party framework definition](https://on.cypress.io/component-integrations). Addresses [#25838](https://github.com/cypress-io/cypress/issues/25838).

**Bugfixes:**

- Capture the [Azure](https://azure.microsoft.com/) CI provider's environment variable [`SYSTEM_PULLREQUEST_PULLREQUESTNUMBER`](https://learn.microsoft.com/en-us/azure/devops/pipelines/build/variables?view=azure-devops&tabs=yaml#system-variables-devops-services) to display the linked PR number in the Cloud. Addressed in [#26215](https://github.com/cypress-io/cypress/pull/26215).
- Fixed an issue in the onboarding wizard where project framework & bundler would not be auto-detected when opening directly into component testing mode using the `--component` CLI flag. Fixes [#22777](https://github.com/cypress-io/cypress/issues/22777) and [#26388](https://github.com/cypress-io/cypress/issues/26388).
- Updated to use the `SEMAPHORE_GIT_WORKING_BRANCH` [Semphore](https://docs.semaphoreci.com) CI environment variable to correctly associate a Cloud run to the current branch. Previously this was incorrectly associating a run to the target branch. Fixes [#26309](https://github.com/cypress-io/cypress/issues/26309).
- Fix an edge case in Component Testing where a custom `baseUrl` in `tsconfig.json` for Next.js 13.2.0+ is not respected. This was partially fixed in [#26005](https://github.com/cypress-io/cypress/pull/26005), but an edge case was missed. Fixes [#25951](https://github.com/cypress-io/cypress/issues/25951).
- Fixed an issue where `click` events fired on `.type('{enter}')` did not propagate through shadow roots. Fixes [#26392](https://github.com/cypress-io/cypress/issues/26392).

**Misc:**

- Removed unintentional debug logs. Addressed in [#26411](https://github.com/cypress-io/cypress/pull/26411).
- Improved styling on the [Runs Page](https://docs.cypress.io/guides/core-concepts/cypress-app#Runs). Addresses [#26180](https://github.com/cypress-io/cypress/issues/26180).

**Dependency Updates:**

- Upgraded [`commander`](https://www.npmjs.com/package/commander) from `^5.1.0` to `^6.2.1`. Addressed in [#26226](https://github.com/cypress-io/cypress/pull/26226).
- Upgraded [`minimist`](https://www.npmjs.com/package/minimist) from `1.2.6` to `1.2.8` to address this [CVE-2021-44906](https://github.com/advisories/GHSA-xvch-5gv4-984h) NVD security vulnerability. Addressed in [#26254](https://github.com/cypress-io/cypress/pull/26254).

## 12.9.0

_Released 03/28/2023_

**Features:**

- The [Debug page](https://docs.cypress.io/guides/cloud/runs#Debug) now allows for navigating between all runs recorded for a commit. Addresses [#25899](https://github.com/cypress-io/cypress/issues/25899) and [#26018](https://github.com/cypress-io/cypress/issues/26018).

**Bugfixes:**

- Fixed a compatibility issue so that component test projects can use [Vite](https://vitejs.dev/) version 4.2.0 and greater. Fixes [#26138](https://github.com/cypress-io/cypress/issues/26138).
- Fixed an issue where [`cy.intercept()`](https://docs.cypress.io/api/commands/intercept) added an additional `content-length` header to spied requests that did not set a `content-length` header on the original request. Fixes [#24407](https://github.com/cypress-io/cypress/issues/24407).
- Changed the way that Git hashes are loaded so that non-relevant runs are excluded from the Debug page. Fixes [#26058](https://github.com/cypress-io/cypress/issues/26058).
- Corrected the [`.type()`](https://docs.cypress.io/api/commands/type) command to account for shadow root elements when determining whether or not focus needs to be simulated before typing. Fixes [#26198](https://github.com/cypress-io/cypress/issues/26198).
- Fixed an issue where an incorrect working directory could be used for Git operations on Windows. Fixes [#23317](https://github.com/cypress-io/cypress/issues/23317).
- Capture the [Buildkite](https://buildkite.com/) CI provider's environment variable `BUILDKITE_RETRY_COUNT` to handle CI retries in the Cloud. Addressed in [#25750](https://github.com/cypress-io/cypress/pull/25750).

**Misc:**

- Made some minor styling updates to the Debug page. Addresses [#26041](https://github.com/cypress-io/cypress/issues/26041).

## 12.8.1

_Released 03/15/2023_

**Bugfixes:**

- Fixed a regression in Cypress [10](https://docs.cypress.io/guides/references/changelog#10-0-0) where the reporter auto-scroll configuration inside user preferences was unintentionally being toggled off. User's must now explicitly enable/disable auto-scroll under user preferences, which is enabled by default. Fixes [#24171](https://github.com/cypress-io/cypress/issues/24171) and [#26113](https://github.com/cypress-io/cypress/issues/26113).

**Dependency Updates:**

- Upgraded [`ejs`](https://www.npmjs.com/package/ejs) from `3.1.6` to `3.1.8` to address this [CVE-2022-29078](https://github.com/advisories/GHSA-phwq-j96m-2c2q) NVD security vulnerability. Addressed in [#25279](https://github.com/cypress-io/cypress/pull/25279).

## 12.8.0

_Released 03/14/2023_

**Features:**

- The [Debug page](https://docs.cypress.io/guides/cloud/runs#Debug) is now able to show real-time results from in-progress runs.  Addresses [#25759](https://github.com/cypress-io/cypress/issues/25759).
- Added the ability to control whether a request is logged to the command log via [`cy.intercept()`](https://docs.cypress.io/api/commands/intercept) by passing `log: false` or `log: true`. Addresses [#7362](https://github.com/cypress-io/cypress/issues/7362).
  - This can be used to override Cypress's default behavior of logging all XHRs and fetches, see the [example](https://docs.cypress.io/api/commands/intercept#Disabling-logs-for-a-request).
- It is now possible to control the number of connection attempts to the browser using the `CYPRESS_CONNECT_RETRY_THRESHOLD` Environment Variable. Learn more [here](https://docs.cypress.io/guides/references/advanced-installation#Environment-variables). Addressed in [#25848](https://github.com/cypress-io/cypress/pull/25848).

**Bugfixes:**

- Fixed an issue where using `Cypress.require()` would throw the error `Cannot find module 'typescript'`. Fixes [#25885](https://github.com/cypress-io/cypress/issues/25885).
- The [`before:spec`](https://docs.cypress.io/api/plugins/before-spec-api) API was updated to correctly support async event handlers in `run` mode. Fixes [#24403](https://github.com/cypress-io/cypress/issues/24403).
- Updated the Component Testing [community framework](https://docs.cypress.io/guides/component-testing/third-party-definitions) definition detection logic to take into account monorepo structures that hoist dependencies. Fixes [#25993](https://github.com/cypress-io/cypress/issues/25993).
- The onboarding wizard for Component Testing will now detect installed dependencies more reliably. Fixes [#25782](https://github.com/cypress-io/cypress/issues/25782).
- Fixed an issue where Angular components would sometimes be mounted in unexpected DOM locations in component tests. Fixes [#25956](https://github.com/cypress-io/cypress/issues/25956).
- Fixed an issue where Cypress component testing would fail to work with [Next.js](https://nextjs.org/) `13.2.1`. Fixes [#25951](https://github.com/cypress-io/cypress/issues/25951).
- Fixed an issue where migrating a project from a version of Cypress earlier than [10.0.0](#10-0-0) could fail if the project's `testFiles` configuration was an array of globs. Fixes [#25947](https://github.com/cypress-io/cypress/issues/25947).

**Misc:**

- Removed "New" badge in the navigation bar for the debug page icon. Addresses [#25925](https://github.com/cypress-io/cypress/issues/25925).
- Removed inline "Connect" buttons within the Specs Explorer. Addresses [#25926](https://github.com/cypress-io/cypress/issues/25926).
- Added an icon for "beta" versions of the Chrome browser. Addresses [#25968](https://github.com/cypress-io/cypress/issues/25968).

**Dependency Updates:**

- Upgraded [`mocha-junit-reporter`](https://www.npmjs.com/package/mocha-junit-reporter) from `2.1.0` to `2.2.0` to be able to use [new placeholders](https://github.com/michaelleeallen/mocha-junit-reporter/pull/163) such as `[suiteFilename]` or `[suiteName]` when defining the test report name. Addressed in [#25922](https://github.com/cypress-io/cypress/pull/25922).

## 12.7.0

_Released 02/24/2023_

**Features:**

- It is now possible to set `hostOnly` cookies with [`cy.setCookie()`](https://docs.cypress.io/api/commands/setcookie) for a given domain. Addresses [#16856](https://github.com/cypress-io/cypress/issues/16856) and [#17527](https://github.com/cypress-io/cypress/issues/17527).
- Added a Public API for third party component libraries to define a Framework Definition, embedding their library into the Cypress onboarding workflow. Learn more [here](https://docs.cypress.io/guides/component-testing/third-party-definitions). Implemented in [#25780](https://github.com/cypress-io/cypress/pull/25780) and closes [#25638](https://github.com/cypress-io/cypress/issues/25638).
- Added a Debug Page tutorial slideshow for projects that are not connected to Cypress Cloud. Addresses [#25768](https://github.com/cypress-io/cypress/issues/25768).
- Improved various error message around interactions with the Cypress cloud. Implemented in [#25837](https://github.com/cypress-io/cypress/pull/25837)
- Updated the "new" status badge for the Debug page navigation link to be less noticeable when the navigation is collapsed. Addresses [#25739](https://github.com/cypress-io/cypress/issues/25739).

**Bugfixes:**

- Fixed various bugs when recording to the cloud. Fixed in [#25837](https://github.com/cypress-io/cypress/pull/25837)
- Fixed an issue where cookies were being duplicated with the same hostname, but a prepended dot. Fixed an issue where cookies may not be expiring correctly. Fixes [#25174](https://github.com/cypress-io/cypress/issues/25174), [#25205](https://github.com/cypress-io/cypress/issues/25205) and [#25495](https://github.com/cypress-io/cypress/issues/25495).
- Fixed an issue where cookies weren't being synced when the application was stable. Fixed in [#25855](https://github.com/cypress-io/cypress/pull/25855). Fixes [#25835](https://github.com/cypress-io/cypress/issues/25835).
- Added missing TypeScript type definitions for the [`cy.reload()`](https://docs.cypress.io/api/commands/reload) command. Addressed in [#25779](https://github.com/cypress-io/cypress/pull/25779).
- Ensure Angular components are mounted inside the correct element. Fixes [#24385](https://github.com/cypress-io/cypress/issues/24385).
- Fix a bug where files outside the project root in a monorepo are not correctly served when using Vite. Addressed in [#25801](https://github.com/cypress-io/cypress/pull/25801).
- Fixed an issue where using [`cy.intercept`](https://docs.cypress.io/api/commands/intercept)'s `req.continue()` with a non-function parameter would not provide an appropriate error message. Fixed in [#25884](https://github.com/cypress-io/cypress/pull/25884).
- Fixed an issue where Cypress would erroneously launch and connect to multiple browser instances. Fixes [#24377](https://github.com/cypress-io/cypress/issues/24377).

**Misc:**

- Made updates to the way that the Debug Page header displays information. Addresses [#25796](https://github.com/cypress-io/cypress/issues/25796) and [#25798](https://github.com/cypress-io/cypress/issues/25798).

## 12.6.0

_Released 02/15/2023_

**Features:**

- Added a new CLI flag, called [`--auto-cancel-after-failures`](https://docs.cypress.io/guides/guides/command-line#Options), that overrides the project-level ["Auto Cancellation"](https://docs.cypress.io/guides/cloud/smart-orchestration#Auto-Cancellation) value when recording to the Cloud. This gives Cloud users on Business and Enterprise plans the flexibility to alter the auto-cancellation value per run. Addressed in [#25237](https://github.com/cypress-io/cypress/pull/25237).
- It is now possible to overwrite query commands using [`Cypress.Commands.overwriteQuery`](https://on.cypress.io/api/custom-queries). Addressed in [#25078](https://github.com/cypress-io/cypress/issues/25078).
- Added [`Cypress.require()`](https://docs.cypress.io/api/cypress-api/require) for including dependencies within the [`cy.origin()`](https://docs.cypress.io/api/commands/origin) callback. This change removed support for using `require()` and `import()` directly within the callback because we found that it impacted performance not only for spec files using them within the [`cy.origin()`](https://docs.cypress.io/api/commands/origin) callback, but even for spec files that did not use them. Addresses [#24976](https://github.com/cypress-io/cypress/issues/24976).
- Added the ability to open the failing test in the IDE from the Debug page before needing to re-run the test. Addressed in [#24850](https://github.com/cypress-io/cypress/issues/24850).

**Bugfixes:**

- When a Cloud user is apart of multiple Cloud organizations, the [Connect to Cloud setup](https://docs.cypress.io/guides/cloud/projects#Set-up-a-project-to-record) now shows the correct organizational prompts when connecting a new project. Fixes [#25520](https://github.com/cypress-io/cypress/issues/25520).
- Fixed an issue where Cypress would fail to load any specs if the project `specPattern` included a resource that could not be accessed due to filesystem permissions. Fixes [#24109](https://github.com/cypress-io/cypress/issues/24109).
- Fixed an issue where the Debug page would display a different number of specs for in-progress runs than the in-progress specs reported in Cypress Cloud. Fixes [#25647](https://github.com/cypress-io/cypress/issues/25647).
- Fixed an issue in middleware where error-handling code could itself generate an error and fail to report the original issue. Fixes [#22825](https://github.com/cypress-io/cypress/issues/22825).
- Fixed an regression introduced in Cypress [12.3.0](#12-3-0) where custom browsers that relied on process environment variables were not found on macOS arm64 architectures. Fixed in [#25753](https://github.com/cypress-io/cypress/pull/25753).

**Misc:**

- Improved the UI of the Debug page. Addresses [#25664](https://github.com/cypress-io/cypress/issues/25664),  [#25669](https://github.com/cypress-io/cypress/issues/25669), [#25665](https://github.com/cypress-io/cypress/issues/25665), [#25666](https://github.com/cypress-io/cypress/issues/25666), and [#25667](https://github.com/cypress-io/cypress/issues/25667).
- Updated the Debug page sidebar badge to to show 0 to 99+ failing tests, increased from showing 0 to 9+ failing tests, to provide better test failure insights. Addresses [#25662](https://github.com/cypress-io/cypress/issues/25662).

**Dependency Updates:**

- Upgrade [`debug`](https://www.npmjs.com/package/debug) to `4.3.4`. Addressed in [#25699](https://github.com/cypress-io/cypress/pull/25699).

## 12.5.1

_Released 02/02/2023_

**Bugfixes:**

- Fixed a regression introduced in Cypress [12.5.0](https://docs.cypress.io/guides/references/changelog#12-5-0) where the `runnable` was not included in the [`test:after:run`](https://docs.cypress.io/api/events/catalog-of-events) event. Fixes [#25663](https://github.com/cypress-io/cypress/issues/25663).

**Dependency Updates:**

- Upgraded [`simple-git`](https://github.com/steveukx/git-js) from `3.15.0` to `3.16.0` to address this [security vulnerability](https://github.com/advisories/GHSA-9p95-fxvg-qgq2) where Remote Code Execution (RCE) via the clone(), pull(), push() and listRemote() methods due to improper input sanitization was possible. Addressed in [#25603](https://github.com/cypress-io/cypress/pull/25603).

## 12.5.0

_Released 01/31/2023_

**Features:**

- Easily debug failed CI test runs recorded to the Cypress Cloud from your local Cypress app with the new Debug page. Please leave any feedback [here](https://github.com/cypress-io/cypress/discussions/25649). Your feedback will help us make decisions to improve the Debug experience. For more details, see [our blog post](https://on.cypress.io/debug-page-release). Addressed in [#25488](https://github.com/cypress-io/cypress/pull/25488).

**Performance:**

- Improved memory consumption in `run` mode by removing reporter logs for successful tests. Fixes [#25230](https://github.com/cypress-io/cypress/issues/25230).

**Bugfixes:**

- Fixed an issue where alternative Microsoft Edge Beta, Canary, and Dev binary versions were not being discovered by Cypress. Fixes [#25455](https://github.com/cypress-io/cypress/issues/25455).

**Dependency Updates:**

- Upgraded [`underscore.string`](https://github.com/esamattis/underscore.string/blob/HEAD/CHANGELOG.markdown) from `3.3.5` to `3.3.6` to reference rebuilt assets after security patch to fix regular expression DDOS exploit. Addressed in [#25574](https://github.com/cypress-io/cypress/pull/25574).

## 12.4.1

_Released 01/27/2023_

**Bugfixes:**

- Fixed a regression from Cypress [12.4.0](https://docs.cypress.io/guides/references/changelog#12-4-0) where Cypress was not exiting properly when running multiple Component Testing specs in `electron` in `run` mode. Fixes [#25568](https://github.com/cypress-io/cypress/issues/25568).

**Dependency Updates:**

- Upgraded [`ua-parser-js`](https://github.com/faisalman/ua-parser-js) from `0.7.24` to `0.7.33` to address this [security vulnerability](https://github.com/faisalman/ua-parser-js/security/advisories/GHSA-fhg7-m89q-25r3) where crafting a very-very-long user-agent string with specific pattern, an attacker can turn the script to get stuck processing for a very long time which results in a denial of service (DoS) condition. Addressed in [#25561](https://github.com/cypress-io/cypress/pull/25561).

## 12.4.0

_Released 1/24/2023_

**Features:**

- Added official support for Vite 4 in component testing. Addresses
  [#24969](https://github.com/cypress-io/cypress/issues/24969).
- Added new
  [`experimentalMemoryManagement`](/guides/references/experiments#Configuration)
  configuration option to improve memory management in Chromium-based browsers.
  Enable this option with `experimentalMemoryManagement=true` if you have
  experienced "Out of Memory" issues. Addresses
  [#23391](https://github.com/cypress-io/cypress/issues/23391).
- Added new
  [`experimentalSkipDomainInjection`](/guides/references/experiments#Experimental-Skip-Domain-Injection)
  configuration option to disable Cypress from setting `document.domain` on
  injection, allowing users to test Salesforce domains. If you believe you are
  having `document.domain` issues, please see the
  [`experimentalSkipDomainInjection`](/guides/references/experiments#Experimental-Skip-Domain-Injection)
  guide. This config option is end-to-end only. Addresses
  [#2367](https://github.com/cypress-io/cypress/issues/2367),
  [#23958](https://github.com/cypress-io/cypress/issues/23958),
  [#24290](https://github.com/cypress-io/cypress/issues/24290), and
  [#24418](https://github.com/cypress-io/cypress/issues/24418).
- The [`.as`](/api/commands/as) command now accepts an options argument,
  allowing an alias to be stored as type "query" or "static" value. This is
  stored as "query" by default. Addresses
  [#25173](https://github.com/cypress-io/cypress/issues/25173).
- The `cy.log()` command will now display a line break where the `\n` character
  is used. Addresses
  [#24964](https://github.com/cypress-io/cypress/issues/24964).
- [`component.specPattern`](/guides/references/configuration#component) now
  utilizes a JSX/TSX file extension when generating a new empty spec file if
  project contains at least one file with those extensions. This applies only to
  component testing and is skipped if
  [`component.specPattern`](/guides/references/configuration#component) has been
  configured to exclude files with those extensions. Addresses
  [#24495](https://github.com/cypress-io/cypress/issues/24495).
- Added support for the `data-qa` selector in the
  [Selector Playground](guides/core-concepts/cypress-app#Selector-Playground) in
  addition to `data-cy`, `data-test` and `data-testid`. Addresses
  [#25305](https://github.com/cypress-io/cypress/issues/25305).

**Bugfixes:**

- Fixed an issue where component tests could incorrectly treat new major
  versions of certain dependencies as supported. Fixes
  [#25379](https://github.com/cypress-io/cypress/issues/25379).
- Fixed an issue where new lines or spaces on new lines in the Command Log were
  not maintained. Fixes
  [#23679](https://github.com/cypress-io/cypress/issues/23679) and
  [#24964](https://github.com/cypress-io/cypress/issues/24964).
- Fixed an issue where Angular component testing projects would fail to
  initialize if an unsupported browserslist entry was specified in the project
  configuration. Fixes
  [#25312](https://github.com/cypress-io/cypress/issues/25312).

**Misc**

- Video output link in `cypress run` mode has been added to it's own line to
  make the video output link more easily clickable in the terminal. Addresses
  [#23913](https://github.com/cypress-io/cypress/issues/23913).<|MERGE_RESOLUTION|>--- conflicted
+++ resolved
@@ -3,6 +3,10 @@
 
 _Released 4/16/2024 (PENDING)_
 
+**Bugfixes:**
+
+- Fixed an issue where Cypress not detect visible elements with width or height in rem as visible [#29172](https://github.com/cypress-io/cypress/issues/29093). Fixed in [#29224](https://github.com/cypress-io/cypress/pull/29224).
+
 **Misc:**
 
 - Updated the Chrome flags to not show the "Enhanced Ad Privacy" dialog. Addresses [#29199](https://github.com/cypress-io/cypress/issues/29199).
@@ -19,17 +23,12 @@
 
 - Fixed an issue where Cypress was not executing beyond the first spec in `cypress run` for versions of Firefox 124 and up when a custom user agent was provided. Fixes [#29190](https://github.com/cypress-io/cypress/issues/29190).
 - Fixed a bug where fields using arrays in `cypress.config` are not correctly processed. Fixes [#27103](https://github.com/cypress-io/cypress/issues/27103). Fixed in [#27312](https://github.com/cypress-io/cypress/pull/27312).
-<<<<<<< HEAD
-- Fixed an issue where Cypress not detect visible elements with width or height in rem as visible [#29172](https://github.com/cypress-io/cypress/issues/29093). Fixed in [#29224](https://github.com/cypress-io/cypress/pull/29224).
-
-=======
 - Fixed a hang where Cypress would run indefinitely while recording to the cloud when CDP disconnects during the middle of a test. Fixes [#29209](https://github.com/cypress-io/cypress/issues/29209).
 - Fixed a bug where option values containing quotation marks could not be selected. Fixes [#29213](https://github.com/cypress-io/cypress/issues/29213)
 
 **Dependency Updates:**
 
 - Updated express from `4.17.3` to `4.19.2`. Addressed in [#29211](https://github.com/cypress-io/cypress/pull/29211).
->>>>>>> 5a88dc1f
 
 ## 13.7.1
 
