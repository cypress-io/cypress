 <!-- See the ../guides/writing-the-cypress-changelog.md for details on writing the changelog. -->
## 12.5.0

_Released 01/31/2023 (PENDING)_

**Features:**

<<<<<<< HEAD
- Added `Cypress.require()` for including dependencies within the `cy.origin()` callback.  Removed support for `require()` and `import()` within the callback. Addresses [#24976](https://github.com/cypress-io/cypress/issues/24976).
=======
- Easily debug failed CI test runs right from your local Cypress app with the new Debug page, powered by Cypress Cloud.  For more details, see the [Debug documentation](https://on.cypress.io/debug-page). Addressed in [#25488](https://github.com/cypress-io/cypress/pull/25488).
>>>>>>> 6f1653cf

**Bugfixes:**

- Fixed an issue where alternative Microsoft Edge Beta, Canary, and Dev binary versions were not being discovered by Cypress. Fixes [#25455](https://github.com/cypress-io/cypress/issues/25455).

**Dependency Updates:**

- Upgraded [`underscore.string`](https://github.com/esamattis/underscore.string/blob/HEAD/CHANGELOG.markdown) from `3.3.5` to `3.3.6` to reference rebuilt assets after security patch to fix regular expression DDOS exploit. 
  Fixed in [#25574](https://github.com/cypress-io/cypress/pull/25574).

## 12.4.1

_Released 01/27/2023_

**Bugfixes:**

- Fixed a regression from Cypress [12.4.0](https://docs.cypress.io/guides/references/changelog#12-4-0) where Cypress was not exiting properly when running multiple Component Testing specs in `electron` in `run` mode. Fixes [#25568](https://github.com/cypress-io/cypress/issues/25568).

**Dependency Updates:**

- Upgraded [`ua-parser-js`](https://github.com/faisalman/ua-parser-js) from `0.7.24` to `0.7.33` to address this [security vulnerability](https://github.com/faisalman/ua-parser-js/security/advisories/GHSA-fhg7-m89q-25r3) where crafting a very-very-long user-agent string with specific pattern, an attacker can turn the script to get stuck processing for a very long time which results in a denial of service (DoS) condition. Addressed in [#25561](https://github.com/cypress-io/cypress/pull/25561).

## 12.4.0

_Released 1/24/2023_

**Features:**

- Added official support for Vite 4 in component testing. Addresses
  [#24969](https://github.com/cypress-io/cypress/issues/24969).
- Added new
  [`experimentalMemoryManagement`](/guides/references/experiments#Configuration)
  configuration option to improve memory management in Chromium-based browsers.
  Enable this option with `experimentalMemoryManagement=true` if you have
  experienced "Out of Memory" issues. Addresses
  [#23391](https://github.com/cypress-io/cypress/issues/23391).
- Added new
  [`experimentalSkipDomainInjection`](/guides/references/experiments#Experimental-Skip-Domain-Injection)
  configuration option to disable Cypress from setting `document.domain` on
  injection, allowing users to test Salesforce domains. If you believe you are
  having `document.domain` issues, please see the
  [`experimentalSkipDomainInjection`](/guides/references/experiments#Experimental-Skip-Domain-Injection)
  guide. This config option is end-to-end only. Addresses
  [#2367](https://github.com/cypress-io/cypress/issues/2367),
  [#23958](https://github.com/cypress-io/cypress/issues/23958),
  [#24290](https://github.com/cypress-io/cypress/issues/24290), and
  [#24418](https://github.com/cypress-io/cypress/issues/24418).
- The [`.as`](/api/commands/as) command now accepts an options argument,
  allowing an alias to be stored as type "query" or "static" value. This is
  stored as "query" by default. Addresses
  [#25173](https://github.com/cypress-io/cypress/issues/25173).
- The `cy.log()` command will now display a line break where the `\n` character
  is used. Addresses
  [#24964](https://github.com/cypress-io/cypress/issues/24964).
- [`component.specPattern`](/guides/references/configuration#component) now
  utilizes a JSX/TSX file extension when generating a new empty spec file if
  project contains at least one file with those extensions. This applies only to
  component testing and is skipped if
  [`component.specPattern`](/guides/references/configuration#component) has been
  configured to exclude files with those extensions. Addresses
  [#24495](https://github.com/cypress-io/cypress/issues/24495).
- Added support for the `data-qa` selector in the
  [Selector Playground](guides/core-concepts/cypress-app#Selector-Playground) in
  addition to `data-cy`, `data-test` and `data-testid`. Addresses
  [#25305](https://github.com/cypress-io/cypress/issues/25305).

**Bugfixes:**

- Fixed an issue where component tests could incorrectly treat new major
  versions of certain dependencies as supported. Fixes
  [#25379](https://github.com/cypress-io/cypress/issues/25379).
- Fixed an issue where new lines or spaces on new lines in the Command Log were
  not maintained. Fixes
  [#23679](https://github.com/cypress-io/cypress/issues/23679) and
  [#24964](https://github.com/cypress-io/cypress/issues/24964).
- Fixed an issue where Angular component testing projects would fail to
  initialize if an unsupported browserslist entry was specified in the project
  configuration. Fixes
  [#25312](https://github.com/cypress-io/cypress/issues/25312).

**Misc**

- Video output link in `cypress run` mode has been added to it's own line to
  make the video output link more easily clickable in the terminal. Addresses
  [#23913](https://github.com/cypress-io/cypress/issues/23913).<|MERGE_RESOLUTION|>--- conflicted
+++ resolved
@@ -5,11 +5,8 @@
 
 **Features:**
 
-<<<<<<< HEAD
 - Added `Cypress.require()` for including dependencies within the `cy.origin()` callback.  Removed support for `require()` and `import()` within the callback. Addresses [#24976](https://github.com/cypress-io/cypress/issues/24976).
-=======
 - Easily debug failed CI test runs right from your local Cypress app with the new Debug page, powered by Cypress Cloud.  For more details, see the [Debug documentation](https://on.cypress.io/debug-page). Addressed in [#25488](https://github.com/cypress-io/cypress/pull/25488).
->>>>>>> 6f1653cf
 
 **Bugfixes:**
 
@@ -17,7 +14,7 @@
 
 **Dependency Updates:**
 
-- Upgraded [`underscore.string`](https://github.com/esamattis/underscore.string/blob/HEAD/CHANGELOG.markdown) from `3.3.5` to `3.3.6` to reference rebuilt assets after security patch to fix regular expression DDOS exploit. 
+- Upgraded [`underscore.string`](https://github.com/esamattis/underscore.string/blob/HEAD/CHANGELOG.markdown) from `3.3.5` to `3.3.6` to reference rebuilt assets after security patch to fix regular expression DDOS exploit.
   Fixed in [#25574](https://github.com/cypress-io/cypress/pull/25574).
 
 ## 12.4.1
