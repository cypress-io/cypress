<!-- See the ../guides/writing-the-cypress-changelog.md for details on writing the changelog. -->
## 13.4.1

_Released 11/7/2023 (PENDING)_

**Bugfixes:**

- Fixed an issue determining visibility when an element is hidden by an ancestor with a shared edge. Fixes [#27514](https://github.com/cypress-io/cypress/issues/27514).
<<<<<<< HEAD
- Fixed an issue where `nextTestHasTestIsolationOn` was incorrectly being set when there isn't a next test. Addressed in [#28213](https://github.com/cypress-io/cypress/pull/28213)
=======
- Fixed an issue where network requests made from tabs/windows other than the main Cypress tab would be delayed. Fixes [#28113](https://github.com/cypress-io/cypress/issues/28113).
>>>>>>> a0cfed50

## 13.4.0

_Released 10/30/2023_

**Features:**

- Introduced experimental configuration options for advanced retry logic: adds `experimentalStrategy` and `experimentalOptions` keys to the `retry` configuration key. See [Experimental Flake Detection Features](https://docs.cypress.io/guides/references/experiments/#Experimental-Flake-Detection-Features) in the documentation. Addressed in [#27930](https://github.com/cypress-io/cypress/pull/27930).

**Bugfixes:**

- Fixed a regression in [`13.3.2`](https://docs.cypress.io/guides/references/changelog/13.3.2) where Cypress would crash with 'Inspected target navigated or closed' or 'Session with given id not found'. Fixes [#28141](https://github.com/cypress-io/cypress/issues/28141) and [#28148](https://github.com/cypress-io/cypress/issues/28148).

## 13.3.3

_Released 10/24/2023_

**Bugfixes:**

- Fixed a performance regression in `13.3.1` with proxy correlation timeouts and requests issued from web and shared workers. Fixes [#28104](https://github.com/cypress-io/cypress/issues/28104).
- Fixed a performance problem with proxy correlation when requests get aborted and then get miscorrelated with follow up requests. Addressed in [#28094](https://github.com/cypress-io/cypress/pull/28094).
- Fixed a regression in [10.0.0](#10.0.0), where search would not find a spec if the file name contains "-" or "\_", but search prompt contains " " instead (e.g. search file "spec-file.cy.ts" with prompt "spec file"). Fixes [#25303](https://github.com/cypress-io/cypress/issues/25303).

## 13.3.2

_Released 10/18/2023_

**Bugfixes:**

- Fixed a performance regression in `13.3.1` with proxy correlation timeouts and requests issued from service workers. Fixes [#28054](https://github.com/cypress-io/cypress/issues/28054) and [#28056](https://github.com/cypress-io/cypress/issues/28056).
- Fixed an issue where proxy correlation would leak over from a previous spec causing performance problems, `cy.intercept` problems, and Test Replay asset capturing issues. Addressed in [#28060](https://github.com/cypress-io/cypress/pull/28060).
- Fixed an issue where redirects of requests that knowingly don't have CDP traffic should also be assumed to not have CDP traffic. Addressed in [#28060](https://github.com/cypress-io/cypress/pull/28060).
- Fixed an issue with Accept Encoding headers by forcing gzip when no accept encoding header is sent and using identity if gzip is not sent. Fixes [#28025](https://github.com/cypress-io/cypress/issues/28025).

**Dependency Updates:**

- Upgraded [`@babel/core`](https://www.npmjs.com/package/@babel/core) from `7.22.9` to `7.23.2` to address the [SNYK-JS-SEMVER-3247795](https://snyk.io/vuln/SNYK-JS-SEMVER-3247795) security vulnerability. Addressed in [#28063](https://github.com/cypress-io/cypress/pull/28063).
- Upgraded [`@babel/traverse`](https://www.npmjs.com/package/@babel/traverse) from `7.22.8` to `7.23.2` to address the [SNYK-JS-BABELTRAVERSE-5962462](https://snyk.io/vuln/SNYK-JS-BABELTRAVERSE-5962462) security vulnerability. Addressed in [#28063](https://github.com/cypress-io/cypress/pull/28063).
- Upgraded [`react-docgen`](https://www.npmjs.com/package/react-docgen) from `6.0.0-alpha.3` to `6.0.4` to address the [SNYK-JS-BABELTRAVERSE-5962462](https://snyk.io/vuln/SNYK-JS-BABELTRAVERSE-5962462) security vulnerability. Addressed in [#28063](https://github.com/cypress-io/cypress/pull/28063).

## 13.3.1

_Released 10/11/2023_

**Bugfixes:**

- Fixed an issue where requests were correlated in the wrong order in the proxy. This could cause an issue where the wrong request is used for `cy.intercept` or assets (e.g. stylesheets or images) may not properly be available in Test Replay. Addressed in [#27892](https://github.com/cypress-io/cypress/pull/27892).
- Fixed an issue where a crashed Chrome renderer can cause the Test Replay recorder to hang. Addressed in [#27909](https://github.com/cypress-io/cypress/pull/27909).
- Fixed an issue where multiple responses yielded from calls to `cy.wait()` would sometimes be out of order. Fixes [#27337](https://github.com/cypress-io/cypress/issues/27337).
- Fixed an issue where requests were timing out in the proxy. This could cause an issue where the wrong request is used for `cy.intercept` or assets (e.g. stylesheets or images) may not properly be available in Test Replay. Addressed in [#27976](https://github.com/cypress-io/cypress/pull/27976).
- Fixed an issue where Test Replay couldn't record tests due to issues involving `GLIBC`. Fixed deprecation warnings during the rebuild of better-sqlite3. Fixes [#27891](https://github.com/cypress-io/cypress/issues/27891) and [#27902](https://github.com/cypress-io/cypress/issues/27902).
- Enables test replay for executed specs in runs that have a spec that causes a browser crash. Addressed in [#27786](https://github.com/cypress-io/cypress/pull/27786).

## 13.3.0

_Released 09/27/2023_

**Features:**

 - Introduces new layout for Runs page providing additional run information. Addresses [#27203](https://github.com/cypress-io/cypress/issues/27203).

**Bugfixes:**

- Fixed an issue where actionability checks trigger a flood of font requests. Removing the font requests has the potential to improve performance and removes clutter from Test Replay. Addressed in [#27860](https://github.com/cypress-io/cypress/pull/27860).
- Fixed network stubbing not permitting status code 999. Fixes [#27567](https://github.com/cypress-io/cypress/issues/27567). Addressed in [#27853](https://github.com/cypress-io/cypress/pull/27853).

## 13.2.0

_Released 09/12/2023_

**Features:**

 - Adds support for Nx users who want to run Angular Component Testing in parallel. Addressed in [#27723](https://github.com/cypress-io/cypress/pull/27723).

**Bugfixes:**

- Edge cases where `cy.intercept()` would not properly intercept and asset response bodies would not properly be captured for Test Replay have been addressed. Addressed in [#27771](https://github.com/cypress-io/cypress/pull/27771).
- Fixed an issue where `enter`, `keyup`, and `space` events were not triggering `click` events properly in some versions of Firefox. Addressed in [#27715](https://github.com/cypress-io/cypress/pull/27715).
- Fixed a regression in `13.0.0` where tests using Basic Authorization can potentially hang indefinitely on chromium browsers. Addressed in [#27781](https://github.com/cypress-io/cypress/pull/27781).
- Fixed a regression in `13.0.0` where component tests using an intercept that matches all requests can potentially hang indefinitely. Addressed in [#27788](https://github.com/cypress-io/cypress/pull/27788).

**Dependency Updates:**

- Upgraded Electron from `21.0.0` to `25.8.0`, which updates bundled Chromium from `106.0.5249.51` to `114.0.5735.289`. Additionally, the Node version binary has been upgraded from `16.16.0` to `18.15.0`. This does **NOT** have an impact on the node version you are using with Cypress and is merely an internal update to the repository & shipped binary. Addressed in [#27715](https://github.com/cypress-io/cypress/pull/27715). Addresses [#27595](https://github.com/cypress-io/cypress/issues/27595).

## 13.1.0

_Released 08/31/2023_

**Features:**

 - Introduces a status icon representing the `latest` test run in the Sidebar for the Runs Page. Addresses [#27206](https://github.com/cypress-io/cypress/issues/27206).

**Bugfixes:**

- Fixed a regression introduced in Cypress [13.0.0](#13-0-0) where the [Module API](https://docs.cypress.io/guides/guides/module-api), [`after:run`](https://docs.cypress.io/api/plugins/after-run-api), and  [`after:spec`](https://docs.cypress.io/api/plugins/after-spec-api) results did not include the `stats.skipped` field for each run result. Fixes [#27694](https://github.com/cypress-io/cypress/issues/27694). Addressed in [#27695](https://github.com/cypress-io/cypress/pull/27695).
- Individual CDP errors that occur while capturing data for Test Replay will no longer prevent the entire run from being available. Addressed in [#27709](https://github.com/cypress-io/cypress/pull/27709).
- Fixed an issue where the release date on the `v13` landing page was a day behind. Fixed in [#27711](https://github.com/cypress-io/cypress/pull/27711).
- Fixed an issue where fatal protocol errors would leak between specs causing all subsequent specs to fail to upload protocol information. Fixed in [#27720](https://github.com/cypress-io/cypress/pull/27720)
- Updated `plist` from `3.0.6` to `3.1.0` to address [CVE-2022-37616](https://github.com/advisories/GHSA-9pgh-qqpf-7wqj) and [CVE-2022-39353](https://github.com/advisories/GHSA-crh6-fp67-6883). Fixed in [#27710](https://github.com/cypress-io/cypress/pull/27710).

## 13.0.0

_Released 08/29/2023_

**Breaking Changes:**

- The [`video`](https://docs.cypress.io/guides/references/configuration#Videos) configuration option now defaults to `false`. Addresses [#26157](https://github.com/cypress-io/cypress/issues/26157).
- The [`videoCompression`](https://docs.cypress.io/guides/references/configuration#Videos) configuration option now defaults to `false`. Addresses [#26160](https://github.com/cypress-io/cypress/issues/26160).
- The [`videoUploadOnPasses`](https://docs.cypress.io/guides/references/configuration#Videos) configuration option has been removed. Please see our [screenshots & videos guide](https://docs.cypress.io/guides/guides/screenshots-and-videos#Delete-videos-for-specs-without-failing-or-retried-tests) on how to accomplish similar functionality. Addresses [#26899](https://github.com/cypress-io/cypress/issues/26899).
- Requests for assets at relative paths for component testing are now correctly forwarded to the dev server. Fixes [#26725](https://github.com/cypress-io/cypress/issues/26725).
- The [`cy.readFile()`](/api/commands/readfile) command is now retry-able as a [query command](https://on.cypress.io/retry-ability). This should not affect any tests using it; the functionality is unchanged. However, it can no longer be overwritten using [`Cypress.Commands.overwrite()`](/api/cypress-api/custom-commands#Overwrite-Existing-Commands). Addressed in [#25595](https://github.com/cypress-io/cypress/pull/25595).
- The current spec path is now passed from the AUT iframe using a query parameter rather than a path segment. This allows for requests for assets at relative paths to be correctly forwarded to the dev server. Fixes [#26725](https://github.com/cypress-io/cypress/issues/26725).
- The deprecated configuration option `nodeVersion` has been removed. Addresses [#27016](https://github.com/cypress-io/cypress/issues/27016).
- The properties and values returned by the [Module API](https://docs.cypress.io/guides/guides/module-api) and included in the arguments of handlers for the [`after:run`](https://docs.cypress.io/api/plugins/after-run-api) and  [`after:spec`](https://docs.cypress.io/api/plugins/after-spec-api) have been changed to be more consistent. Addresses [#23805](https://github.com/cypress-io/cypress/issues/23805).
- For Cypress Cloud runs with Test Replay enabled, the Cypress Runner UI is now hidden during the run since the Runner will be visible during Test Replay. As such, if video is recorded (which is now defaulted to `false`) during the run, the Runner will not be visible. In addition, if a runner screenshot (`cy.screenshot({ capture: runner })`) is captured, it will no longer contain the Runner.
- The browser and browser page unexpectedly closing in the middle of a test run are now gracefully handled. Addressed in [#27592](https://github.com/cypress-io/cypress/issues/27592).
- Automation performance is now improved by switching away from websockets to direct CDP calls for Chrome and Electron browsers. Addressed in [#27592](https://github.com/cypress-io/cypress/issues/27592).
- Edge cases where `cy.intercept()` would not properly intercept have been addressed. Addressed in [#27592](https://github.com/cypress-io/cypress/issues/27592).
- Node 14 support has been removed and Node 16 support has been deprecated. Node 16 may continue to work with Cypress `v13`, but will not be supported moving forward to closer coincide with [Node 16's end-of-life](https://nodejs.org/en/blog/announcements/nodejs16-eol) schedule. It is recommended that users update to at least Node 18.
- The minimum supported Typescript version is `4.x`.

**Features:**

- Consolidates and improves terminal output when uploading test artifacts to Cypress Cloud. Addressed in [#27402](https://github.com/cypress-io/cypress/pull/27402)

**Bugfixes:**

- Fixed an issue where Cypress's internal `tsconfig` would conflict with properties set in the user's `tsconfig.json` such as `module` and `moduleResolution`. Fixes [#26308](https://github.com/cypress-io/cypress/issues/26308) and [#27448](https://github.com/cypress-io/cypress/issues/27448).
- Clarified Svelte 4 works correctly with Component Testing and updated dependencies checks to reflect this. It was incorrectly flagged as not supported. Fixes [#27465](https://github.com/cypress-io/cypress/issues/27465).
- Resolve the `process/browser` global inside `@cypress/webpack-batteries-included-preprocessor` to resolve to `process/browser.js` in order to explicitly provide the file extension. File resolution must include the extension for `.mjs` and `.js` files inside ESM packages in order to resolve correctly. Fixes[#27599](https://github.com/cypress-io/cypress/issues/27599).
- Fixed an issue where the correct `pnp` process was not being discovered. Fixes [#27562](https://github.com/cypress-io/cypress/issues/27562).
- Fixed incorrect type declarations for Cypress and Chai globals that asserted them to be local variables of the global scope rather than properties on the global object. Fixes [#27539](https://github.com/cypress-io/cypress/issues/27539). Fixed in [#27540](https://github.com/cypress-io/cypress/pull/27540).
- Dev Servers will now respect and use the `port` configuration option if present. Fixes [#27675](https://github.com/cypress-io/cypress/issues/27675).

**Dependency Updates:**

- Upgraded [`@cypress/request`](https://www.npmjs.com/package/@cypress/request) from `^2.88.11` to `^3.0.0` to address the [CVE-2023-28155](https://github.com/advisories/GHSA-p8p7-x288-28g6) security vulnerability. Addresses [#27535](https://github.com/cypress-io/cypress/issues/27535). Addressed in [#27495](https://github.com/cypress-io/cypress/pull/27495).

## 12.17.4

_Released 08/15/2023_

**Bugfixes:**

- Fixed an issue where having `cypress.config` in a nested directory would cause problems with locating the `component-index.html` file when using component testing. Fixes [#26400](https://github.com/cypress-io/cypress/issues/26400).

**Dependency Updates:**

- Upgraded [`webpack`](https://www.npmjs.com/package/webpack) from `v4` to `v5`. This means that we are now bundling your `e2e` tests with webpack 5. We don't anticipate this causing any noticeable changes. However, if you'd like to keep bundling your `e2e` tests with wepback 4 you can use the same process as before by pinning [@cypress/webpack-batteries-included-preprocessor](https://www.npmjs.com/package/@cypress/webpack-batteries-included-preprocessor) to `v2.x.x` and hooking into the [file:preprocessor](https://docs.cypress.io/api/plugins/preprocessors-api#Usage) plugin event. This will restore the previous bundling process. Additionally, if you're using [@cypress/webpack-batteries-included-preprocessor](https://www.npmjs.com/package/@cypress/webpack-batteries-included-preprocessor) already, a new version has been published to support webpack `v5`.
- Upgraded [`tough-cookie`](https://www.npmjs.com/package/tough-cookie) from `4.0` to `4.1.3`, [`@cypress/request`](https://www.npmjs.com/package/@cypress/request) from `2.88.11` to `2.88.12` and [`@cypress/request-promise`](https://www.npmjs.com/package/@cypress/request-promise) from `4.2.6` to `4.2.7` to address a [security vulnerability](https://security.snyk.io/vuln/SNYK-JS-TOUGHCOOKIE-5672873). Fixes [#27261](https://github.com/cypress-io/cypress/issues/27261).

## 12.17.3

_Released 08/01/2023_

**Bugfixes:**

- Fixed an issue where unexpected branch names were being recorded for cypress runs when executed by GitHub Actions. The HEAD branch name will now be recorded by default for pull request workflows if a branch name cannot otherwise be detected from user overrides or from local git data. Fixes [#27389](https://github.com/cypress-io/cypress/issues/27389).

**Performance:**

- Fixed an issue where unnecessary requests were being paused. No longer sends `X-Cypress-Is-XHR-Or-Fetch` header and infers resource type off of the server pre-request object. Fixes [#26620](https://github.com/cypress-io/cypress/issues/26620) and [#26622](https://github.com/cypress-io/cypress/issues/26622).

## 12.17.2

_Released 07/20/2023_

**Bugfixes:**

- Fixed an issue where commands would fail with the error `must only be invoked from the spec file or support file` if their arguments were mutated. Fixes [#27200](https://github.com/cypress-io/cypress/issues/27200).
- Fixed an issue where `cy.writeFile()` would erroneously fail with the error `cy.writeFile() must only be invoked from the spec file or support file`. Fixes [#27097](https://github.com/cypress-io/cypress/issues/27097).
- Fixed an issue where web workers could not be created within a spec. Fixes [#27298](https://github.com/cypress-io/cypress/issues/27298).

## 12.17.1

_Released 07/10/2023_

**Bugfixes:**

- Fixed invalid stored preference when enabling in-app notifications that could cause the application to crash.  Fixes [#27228](https://github.com/cypress-io/cypress/issues/27228).
- Fixed an issue with the Typescript types of [`cy.screenshot()`](https://docs.cypress.io/api/commands/screenshot). Fixed in [#27130](https://github.com/cypress-io/cypress/pull/27130).

**Dependency Updates:**

- Upgraded [`@cypress/request`](https://www.npmjs.com/package/@cypress/request) from `2.88.10` to `2.88.11` to address [CVE-2022-24999](https://www.cve.org/CVERecord?id=CVE-2022-24999) security vulnerability. Addressed in [#27005](https://github.com/cypress-io/cypress/pull/27005).

## 12.17.0

_Released 07/05/2023_

**Features:**

- Cypress Cloud users can now receive desktop notifications about their runs, including when one starts, finishes, or fails. Addresses [#26686](https://github.com/cypress-io/cypress/issues/26686).

**Bugfixes:**

- Fixed issues where commands would fail with the error `must only be invoked from the spec file or support file`. Fixes [#27149](https://github.com/cypress-io/cypress/issues/27149) and [#27163](https://github.com/cypress-io/cypress/issues/27163).
- Fixed a regression introduced in Cypress [12.12.0](#12-12-0) where Cypress may fail to reconnect to the Chrome DevTools Protocol in Electron. Fixes [#26900](https://github.com/cypress-io/cypress/issues/26900).
- Fixed an issue where chrome was not recovering from browser crashes properly. Fixes [#24650](https://github.com/cypress-io/cypress/issues/24650).
- Fixed a race condition that was causing a GraphQL error to appear on the [Debug page](https://docs.cypress.io/guides/cloud/runs#Debug) when viewing a running Cypress Cloud build. Fixed in [#27134](https://github.com/cypress-io/cypress/pull/27134).
- Fixed a race condition in electron where the test window exiting prematurely during the browser launch process was causing the whole test run to fail. Addressed in [#27167](https://github.com/cypress-io/cypress/pull/27167).
- Fixed minor issues with Typescript types in the CLI. Fixes [#24110](https://github.com/cypress-io/cypress/issues/24110).
- Fixed an issue where a value for the Electron debug port would not be respected if defined using the `ELECTRON_EXTRA_LAUNCH_ARGS` environment variable. Fixes [#26711](https://github.com/cypress-io/cypress/issues/26711).

**Dependency Updates:**

- Update dependency semver to ^7.5.3. Addressed in [#27151](https://github.com/cypress-io/cypress/pull/27151).

## 12.16.0

_Released 06/26/2023_

**Features:**

- Added support for Angular 16.1.0 in Cypress Component Testing. Addresses [#27049](https://github.com/cypress-io/cypress/issues/27049).

**Bugfixes:**

- Fixed an issue where certain commands would fail with the error `must only be invoked from the spec file or support file` when invoked with a large argument. Fixes [#27099](https://github.com/cypress-io/cypress/issues/27099).

## 12.15.0

_Released 06/20/2023_

**Features:**

- Added support for running Cypress tests with [Chrome's new `--headless=new` flag](https://developer.chrome.com/articles/new-headless/). Chrome versions 112 and above will now be run in the `headless` mode that matches the `headed` browser implementation. Addresses [#25972](https://github.com/cypress-io/cypress/issues/25972).
- Cypress can now test pages with targeted `Content-Security-Policy` and `Content-Security-Policy-Report-Only` header directives by specifying the allow list via the [`experimentalCspAllowList`](https://docs.cypress.io/guides/references/configuration#Experimental-Csp-Allow-List) configuration option. Addresses [#1030](https://github.com/cypress-io/cypress/issues/1030). Addressed in [#26483](https://github.com/cypress-io/cypress/pull/26483)
- The [`videoCompression`](https://docs.cypress.io/guides/references/configuration#Videos) configuration option now accepts both a boolean or a Constant Rate Factor (CRF) number between `1` and `51`. The `videoCompression` default value is still `32` CRF and when `videoCompression` is set to `true` the default of `32` CRF will be used. Addresses [#26658](https://github.com/cypress-io/cypress/issues/26658).
- The Cypress Cloud data shown on the [Specs](https://docs.cypress.io/guides/core-concepts/cypress-app#Specs) page and [Runs](https://docs.cypress.io/guides/core-concepts/cypress-app#Runs) page will now reflect Cloud Runs that match the current Git tree if Git is being used. Addresses [#26693](https://github.com/cypress-io/cypress/issues/26693).

**Bugfixes:**

- Fixed an issue where video output was not being logged to the console when `videoCompression` was turned off. Videos will now log to the terminal regardless of the compression value. Addresses [#25945](https://github.com/cypress-io/cypress/issues/25945).

**Dependency Updates:**

- Removed [`@cypress/mocha-teamcity-reporter`](https://www.npmjs.com/package/@cypress/mocha-teamcity-reporter) as this package was no longer being referenced. Addressed in [#26938](https://github.com/cypress-io/cypress/pull/26938).

## 12.14.0

_Released 06/07/2023_

**Features:**

- A new testing type switcher has been added to the Spec Explorer to make it easier to move between E2E and Component Testing. An informational overview of each type is displayed if it hasn't already been configured to help educate and onboard new users to each testing type. Addresses [#26448](https://github.com/cypress-io/cypress/issues/26448), [#26836](https://github.com/cypress-io/cypress/issues/26836) and [#26837](https://github.com/cypress-io/cypress/issues/26837).

**Bugfixes:**

- Fixed an issue to now correctly detect Angular 16 dependencies
([@angular/cli](https://www.npmjs.com/package/@angular/cli),
[@angular-devkit/build-angular](https://www.npmjs.com/package/@angular-devkit/build-angular),
[@angular/core](https://www.npmjs.com/package/@angular/core), [@angular/common](https://www.npmjs.com/package/@angular/common),
[@angular/platform-browser-dynamic](https://www.npmjs.com/package/@angular/platform-browser-dynamic))
during Component Testing onboarding. Addresses [#26852](https://github.com/cypress-io/cypress/issues/26852).
- Ensures Git-related messages on the [Runs page](https://docs.cypress.io/guides/core-concepts/cypress-app#Runs) remain dismissed. Addresses [#26808](https://github.com/cypress-io/cypress/issues/26808).

**Dependency Updates:**

- Upgraded [`find-process`](https://www.npmjs.com/package/find-process) from `1.4.1` to `1.4.7` to address this [Synk](https://security.snyk.io/vuln/SNYK-JS-FINDPROCESS-1090284) security vulnerability. Addressed in [#26906](https://github.com/cypress-io/cypress/pull/26906).
- Upgraded [`firefox-profile`](https://www.npmjs.com/package/firefox-profile) from `4.0.0` to `4.3.2` to address security vulnerabilities within sub-dependencies. Addressed in [#26912](https://github.com/cypress-io/cypress/pull/26912).

## 12.13.0

_Released 05/23/2023_

**Features:**

- Adds Git-related messages for the [Runs page](https://docs.cypress.io/guides/core-concepts/cypress-app#Runs) and [Debug page](https://docs.cypress.io/guides/cloud/runs#Debug) when users aren't using Git or there are no recorded runs for the current branch. Addresses [#26680](https://github.com/cypress-io/cypress/issues/26680).

**Bugfixes:**

- Reverted [#26452](https://github.com/cypress-io/cypress/pull/26452) which introduced a bug that prevents users from using End to End with Yarn 3. Fixed in [#26735](https://github.com/cypress-io/cypress/pull/26735). Fixes [#26676](https://github.com/cypress-io/cypress/issues/26676).
- Moved `types` condition to the front of `package.json#exports` since keys there are meant to be order-sensitive. Fixed in [#26630](https://github.com/cypress-io/cypress/pull/26630).
- Fixed an issue where newly-installed dependencies would not be detected during Component Testing setup. Addresses [#26685](https://github.com/cypress-io/cypress/issues/26685).
- Fixed a UI regression that was flashing an "empty" state inappropriately when loading the Debug page. Fixed in [#26761](https://github.com/cypress-io/cypress/pull/26761).
- Fixed an issue in Component Testing setup where TypeScript version 5 was not properly detected. Fixes [#26204](https://github.com/cypress-io/cypress/issues/26204).

**Misc:**

- Updated styling & content of Cypress Cloud slideshows when not logged in or no runs have been recorded. Addresses [#26181](https://github.com/cypress-io/cypress/issues/26181).
- Changed the nomenclature of 'processing' to 'compressing' when terminal video output is printed during a run. Addresses [#26657](https://github.com/cypress-io/cypress/issues/26657).
- Changed the nomenclature of 'Upload Results' to 'Uploading Screenshots & Videos' when terminal output is printed during a run. Addresses [#26759](https://github.com/cypress-io/cypress/issues/26759).

## 12.12.0

_Released 05/09/2023_

**Features:**

- Added a new informational banner to help get started with component testing from an existing end-to-end test suite. Addresses [#26511](https://github.com/cypress-io/cypress/issues/26511).

**Bugfixes:**

- Fixed an issue in Electron where devtools gets out of sync with the DOM occasionally. Addresses [#15932](https://github.com/cypress-io/cypress/issues/15932).
- Updated the Chromium renderer process crash message to be more terse. Addressed in [#26597](https://github.com/cypress-io/cypress/pull/26597).
- Fixed an issue with `CYPRESS_DOWNLOAD_PATH_TEMPLATE` regex to allow multiple replacements. Addresses [#23670](https://github.com/cypress-io/cypress/issues/23670).
- Moved `types` condition to the front of `package.json#exports` since keys there are meant to be order-sensitive. Fixed in [#26630](https://github.com/cypress-io/cypress/pull/26630).

**Dependency Updates:**

- Upgraded [`plist`](https://www.npmjs.com/package/plist) from `3.0.5` to `3.0.6` to address [CVE-2022-26260](https://nvd.nist.gov/vuln/detail/CVE-2022-22912#range-8131646) NVD security vulnerability. Addressed in [#26631](https://github.com/cypress-io/cypress/pull/26631).
- Upgraded [`engine.io`](https://www.npmjs.com/package/engine.io) from `6.2.1` to `6.4.2` to address [CVE-2023-31125](https://github.com/socketio/engine.io/security/advisories/GHSA-q9mw-68c2-j6m5) NVD security vulnerability. Addressed in [#26664](https://github.com/cypress-io/cypress/pull/26664).
- Upgraded [`@vue/test-utils`](https://www.npmjs.com/package/@vue/test-utils) from `2.0.2` to `2.3.2`. Addresses [#26575](https://github.com/cypress-io/cypress/issues/26575).

## 12.11.0

_Released 04/26/2023_

**Features:**

- Adds Component Testing support for Angular 16. Addresses [#26044](https://github.com/cypress-io/cypress/issues/26044).
- The run navigation component on the [Debug page](https://on.cypress.io/debug-page) will now display a warning message if there are more relevant runs than can be displayed in the list. Addresses [#26288](https://github.com/cypress-io/cypress/issues/26288).

**Bugfixes:**

- Fixed an issue where setting `videoCompression` to `0` would cause the video output to be broken. `0` is now treated as false. Addresses [#5191](https://github.com/cypress-io/cypress/issues/5191) and [#24595](https://github.com/cypress-io/cypress/issues/24595).
- Fixed an issue on the [Debug page](https://on.cypress.io/debug-page) where the passing run status would appear even if the Cypress Cloud organization was over its monthly test result limit. Addresses [#26528](https://github.com/cypress-io/cypress/issues/26528).

**Misc:**

- Cleaned up our open telemetry dependencies, reducing the size of the open telemetry modules. Addressed in [#26522](https://github.com/cypress-io/cypress/pull/26522).

**Dependency Updates:**

- Upgraded [`vue`](https://www.npmjs.com/package/vue) from `3.2.31` to `3.2.47`. Addressed in [#26555](https://github.com/cypress-io/cypress/pull/26555).

## 12.10.0

_Released 04/17/2023_

**Features:**

- The Component Testing setup wizard will now show a warning message if an issue is encountered with an installed [third party framework definition](https://on.cypress.io/component-integrations). Addresses [#25838](https://github.com/cypress-io/cypress/issues/25838).

**Bugfixes:**

- Capture the [Azure](https://azure.microsoft.com/) CI provider's environment variable [`SYSTEM_PULLREQUEST_PULLREQUESTNUMBER`](https://learn.microsoft.com/en-us/azure/devops/pipelines/build/variables?view=azure-devops&tabs=yaml#system-variables-devops-services) to display the linked PR number in the Cloud. Addressed in [#26215](https://github.com/cypress-io/cypress/pull/26215).
- Fixed an issue in the onboarding wizard where project framework & bundler would not be auto-detected when opening directly into component testing mode using the `--component` CLI flag. Fixes [#22777](https://github.com/cypress-io/cypress/issues/22777) and [#26388](https://github.com/cypress-io/cypress/issues/26388).
- Updated to use the `SEMAPHORE_GIT_WORKING_BRANCH` [Semphore](https://docs.semaphoreci.com) CI environment variable to correctly associate a Cloud run to the current branch. Previously this was incorrectly associating a run to the target branch. Fixes [#26309](https://github.com/cypress-io/cypress/issues/26309).
- Fix an edge case in Component Testing where a custom `baseUrl` in `tsconfig.json` for Next.js 13.2.0+ is not respected. This was partially fixed in [#26005](https://github.com/cypress-io/cypress/pull/26005), but an edge case was missed. Fixes [#25951](https://github.com/cypress-io/cypress/issues/25951).
- Fixed an issue where `click` events fired on `.type('{enter}')` did not propagate through shadow roots. Fixes [#26392](https://github.com/cypress-io/cypress/issues/26392).

**Misc:**

- Removed unintentional debug logs. Addressed in [#26411](https://github.com/cypress-io/cypress/pull/26411).
- Improved styling on the [Runs Page](https://docs.cypress.io/guides/core-concepts/cypress-app#Runs). Addresses [#26180](https://github.com/cypress-io/cypress/issues/26180).

**Dependency Updates:**

- Upgraded [`commander`](https://www.npmjs.com/package/commander) from `^5.1.0` to `^6.2.1`. Addressed in [#26226](https://github.com/cypress-io/cypress/pull/26226).
- Upgraded [`minimist`](https://www.npmjs.com/package/minimist) from `1.2.6` to `1.2.8` to address this [CVE-2021-44906](https://github.com/advisories/GHSA-xvch-5gv4-984h) NVD security vulnerability. Addressed in [#26254](https://github.com/cypress-io/cypress/pull/26254).

## 12.9.0

_Released 03/28/2023_

**Features:**

- The [Debug page](https://docs.cypress.io/guides/cloud/runs#Debug) now allows for navigating between all runs recorded for a commit. Addresses [#25899](https://github.com/cypress-io/cypress/issues/25899) and [#26018](https://github.com/cypress-io/cypress/issues/26018).

**Bugfixes:**

- Fixed a compatibility issue so that component test projects can use [Vite](https://vitejs.dev/) version 4.2.0 and greater. Fixes [#26138](https://github.com/cypress-io/cypress/issues/26138).
- Fixed an issue where [`cy.intercept()`](https://docs.cypress.io/api/commands/intercept) added an additional `content-length` header to spied requests that did not set a `content-length` header on the original request. Fixes [#24407](https://github.com/cypress-io/cypress/issues/24407).
- Changed the way that Git hashes are loaded so that non-relevant runs are excluded from the Debug page. Fixes [#26058](https://github.com/cypress-io/cypress/issues/26058).
- Corrected the [`.type()`](https://docs.cypress.io/api/commands/type) command to account for shadow root elements when determining whether or not focus needs to be simulated before typing. Fixes [#26198](https://github.com/cypress-io/cypress/issues/26198).
- Fixed an issue where an incorrect working directory could be used for Git operations on Windows. Fixes [#23317](https://github.com/cypress-io/cypress/issues/23317).
- Capture the [Buildkite](https://buildkite.com/) CI provider's environment variable `BUILDKITE_RETRY_COUNT` to handle CI retries in the Cloud. Addressed in [#25750](https://github.com/cypress-io/cypress/pull/25750).

**Misc:**

- Made some minor styling updates to the Debug page. Addresses [#26041](https://github.com/cypress-io/cypress/issues/26041).

## 12.8.1

_Released 03/15/2023_

**Bugfixes:**

- Fixed a regression in Cypress [10](https://docs.cypress.io/guides/references/changelog#10-0-0) where the reporter auto-scroll configuration inside user preferences was unintentionally being toggled off. User's must now explicitly enable/disable auto-scroll under user preferences, which is enabled by default. Fixes [#24171](https://github.com/cypress-io/cypress/issues/24171) and [#26113](https://github.com/cypress-io/cypress/issues/26113).

**Dependency Updates:**

- Upgraded [`ejs`](https://www.npmjs.com/package/ejs) from `3.1.6` to `3.1.8` to address this [CVE-2022-29078](https://github.com/advisories/GHSA-phwq-j96m-2c2q) NVD security vulnerability. Addressed in [#25279](https://github.com/cypress-io/cypress/pull/25279).

## 12.8.0

_Released 03/14/2023_

**Features:**

- The [Debug page](https://docs.cypress.io/guides/cloud/runs#Debug) is now able to show real-time results from in-progress runs.  Addresses [#25759](https://github.com/cypress-io/cypress/issues/25759).
- Added the ability to control whether a request is logged to the command log via [`cy.intercept()`](https://docs.cypress.io/api/commands/intercept) by passing `log: false` or `log: true`. Addresses [#7362](https://github.com/cypress-io/cypress/issues/7362).
  - This can be used to override Cypress's default behavior of logging all XHRs and fetches, see the [example](https://docs.cypress.io/api/commands/intercept#Disabling-logs-for-a-request).
- It is now possible to control the number of connection attempts to the browser using the `CYPRESS_CONNECT_RETRY_THRESHOLD` Environment Variable. Learn more [here](https://docs.cypress.io/guides/references/advanced-installation#Environment-variables). Addressed in [#25848](https://github.com/cypress-io/cypress/pull/25848).

**Bugfixes:**

- Fixed an issue where using `Cypress.require()` would throw the error `Cannot find module 'typescript'`. Fixes [#25885](https://github.com/cypress-io/cypress/issues/25885).
- The [`before:spec`](https://docs.cypress.io/api/plugins/before-spec-api) API was updated to correctly support async event handlers in `run` mode. Fixes [#24403](https://github.com/cypress-io/cypress/issues/24403).
- Updated the Component Testing [community framework](https://docs.cypress.io/guides/component-testing/third-party-definitions) definition detection logic to take into account monorepo structures that hoist dependencies. Fixes [#25993](https://github.com/cypress-io/cypress/issues/25993).
- The onboarding wizard for Component Testing will now detect installed dependencies more reliably. Fixes [#25782](https://github.com/cypress-io/cypress/issues/25782).
- Fixed an issue where Angular components would sometimes be mounted in unexpected DOM locations in component tests. Fixes [#25956](https://github.com/cypress-io/cypress/issues/25956).
- Fixed an issue where Cypress component testing would fail to work with [Next.js](https://nextjs.org/) `13.2.1`. Fixes [#25951](https://github.com/cypress-io/cypress/issues/25951).
- Fixed an issue where migrating a project from a version of Cypress earlier than [10.0.0](#10-0-0) could fail if the project's `testFiles` configuration was an array of globs. Fixes [#25947](https://github.com/cypress-io/cypress/issues/25947).

**Misc:**

- Removed "New" badge in the navigation bar for the debug page icon. Addresses [#25925](https://github.com/cypress-io/cypress/issues/25925).
- Removed inline "Connect" buttons within the Specs Explorer. Addresses [#25926](https://github.com/cypress-io/cypress/issues/25926).
- Added an icon for "beta" versions of the Chrome browser. Addresses [#25968](https://github.com/cypress-io/cypress/issues/25968).

**Dependency Updates:**

- Upgraded [`mocha-junit-reporter`](https://www.npmjs.com/package/mocha-junit-reporter) from `2.1.0` to `2.2.0` to be able to use [new placeholders](https://github.com/michaelleeallen/mocha-junit-reporter/pull/163) such as `[suiteFilename]` or `[suiteName]` when defining the test report name. Addressed in [#25922](https://github.com/cypress-io/cypress/pull/25922).

## 12.7.0

_Released 02/24/2023_

**Features:**

- It is now possible to set `hostOnly` cookies with [`cy.setCookie()`](https://docs.cypress.io/api/commands/setcookie) for a given domain. Addresses [#16856](https://github.com/cypress-io/cypress/issues/16856) and [#17527](https://github.com/cypress-io/cypress/issues/17527).
- Added a Public API for third party component libraries to define a Framework Definition, embedding their library into the Cypress onboarding workflow. Learn more [here](https://docs.cypress.io/guides/component-testing/third-party-definitions). Implemented in [#25780](https://github.com/cypress-io/cypress/pull/25780) and closes [#25638](https://github.com/cypress-io/cypress/issues/25638).
- Added a Debug Page tutorial slideshow for projects that are not connected to Cypress Cloud. Addresses [#25768](https://github.com/cypress-io/cypress/issues/25768).
- Improved various error message around interactions with the Cypress cloud. Implemented in [#25837](https://github.com/cypress-io/cypress/pull/25837)
- Updated the "new" status badge for the Debug page navigation link to be less noticeable when the navigation is collapsed. Addresses [#25739](https://github.com/cypress-io/cypress/issues/25739).

**Bugfixes:**

- Fixed various bugs when recording to the cloud. Fixed in [#25837](https://github.com/cypress-io/cypress/pull/25837)
- Fixed an issue where cookies were being duplicated with the same hostname, but a prepended dot. Fixed an issue where cookies may not be expiring correctly. Fixes [#25174](https://github.com/cypress-io/cypress/issues/25174), [#25205](https://github.com/cypress-io/cypress/issues/25205) and [#25495](https://github.com/cypress-io/cypress/issues/25495).
- Fixed an issue where cookies weren't being synced when the application was stable. Fixed in [#25855](https://github.com/cypress-io/cypress/pull/25855). Fixes [#25835](https://github.com/cypress-io/cypress/issues/25835).
- Added missing TypeScript type definitions for the [`cy.reload()`](https://docs.cypress.io/api/commands/reload) command. Addressed in [#25779](https://github.com/cypress-io/cypress/pull/25779).
- Ensure Angular components are mounted inside the correct element. Fixes [#24385](https://github.com/cypress-io/cypress/issues/24385).
- Fix a bug where files outside the project root in a monorepo are not correctly served when using Vite. Addressed in [#25801](https://github.com/cypress-io/cypress/pull/25801).
- Fixed an issue where using [`cy.intercept`](https://docs.cypress.io/api/commands/intercept)'s `req.continue()` with a non-function parameter would not provide an appropriate error message. Fixed in [#25884](https://github.com/cypress-io/cypress/pull/25884).
- Fixed an issue where Cypress would erroneously launch and connect to multiple browser instances. Fixes [#24377](https://github.com/cypress-io/cypress/issues/24377).

**Misc:**

- Made updates to the way that the Debug Page header displays information. Addresses [#25796](https://github.com/cypress-io/cypress/issues/25796) and [#25798](https://github.com/cypress-io/cypress/issues/25798).

## 12.6.0

_Released 02/15/2023_

**Features:**

- Added a new CLI flag, called [`--auto-cancel-after-failures`](https://docs.cypress.io/guides/guides/command-line#Options), that overrides the project-level ["Auto Cancellation"](https://docs.cypress.io/guides/cloud/smart-orchestration#Auto-Cancellation) value when recording to the Cloud. This gives Cloud users on Business and Enterprise plans the flexibility to alter the auto-cancellation value per run. Addressed in [#25237](https://github.com/cypress-io/cypress/pull/25237).
- It is now possible to overwrite query commands using [`Cypress.Commands.overwriteQuery`](https://on.cypress.io/api/custom-queries). Addressed in [#25078](https://github.com/cypress-io/cypress/issues/25078).
- Added [`Cypress.require()`](https://docs.cypress.io/api/cypress-api/require) for including dependencies within the [`cy.origin()`](https://docs.cypress.io/api/commands/origin) callback. This change removed support for using `require()` and `import()` directly within the callback because we found that it impacted performance not only for spec files using them within the [`cy.origin()`](https://docs.cypress.io/api/commands/origin) callback, but even for spec files that did not use them. Addresses [#24976](https://github.com/cypress-io/cypress/issues/24976).
- Added the ability to open the failing test in the IDE from the Debug page before needing to re-run the test. Addressed in [#24850](https://github.com/cypress-io/cypress/issues/24850).

**Bugfixes:**

- When a Cloud user is apart of multiple Cloud organizations, the [Connect to Cloud setup](https://docs.cypress.io/guides/cloud/projects#Set-up-a-project-to-record) now shows the correct organizational prompts when connecting a new project. Fixes [#25520](https://github.com/cypress-io/cypress/issues/25520).
- Fixed an issue where Cypress would fail to load any specs if the project `specPattern` included a resource that could not be accessed due to filesystem permissions. Fixes [#24109](https://github.com/cypress-io/cypress/issues/24109).
- Fixed an issue where the Debug page would display a different number of specs for in-progress runs than the in-progress specs reported in Cypress Cloud. Fixes [#25647](https://github.com/cypress-io/cypress/issues/25647).
- Fixed an issue in middleware where error-handling code could itself generate an error and fail to report the original issue. Fixes [#22825](https://github.com/cypress-io/cypress/issues/22825).
- Fixed an regression introduced in Cypress [12.3.0](#12-3-0) where custom browsers that relied on process environment variables were not found on macOS arm64 architectures. Fixed in [#25753](https://github.com/cypress-io/cypress/pull/25753).

**Misc:**

- Improved the UI of the Debug page. Addresses [#25664](https://github.com/cypress-io/cypress/issues/25664),  [#25669](https://github.com/cypress-io/cypress/issues/25669), [#25665](https://github.com/cypress-io/cypress/issues/25665), [#25666](https://github.com/cypress-io/cypress/issues/25666), and [#25667](https://github.com/cypress-io/cypress/issues/25667).
- Updated the Debug page sidebar badge to to show 0 to 99+ failing tests, increased from showing 0 to 9+ failing tests, to provide better test failure insights. Addresses [#25662](https://github.com/cypress-io/cypress/issues/25662).

**Dependency Updates:**

- Upgrade [`debug`](https://www.npmjs.com/package/debug) to `4.3.4`. Addressed in [#25699](https://github.com/cypress-io/cypress/pull/25699).

## 12.5.1

_Released 02/02/2023_

**Bugfixes:**

- Fixed a regression introduced in Cypress [12.5.0](https://docs.cypress.io/guides/references/changelog#12-5-0) where the `runnable` was not included in the [`test:after:run`](https://docs.cypress.io/api/events/catalog-of-events) event. Fixes [#25663](https://github.com/cypress-io/cypress/issues/25663).

**Dependency Updates:**

- Upgraded [`simple-git`](https://github.com/steveukx/git-js) from `3.15.0` to `3.16.0` to address this [security vulnerability](https://github.com/advisories/GHSA-9p95-fxvg-qgq2) where Remote Code Execution (RCE) via the clone(), pull(), push() and listRemote() methods due to improper input sanitization was possible. Addressed in [#25603](https://github.com/cypress-io/cypress/pull/25603).

## 12.5.0

_Released 01/31/2023_

**Features:**

- Easily debug failed CI test runs recorded to the Cypress Cloud from your local Cypress app with the new Debug page. Please leave any feedback [here](https://github.com/cypress-io/cypress/discussions/25649). Your feedback will help us make decisions to improve the Debug experience. For more details, see [our blog post](https://on.cypress.io/debug-page-release). Addressed in [#25488](https://github.com/cypress-io/cypress/pull/25488).

**Performance:**

- Improved memory consumption in `run` mode by removing reporter logs for successful tests. Fixes [#25230](https://github.com/cypress-io/cypress/issues/25230).

**Bugfixes:**

- Fixed an issue where alternative Microsoft Edge Beta, Canary, and Dev binary versions were not being discovered by Cypress. Fixes [#25455](https://github.com/cypress-io/cypress/issues/25455).

**Dependency Updates:**

- Upgraded [`underscore.string`](https://github.com/esamattis/underscore.string/blob/HEAD/CHANGELOG.markdown) from `3.3.5` to `3.3.6` to reference rebuilt assets after security patch to fix regular expression DDOS exploit. Addressed in [#25574](https://github.com/cypress-io/cypress/pull/25574).

## 12.4.1

_Released 01/27/2023_

**Bugfixes:**

- Fixed a regression from Cypress [12.4.0](https://docs.cypress.io/guides/references/changelog#12-4-0) where Cypress was not exiting properly when running multiple Component Testing specs in `electron` in `run` mode. Fixes [#25568](https://github.com/cypress-io/cypress/issues/25568).

**Dependency Updates:**

- Upgraded [`ua-parser-js`](https://github.com/faisalman/ua-parser-js) from `0.7.24` to `0.7.33` to address this [security vulnerability](https://github.com/faisalman/ua-parser-js/security/advisories/GHSA-fhg7-m89q-25r3) where crafting a very-very-long user-agent string with specific pattern, an attacker can turn the script to get stuck processing for a very long time which results in a denial of service (DoS) condition. Addressed in [#25561](https://github.com/cypress-io/cypress/pull/25561).

## 12.4.0

_Released 1/24/2023_

**Features:**

- Added official support for Vite 4 in component testing. Addresses
  [#24969](https://github.com/cypress-io/cypress/issues/24969).
- Added new
  [`experimentalMemoryManagement`](/guides/references/experiments#Configuration)
  configuration option to improve memory management in Chromium-based browsers.
  Enable this option with `experimentalMemoryManagement=true` if you have
  experienced "Out of Memory" issues. Addresses
  [#23391](https://github.com/cypress-io/cypress/issues/23391).
- Added new
  [`experimentalSkipDomainInjection`](/guides/references/experiments#Experimental-Skip-Domain-Injection)
  configuration option to disable Cypress from setting `document.domain` on
  injection, allowing users to test Salesforce domains. If you believe you are
  having `document.domain` issues, please see the
  [`experimentalSkipDomainInjection`](/guides/references/experiments#Experimental-Skip-Domain-Injection)
  guide. This config option is end-to-end only. Addresses
  [#2367](https://github.com/cypress-io/cypress/issues/2367),
  [#23958](https://github.com/cypress-io/cypress/issues/23958),
  [#24290](https://github.com/cypress-io/cypress/issues/24290), and
  [#24418](https://github.com/cypress-io/cypress/issues/24418).
- The [`.as`](/api/commands/as) command now accepts an options argument,
  allowing an alias to be stored as type "query" or "static" value. This is
  stored as "query" by default. Addresses
  [#25173](https://github.com/cypress-io/cypress/issues/25173).
- The `cy.log()` command will now display a line break where the `\n` character
  is used. Addresses
  [#24964](https://github.com/cypress-io/cypress/issues/24964).
- [`component.specPattern`](/guides/references/configuration#component) now
  utilizes a JSX/TSX file extension when generating a new empty spec file if
  project contains at least one file with those extensions. This applies only to
  component testing and is skipped if
  [`component.specPattern`](/guides/references/configuration#component) has been
  configured to exclude files with those extensions. Addresses
  [#24495](https://github.com/cypress-io/cypress/issues/24495).
- Added support for the `data-qa` selector in the
  [Selector Playground](guides/core-concepts/cypress-app#Selector-Playground) in
  addition to `data-cy`, `data-test` and `data-testid`. Addresses
  [#25305](https://github.com/cypress-io/cypress/issues/25305).

**Bugfixes:**

- Fixed an issue where component tests could incorrectly treat new major
  versions of certain dependencies as supported. Fixes
  [#25379](https://github.com/cypress-io/cypress/issues/25379).
- Fixed an issue where new lines or spaces on new lines in the Command Log were
  not maintained. Fixes
  [#23679](https://github.com/cypress-io/cypress/issues/23679) and
  [#24964](https://github.com/cypress-io/cypress/issues/24964).
- Fixed an issue where Angular component testing projects would fail to
  initialize if an unsupported browserslist entry was specified in the project
  configuration. Fixes
  [#25312](https://github.com/cypress-io/cypress/issues/25312).

**Misc**

- Video output link in `cypress run` mode has been added to it's own line to
  make the video output link more easily clickable in the terminal. Addresses
  [#23913](https://github.com/cypress-io/cypress/issues/23913).<|MERGE_RESOLUTION|>--- conflicted
+++ resolved
@@ -6,11 +6,8 @@
 **Bugfixes:**
 
 - Fixed an issue determining visibility when an element is hidden by an ancestor with a shared edge. Fixes [#27514](https://github.com/cypress-io/cypress/issues/27514).
-<<<<<<< HEAD
-- Fixed an issue where `nextTestHasTestIsolationOn` was incorrectly being set when there isn't a next test. Addressed in [#28213](https://github.com/cypress-io/cypress/pull/28213)
-=======
 - Fixed an issue where network requests made from tabs/windows other than the main Cypress tab would be delayed. Fixes [#28113](https://github.com/cypress-io/cypress/issues/28113).
->>>>>>> a0cfed50
+- Stopped processing CDP events at the end of a spec when Test Isolation is off and Test Replay is enabled. Addressed in [#28213](https://github.com/cypress-io/cypress/pull/28213).
 
 ## 13.4.0
 
