--- conflicted
+++ resolved
@@ -1,4 +1,12 @@
 <!-- See the ../guides/writing-the-cypress-changelog.md for details on writing the changelog. -->
+## 13.10.1 
+
+_Released 5/28/2024 (PENDING)_
+
+**Bugfixes:**
+
+- Fixed an issue where Cypress did not detect visible elements with width or height in rem as visible. Fixes [#29224](https://github.com/cypress-io/cypress/issues/29093) and [#28638](https://github.com/cypress-io/cypress/issues/28638).
+
 ## 13.10.0
 
 _Released 5/21/2024_
@@ -9,12 +17,8 @@
 
 **Bugfixes:**
 
-<<<<<<< HEAD
-- Fixed an issue where Cypress did not detect visible elements with width or height in rem as visible. Fixes [#29224](https://github.com/cypress-io/cypress/issues/29093) and [#28638](https://github.com/cypress-io/cypress/issues/28638).
-=======
 - Fixed an issue where orphaned Electron processes were inadvertently terminating the browser's CRI client. Fixes [#28397](https://github.com/cypress-io/cypress/issues/28397). Fixed in [#29515](https://github.com/cypress-io/cypress/pull/29515).
 - Fixed an issue where Cypress would use the wrong URL to upload Test Replay recordings when it wasn't able to determine the upload URL. It now displays an error when the upload URL cannot be determined, rather than a "Request Entity Too Large" error. Addressed in [#29512](https://github.com/cypress-io/cypress/pull/29512).
->>>>>>> 374ceb20
 - Fixed an issue where Cypress was unable to search in the Specs list for files or folders containing numbers. Fixes [#29034](https://github.com/cypress-io/cypress/issues/29034).
 - Fixed an issue setting the `x-cypress-file-path` header when there are invalid header characters in the file path. Fixes [#25839](https://github.com/cypress-io/cypress/issues/25839).
 - Fixed the display of some command assertions. Fixed in [#29517](https://github.com/cypress-io/cypress/pull/29517).
