--- conflicted
+++ resolved
@@ -9,11 +9,8 @@
 
 **Bugfixes:**
 
-<<<<<<< HEAD
+- Fixed an issue where actionability checks trigger a flood of font requests. Removing the font requests has the potential to improve performance and removes clutter from Test Replay. Addressed in [#27860](https://github.com/cypress-io/cypress/pull/27860).
 - Fixed an issue where multiple responses yielded from calls to `cy.wait()` would sometimes be out of order. Fixes [#27337](https://github.com/cypress-io/cypress/issues/27337).
-=======
-- Fixed an issue where actionability checks trigger a flood of font requests. Removing the font requests has the potential to improve performance and removes clutter from Test Replay. Addressed in [#27860](https://github.com/cypress-io/cypress/pull/27860)
->>>>>>> 199f4c35
 
 ## 13.2.0
 
