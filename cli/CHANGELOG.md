--- conflicted
+++ resolved
@@ -1,19 +1,12 @@
 <!-- See the ../guides/writing-the-cypress-changelog.md for details on writing the changelog. -->
 ## 13.13.1
 
-<<<<<<< HEAD
-_Released 07/14/2024 (PENDING)_
-
-**Bugfixes:**
-
+_Released 07/16/2024 (PENDING)_
+
+**Bugfixes:**
+
+- Fixed an issue where the ReadStream used to upload a Test Replay recording could erroneously be re-used when retrying in cases of retryable upload failures. Fixes [#29227](https://github.com/cypress-io/cypress/issues/29227)
 - Fixed an issue where overflow: clip in parent html node make child node visibility not correctly detected. Fixes [#23852](https://github.com/cypress-io/cypress/issues/23852). Fixed in [#29778](https://github.com/cypress-io/cypress/pull/29778).
-=======
-_Released 7/16/2024 (PENDING)_
-
-**Bugfixes:**
-
-- Fixed an issue where the ReadStream used to upload a Test Replay recording could erroneously be re-used when retrying in cases of retryable upload failures. Fixes [#29227](https://github.com/cypress-io/cypress/issues/29227)
->>>>>>> f99e2c26
 
 ## 13.13.0
 
