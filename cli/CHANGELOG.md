--- conflicted
+++ resolved
@@ -1,11 +1,5 @@
 <!-- See the ../guides/writing-the-cypress-changelog.md for details on writing the changelog. -->
-<<<<<<< HEAD
-## 12.7.0
 
-**Bugfixes:**
-
-- Fix a bug where files outside the project root in a monorepo are not correctly served when using Vite. Addressed in [#25801](https://github.com/cypress-io/cypress/pull/25801)
-=======
 ## 12.6.1
 
 _Released 03/1/2023 (PENDING)_
@@ -14,11 +8,11 @@
 
 - Fixed an issue where cookies were being duplicated with the same hostname, but a prepended dot. Fixed an issue where cookies may not be expiring correctly. Fixes [#25174](https://github.com/cypress-io/cypress/issues/25174), [#25205](https://github.com/cypress-io/cypress/issues/25205) and [#25495](https://github.com/cypress-io/cypress/issues/25495).
 - Added missing TypeScript type definitions for the [`cy.reload()`](https://docs.cypress.io/api/commands/reload) command. Addressed in [#25779](https://github.com/cypress-io/cypress/pull/25779).
+- Fix a bug where files outside the project root in a monorepo are not correctly served when using Vite. Addressed in [#25801](https://github.com/cypress-io/cypress/pull/25801)
 
 **Misc:**
 
  - Made updates to the way that the Debug Page header displays information. Addresses [#25796](https://github.com/cypress-io/cypress/issues/25796) and [#25798](https://github.com/cypress-io/cypress/issues/25798).
->>>>>>> af21a3a5
 
 ## 12.6.0
 
