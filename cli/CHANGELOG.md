<!-- See the ../guides/writing-the-cypress-changelog.md for details on writing the changelog. -->
## 13.3.1

_Released 10/03/2023 (PENDING)_

**Bugfixes:**

- Fixed an issue where requests were correlated in the wrong order in the proxy. This could cause an issue where the wrong request is used for `cy.intercept` or assets (e.g. stylesheets or images) may not properly be available in Test Replay. Addressed in [#27892](https://github.com/cypress-io/cypress/pull/27892).

## 13.3.0

_Released 09/27/2023_

**Features:**

 - Introduces new layout for Runs page providing additional run information. Addresses [#27203](https://github.com/cypress-io/cypress/issues/27203).

**Bugfixes:**

- Fixed an issue where actionability checks trigger a flood of font requests. Removing the font requests has the potential to improve performance and removes clutter from Test Replay. Addressed in [#27860](https://github.com/cypress-io/cypress/pull/27860).
<<<<<<< HEAD
- Fixed an issue where multiple responses yielded from calls to `cy.wait()` would sometimes be out of order. Fixes [#27337](https://github.com/cypress-io/cypress/issues/27337).
=======
- Fixed network stubbing not permitting status code 999. Fixes [#27567](https://github.com/cypress-io/cypress/issues/27567). Addressed in [#27853](https://github.com/cypress-io/cypress/pull/27853).
>>>>>>> 12d61d7e

## 13.2.0

_Released 09/12/2023_

**Features:**

 - Adds support for Nx users who want to run Angular Component Testing in parallel. Addressed in [#27723](https://github.com/cypress-io/cypress/pull/27723).

**Bugfixes:**

- Edge cases where `cy.intercept()` would not properly intercept and asset response bodies would not properly be captured for Test Replay have been addressed. Addressed in [#27771](https://github.com/cypress-io/cypress/pull/27771).
- Fixed an issue where `enter`, `keyup`, and `space` events were not triggering `click` events properly in some versions of Firefox. Addressed in [#27715](https://github.com/cypress-io/cypress/pull/27715). 
- Fixed a regression in `13.0.0` where tests using Basic Authorization can potentially hang indefinitely on chromium browsers. Addressed in [#27781](https://github.com/cypress-io/cypress/pull/27781).
- Fixed a regression in `13.0.0` where component tests using an intercept that matches all requests can potentially hang indefinitely. Addressed in [#27788](https://github.com/cypress-io/cypress/pull/27788).

**Dependency Updates:**

- Upgraded Electron from `21.0.0` to `25.8.0`, which updates bundled Chromium from `106.0.5249.51` to `114.0.5735.289`. Additionally, the Node version binary has been upgraded from `16.16.0` to `18.15.0`. This does **NOT** have an impact on the node version you are using with Cypress and is merely an internal update to the repository & shipped binary. Addressed in [#27715](https://github.com/cypress-io/cypress/pull/27715). Addresses [#27595](https://github.com/cypress-io/cypress/issues/27595).

## 13.1.0

_Released 08/31/2023_

**Features:**

 - Introduces a status icon representing the `latest` test run in the Sidebar for the Runs Page. Addresses [#27206](https://github.com/cypress-io/cypress/issues/27206).

**Bugfixes:**

- Fixed a regression introduced in Cypress [13.0.0](#13-0-0) where the [Module API](https://docs.cypress.io/guides/guides/module-api), [`after:run`](https://docs.cypress.io/api/plugins/after-run-api), and  [`after:spec`](https://docs.cypress.io/api/plugins/after-spec-api) results did not include the `stats.skipped` field for each run result. Fixes [#27694](https://github.com/cypress-io/cypress/issues/27694). Addressed in [#27695](https://github.com/cypress-io/cypress/pull/27695).
- Individual CDP errors that occur while capturing data for Test Replay will no longer prevent the entire run from being available. Addressed in [#27709](https://github.com/cypress-io/cypress/pull/27709).
- Fixed an issue where the release date on the `v13` landing page was a day behind. Fixed in [#27711](https://github.com/cypress-io/cypress/pull/27711).
- Fixed an issue where fatal protocol errors would leak between specs causing all subsequent specs to fail to upload protocol information. Fixed in [#27720](https://github.com/cypress-io/cypress/pull/27720)
- Updated `plist` from `3.0.6` to `3.1.0` to address [CVE-2022-37616](https://github.com/advisories/GHSA-9pgh-qqpf-7wqj) and [CVE-2022-39353](https://github.com/advisories/GHSA-crh6-fp67-6883). Fixed in [#27710](https://github.com/cypress-io/cypress/pull/27710).

## 13.0.0

_Released 08/29/2023_

**Breaking Changes:**

- The [`video`](https://docs.cypress.io/guides/references/configuration#Videos) configuration option now defaults to `false`. Addresses [#26157](https://github.com/cypress-io/cypress/issues/26157).
- The [`videoCompression`](https://docs.cypress.io/guides/references/configuration#Videos) configuration option now defaults to `false`. Addresses [#26160](https://github.com/cypress-io/cypress/issues/26160).
- The [`videoUploadOnPasses`](https://docs.cypress.io/guides/references/configuration#Videos) configuration option has been removed. Please see our [screenshots & videos guide](https://docs.cypress.io/guides/guides/screenshots-and-videos#Delete-videos-for-specs-without-failing-or-retried-tests) on how to accomplish similar functionality. Addresses [#26899](https://github.com/cypress-io/cypress/issues/26899).
- Requests for assets at relative paths for component testing are now correctly forwarded to the dev server. Fixes [#26725](https://github.com/cypress-io/cypress/issues/26725).
- The [`cy.readFile()`](/api/commands/readfile) command is now retry-able as a [query command](https://on.cypress.io/retry-ability). This should not affect any tests using it; the functionality is unchanged. However, it can no longer be overwritten using [`Cypress.Commands.overwrite()`](/api/cypress-api/custom-commands#Overwrite-Existing-Commands). Addressed in [#25595](https://github.com/cypress-io/cypress/pull/25595).
- The current spec path is now passed from the AUT iframe using a query parameter rather than a path segment. This allows for requests for assets at relative paths to be correctly forwarded to the dev server. Fixes [#26725](https://github.com/cypress-io/cypress/issues/26725).
- The deprecated configuration option `nodeVersion` has been removed. Addresses [#27016](https://github.com/cypress-io/cypress/issues/27016).
- The properties and values returned by the [Module API](https://docs.cypress.io/guides/guides/module-api) and included in the arguments of handlers for the [`after:run`](https://docs.cypress.io/api/plugins/after-run-api) and  [`after:spec`](https://docs.cypress.io/api/plugins/after-spec-api) have been changed to be more consistent. Addresses [#23805](https://github.com/cypress-io/cypress/issues/23805).
- For Cypress Cloud runs with Test Replay enabled, the Cypress Runner UI is now hidden during the run since the Runner will be visible during Test Replay. As such, if video is recorded (which is now defaulted to `false`) during the run, the Runner will not be visible. In addition, if a runner screenshot (`cy.screenshot({ capture: runner })`) is captured, it will no longer contain the Runner.
- The browser and browser page unexpectedly closing in the middle of a test run are now gracefully handled. Addressed in [#27592](https://github.com/cypress-io/cypress/issues/27592).
- Automation performance is now improved by switching away from websockets to direct CDP calls for Chrome and Electron browsers. Addressed in [#27592](https://github.com/cypress-io/cypress/issues/27592).
- Edge cases where `cy.intercept()` would not properly intercept have been addressed. Addressed in [#27592](https://github.com/cypress-io/cypress/issues/27592).
- Node 14 support has been removed and Node 16 support has been deprecated. Node 16 may continue to work with Cypress `v13`, but will not be supported moving forward to closer coincide with [Node 16's end-of-life](https://nodejs.org/en/blog/announcements/nodejs16-eol) schedule. It is recommended that users update to at least Node 18.
- The minimum supported Typescript version is `4.x`.

**Features:**

- Consolidates and improves terminal output when uploading test artifacts to Cypress Cloud. Addressed in [#27402](https://github.com/cypress-io/cypress/pull/27402)

**Bugfixes:**

- Fixed an issue where Cypress's internal `tsconfig` would conflict with properties set in the user's `tsconfig.json` such as `module` and `moduleResolution`. Fixes [#26308](https://github.com/cypress-io/cypress/issues/26308) and [#27448](https://github.com/cypress-io/cypress/issues/27448).
- Clarified Svelte 4 works correctly with Component Testing and updated dependencies checks to reflect this. It was incorrectly flagged as not supported. Fixes [#27465](https://github.com/cypress-io/cypress/issues/27465).
- Resolve the `process/browser` global inside `@cypress/webpack-batteries-included-preprocessor` to resolve to `process/browser.js` in order to explicitly provide the file extension. File resolution must include the extension for `.mjs` and `.js` files inside ESM packages in order to resolve correctly. Fixes[#27599](https://github.com/cypress-io/cypress/issues/27599).
- Fixed an issue where the correct `pnp` process was not being discovered. Fixes [#27562](https://github.com/cypress-io/cypress/issues/27562).
- Fixed incorrect type declarations for Cypress and Chai globals that asserted them to be local variables of the global scope rather than properties on the global object. Fixes [#27539](https://github.com/cypress-io/cypress/issues/27539). Fixed in [#27540](https://github.com/cypress-io/cypress/pull/27540).
- Dev Servers will now respect and use the `port` configuration option if present. Fixes [#27675](https://github.com/cypress-io/cypress/issues/27675).

**Dependency Updates:**

- Upgraded [`@cypress/request`](https://www.npmjs.com/package/@cypress/request) from `^2.88.11` to `^3.0.0` to address the [CVE-2023-28155](https://github.com/advisories/GHSA-p8p7-x288-28g6) security vulnerability. Addresses [#27535](https://github.com/cypress-io/cypress/issues/27535). Addressed in [#27495](https://github.com/cypress-io/cypress/pull/27495).

## 12.17.4

_Released 08/15/2023_

**Bugfixes:**

- Fixed an issue where having `cypress.config` in a nested directory would cause problems with locating the `component-index.html` file when using component testing. Fixes [#26400](https://github.com/cypress-io/cypress/issues/26400).

**Dependency Updates:**

- Upgraded [`webpack`](https://www.npmjs.com/package/webpack) from `v4` to `v5`. This means that we are now bundling your `e2e` tests with webpack 5. We don't anticipate this causing any noticeable changes. However, if you'd like to keep bundling your `e2e` tests with wepback 4 you can use the same process as before by pinning [@cypress/webpack-batteries-included-preprocessor](https://www.npmjs.com/package/@cypress/webpack-batteries-included-preprocessor) to `v2.x.x` and hooking into the [file:preprocessor](https://docs.cypress.io/api/plugins/preprocessors-api#Usage) plugin event. This will restore the previous bundling process. Additionally, if you're using [@cypress/webpack-batteries-included-preprocessor](https://www.npmjs.com/package/@cypress/webpack-batteries-included-preprocessor) already, a new version has been published to support webpack `v5`.
- Upgraded [`tough-cookie`](https://www.npmjs.com/package/tough-cookie) from `4.0` to `4.1.3`, [`@cypress/request`](https://www.npmjs.com/package/@cypress/request) from `2.88.11` to `2.88.12` and [`@cypress/request-promise`](https://www.npmjs.com/package/@cypress/request-promise) from `4.2.6` to `4.2.7` to address a [security vulnerability](https://security.snyk.io/vuln/SNYK-JS-TOUGHCOOKIE-5672873). Fixes [#27261](https://github.com/cypress-io/cypress/issues/27261).

## 12.17.3

_Released 08/01/2023_

**Bugfixes:**

- Fixed an issue where unexpected branch names were being recorded for cypress runs when executed by GitHub Actions. The HEAD branch name will now be recorded by default for pull request workflows if a branch name cannot otherwise be detected from user overrides or from local git data. Fixes [#27389](https://github.com/cypress-io/cypress/issues/27389).

**Performance:**

- Fixed an issue where unnecessary requests were being paused. No longer sends `X-Cypress-Is-XHR-Or-Fetch` header and infers resource type off of the server pre-request object. Fixes [#26620](https://github.com/cypress-io/cypress/issues/26620) and [#26622](https://github.com/cypress-io/cypress/issues/26622).

## 12.17.2

_Released 07/20/2023_

**Bugfixes:**

- Fixed an issue where commands would fail with the error `must only be invoked from the spec file or support file` if their arguments were mutated. Fixes [#27200](https://github.com/cypress-io/cypress/issues/27200).
- Fixed an issue where `cy.writeFile()` would erroneously fail with the error `cy.writeFile() must only be invoked from the spec file or support file`. Fixes [#27097](https://github.com/cypress-io/cypress/issues/27097).
- Fixed an issue where web workers could not be created within a spec. Fixes [#27298](https://github.com/cypress-io/cypress/issues/27298).

## 12.17.1

_Released 07/10/2023_

**Bugfixes:**

- Fixed invalid stored preference when enabling in-app notifications that could cause the application to crash.  Fixes [#27228](https://github.com/cypress-io/cypress/issues/27228).
- Fixed an issue with the Typescript types of [`cy.screenshot()`](https://docs.cypress.io/api/commands/screenshot). Fixed in [#27130](https://github.com/cypress-io/cypress/pull/27130).

**Dependency Updates:**

- Upgraded [`@cypress/request`](https://www.npmjs.com/package/@cypress/request) from `2.88.10` to `2.88.11` to address [CVE-2022-24999](https://www.cve.org/CVERecord?id=CVE-2022-24999) security vulnerability. Addressed in [#27005](https://github.com/cypress-io/cypress/pull/27005).

## 12.17.0

_Released 07/05/2023_

**Features:**

- Cypress Cloud users can now receive desktop notifications about their runs, including when one starts, finishes, or fails. Addresses [#26686](https://github.com/cypress-io/cypress/issues/26686).

**Bugfixes:**

- Fixed issues where commands would fail with the error `must only be invoked from the spec file or support file`. Fixes [#27149](https://github.com/cypress-io/cypress/issues/27149) and [#27163](https://github.com/cypress-io/cypress/issues/27163).
- Fixed a regression introduced in Cypress [12.12.0](#12-12-0) where Cypress may fail to reconnect to the Chrome DevTools Protocol in Electron. Fixes [#26900](https://github.com/cypress-io/cypress/issues/26900).
- Fixed an issue where chrome was not recovering from browser crashes properly. Fixes [#24650](https://github.com/cypress-io/cypress/issues/24650).
- Fixed a race condition that was causing a GraphQL error to appear on the [Debug page](https://docs.cypress.io/guides/cloud/runs#Debug) when viewing a running Cypress Cloud build. Fixed in [#27134](https://github.com/cypress-io/cypress/pull/27134).
- Fixed a race condition in electron where the test window exiting prematurely during the browser launch process was causing the whole test run to fail. Addressed in [#27167](https://github.com/cypress-io/cypress/pull/27167).
- Fixed minor issues with Typescript types in the CLI. Fixes [#24110](https://github.com/cypress-io/cypress/issues/24110).
- Fixed an issue where a value for the Electron debug port would not be respected if defined using the `ELECTRON_EXTRA_LAUNCH_ARGS` environment variable. Fixes [#26711](https://github.com/cypress-io/cypress/issues/26711).

**Dependency Updates:**

- Update dependency semver to ^7.5.3. Addressed in [#27151](https://github.com/cypress-io/cypress/pull/27151).

## 12.16.0

_Released 06/26/2023_

**Features:**

- Added support for Angular 16.1.0 in Cypress Component Testing. Addresses [#27049](https://github.com/cypress-io/cypress/issues/27049).

**Bugfixes:**

- Fixed an issue where certain commands would fail with the error `must only be invoked from the spec file or support file` when invoked with a large argument. Fixes [#27099](https://github.com/cypress-io/cypress/issues/27099).

## 12.15.0

_Released 06/20/2023_

**Features:**

- Added support for running Cypress tests with [Chrome's new `--headless=new` flag](https://developer.chrome.com/articles/new-headless/). Chrome versions 112 and above will now be run in the `headless` mode that matches the `headed` browser implementation. Addresses [#25972](https://github.com/cypress-io/cypress/issues/25972).
- Cypress can now test pages with targeted `Content-Security-Policy` and `Content-Security-Policy-Report-Only` header directives by specifying the allow list via the [`experimentalCspAllowList`](https://docs.cypress.io/guides/references/configuration#Experimental-Csp-Allow-List) configuration option. Addresses [#1030](https://github.com/cypress-io/cypress/issues/1030). Addressed in [#26483](https://github.com/cypress-io/cypress/pull/26483)
- The [`videoCompression`](https://docs.cypress.io/guides/references/configuration#Videos) configuration option now accepts both a boolean or a Constant Rate Factor (CRF) number between `1` and `51`. The `videoCompression` default value is still `32` CRF and when `videoCompression` is set to `true` the default of `32` CRF will be used. Addresses [#26658](https://github.com/cypress-io/cypress/issues/26658).
- The Cypress Cloud data shown on the [Specs](https://docs.cypress.io/guides/core-concepts/cypress-app#Specs) page and [Runs](https://docs.cypress.io/guides/core-concepts/cypress-app#Runs) page will now reflect Cloud Runs that match the current Git tree if Git is being used. Addresses [#26693](https://github.com/cypress-io/cypress/issues/26693).

**Bugfixes:**

- Fixed an issue where video output was not being logged to the console when `videoCompression` was turned off. Videos will now log to the terminal regardless of the compression value. Addresses [#25945](https://github.com/cypress-io/cypress/issues/25945).

**Dependency Updates:**

- Removed [`@cypress/mocha-teamcity-reporter`](https://www.npmjs.com/package/@cypress/mocha-teamcity-reporter) as this package was no longer being referenced. Addressed in [#26938](https://github.com/cypress-io/cypress/pull/26938).

## 12.14.0

_Released 06/07/2023_

**Features:**

- A new testing type switcher has been added to the Spec Explorer to make it easier to move between E2E and Component Testing. An informational overview of each type is displayed if it hasn't already been configured to help educate and onboard new users to each testing type. Addresses [#26448](https://github.com/cypress-io/cypress/issues/26448), [#26836](https://github.com/cypress-io/cypress/issues/26836) and [#26837](https://github.com/cypress-io/cypress/issues/26837).

**Bugfixes:**

- Fixed an issue to now correctly detect Angular 16 dependencies
([@angular/cli](https://www.npmjs.com/package/@angular/cli),
[@angular-devkit/build-angular](https://www.npmjs.com/package/@angular-devkit/build-angular),
[@angular/core](https://www.npmjs.com/package/@angular/core), [@angular/common](https://www.npmjs.com/package/@angular/common),
[@angular/platform-browser-dynamic](https://www.npmjs.com/package/@angular/platform-browser-dynamic))
during Component Testing onboarding. Addresses [#26852](https://github.com/cypress-io/cypress/issues/26852).
- Ensures Git-related messages on the [Runs page](https://docs.cypress.io/guides/core-concepts/cypress-app#Runs) remain dismissed. Addresses [#26808](https://github.com/cypress-io/cypress/issues/26808).

**Dependency Updates:**

- Upgraded [`find-process`](https://www.npmjs.com/package/find-process) from `1.4.1` to `1.4.7` to address this [Synk](https://security.snyk.io/vuln/SNYK-JS-FINDPROCESS-1090284) security vulnerability. Addressed in [#26906](https://github.com/cypress-io/cypress/pull/26906).
- Upgraded [`firefox-profile`](https://www.npmjs.com/package/firefox-profile) from `4.0.0` to `4.3.2` to address security vulnerabilities within sub-dependencies. Addressed in [#26912](https://github.com/cypress-io/cypress/pull/26912).

## 12.13.0

_Released 05/23/2023_

**Features:**

- Adds Git-related messages for the [Runs page](https://docs.cypress.io/guides/core-concepts/cypress-app#Runs) and [Debug page](https://docs.cypress.io/guides/cloud/runs#Debug) when users aren't using Git or there are no recorded runs for the current branch. Addresses [#26680](https://github.com/cypress-io/cypress/issues/26680).

**Bugfixes:**

- Reverted [#26452](https://github.com/cypress-io/cypress/pull/26452) which introduced a bug that prevents users from using End to End with Yarn 3. Fixed in [#26735](https://github.com/cypress-io/cypress/pull/26735). Fixes [#26676](https://github.com/cypress-io/cypress/issues/26676).
- Moved `types` condition to the front of `package.json#exports` since keys there are meant to be order-sensitive. Fixed in [#26630](https://github.com/cypress-io/cypress/pull/26630).
- Fixed an issue where newly-installed dependencies would not be detected during Component Testing setup. Addresses [#26685](https://github.com/cypress-io/cypress/issues/26685).
- Fixed a UI regression that was flashing an "empty" state inappropriately when loading the Debug page. Fixed in [#26761](https://github.com/cypress-io/cypress/pull/26761).
- Fixed an issue in Component Testing setup where TypeScript version 5 was not properly detected. Fixes [#26204](https://github.com/cypress-io/cypress/issues/26204).

**Misc:**

- Updated styling & content of Cypress Cloud slideshows when not logged in or no runs have been recorded. Addresses [#26181](https://github.com/cypress-io/cypress/issues/26181).
- Changed the nomenclature of 'processing' to 'compressing' when terminal video output is printed during a run. Addresses [#26657](https://github.com/cypress-io/cypress/issues/26657).
- Changed the nomenclature of 'Upload Results' to 'Uploading Screenshots & Videos' when terminal output is printed during a run. Addresses [#26759](https://github.com/cypress-io/cypress/issues/26759).

## 12.12.0

_Released 05/09/2023_

**Features:**

- Added a new informational banner to help get started with component testing from an existing end-to-end test suite. Addresses [#26511](https://github.com/cypress-io/cypress/issues/26511).

**Bugfixes:**

- Fixed an issue in Electron where devtools gets out of sync with the DOM occasionally. Addresses [#15932](https://github.com/cypress-io/cypress/issues/15932).
- Updated the Chromium renderer process crash message to be more terse. Addressed in [#26597](https://github.com/cypress-io/cypress/pull/26597).
- Fixed an issue with `CYPRESS_DOWNLOAD_PATH_TEMPLATE` regex to allow multiple replacements. Addresses [#23670](https://github.com/cypress-io/cypress/issues/23670).
- Moved `types` condition to the front of `package.json#exports` since keys there are meant to be order-sensitive. Fixed in [#26630](https://github.com/cypress-io/cypress/pull/26630).

**Dependency Updates:**

- Upgraded [`plist`](https://www.npmjs.com/package/plist) from `3.0.5` to `3.0.6` to address [CVE-2022-26260](https://nvd.nist.gov/vuln/detail/CVE-2022-22912#range-8131646) NVD security vulnerability. Addressed in [#26631](https://github.com/cypress-io/cypress/pull/26631).
- Upgraded [`engine.io`](https://www.npmjs.com/package/engine.io) from `6.2.1` to `6.4.2` to address [CVE-2023-31125](https://github.com/socketio/engine.io/security/advisories/GHSA-q9mw-68c2-j6m5) NVD security vulnerability. Addressed in [#26664](https://github.com/cypress-io/cypress/pull/26664).
- Upgraded [`@vue/test-utils`](https://www.npmjs.com/package/@vue/test-utils) from `2.0.2` to `2.3.2`. Addresses [#26575](https://github.com/cypress-io/cypress/issues/26575).

## 12.11.0

_Released 04/26/2023_

**Features:**

- Adds Component Testing support for Angular 16. Addresses [#26044](https://github.com/cypress-io/cypress/issues/26044).
- The run navigation component on the [Debug page](https://on.cypress.io/debug-page) will now display a warning message if there are more relevant runs than can be displayed in the list. Addresses [#26288](https://github.com/cypress-io/cypress/issues/26288).

**Bugfixes:**

- Fixed an issue where setting `videoCompression` to `0` would cause the video output to be broken. `0` is now treated as false. Addresses [#5191](https://github.com/cypress-io/cypress/issues/5191) and [#24595](https://github.com/cypress-io/cypress/issues/24595).
- Fixed an issue on the [Debug page](https://on.cypress.io/debug-page) where the passing run status would appear even if the Cypress Cloud organization was over its monthly test result limit. Addresses [#26528](https://github.com/cypress-io/cypress/issues/26528).

**Misc:**

- Cleaned up our open telemetry dependencies, reducing the size of the open telemetry modules. Addressed in [#26522](https://github.com/cypress-io/cypress/pull/26522).

**Dependency Updates:**

- Upgraded [`vue`](https://www.npmjs.com/package/vue) from `3.2.31` to `3.2.47`. Addressed in [#26555](https://github.com/cypress-io/cypress/pull/26555).

## 12.10.0

_Released 04/17/2023_

**Features:**

- The Component Testing setup wizard will now show a warning message if an issue is encountered with an installed [third party framework definition](https://on.cypress.io/component-integrations). Addresses [#25838](https://github.com/cypress-io/cypress/issues/25838).

**Bugfixes:**

- Capture the [Azure](https://azure.microsoft.com/) CI provider's environment variable [`SYSTEM_PULLREQUEST_PULLREQUESTNUMBER`](https://learn.microsoft.com/en-us/azure/devops/pipelines/build/variables?view=azure-devops&tabs=yaml#system-variables-devops-services) to display the linked PR number in the Cloud. Addressed in [#26215](https://github.com/cypress-io/cypress/pull/26215).
- Fixed an issue in the onboarding wizard where project framework & bundler would not be auto-detected when opening directly into component testing mode using the `--component` CLI flag. Fixes [#22777](https://github.com/cypress-io/cypress/issues/22777) and [#26388](https://github.com/cypress-io/cypress/issues/26388).
- Updated to use the `SEMAPHORE_GIT_WORKING_BRANCH` [Semphore](https://docs.semaphoreci.com) CI environment variable to correctly associate a Cloud run to the current branch. Previously this was incorrectly associating a run to the target branch. Fixes [#26309](https://github.com/cypress-io/cypress/issues/26309).
- Fix an edge case in Component Testing where a custom `baseUrl` in `tsconfig.json` for Next.js 13.2.0+ is not respected. This was partially fixed in [#26005](https://github.com/cypress-io/cypress/pull/26005), but an edge case was missed. Fixes [#25951](https://github.com/cypress-io/cypress/issues/25951).
- Fixed an issue where `click` events fired on `.type('{enter}')` did not propagate through shadow roots. Fixes [#26392](https://github.com/cypress-io/cypress/issues/26392).

**Misc:**

- Removed unintentional debug logs. Addressed in [#26411](https://github.com/cypress-io/cypress/pull/26411).
- Improved styling on the [Runs Page](https://docs.cypress.io/guides/core-concepts/cypress-app#Runs). Addresses [#26180](https://github.com/cypress-io/cypress/issues/26180).

**Dependency Updates:**

- Upgraded [`commander`](https://www.npmjs.com/package/commander) from `^5.1.0` to `^6.2.1`. Addressed in [#26226](https://github.com/cypress-io/cypress/pull/26226).
- Upgraded [`minimist`](https://www.npmjs.com/package/minimist) from `1.2.6` to `1.2.8` to address this [CVE-2021-44906](https://github.com/advisories/GHSA-xvch-5gv4-984h) NVD security vulnerability. Addressed in [#26254](https://github.com/cypress-io/cypress/pull/26254).

## 12.9.0

_Released 03/28/2023_

**Features:**

- The [Debug page](https://docs.cypress.io/guides/cloud/runs#Debug) now allows for navigating between all runs recorded for a commit. Addresses [#25899](https://github.com/cypress-io/cypress/issues/25899) and [#26018](https://github.com/cypress-io/cypress/issues/26018).

**Bugfixes:**

- Fixed a compatibility issue so that component test projects can use [Vite](https://vitejs.dev/) version 4.2.0 and greater. Fixes [#26138](https://github.com/cypress-io/cypress/issues/26138).
- Fixed an issue where [`cy.intercept()`](https://docs.cypress.io/api/commands/intercept) added an additional `content-length` header to spied requests that did not set a `content-length` header on the original request. Fixes [#24407](https://github.com/cypress-io/cypress/issues/24407).
- Changed the way that Git hashes are loaded so that non-relevant runs are excluded from the Debug page. Fixes [#26058](https://github.com/cypress-io/cypress/issues/26058).
- Corrected the [`.type()`](https://docs.cypress.io/api/commands/type) command to account for shadow root elements when determining whether or not focus needs to be simulated before typing. Fixes [#26198](https://github.com/cypress-io/cypress/issues/26198).
- Fixed an issue where an incorrect working directory could be used for Git operations on Windows. Fixes [#23317](https://github.com/cypress-io/cypress/issues/23317).
- Capture the [Buildkite](https://buildkite.com/) CI provider's environment variable `BUILDKITE_RETRY_COUNT` to handle CI retries in the Cloud. Addressed in [#25750](https://github.com/cypress-io/cypress/pull/25750).

**Misc:**

- Made some minor styling updates to the Debug page. Addresses [#26041](https://github.com/cypress-io/cypress/issues/26041).

## 12.8.1

_Released 03/15/2023_

**Bugfixes:**

- Fixed a regression in Cypress [10](https://docs.cypress.io/guides/references/changelog#10-0-0) where the reporter auto-scroll configuration inside user preferences was unintentionally being toggled off. User's must now explicitly enable/disable auto-scroll under user preferences, which is enabled by default. Fixes [#24171](https://github.com/cypress-io/cypress/issues/24171) and [#26113](https://github.com/cypress-io/cypress/issues/26113).

**Dependency Updates:**

- Upgraded [`ejs`](https://www.npmjs.com/package/ejs) from `3.1.6` to `3.1.8` to address this [CVE-2022-29078](https://github.com/advisories/GHSA-phwq-j96m-2c2q) NVD security vulnerability. Addressed in [#25279](https://github.com/cypress-io/cypress/pull/25279).

## 12.8.0

_Released 03/14/2023_

**Features:**

- The [Debug page](https://docs.cypress.io/guides/cloud/runs#Debug) is now able to show real-time results from in-progress runs.  Addresses [#25759](https://github.com/cypress-io/cypress/issues/25759).
- Added the ability to control whether a request is logged to the command log via [`cy.intercept()`](https://docs.cypress.io/api/commands/intercept) by passing `log: false` or `log: true`. Addresses [#7362](https://github.com/cypress-io/cypress/issues/7362).
  - This can be used to override Cypress's default behavior of logging all XHRs and fetches, see the [example](https://docs.cypress.io/api/commands/intercept#Disabling-logs-for-a-request).
- It is now possible to control the number of connection attempts to the browser using the `CYPRESS_CONNECT_RETRY_THRESHOLD` Environment Variable. Learn more [here](https://docs.cypress.io/guides/references/advanced-installation#Environment-variables). Addressed in [#25848](https://github.com/cypress-io/cypress/pull/25848).

**Bugfixes:**

- Fixed an issue where using `Cypress.require()` would throw the error `Cannot find module 'typescript'`. Fixes [#25885](https://github.com/cypress-io/cypress/issues/25885).
- The [`before:spec`](https://docs.cypress.io/api/plugins/before-spec-api) API was updated to correctly support async event handlers in `run` mode. Fixes [#24403](https://github.com/cypress-io/cypress/issues/24403).
- Updated the Component Testing [community framework](https://docs.cypress.io/guides/component-testing/third-party-definitions) definition detection logic to take into account monorepo structures that hoist dependencies. Fixes [#25993](https://github.com/cypress-io/cypress/issues/25993).
- The onboarding wizard for Component Testing will now detect installed dependencies more reliably. Fixes [#25782](https://github.com/cypress-io/cypress/issues/25782).
- Fixed an issue where Angular components would sometimes be mounted in unexpected DOM locations in component tests. Fixes [#25956](https://github.com/cypress-io/cypress/issues/25956).
- Fixed an issue where Cypress component testing would fail to work with [Next.js](https://nextjs.org/) `13.2.1`. Fixes [#25951](https://github.com/cypress-io/cypress/issues/25951).
- Fixed an issue where migrating a project from a version of Cypress earlier than [10.0.0](#10-0-0) could fail if the project's `testFiles` configuration was an array of globs. Fixes [#25947](https://github.com/cypress-io/cypress/issues/25947).

**Misc:**

- Removed "New" badge in the navigation bar for the debug page icon. Addresses [#25925](https://github.com/cypress-io/cypress/issues/25925).
- Removed inline "Connect" buttons within the Specs Explorer. Addresses [#25926](https://github.com/cypress-io/cypress/issues/25926).
- Added an icon for "beta" versions of the Chrome browser. Addresses [#25968](https://github.com/cypress-io/cypress/issues/25968).

**Dependency Updates:**

- Upgraded [`mocha-junit-reporter`](https://www.npmjs.com/package/mocha-junit-reporter) from `2.1.0` to `2.2.0` to be able to use [new placeholders](https://github.com/michaelleeallen/mocha-junit-reporter/pull/163) such as `[suiteFilename]` or `[suiteName]` when defining the test report name. Addressed in [#25922](https://github.com/cypress-io/cypress/pull/25922).

## 12.7.0

_Released 02/24/2023_

**Features:**

- It is now possible to set `hostOnly` cookies with [`cy.setCookie()`](https://docs.cypress.io/api/commands/setcookie) for a given domain. Addresses [#16856](https://github.com/cypress-io/cypress/issues/16856) and [#17527](https://github.com/cypress-io/cypress/issues/17527).
- Added a Public API for third party component libraries to define a Framework Definition, embedding their library into the Cypress onboarding workflow. Learn more [here](https://docs.cypress.io/guides/component-testing/third-party-definitions). Implemented in [#25780](https://github.com/cypress-io/cypress/pull/25780) and closes [#25638](https://github.com/cypress-io/cypress/issues/25638).
- Added a Debug Page tutorial slideshow for projects that are not connected to Cypress Cloud. Addresses [#25768](https://github.com/cypress-io/cypress/issues/25768).
- Improved various error message around interactions with the Cypress cloud. Implemented in [#25837](https://github.com/cypress-io/cypress/pull/25837)
- Updated the "new" status badge for the Debug page navigation link to be less noticeable when the navigation is collapsed. Addresses [#25739](https://github.com/cypress-io/cypress/issues/25739).

**Bugfixes:**

- Fixed various bugs when recording to the cloud. Fixed in [#25837](https://github.com/cypress-io/cypress/pull/25837)
- Fixed an issue where cookies were being duplicated with the same hostname, but a prepended dot. Fixed an issue where cookies may not be expiring correctly. Fixes [#25174](https://github.com/cypress-io/cypress/issues/25174), [#25205](https://github.com/cypress-io/cypress/issues/25205) and [#25495](https://github.com/cypress-io/cypress/issues/25495).
- Fixed an issue where cookies weren't being synced when the application was stable. Fixed in [#25855](https://github.com/cypress-io/cypress/pull/25855). Fixes [#25835](https://github.com/cypress-io/cypress/issues/25835).
- Added missing TypeScript type definitions for the [`cy.reload()`](https://docs.cypress.io/api/commands/reload) command. Addressed in [#25779](https://github.com/cypress-io/cypress/pull/25779).
- Ensure Angular components are mounted inside the correct element. Fixes [#24385](https://github.com/cypress-io/cypress/issues/24385).
- Fix a bug where files outside the project root in a monorepo are not correctly served when using Vite. Addressed in [#25801](https://github.com/cypress-io/cypress/pull/25801).
- Fixed an issue where using [`cy.intercept`](https://docs.cypress.io/api/commands/intercept)'s `req.continue()` with a non-function parameter would not provide an appropriate error message. Fixed in [#25884](https://github.com/cypress-io/cypress/pull/25884).
- Fixed an issue where Cypress would erroneously launch and connect to multiple browser instances. Fixes [#24377](https://github.com/cypress-io/cypress/issues/24377).

**Misc:**

- Made updates to the way that the Debug Page header displays information. Addresses [#25796](https://github.com/cypress-io/cypress/issues/25796) and [#25798](https://github.com/cypress-io/cypress/issues/25798).

## 12.6.0

_Released 02/15/2023_

**Features:**

- Added a new CLI flag, called [`--auto-cancel-after-failures`](https://docs.cypress.io/guides/guides/command-line#Options), that overrides the project-level ["Auto Cancellation"](https://docs.cypress.io/guides/cloud/smart-orchestration#Auto-Cancellation) value when recording to the Cloud. This gives Cloud users on Business and Enterprise plans the flexibility to alter the auto-cancellation value per run. Addressed in [#25237](https://github.com/cypress-io/cypress/pull/25237).
- It is now possible to overwrite query commands using [`Cypress.Commands.overwriteQuery`](https://on.cypress.io/api/custom-queries). Addressed in [#25078](https://github.com/cypress-io/cypress/issues/25078).
- Added [`Cypress.require()`](https://docs.cypress.io/api/cypress-api/require) for including dependencies within the [`cy.origin()`](https://docs.cypress.io/api/commands/origin) callback. This change removed support for using `require()` and `import()` directly within the callback because we found that it impacted performance not only for spec files using them within the [`cy.origin()`](https://docs.cypress.io/api/commands/origin) callback, but even for spec files that did not use them. Addresses [#24976](https://github.com/cypress-io/cypress/issues/24976).
- Added the ability to open the failing test in the IDE from the Debug page before needing to re-run the test. Addressed in [#24850](https://github.com/cypress-io/cypress/issues/24850).

**Bugfixes:**

- When a Cloud user is apart of multiple Cloud organizations, the [Connect to Cloud setup](https://docs.cypress.io/guides/cloud/projects#Set-up-a-project-to-record) now shows the correct organizational prompts when connecting a new project. Fixes [#25520](https://github.com/cypress-io/cypress/issues/25520).
- Fixed an issue where Cypress would fail to load any specs if the project `specPattern` included a resource that could not be accessed due to filesystem permissions. Fixes [#24109](https://github.com/cypress-io/cypress/issues/24109).
- Fixed an issue where the Debug page would display a different number of specs for in-progress runs than the in-progress specs reported in Cypress Cloud. Fixes [#25647](https://github.com/cypress-io/cypress/issues/25647).
- Fixed an issue in middleware where error-handling code could itself generate an error and fail to report the original issue. Fixes [#22825](https://github.com/cypress-io/cypress/issues/22825).
- Fixed an regression introduced in Cypress [12.3.0](#12-3-0) where custom browsers that relied on process environment variables were not found on macOS arm64 architectures. Fixed in [#25753](https://github.com/cypress-io/cypress/pull/25753).

**Misc:**

- Improved the UI of the Debug page. Addresses [#25664](https://github.com/cypress-io/cypress/issues/25664),  [#25669](https://github.com/cypress-io/cypress/issues/25669), [#25665](https://github.com/cypress-io/cypress/issues/25665), [#25666](https://github.com/cypress-io/cypress/issues/25666), and [#25667](https://github.com/cypress-io/cypress/issues/25667).
- Updated the Debug page sidebar badge to to show 0 to 99+ failing tests, increased from showing 0 to 9+ failing tests, to provide better test failure insights. Addresses [#25662](https://github.com/cypress-io/cypress/issues/25662).

**Dependency Updates:**

- Upgrade [`debug`](https://www.npmjs.com/package/debug) to `4.3.4`. Addressed in [#25699](https://github.com/cypress-io/cypress/pull/25699).

## 12.5.1

_Released 02/02/2023_

**Bugfixes:**

- Fixed a regression introduced in Cypress [12.5.0](https://docs.cypress.io/guides/references/changelog#12-5-0) where the `runnable` was not included in the [`test:after:run`](https://docs.cypress.io/api/events/catalog-of-events) event. Fixes [#25663](https://github.com/cypress-io/cypress/issues/25663).

**Dependency Updates:**

- Upgraded [`simple-git`](https://github.com/steveukx/git-js) from `3.15.0` to `3.16.0` to address this [security vulnerability](https://github.com/advisories/GHSA-9p95-fxvg-qgq2) where Remote Code Execution (RCE) via the clone(), pull(), push() and listRemote() methods due to improper input sanitization was possible. Addressed in [#25603](https://github.com/cypress-io/cypress/pull/25603).

## 12.5.0

_Released 01/31/2023_

**Features:**

- Easily debug failed CI test runs recorded to the Cypress Cloud from your local Cypress app with the new Debug page. Please leave any feedback [here](https://github.com/cypress-io/cypress/discussions/25649). Your feedback will help us make decisions to improve the Debug experience. For more details, see [our blog post](https://on.cypress.io/debug-page-release). Addressed in [#25488](https://github.com/cypress-io/cypress/pull/25488).

**Performance:**

- Improved memory consumption in `run` mode by removing reporter logs for successful tests. Fixes [#25230](https://github.com/cypress-io/cypress/issues/25230).

**Bugfixes:**

- Fixed an issue where alternative Microsoft Edge Beta, Canary, and Dev binary versions were not being discovered by Cypress. Fixes [#25455](https://github.com/cypress-io/cypress/issues/25455).

**Dependency Updates:**

- Upgraded [`underscore.string`](https://github.com/esamattis/underscore.string/blob/HEAD/CHANGELOG.markdown) from `3.3.5` to `3.3.6` to reference rebuilt assets after security patch to fix regular expression DDOS exploit. Addressed in [#25574](https://github.com/cypress-io/cypress/pull/25574).

## 12.4.1

_Released 01/27/2023_

**Bugfixes:**

- Fixed a regression from Cypress [12.4.0](https://docs.cypress.io/guides/references/changelog#12-4-0) where Cypress was not exiting properly when running multiple Component Testing specs in `electron` in `run` mode. Fixes [#25568](https://github.com/cypress-io/cypress/issues/25568).

**Dependency Updates:**

- Upgraded [`ua-parser-js`](https://github.com/faisalman/ua-parser-js) from `0.7.24` to `0.7.33` to address this [security vulnerability](https://github.com/faisalman/ua-parser-js/security/advisories/GHSA-fhg7-m89q-25r3) where crafting a very-very-long user-agent string with specific pattern, an attacker can turn the script to get stuck processing for a very long time which results in a denial of service (DoS) condition. Addressed in [#25561](https://github.com/cypress-io/cypress/pull/25561).

## 12.4.0

_Released 1/24/2023_

**Features:**

- Added official support for Vite 4 in component testing. Addresses
  [#24969](https://github.com/cypress-io/cypress/issues/24969).
- Added new
  [`experimentalMemoryManagement`](/guides/references/experiments#Configuration)
  configuration option to improve memory management in Chromium-based browsers.
  Enable this option with `experimentalMemoryManagement=true` if you have
  experienced "Out of Memory" issues. Addresses
  [#23391](https://github.com/cypress-io/cypress/issues/23391).
- Added new
  [`experimentalSkipDomainInjection`](/guides/references/experiments#Experimental-Skip-Domain-Injection)
  configuration option to disable Cypress from setting `document.domain` on
  injection, allowing users to test Salesforce domains. If you believe you are
  having `document.domain` issues, please see the
  [`experimentalSkipDomainInjection`](/guides/references/experiments#Experimental-Skip-Domain-Injection)
  guide. This config option is end-to-end only. Addresses
  [#2367](https://github.com/cypress-io/cypress/issues/2367),
  [#23958](https://github.com/cypress-io/cypress/issues/23958),
  [#24290](https://github.com/cypress-io/cypress/issues/24290), and
  [#24418](https://github.com/cypress-io/cypress/issues/24418).
- The [`.as`](/api/commands/as) command now accepts an options argument,
  allowing an alias to be stored as type "query" or "static" value. This is
  stored as "query" by default. Addresses
  [#25173](https://github.com/cypress-io/cypress/issues/25173).
- The `cy.log()` command will now display a line break where the `\n` character
  is used. Addresses
  [#24964](https://github.com/cypress-io/cypress/issues/24964).
- [`component.specPattern`](/guides/references/configuration#component) now
  utilizes a JSX/TSX file extension when generating a new empty spec file if
  project contains at least one file with those extensions. This applies only to
  component testing and is skipped if
  [`component.specPattern`](/guides/references/configuration#component) has been
  configured to exclude files with those extensions. Addresses
  [#24495](https://github.com/cypress-io/cypress/issues/24495).
- Added support for the `data-qa` selector in the
  [Selector Playground](guides/core-concepts/cypress-app#Selector-Playground) in
  addition to `data-cy`, `data-test` and `data-testid`. Addresses
  [#25305](https://github.com/cypress-io/cypress/issues/25305).

**Bugfixes:**

- Fixed an issue where component tests could incorrectly treat new major
  versions of certain dependencies as supported. Fixes
  [#25379](https://github.com/cypress-io/cypress/issues/25379).
- Fixed an issue where new lines or spaces on new lines in the Command Log were
  not maintained. Fixes
  [#23679](https://github.com/cypress-io/cypress/issues/23679) and
  [#24964](https://github.com/cypress-io/cypress/issues/24964).
- Fixed an issue where Angular component testing projects would fail to
  initialize if an unsupported browserslist entry was specified in the project
  configuration. Fixes
  [#25312](https://github.com/cypress-io/cypress/issues/25312).

**Misc**

- Video output link in `cypress run` mode has been added to it's own line to
  make the video output link more easily clickable in the terminal. Addresses
  [#23913](https://github.com/cypress-io/cypress/issues/23913).<|MERGE_RESOLUTION|>--- conflicted
+++ resolved
@@ -6,6 +6,7 @@
 **Bugfixes:**
 
 - Fixed an issue where requests were correlated in the wrong order in the proxy. This could cause an issue where the wrong request is used for `cy.intercept` or assets (e.g. stylesheets or images) may not properly be available in Test Replay. Addressed in [#27892](https://github.com/cypress-io/cypress/pull/27892).
+- Fixed an issue where multiple responses yielded from calls to `cy.wait()` would sometimes be out of order. Fixes [#27337](https://github.com/cypress-io/cypress/issues/27337).
 
 ## 13.3.0
 
@@ -18,11 +19,7 @@
 **Bugfixes:**
 
 - Fixed an issue where actionability checks trigger a flood of font requests. Removing the font requests has the potential to improve performance and removes clutter from Test Replay. Addressed in [#27860](https://github.com/cypress-io/cypress/pull/27860).
-<<<<<<< HEAD
-- Fixed an issue where multiple responses yielded from calls to `cy.wait()` would sometimes be out of order. Fixes [#27337](https://github.com/cypress-io/cypress/issues/27337).
-=======
 - Fixed network stubbing not permitting status code 999. Fixes [#27567](https://github.com/cypress-io/cypress/issues/27567). Addressed in [#27853](https://github.com/cypress-io/cypress/pull/27853).
->>>>>>> 12d61d7e
 
 ## 13.2.0
 
