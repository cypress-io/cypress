<!-- See the ../guides/writing-the-cypress-changelog.md for details on writing the changelog. -->
## 13.6.5

_Released 2/13/2024 (PENDING)_

**Bugfixes:**

<<<<<<< HEAD
- Fixed an issue which caused the browser to relaunch after closing the browser from the Launchpad. Fixes [#28852](https://github.com/cypress-io/cypress/issues/28852).
=======
- Fixed incorrect type definition of `dom.getContainsSelector`. Fixed in [#28339](https://github.com/cypress-io/cypress/pull/28339).
>>>>>>> a85f4897

**Misc:**

- Improved accessibility of the Cypress App in some areas. Addressed in [#28774](https://github.com/cypress-io/cypress/pull/28774).

## 13.6.4

_Released 1/30/2024_

**Performance:**

- Fixed a performance regression from [`13.3.2`](https://docs.cypress.io/guides/references/changelog#13.3.2) where aborted requests may not correlate correctly. Fixes [#28734](https://github.com/cypress-io/cypress/issues/28734).

**Bugfixes:**

- Fixed an issue with capturing assets for Test Replay when service workers are registered in Cypress support files. This issue would cause styles to not render properly in Test Replay. Fixes [#28747](https://github.com/cypress-io/cypress/issues/28747).

**Misc:**

- Added missing properties to the `Cypress.spec` interface for TypeScript users. Addresses [#27835](https://github.com/cypress-io/cypress/issues/27835).

## 13.6.3

_Released 1/16/2024_

**Bugfixes:**

- Force `moduleResolution` to `node` when `typescript` projects are detected to correctly run Cypress. This change should not have a large impact as `commonjs` is already forced when `ts-node` is registered. This fix does not impact the ESM Typescript configuration loader. Fixes [#27731](https://github.com/cypress-io/cypress/issues/27731).
- No longer wait for additional frames when recording a video for a spec that was skipped by the Cloud due to Auto Cancellation. Fixes [#27898](https://github.com/cypress-io/cypress/issues/27898).
- Now `node_modules` will not be ignored if a project path or a provided path to spec files contains it. Fixes [#23616](https://github.com/cypress-io/cypress/issues/23616).
- Updated display of assertions and commands with a URL argument to escape markdown formatting so that values are displayed as is and assertion values display as bold. Fixes [#24960](https://github.com/cypress-io/cypress/issues/24960) and [#28100](https://github.com/cypress-io/cypress/issues/28100).
- When generating assertions via Cypress Studio, the preview of the generated assertions now correctly displays the past tense of 'expected' instead of 'expect'. Fixed in [#28593](https://github.com/cypress-io/cypress/pull/28593).
- Fixed a regression in [`13.6.2`](https://docs.cypress.io/guides/references/changelog#13.6.2) where the `body` element was not highlighted correctly in Test Replay. Fixed in [#28627](https://github.com/cypress-io/cypress/pull/28627).
- Correctly sync `Cypress.currentRetry` with secondary origin so test retries that leverage `cy.origin()` render logs as expected. Fixes [#28574](https://github.com/cypress-io/cypress/issues/28574).
- Fixed an issue where some cross-origin logs, like assertions or cy.clock(), were getting too many dom snapshots. Fixes [#28609](https://github.com/cypress-io/cypress/issues/28609).
- Fixed asset capture for Test Replay for requests that are routed through service workers. This addresses an issue where styles were not being applied properly in Test Replay and `cy.intercept()` was not working properly for requests in this scenario. Fixes [#28516](https://github.com/cypress-io/cypress/issues/28516).
- Fixed an issue where visiting an `http://` site would result in an infinite reload/redirect loop in Chrome 114+. Fixes [#25891](https://github.com/cypress-io/cypress/issues/25891).
- Fixed an issue where requests made from extra tabs do not include their original headers. Fixes [#28641](https://github.com/cypress-io/cypress/issues/28641).
- Fixed an issue where `cy.wait()` would sometimes throw an error reading a property of undefined when returning responses. Fixes [#28233](https://github.com/cypress-io/cypress/issues/28233).

**Performance:**

- Fixed a performance regression from [`13.3.2`](https://docs.cypress.io/guides/references/changelog#13.3.2) where requests may not correlate correctly when test isolation is off. Fixes [#28545](https://github.com/cypress-io/cypress/issues/28545).

**Dependency Updates:**

- Remove dependency on `@types/node` package. Addresses [#28473](https://github.com/cypress-io/cypress/issues/28473).
- Updated [`@cypress/unique-selector`](https://www.npmjs.com/package/@cypress/unique-selector) to include a performance optimization. It's possible this could improve performance of the selector playground. Addressed in [#28571](https://github.com/cypress-io/cypress/pull/28571).
- Replace [`CircularJSON`](https://www.npmjs.com/package/circular-json) with its successor [`flatted`](https://www.npmjs.com/package/flatted) version `3.2.9`. This resolves decoding issues observed in complex objects sent from the browser. Addressed in [#28683](https://github.com/cypress-io/cypress/pull/28683).
- Updated [`better-sqlite3`](https://www.npmjs.com/package/better-sqlite3) from `8.7.0` to `9.2.2` to fix macOS Catalina issues. Addresses [#28697](https://github.com/cypress-io/cypress/issues/28697).

**Misc:**

- Improved accessibility of some areas of the Cypress App. Addressed in [#28628](https://github.com/cypress-io/cypress/pull/28628).
- Updated some documentation links to go through on.cypress.io. Addressed in [#28623](https://github.com/cypress-io/cypress/pull/28623).

## 13.6.2

_Released 12/26/2023_

**Bugfixes:**

- Fixed a regression in [`13.6.1`](https://docs.cypress.io/guides/references/changelog#13.6.1) where a malformed URI would crash Cypress. Fixes [#28521](https://github.com/cypress-io/cypress/issues/28521).
- Fixed a regression in [`12.4.0`](https://docs.cypress.io/guides/references/changelog#12.4.0) where erroneous `<br>` tags were displaying in error messages in the Command Log making them less readable. Fixes [#28452](https://github.com/cypress-io/cypress/issues/28452).

**Performance:**

- Improved performance when finding unique selectors for command log snapshots for Test Replay. Addressed in [#28536](https://github.com/cypress-io/cypress/pull/28536).

**Dependency Updates:**

- Updated ts-node from `10.9.1` to `10.9.2`. Cypress will longer error during `cypress run` or `cypress open` when using Typescript 5.3.2+ with `extends` in `tsconfig.json`. Addresses [#28385](https://github.com/cypress-io/cypress/issues/28385).

## 13.6.1

_Released 12/5/2023_

**Bugfixes:**

- Fixed an issue where pages or downloads opened in a new tab were missing basic auth headers. Fixes [#28350](https://github.com/cypress-io/cypress/issues/28350).
- Fixed an issue where request logging would default the `message` to the `args` of the currently running command even though those `args` would not apply to the request log and are not displayed. If the `args` are sufficiently large (e.g. when running the `cy.task` from the [code-coverage](https://github.com/cypress-io/code-coverage/) plugin) there could be performance/memory implications. Addressed in [#28411](https://github.com/cypress-io/cypress/pull/28411).
- Fixed an issue where commands would fail with the error `must only be invoked from the spec file or support file` if the project's `baseUrl` included basic auth credentials. Fixes [#27457](https://github.com/cypress-io/cypress/issues/27457) and [#28336](https://github.com/cypress-io/cypress/issues/28336).
- Fixed an issue where some URLs would timeout in pre-request correlation. Addressed in [#28427](https://github.com/cypress-io/cypress/pull/28427).
- Cypress will now correctly log errors and debug logs on Linux machines. Fixes [#5051](https://github.com/cypress-io/cypress/issues/5051) and [#24713](https://github.com/cypress-io/cypress/issues/24713).

**Misc:**

- Artifact upload duration is now reported to Cypress Cloud. Fixes [#28238](https://github.com/cypress-io/cypress/issues/28238). Addressed in [#28418](https://github.com/cypress-io/cypress/pull/28418).

## 13.6.0

_Released 11/21/2023_

**Features:**

- Added an activity indicator to CLI output when artifacts (screenshots, videos, or Test Replay) are being uploaded to the cloud. Addresses [#28239](https://github.com/cypress-io/cypress/issues/28239). Addressed in [#28277](https://github.com/cypress-io/cypress/pull/28277).
- When artifacts are uploaded to the Cypress Cloud, the duration of each upload will be displayed in the terminal. Addresses [#28237](https://github.com/cypress-io/cypress/issues/28237).

**Bugfixes:**

- We now allow absolute paths when setting `component.indexHtmlFile` in the Cypress config. Fixes [#27750](https://github.com/cypress-io/cypress/issues/27750).
- Fixed an issue where dynamic intercept aliases now show with alias name instead of "no alias" in driver. Addresses [#24653](https://github.com/cypress-io/cypress/issues/24653)
- Fixed an issue where [aliasing individual requests](https://docs.cypress.io/api/commands/intercept#Aliasing-individual-requests) with `cy.intercept()` led to an error when retrieving all of the aliases with `cy.get(@alias.all)` . Addresses [#25448](https://github.com/cypress-io/cypress/issues/25448)
- The URL of the application under test and command error "Learn more" links now open externally instead of in the Cypress-launched browser. Fixes [#24572](https://github.com/cypress-io/cypress/issues/24572).
- Fixed issue where some URLs would timeout in pre-request correlation. Addressed in [#28354](https://github.com/cypress-io/cypress/pull/28354).

**Misc:**

- Browser tabs and windows other than the Cypress tab are now closed between tests in Chromium-based browsers. Addressed in [#28204](https://github.com/cypress-io/cypress/pull/28204).
- Cypress now ensures the main browser tab is active before running each command in Chromium-based browsers. Addressed in [#28334](https://github.com/cypress-io/cypress/pull/28334).

**Dependency Updates:**

- Upgraded [`chrome-remote-interface`](https://www.npmjs.com/package/chrome-remote-interface) from `0.31.3` to `0.33.0` to increase the max payload from 100MB to 256MB. Addressed in [#27998](https://github.com/cypress-io/cypress/pull/27998).

## 13.5.1

_Released 11/14/2023_

**Bugfixes:**

- Fixed a regression in [`13.5.0`](https://docs.cypress.io/guides/references/changelog#13.5.0) where requests cached within a given spec may take longer to load than they did previously. Addresses [#28295](https://github.com/cypress-io/cypress/issues/28295).
- Fixed an issue where pages opened in a new tab were missing response headers, causing them not to load properly. Fixes [#28293](https://github.com/cypress-io/cypress/issues/28293) and [#28303](https://github.com/cypress-io/cypress/issues/28303).
- We now pass a flag to Chromium browsers to disable default component extensions. This is a common flag passed during browser automation. Fixed in [#28294](https://github.com/cypress-io/cypress/pull/28294).

## 13.5.0

_Released 11/8/2023_

**Features:**

 - Added Component Testing support for [Angular](https://angular.io/) version 17. Addresses [#28153](https://github.com/cypress-io/cypress/issues/28153).

**Bugfixes:**

- Fixed an issue in chromium based browsers, where global style updates can trigger flooding of font face requests in DevTools and Test Replay. This can affect performance due to the flooding of messages in CDP. Fixes [#28150](https://github.com/cypress-io/cypress/issues/28150) and [#28215](https://github.com/cypress-io/cypress/issues/28215).
- Fixed a regression in [`13.3.3`](https://docs.cypress.io/guides/references/changelog#13.3.3) where Cypress would hang on loading shared workers when using `cy.reload` to reload the page. Fixes [#28248](https://github.com/cypress-io/cypress/issues/28248).
- Fixed an issue where network requests made from tabs, or windows other than the main Cypress tab, would be delayed. Fixes [#28113](https://github.com/cypress-io/cypress/issues/28113).
- Fixed an issue with 'other' targets (e.g. pdf documents embedded in an object tag) not fully loading. Fixes [#28228](https://github.com/cypress-io/cypress/issues/28228) and [#28162](https://github.com/cypress-io/cypress/issues/28162).
- Fixed an issue where clicking a link to download a file could cause a page load timeout when the download attribute was missing. Note: download behaviors in experimental Webkit are still an issue. Fixes [#14857](https://github.com/cypress-io/cypress/issues/14857).
- Fixed an issue to account for canceled and failed downloads to correctly reflect these status in Command log as a download failure where previously it would be pending. Fixed in [#28222](https://github.com/cypress-io/cypress/pull/28222).
- Fixed an issue determining visibility when an element is hidden by an ancestor with a shared edge. Fixes [#27514](https://github.com/cypress-io/cypress/issues/27514).
- We now pass a flag to Chromium browsers to disable Chrome translation, both the manual option and the popup prompt, when a page with a differing language is detected. Fixes [#28225](https://github.com/cypress-io/cypress/issues/28225).
- Stopped processing CDP events at the end of a spec when Test Isolation is off and Test Replay is enabled. Addressed in [#28213](https://github.com/cypress-io/cypress/pull/28213).

## 13.4.0

_Released 10/30/2023_

**Features:**

- Introduced experimental configuration options for advanced retry logic: adds `experimentalStrategy` and `experimentalOptions` keys to the `retry` configuration key. See [Experimental Flake Detection Features](https://docs.cypress.io/guides/references/experiments/#Experimental-Flake-Detection-Features) in the documentation. Addressed in [#27930](https://github.com/cypress-io/cypress/pull/27930).

**Bugfixes:**

- Fixed a regression in [`13.3.2`](https://docs.cypress.io/guides/references/changelog#13.3.2) where Cypress would crash with 'Inspected target navigated or closed' or 'Session with given id not found'. Fixes [#28141](https://github.com/cypress-io/cypress/issues/28141) and [#28148](https://github.com/cypress-io/cypress/issues/28148).

## 13.3.3

_Released 10/24/2023_

**Bugfixes:**

- Fixed a performance regression in `13.3.1` with proxy correlation timeouts and requests issued from web and shared workers. Fixes [#28104](https://github.com/cypress-io/cypress/issues/28104).
- Fixed a performance problem with proxy correlation when requests get aborted and then get miscorrelated with follow up requests. Addressed in [#28094](https://github.com/cypress-io/cypress/pull/28094).
- Fixed a regression in [10.0.0](#10.0.0), where search would not find a spec if the file name contains "-" or "\_", but search prompt contains " " instead (e.g. search file "spec-file.cy.ts" with prompt "spec file"). Fixes [#25303](https://github.com/cypress-io/cypress/issues/25303).

## 13.3.2

_Released 10/18/2023_

**Bugfixes:**

- Fixed a performance regression in `13.3.1` with proxy correlation timeouts and requests issued from service workers. Fixes [#28054](https://github.com/cypress-io/cypress/issues/28054) and [#28056](https://github.com/cypress-io/cypress/issues/28056).
- Fixed an issue where proxy correlation would leak over from a previous spec causing performance problems, `cy.intercept` problems, and Test Replay asset capturing issues. Addressed in [#28060](https://github.com/cypress-io/cypress/pull/28060).
- Fixed an issue where redirects of requests that knowingly don't have CDP traffic should also be assumed to not have CDP traffic. Addressed in [#28060](https://github.com/cypress-io/cypress/pull/28060).
- Fixed an issue with Accept Encoding headers by forcing gzip when no accept encoding header is sent and using identity if gzip is not sent. Fixes [#28025](https://github.com/cypress-io/cypress/issues/28025).

**Dependency Updates:**

- Upgraded [`@babel/core`](https://www.npmjs.com/package/@babel/core) from `7.22.9` to `7.23.2` to address the [SNYK-JS-SEMVER-3247795](https://snyk.io/vuln/SNYK-JS-SEMVER-3247795) security vulnerability. Addressed in [#28063](https://github.com/cypress-io/cypress/pull/28063).
- Upgraded [`@babel/traverse`](https://www.npmjs.com/package/@babel/traverse) from `7.22.8` to `7.23.2` to address the [SNYK-JS-BABELTRAVERSE-5962462](https://snyk.io/vuln/SNYK-JS-BABELTRAVERSE-5962462) security vulnerability. Addressed in [#28063](https://github.com/cypress-io/cypress/pull/28063).
- Upgraded [`react-docgen`](https://www.npmjs.com/package/react-docgen) from `6.0.0-alpha.3` to `6.0.4` to address the [SNYK-JS-BABELTRAVERSE-5962462](https://snyk.io/vuln/SNYK-JS-BABELTRAVERSE-5962462) security vulnerability. Addressed in [#28063](https://github.com/cypress-io/cypress/pull/28063).

## 13.3.1

_Released 10/11/2023_

**Bugfixes:**

- Fixed an issue where requests were correlated in the wrong order in the proxy. This could cause an issue where the wrong request is used for `cy.intercept` or assets (e.g. stylesheets or images) may not properly be available in Test Replay. Addressed in [#27892](https://github.com/cypress-io/cypress/pull/27892).
- Fixed an issue where a crashed Chrome renderer can cause the Test Replay recorder to hang. Addressed in [#27909](https://github.com/cypress-io/cypress/pull/27909).
- Fixed an issue where multiple responses yielded from calls to `cy.wait()` would sometimes be out of order. Fixes [#27337](https://github.com/cypress-io/cypress/issues/27337).
- Fixed an issue where requests were timing out in the proxy. This could cause an issue where the wrong request is used for `cy.intercept` or assets (e.g. stylesheets or images) may not properly be available in Test Replay. Addressed in [#27976](https://github.com/cypress-io/cypress/pull/27976).
- Fixed an issue where Test Replay couldn't record tests due to issues involving `GLIBC`. Fixed deprecation warnings during the rebuild of better-sqlite3. Fixes [#27891](https://github.com/cypress-io/cypress/issues/27891) and [#27902](https://github.com/cypress-io/cypress/issues/27902).
- Enables test replay for executed specs in runs that have a spec that causes a browser crash. Addressed in [#27786](https://github.com/cypress-io/cypress/pull/27786).

## 13.3.0

_Released 09/27/2023_

**Features:**

 - Introduces new layout for Runs page providing additional run information. Addresses [#27203](https://github.com/cypress-io/cypress/issues/27203).

**Bugfixes:**

- Fixed an issue where actionability checks trigger a flood of font requests. Removing the font requests has the potential to improve performance and removes clutter from Test Replay. Addressed in [#27860](https://github.com/cypress-io/cypress/pull/27860).
- Fixed network stubbing not permitting status code 999. Fixes [#27567](https://github.com/cypress-io/cypress/issues/27567). Addressed in [#27853](https://github.com/cypress-io/cypress/pull/27853).

## 13.2.0

_Released 09/12/2023_

**Features:**

 - Adds support for Nx users who want to run Angular Component Testing in parallel. Addressed in [#27723](https://github.com/cypress-io/cypress/pull/27723).

**Bugfixes:**

- Edge cases where `cy.intercept()` would not properly intercept and asset response bodies would not properly be captured for Test Replay have been addressed. Addressed in [#27771](https://github.com/cypress-io/cypress/pull/27771).
- Fixed an issue where `enter`, `keyup`, and `space` events were not triggering `click` events properly in some versions of Firefox. Addressed in [#27715](https://github.com/cypress-io/cypress/pull/27715).
- Fixed a regression in `13.0.0` where tests using Basic Authorization can potentially hang indefinitely on chromium browsers. Addressed in [#27781](https://github.com/cypress-io/cypress/pull/27781).
- Fixed a regression in `13.0.0` where component tests using an intercept that matches all requests can potentially hang indefinitely. Addressed in [#27788](https://github.com/cypress-io/cypress/pull/27788).

**Dependency Updates:**

- Upgraded Electron from `21.0.0` to `25.8.0`, which updates bundled Chromium from `106.0.5249.51` to `114.0.5735.289`. Additionally, the Node version binary has been upgraded from `16.16.0` to `18.15.0`. This does **NOT** have an impact on the node version you are using with Cypress and is merely an internal update to the repository & shipped binary. Addressed in [#27715](https://github.com/cypress-io/cypress/pull/27715). Addresses [#27595](https://github.com/cypress-io/cypress/issues/27595).

## 13.1.0

_Released 08/31/2023_

**Features:**

 - Introduces a status icon representing the `latest` test run in the Sidebar for the Runs Page. Addresses [#27206](https://github.com/cypress-io/cypress/issues/27206).

**Bugfixes:**

- Fixed a regression introduced in Cypress [13.0.0](#13-0-0) where the [Module API](https://docs.cypress.io/guides/guides/module-api), [`after:run`](https://docs.cypress.io/api/plugins/after-run-api), and  [`after:spec`](https://docs.cypress.io/api/plugins/after-spec-api) results did not include the `stats.skipped` field for each run result. Fixes [#27694](https://github.com/cypress-io/cypress/issues/27694). Addressed in [#27695](https://github.com/cypress-io/cypress/pull/27695).
- Individual CDP errors that occur while capturing data for Test Replay will no longer prevent the entire run from being available. Addressed in [#27709](https://github.com/cypress-io/cypress/pull/27709).
- Fixed an issue where the release date on the `v13` landing page was a day behind. Fixed in [#27711](https://github.com/cypress-io/cypress/pull/27711).
- Fixed an issue where fatal protocol errors would leak between specs causing all subsequent specs to fail to upload protocol information. Fixed in [#27720](https://github.com/cypress-io/cypress/pull/27720)
- Updated `plist` from `3.0.6` to `3.1.0` to address [CVE-2022-37616](https://github.com/advisories/GHSA-9pgh-qqpf-7wqj) and [CVE-2022-39353](https://github.com/advisories/GHSA-crh6-fp67-6883). Fixed in [#27710](https://github.com/cypress-io/cypress/pull/27710).

## 13.0.0

_Released 08/29/2023_

**Breaking Changes:**

- The [`video`](https://docs.cypress.io/guides/references/configuration#Videos) configuration option now defaults to `false`. Addresses [#26157](https://github.com/cypress-io/cypress/issues/26157).
- The [`videoCompression`](https://docs.cypress.io/guides/references/configuration#Videos) configuration option now defaults to `false`. Addresses [#26160](https://github.com/cypress-io/cypress/issues/26160).
- The [`videoUploadOnPasses`](https://docs.cypress.io/guides/references/configuration#Videos) configuration option has been removed. Please see our [screenshots & videos guide](https://docs.cypress.io/guides/guides/screenshots-and-videos#Delete-videos-for-specs-without-failing-or-retried-tests) on how to accomplish similar functionality. Addresses [#26899](https://github.com/cypress-io/cypress/issues/26899).
- Requests for assets at relative paths for component testing are now correctly forwarded to the dev server. Fixes [#26725](https://github.com/cypress-io/cypress/issues/26725).
- The [`cy.readFile()`](/api/commands/readfile) command is now retry-able as a [query command](https://on.cypress.io/retry-ability). This should not affect any tests using it; the functionality is unchanged. However, it can no longer be overwritten using [`Cypress.Commands.overwrite()`](/api/cypress-api/custom-commands#Overwrite-Existing-Commands). Addressed in [#25595](https://github.com/cypress-io/cypress/pull/25595).
- The current spec path is now passed from the AUT iframe using a query parameter rather than a path segment. This allows for requests for assets at relative paths to be correctly forwarded to the dev server. Fixes [#26725](https://github.com/cypress-io/cypress/issues/26725).
- The deprecated configuration option `nodeVersion` has been removed. Addresses [#27016](https://github.com/cypress-io/cypress/issues/27016).
- The properties and values returned by the [Module API](https://docs.cypress.io/guides/guides/module-api) and included in the arguments of handlers for the [`after:run`](https://docs.cypress.io/api/plugins/after-run-api) and  [`after:spec`](https://docs.cypress.io/api/plugins/after-spec-api) have been changed to be more consistent. Addresses [#23805](https://github.com/cypress-io/cypress/issues/23805).
- For Cypress Cloud runs with Test Replay enabled, the Cypress Runner UI is now hidden during the run since the Runner will be visible during Test Replay. As such, if video is recorded (which is now defaulted to `false`) during the run, the Runner will not be visible. In addition, if a runner screenshot (`cy.screenshot({ capture: runner })`) is captured, it will no longer contain the Runner.
- The browser and browser page unexpectedly closing in the middle of a test run are now gracefully handled. Addressed in [#27592](https://github.com/cypress-io/cypress/issues/27592).
- Automation performance is now improved by switching away from websockets to direct CDP calls for Chrome and Electron browsers. Addressed in [#27592](https://github.com/cypress-io/cypress/issues/27592).
- Edge cases where `cy.intercept()` would not properly intercept have been addressed. Addressed in [#27592](https://github.com/cypress-io/cypress/issues/27592).
- Node 14 support has been removed and Node 16 support has been deprecated. Node 16 may continue to work with Cypress `v13`, but will not be supported moving forward to closer coincide with [Node 16's end-of-life](https://nodejs.org/en/blog/announcements/nodejs16-eol) schedule. It is recommended that users update to at least Node 18.
- The minimum supported Typescript version is `4.x`.

**Features:**

- Consolidates and improves terminal output when uploading test artifacts to Cypress Cloud. Addressed in [#27402](https://github.com/cypress-io/cypress/pull/27402)

**Bugfixes:**

- Fixed an issue where Cypress's internal `tsconfig` would conflict with properties set in the user's `tsconfig.json` such as `module` and `moduleResolution`. Fixes [#26308](https://github.com/cypress-io/cypress/issues/26308) and [#27448](https://github.com/cypress-io/cypress/issues/27448).
- Clarified Svelte 4 works correctly with Component Testing and updated dependencies checks to reflect this. It was incorrectly flagged as not supported. Fixes [#27465](https://github.com/cypress-io/cypress/issues/27465).
- Resolve the `process/browser` global inside `@cypress/webpack-batteries-included-preprocessor` to resolve to `process/browser.js` in order to explicitly provide the file extension. File resolution must include the extension for `.mjs` and `.js` files inside ESM packages in order to resolve correctly. Fixes[#27599](https://github.com/cypress-io/cypress/issues/27599).
- Fixed an issue where the correct `pnp` process was not being discovered. Fixes [#27562](https://github.com/cypress-io/cypress/issues/27562).
- Fixed incorrect type declarations for Cypress and Chai globals that asserted them to be local variables of the global scope rather than properties on the global object. Fixes [#27539](https://github.com/cypress-io/cypress/issues/27539). Fixed in [#27540](https://github.com/cypress-io/cypress/pull/27540).
- Dev Servers will now respect and use the `port` configuration option if present. Fixes [#27675](https://github.com/cypress-io/cypress/issues/27675).

**Dependency Updates:**

- Upgraded [`@cypress/request`](https://www.npmjs.com/package/@cypress/request) from `^2.88.11` to `^3.0.0` to address the [CVE-2023-28155](https://github.com/advisories/GHSA-p8p7-x288-28g6) security vulnerability. Addresses [#27535](https://github.com/cypress-io/cypress/issues/27535). Addressed in [#27495](https://github.com/cypress-io/cypress/pull/27495).

## 12.17.4

_Released 08/15/2023_

**Bugfixes:**

- Fixed an issue where having `cypress.config` in a nested directory would cause problems with locating the `component-index.html` file when using component testing. Fixes [#26400](https://github.com/cypress-io/cypress/issues/26400).

**Dependency Updates:**

- Upgraded [`webpack`](https://www.npmjs.com/package/webpack) from `v4` to `v5`. This means that we are now bundling your `e2e` tests with webpack 5. We don't anticipate this causing any noticeable changes. However, if you'd like to keep bundling your `e2e` tests with wepback 4 you can use the same process as before by pinning [@cypress/webpack-batteries-included-preprocessor](https://www.npmjs.com/package/@cypress/webpack-batteries-included-preprocessor) to `v2.x.x` and hooking into the [file:preprocessor](https://docs.cypress.io/api/plugins/preprocessors-api#Usage) plugin event. This will restore the previous bundling process. Additionally, if you're using [@cypress/webpack-batteries-included-preprocessor](https://www.npmjs.com/package/@cypress/webpack-batteries-included-preprocessor) already, a new version has been published to support webpack `v5`.
- Upgraded [`tough-cookie`](https://www.npmjs.com/package/tough-cookie) from `4.0` to `4.1.3`, [`@cypress/request`](https://www.npmjs.com/package/@cypress/request) from `2.88.11` to `2.88.12` and [`@cypress/request-promise`](https://www.npmjs.com/package/@cypress/request-promise) from `4.2.6` to `4.2.7` to address a [security vulnerability](https://security.snyk.io/vuln/SNYK-JS-TOUGHCOOKIE-5672873). Fixes [#27261](https://github.com/cypress-io/cypress/issues/27261).

## 12.17.3

_Released 08/01/2023_

**Bugfixes:**

- Fixed an issue where unexpected branch names were being recorded for cypress runs when executed by GitHub Actions. The HEAD branch name will now be recorded by default for pull request workflows if a branch name cannot otherwise be detected from user overrides or from local git data. Fixes [#27389](https://github.com/cypress-io/cypress/issues/27389).

**Performance:**

- Fixed an issue where unnecessary requests were being paused. No longer sends `X-Cypress-Is-XHR-Or-Fetch` header and infers resource type off of the server pre-request object. Fixes [#26620](https://github.com/cypress-io/cypress/issues/26620) and [#26622](https://github.com/cypress-io/cypress/issues/26622).

## 12.17.2

_Released 07/20/2023_

**Bugfixes:**

- Fixed an issue where commands would fail with the error `must only be invoked from the spec file or support file` if their arguments were mutated. Fixes [#27200](https://github.com/cypress-io/cypress/issues/27200).
- Fixed an issue where `cy.writeFile()` would erroneously fail with the error `cy.writeFile() must only be invoked from the spec file or support file`. Fixes [#27097](https://github.com/cypress-io/cypress/issues/27097).
- Fixed an issue where web workers could not be created within a spec. Fixes [#27298](https://github.com/cypress-io/cypress/issues/27298).

## 12.17.1

_Released 07/10/2023_

**Bugfixes:**

- Fixed invalid stored preference when enabling in-app notifications that could cause the application to crash.  Fixes [#27228](https://github.com/cypress-io/cypress/issues/27228).
- Fixed an issue with the Typescript types of [`cy.screenshot()`](https://docs.cypress.io/api/commands/screenshot). Fixed in [#27130](https://github.com/cypress-io/cypress/pull/27130).

**Dependency Updates:**

- Upgraded [`@cypress/request`](https://www.npmjs.com/package/@cypress/request) from `2.88.10` to `2.88.11` to address [CVE-2022-24999](https://www.cve.org/CVERecord?id=CVE-2022-24999) security vulnerability. Addressed in [#27005](https://github.com/cypress-io/cypress/pull/27005).

## 12.17.0

_Released 07/05/2023_

**Features:**

- Cypress Cloud users can now receive desktop notifications about their runs, including when one starts, finishes, or fails. Addresses [#26686](https://github.com/cypress-io/cypress/issues/26686).

**Bugfixes:**

- Fixed issues where commands would fail with the error `must only be invoked from the spec file or support file`. Fixes [#27149](https://github.com/cypress-io/cypress/issues/27149) and [#27163](https://github.com/cypress-io/cypress/issues/27163).
- Fixed a regression introduced in Cypress [12.12.0](#12-12-0) where Cypress may fail to reconnect to the Chrome DevTools Protocol in Electron. Fixes [#26900](https://github.com/cypress-io/cypress/issues/26900).
- Fixed an issue where chrome was not recovering from browser crashes properly. Fixes [#24650](https://github.com/cypress-io/cypress/issues/24650).
- Fixed a race condition that was causing a GraphQL error to appear on the [Debug page](https://docs.cypress.io/guides/cloud/runs#Debug) when viewing a running Cypress Cloud build. Fixed in [#27134](https://github.com/cypress-io/cypress/pull/27134).
- Fixed a race condition in electron where the test window exiting prematurely during the browser launch process was causing the whole test run to fail. Addressed in [#27167](https://github.com/cypress-io/cypress/pull/27167).
- Fixed minor issues with Typescript types in the CLI. Fixes [#24110](https://github.com/cypress-io/cypress/issues/24110).
- Fixed an issue where a value for the Electron debug port would not be respected if defined using the `ELECTRON_EXTRA_LAUNCH_ARGS` environment variable. Fixes [#26711](https://github.com/cypress-io/cypress/issues/26711).

**Dependency Updates:**

- Update dependency semver to ^7.5.3. Addressed in [#27151](https://github.com/cypress-io/cypress/pull/27151).

## 12.16.0

_Released 06/26/2023_

**Features:**

- Added support for Angular 16.1.0 in Cypress Component Testing. Addresses [#27049](https://github.com/cypress-io/cypress/issues/27049).

**Bugfixes:**

- Fixed an issue where certain commands would fail with the error `must only be invoked from the spec file or support file` when invoked with a large argument. Fixes [#27099](https://github.com/cypress-io/cypress/issues/27099).

## 12.15.0

_Released 06/20/2023_

**Features:**

- Added support for running Cypress tests with [Chrome's new `--headless=new` flag](https://developer.chrome.com/articles/new-headless/). Chrome versions 112 and above will now be run in the `headless` mode that matches the `headed` browser implementation. Addresses [#25972](https://github.com/cypress-io/cypress/issues/25972).
- Cypress can now test pages with targeted `Content-Security-Policy` and `Content-Security-Policy-Report-Only` header directives by specifying the allow list via the [`experimentalCspAllowList`](https://docs.cypress.io/guides/references/configuration#Experimental-Csp-Allow-List) configuration option. Addresses [#1030](https://github.com/cypress-io/cypress/issues/1030). Addressed in [#26483](https://github.com/cypress-io/cypress/pull/26483)
- The [`videoCompression`](https://docs.cypress.io/guides/references/configuration#Videos) configuration option now accepts both a boolean or a Constant Rate Factor (CRF) number between `1` and `51`. The `videoCompression` default value is still `32` CRF and when `videoCompression` is set to `true` the default of `32` CRF will be used. Addresses [#26658](https://github.com/cypress-io/cypress/issues/26658).
- The Cypress Cloud data shown on the [Specs](https://docs.cypress.io/guides/core-concepts/cypress-app#Specs) page and [Runs](https://docs.cypress.io/guides/core-concepts/cypress-app#Runs) page will now reflect Cloud Runs that match the current Git tree if Git is being used. Addresses [#26693](https://github.com/cypress-io/cypress/issues/26693).

**Bugfixes:**

- Fixed an issue where video output was not being logged to the console when `videoCompression` was turned off. Videos will now log to the terminal regardless of the compression value. Addresses [#25945](https://github.com/cypress-io/cypress/issues/25945).

**Dependency Updates:**

- Removed [`@cypress/mocha-teamcity-reporter`](https://www.npmjs.com/package/@cypress/mocha-teamcity-reporter) as this package was no longer being referenced. Addressed in [#26938](https://github.com/cypress-io/cypress/pull/26938).

## 12.14.0

_Released 06/07/2023_

**Features:**

- A new testing type switcher has been added to the Spec Explorer to make it easier to move between E2E and Component Testing. An informational overview of each type is displayed if it hasn't already been configured to help educate and onboard new users to each testing type. Addresses [#26448](https://github.com/cypress-io/cypress/issues/26448), [#26836](https://github.com/cypress-io/cypress/issues/26836) and [#26837](https://github.com/cypress-io/cypress/issues/26837).

**Bugfixes:**

- Fixed an issue to now correctly detect Angular 16 dependencies
([@angular/cli](https://www.npmjs.com/package/@angular/cli),
[@angular-devkit/build-angular](https://www.npmjs.com/package/@angular-devkit/build-angular),
[@angular/core](https://www.npmjs.com/package/@angular/core), [@angular/common](https://www.npmjs.com/package/@angular/common),
[@angular/platform-browser-dynamic](https://www.npmjs.com/package/@angular/platform-browser-dynamic))
during Component Testing onboarding. Addresses [#26852](https://github.com/cypress-io/cypress/issues/26852).
- Ensures Git-related messages on the [Runs page](https://docs.cypress.io/guides/core-concepts/cypress-app#Runs) remain dismissed. Addresses [#26808](https://github.com/cypress-io/cypress/issues/26808).

**Dependency Updates:**

- Upgraded [`find-process`](https://www.npmjs.com/package/find-process) from `1.4.1` to `1.4.7` to address this [Synk](https://security.snyk.io/vuln/SNYK-JS-FINDPROCESS-1090284) security vulnerability. Addressed in [#26906](https://github.com/cypress-io/cypress/pull/26906).
- Upgraded [`firefox-profile`](https://www.npmjs.com/package/firefox-profile) from `4.0.0` to `4.3.2` to address security vulnerabilities within sub-dependencies. Addressed in [#26912](https://github.com/cypress-io/cypress/pull/26912).

## 12.13.0

_Released 05/23/2023_

**Features:**

- Adds Git-related messages for the [Runs page](https://docs.cypress.io/guides/core-concepts/cypress-app#Runs) and [Debug page](https://docs.cypress.io/guides/cloud/runs#Debug) when users aren't using Git or there are no recorded runs for the current branch. Addresses [#26680](https://github.com/cypress-io/cypress/issues/26680).

**Bugfixes:**

- Reverted [#26452](https://github.com/cypress-io/cypress/pull/26452) which introduced a bug that prevents users from using End to End with Yarn 3. Fixed in [#26735](https://github.com/cypress-io/cypress/pull/26735). Fixes [#26676](https://github.com/cypress-io/cypress/issues/26676).
- Moved `types` condition to the front of `package.json#exports` since keys there are meant to be order-sensitive. Fixed in [#26630](https://github.com/cypress-io/cypress/pull/26630).
- Fixed an issue where newly-installed dependencies would not be detected during Component Testing setup. Addresses [#26685](https://github.com/cypress-io/cypress/issues/26685).
- Fixed a UI regression that was flashing an "empty" state inappropriately when loading the Debug page. Fixed in [#26761](https://github.com/cypress-io/cypress/pull/26761).
- Fixed an issue in Component Testing setup where TypeScript version 5 was not properly detected. Fixes [#26204](https://github.com/cypress-io/cypress/issues/26204).

**Misc:**

- Updated styling & content of Cypress Cloud slideshows when not logged in or no runs have been recorded. Addresses [#26181](https://github.com/cypress-io/cypress/issues/26181).
- Changed the nomenclature of 'processing' to 'compressing' when terminal video output is printed during a run. Addresses [#26657](https://github.com/cypress-io/cypress/issues/26657).
- Changed the nomenclature of 'Upload Results' to 'Uploading Screenshots & Videos' when terminal output is printed during a run. Addresses [#26759](https://github.com/cypress-io/cypress/issues/26759).

## 12.12.0

_Released 05/09/2023_

**Features:**

- Added a new informational banner to help get started with component testing from an existing end-to-end test suite. Addresses [#26511](https://github.com/cypress-io/cypress/issues/26511).

**Bugfixes:**

- Fixed an issue in Electron where devtools gets out of sync with the DOM occasionally. Addresses [#15932](https://github.com/cypress-io/cypress/issues/15932).
- Updated the Chromium renderer process crash message to be more terse. Addressed in [#26597](https://github.com/cypress-io/cypress/pull/26597).
- Fixed an issue with `CYPRESS_DOWNLOAD_PATH_TEMPLATE` regex to allow multiple replacements. Addresses [#23670](https://github.com/cypress-io/cypress/issues/23670).
- Moved `types` condition to the front of `package.json#exports` since keys there are meant to be order-sensitive. Fixed in [#26630](https://github.com/cypress-io/cypress/pull/26630).

**Dependency Updates:**

- Upgraded [`plist`](https://www.npmjs.com/package/plist) from `3.0.5` to `3.0.6` to address [CVE-2022-26260](https://nvd.nist.gov/vuln/detail/CVE-2022-22912#range-8131646) NVD security vulnerability. Addressed in [#26631](https://github.com/cypress-io/cypress/pull/26631).
- Upgraded [`engine.io`](https://www.npmjs.com/package/engine.io) from `6.2.1` to `6.4.2` to address [CVE-2023-31125](https://github.com/socketio/engine.io/security/advisories/GHSA-q9mw-68c2-j6m5) NVD security vulnerability. Addressed in [#26664](https://github.com/cypress-io/cypress/pull/26664).
- Upgraded [`@vue/test-utils`](https://www.npmjs.com/package/@vue/test-utils) from `2.0.2` to `2.3.2`. Addresses [#26575](https://github.com/cypress-io/cypress/issues/26575).

## 12.11.0

_Released 04/26/2023_

**Features:**

- Adds Component Testing support for Angular 16. Addresses [#26044](https://github.com/cypress-io/cypress/issues/26044).
- The run navigation component on the [Debug page](https://on.cypress.io/debug-page) will now display a warning message if there are more relevant runs than can be displayed in the list. Addresses [#26288](https://github.com/cypress-io/cypress/issues/26288).

**Bugfixes:**

- Fixed an issue where setting `videoCompression` to `0` would cause the video output to be broken. `0` is now treated as false. Addresses [#5191](https://github.com/cypress-io/cypress/issues/5191) and [#24595](https://github.com/cypress-io/cypress/issues/24595).
- Fixed an issue on the [Debug page](https://on.cypress.io/debug-page) where the passing run status would appear even if the Cypress Cloud organization was over its monthly test result limit. Addresses [#26528](https://github.com/cypress-io/cypress/issues/26528).

**Misc:**

- Cleaned up our open telemetry dependencies, reducing the size of the open telemetry modules. Addressed in [#26522](https://github.com/cypress-io/cypress/pull/26522).

**Dependency Updates:**

- Upgraded [`vue`](https://www.npmjs.com/package/vue) from `3.2.31` to `3.2.47`. Addressed in [#26555](https://github.com/cypress-io/cypress/pull/26555).

## 12.10.0

_Released 04/17/2023_

**Features:**

- The Component Testing setup wizard will now show a warning message if an issue is encountered with an installed [third party framework definition](https://on.cypress.io/component-integrations). Addresses [#25838](https://github.com/cypress-io/cypress/issues/25838).

**Bugfixes:**

- Capture the [Azure](https://azure.microsoft.com/) CI provider's environment variable [`SYSTEM_PULLREQUEST_PULLREQUESTNUMBER`](https://learn.microsoft.com/en-us/azure/devops/pipelines/build/variables?view=azure-devops&tabs=yaml#system-variables-devops-services) to display the linked PR number in the Cloud. Addressed in [#26215](https://github.com/cypress-io/cypress/pull/26215).
- Fixed an issue in the onboarding wizard where project framework & bundler would not be auto-detected when opening directly into component testing mode using the `--component` CLI flag. Fixes [#22777](https://github.com/cypress-io/cypress/issues/22777) and [#26388](https://github.com/cypress-io/cypress/issues/26388).
- Updated to use the `SEMAPHORE_GIT_WORKING_BRANCH` [Semphore](https://docs.semaphoreci.com) CI environment variable to correctly associate a Cloud run to the current branch. Previously this was incorrectly associating a run to the target branch. Fixes [#26309](https://github.com/cypress-io/cypress/issues/26309).
- Fix an edge case in Component Testing where a custom `baseUrl` in `tsconfig.json` for Next.js 13.2.0+ is not respected. This was partially fixed in [#26005](https://github.com/cypress-io/cypress/pull/26005), but an edge case was missed. Fixes [#25951](https://github.com/cypress-io/cypress/issues/25951).
- Fixed an issue where `click` events fired on `.type('{enter}')` did not propagate through shadow roots. Fixes [#26392](https://github.com/cypress-io/cypress/issues/26392).

**Misc:**

- Removed unintentional debug logs. Addressed in [#26411](https://github.com/cypress-io/cypress/pull/26411).
- Improved styling on the [Runs Page](https://docs.cypress.io/guides/core-concepts/cypress-app#Runs). Addresses [#26180](https://github.com/cypress-io/cypress/issues/26180).

**Dependency Updates:**

- Upgraded [`commander`](https://www.npmjs.com/package/commander) from `^5.1.0` to `^6.2.1`. Addressed in [#26226](https://github.com/cypress-io/cypress/pull/26226).
- Upgraded [`minimist`](https://www.npmjs.com/package/minimist) from `1.2.6` to `1.2.8` to address this [CVE-2021-44906](https://github.com/advisories/GHSA-xvch-5gv4-984h) NVD security vulnerability. Addressed in [#26254](https://github.com/cypress-io/cypress/pull/26254).

## 12.9.0

_Released 03/28/2023_

**Features:**

- The [Debug page](https://docs.cypress.io/guides/cloud/runs#Debug) now allows for navigating between all runs recorded for a commit. Addresses [#25899](https://github.com/cypress-io/cypress/issues/25899) and [#26018](https://github.com/cypress-io/cypress/issues/26018).

**Bugfixes:**

- Fixed a compatibility issue so that component test projects can use [Vite](https://vitejs.dev/) version 4.2.0 and greater. Fixes [#26138](https://github.com/cypress-io/cypress/issues/26138).
- Fixed an issue where [`cy.intercept()`](https://docs.cypress.io/api/commands/intercept) added an additional `content-length` header to spied requests that did not set a `content-length` header on the original request. Fixes [#24407](https://github.com/cypress-io/cypress/issues/24407).
- Changed the way that Git hashes are loaded so that non-relevant runs are excluded from the Debug page. Fixes [#26058](https://github.com/cypress-io/cypress/issues/26058).
- Corrected the [`.type()`](https://docs.cypress.io/api/commands/type) command to account for shadow root elements when determining whether or not focus needs to be simulated before typing. Fixes [#26198](https://github.com/cypress-io/cypress/issues/26198).
- Fixed an issue where an incorrect working directory could be used for Git operations on Windows. Fixes [#23317](https://github.com/cypress-io/cypress/issues/23317).
- Capture the [Buildkite](https://buildkite.com/) CI provider's environment variable `BUILDKITE_RETRY_COUNT` to handle CI retries in the Cloud. Addressed in [#25750](https://github.com/cypress-io/cypress/pull/25750).

**Misc:**

- Made some minor styling updates to the Debug page. Addresses [#26041](https://github.com/cypress-io/cypress/issues/26041).

## 12.8.1

_Released 03/15/2023_

**Bugfixes:**

- Fixed a regression in Cypress [10](https://docs.cypress.io/guides/references/changelog#10-0-0) where the reporter auto-scroll configuration inside user preferences was unintentionally being toggled off. User's must now explicitly enable/disable auto-scroll under user preferences, which is enabled by default. Fixes [#24171](https://github.com/cypress-io/cypress/issues/24171) and [#26113](https://github.com/cypress-io/cypress/issues/26113).

**Dependency Updates:**

- Upgraded [`ejs`](https://www.npmjs.com/package/ejs) from `3.1.6` to `3.1.8` to address this [CVE-2022-29078](https://github.com/advisories/GHSA-phwq-j96m-2c2q) NVD security vulnerability. Addressed in [#25279](https://github.com/cypress-io/cypress/pull/25279).

## 12.8.0

_Released 03/14/2023_

**Features:**

- The [Debug page](https://docs.cypress.io/guides/cloud/runs#Debug) is now able to show real-time results from in-progress runs.  Addresses [#25759](https://github.com/cypress-io/cypress/issues/25759).
- Added the ability to control whether a request is logged to the command log via [`cy.intercept()`](https://docs.cypress.io/api/commands/intercept) by passing `log: false` or `log: true`. Addresses [#7362](https://github.com/cypress-io/cypress/issues/7362).
  - This can be used to override Cypress's default behavior of logging all XHRs and fetches, see the [example](https://docs.cypress.io/api/commands/intercept#Disabling-logs-for-a-request).
- It is now possible to control the number of connection attempts to the browser using the `CYPRESS_CONNECT_RETRY_THRESHOLD` Environment Variable. Learn more [here](https://docs.cypress.io/guides/references/advanced-installation#Environment-variables). Addressed in [#25848](https://github.com/cypress-io/cypress/pull/25848).

**Bugfixes:**

- Fixed an issue where using `Cypress.require()` would throw the error `Cannot find module 'typescript'`. Fixes [#25885](https://github.com/cypress-io/cypress/issues/25885).
- The [`before:spec`](https://docs.cypress.io/api/plugins/before-spec-api) API was updated to correctly support async event handlers in `run` mode. Fixes [#24403](https://github.com/cypress-io/cypress/issues/24403).
- Updated the Component Testing [community framework](https://docs.cypress.io/guides/component-testing/third-party-definitions) definition detection logic to take into account monorepo structures that hoist dependencies. Fixes [#25993](https://github.com/cypress-io/cypress/issues/25993).
- The onboarding wizard for Component Testing will now detect installed dependencies more reliably. Fixes [#25782](https://github.com/cypress-io/cypress/issues/25782).
- Fixed an issue where Angular components would sometimes be mounted in unexpected DOM locations in component tests. Fixes [#25956](https://github.com/cypress-io/cypress/issues/25956).
- Fixed an issue where Cypress component testing would fail to work with [Next.js](https://nextjs.org/) `13.2.1`. Fixes [#25951](https://github.com/cypress-io/cypress/issues/25951).
- Fixed an issue where migrating a project from a version of Cypress earlier than [10.0.0](#10-0-0) could fail if the project's `testFiles` configuration was an array of globs. Fixes [#25947](https://github.com/cypress-io/cypress/issues/25947).

**Misc:**

- Removed "New" badge in the navigation bar for the debug page icon. Addresses [#25925](https://github.com/cypress-io/cypress/issues/25925).
- Removed inline "Connect" buttons within the Specs Explorer. Addresses [#25926](https://github.com/cypress-io/cypress/issues/25926).
- Added an icon for "beta" versions of the Chrome browser. Addresses [#25968](https://github.com/cypress-io/cypress/issues/25968).

**Dependency Updates:**

- Upgraded [`mocha-junit-reporter`](https://www.npmjs.com/package/mocha-junit-reporter) from `2.1.0` to `2.2.0` to be able to use [new placeholders](https://github.com/michaelleeallen/mocha-junit-reporter/pull/163) such as `[suiteFilename]` or `[suiteName]` when defining the test report name. Addressed in [#25922](https://github.com/cypress-io/cypress/pull/25922).

## 12.7.0

_Released 02/24/2023_

**Features:**

- It is now possible to set `hostOnly` cookies with [`cy.setCookie()`](https://docs.cypress.io/api/commands/setcookie) for a given domain. Addresses [#16856](https://github.com/cypress-io/cypress/issues/16856) and [#17527](https://github.com/cypress-io/cypress/issues/17527).
- Added a Public API for third party component libraries to define a Framework Definition, embedding their library into the Cypress onboarding workflow. Learn more [here](https://docs.cypress.io/guides/component-testing/third-party-definitions). Implemented in [#25780](https://github.com/cypress-io/cypress/pull/25780) and closes [#25638](https://github.com/cypress-io/cypress/issues/25638).
- Added a Debug Page tutorial slideshow for projects that are not connected to Cypress Cloud. Addresses [#25768](https://github.com/cypress-io/cypress/issues/25768).
- Improved various error message around interactions with the Cypress cloud. Implemented in [#25837](https://github.com/cypress-io/cypress/pull/25837)
- Updated the "new" status badge for the Debug page navigation link to be less noticeable when the navigation is collapsed. Addresses [#25739](https://github.com/cypress-io/cypress/issues/25739).

**Bugfixes:**

- Fixed various bugs when recording to the cloud. Fixed in [#25837](https://github.com/cypress-io/cypress/pull/25837)
- Fixed an issue where cookies were being duplicated with the same hostname, but a prepended dot. Fixed an issue where cookies may not be expiring correctly. Fixes [#25174](https://github.com/cypress-io/cypress/issues/25174), [#25205](https://github.com/cypress-io/cypress/issues/25205) and [#25495](https://github.com/cypress-io/cypress/issues/25495).
- Fixed an issue where cookies weren't being synced when the application was stable. Fixed in [#25855](https://github.com/cypress-io/cypress/pull/25855). Fixes [#25835](https://github.com/cypress-io/cypress/issues/25835).
- Added missing TypeScript type definitions for the [`cy.reload()`](https://docs.cypress.io/api/commands/reload) command. Addressed in [#25779](https://github.com/cypress-io/cypress/pull/25779).
- Ensure Angular components are mounted inside the correct element. Fixes [#24385](https://github.com/cypress-io/cypress/issues/24385).
- Fix a bug where files outside the project root in a monorepo are not correctly served when using Vite. Addressed in [#25801](https://github.com/cypress-io/cypress/pull/25801).
- Fixed an issue where using [`cy.intercept`](https://docs.cypress.io/api/commands/intercept)'s `req.continue()` with a non-function parameter would not provide an appropriate error message. Fixed in [#25884](https://github.com/cypress-io/cypress/pull/25884).
- Fixed an issue where Cypress would erroneously launch and connect to multiple browser instances. Fixes [#24377](https://github.com/cypress-io/cypress/issues/24377).

**Misc:**

- Made updates to the way that the Debug Page header displays information. Addresses [#25796](https://github.com/cypress-io/cypress/issues/25796) and [#25798](https://github.com/cypress-io/cypress/issues/25798).

## 12.6.0

_Released 02/15/2023_

**Features:**

- Added a new CLI flag, called [`--auto-cancel-after-failures`](https://docs.cypress.io/guides/guides/command-line#Options), that overrides the project-level ["Auto Cancellation"](https://docs.cypress.io/guides/cloud/smart-orchestration#Auto-Cancellation) value when recording to the Cloud. This gives Cloud users on Business and Enterprise plans the flexibility to alter the auto-cancellation value per run. Addressed in [#25237](https://github.com/cypress-io/cypress/pull/25237).
- It is now possible to overwrite query commands using [`Cypress.Commands.overwriteQuery`](https://on.cypress.io/api/custom-queries). Addressed in [#25078](https://github.com/cypress-io/cypress/issues/25078).
- Added [`Cypress.require()`](https://docs.cypress.io/api/cypress-api/require) for including dependencies within the [`cy.origin()`](https://docs.cypress.io/api/commands/origin) callback. This change removed support for using `require()` and `import()` directly within the callback because we found that it impacted performance not only for spec files using them within the [`cy.origin()`](https://docs.cypress.io/api/commands/origin) callback, but even for spec files that did not use them. Addresses [#24976](https://github.com/cypress-io/cypress/issues/24976).
- Added the ability to open the failing test in the IDE from the Debug page before needing to re-run the test. Addressed in [#24850](https://github.com/cypress-io/cypress/issues/24850).

**Bugfixes:**

- When a Cloud user is apart of multiple Cloud organizations, the [Connect to Cloud setup](https://docs.cypress.io/guides/cloud/projects#Set-up-a-project-to-record) now shows the correct organizational prompts when connecting a new project. Fixes [#25520](https://github.com/cypress-io/cypress/issues/25520).
- Fixed an issue where Cypress would fail to load any specs if the project `specPattern` included a resource that could not be accessed due to filesystem permissions. Fixes [#24109](https://github.com/cypress-io/cypress/issues/24109).
- Fixed an issue where the Debug page would display a different number of specs for in-progress runs than the in-progress specs reported in Cypress Cloud. Fixes [#25647](https://github.com/cypress-io/cypress/issues/25647).
- Fixed an issue in middleware where error-handling code could itself generate an error and fail to report the original issue. Fixes [#22825](https://github.com/cypress-io/cypress/issues/22825).
- Fixed an regression introduced in Cypress [12.3.0](#12-3-0) where custom browsers that relied on process environment variables were not found on macOS arm64 architectures. Fixed in [#25753](https://github.com/cypress-io/cypress/pull/25753).

**Misc:**

- Improved the UI of the Debug page. Addresses [#25664](https://github.com/cypress-io/cypress/issues/25664),  [#25669](https://github.com/cypress-io/cypress/issues/25669), [#25665](https://github.com/cypress-io/cypress/issues/25665), [#25666](https://github.com/cypress-io/cypress/issues/25666), and [#25667](https://github.com/cypress-io/cypress/issues/25667).
- Updated the Debug page sidebar badge to to show 0 to 99+ failing tests, increased from showing 0 to 9+ failing tests, to provide better test failure insights. Addresses [#25662](https://github.com/cypress-io/cypress/issues/25662).

**Dependency Updates:**

- Upgrade [`debug`](https://www.npmjs.com/package/debug) to `4.3.4`. Addressed in [#25699](https://github.com/cypress-io/cypress/pull/25699).

## 12.5.1

_Released 02/02/2023_

**Bugfixes:**

- Fixed a regression introduced in Cypress [12.5.0](https://docs.cypress.io/guides/references/changelog#12-5-0) where the `runnable` was not included in the [`test:after:run`](https://docs.cypress.io/api/events/catalog-of-events) event. Fixes [#25663](https://github.com/cypress-io/cypress/issues/25663).

**Dependency Updates:**

- Upgraded [`simple-git`](https://github.com/steveukx/git-js) from `3.15.0` to `3.16.0` to address this [security vulnerability](https://github.com/advisories/GHSA-9p95-fxvg-qgq2) where Remote Code Execution (RCE) via the clone(), pull(), push() and listRemote() methods due to improper input sanitization was possible. Addressed in [#25603](https://github.com/cypress-io/cypress/pull/25603).

## 12.5.0

_Released 01/31/2023_

**Features:**

- Easily debug failed CI test runs recorded to the Cypress Cloud from your local Cypress app with the new Debug page. Please leave any feedback [here](https://github.com/cypress-io/cypress/discussions/25649). Your feedback will help us make decisions to improve the Debug experience. For more details, see [our blog post](https://on.cypress.io/debug-page-release). Addressed in [#25488](https://github.com/cypress-io/cypress/pull/25488).

**Performance:**

- Improved memory consumption in `run` mode by removing reporter logs for successful tests. Fixes [#25230](https://github.com/cypress-io/cypress/issues/25230).

**Bugfixes:**

- Fixed an issue where alternative Microsoft Edge Beta, Canary, and Dev binary versions were not being discovered by Cypress. Fixes [#25455](https://github.com/cypress-io/cypress/issues/25455).

**Dependency Updates:**

- Upgraded [`underscore.string`](https://github.com/esamattis/underscore.string/blob/HEAD/CHANGELOG.markdown) from `3.3.5` to `3.3.6` to reference rebuilt assets after security patch to fix regular expression DDOS exploit. Addressed in [#25574](https://github.com/cypress-io/cypress/pull/25574).

## 12.4.1

_Released 01/27/2023_

**Bugfixes:**

- Fixed a regression from Cypress [12.4.0](https://docs.cypress.io/guides/references/changelog#12-4-0) where Cypress was not exiting properly when running multiple Component Testing specs in `electron` in `run` mode. Fixes [#25568](https://github.com/cypress-io/cypress/issues/25568).

**Dependency Updates:**

- Upgraded [`ua-parser-js`](https://github.com/faisalman/ua-parser-js) from `0.7.24` to `0.7.33` to address this [security vulnerability](https://github.com/faisalman/ua-parser-js/security/advisories/GHSA-fhg7-m89q-25r3) where crafting a very-very-long user-agent string with specific pattern, an attacker can turn the script to get stuck processing for a very long time which results in a denial of service (DoS) condition. Addressed in [#25561](https://github.com/cypress-io/cypress/pull/25561).

## 12.4.0

_Released 1/24/2023_

**Features:**

- Added official support for Vite 4 in component testing. Addresses
  [#24969](https://github.com/cypress-io/cypress/issues/24969).
- Added new
  [`experimentalMemoryManagement`](/guides/references/experiments#Configuration)
  configuration option to improve memory management in Chromium-based browsers.
  Enable this option with `experimentalMemoryManagement=true` if you have
  experienced "Out of Memory" issues. Addresses
  [#23391](https://github.com/cypress-io/cypress/issues/23391).
- Added new
  [`experimentalSkipDomainInjection`](/guides/references/experiments#Experimental-Skip-Domain-Injection)
  configuration option to disable Cypress from setting `document.domain` on
  injection, allowing users to test Salesforce domains. If you believe you are
  having `document.domain` issues, please see the
  [`experimentalSkipDomainInjection`](/guides/references/experiments#Experimental-Skip-Domain-Injection)
  guide. This config option is end-to-end only. Addresses
  [#2367](https://github.com/cypress-io/cypress/issues/2367),
  [#23958](https://github.com/cypress-io/cypress/issues/23958),
  [#24290](https://github.com/cypress-io/cypress/issues/24290), and
  [#24418](https://github.com/cypress-io/cypress/issues/24418).
- The [`.as`](/api/commands/as) command now accepts an options argument,
  allowing an alias to be stored as type "query" or "static" value. This is
  stored as "query" by default. Addresses
  [#25173](https://github.com/cypress-io/cypress/issues/25173).
- The `cy.log()` command will now display a line break where the `\n` character
  is used. Addresses
  [#24964](https://github.com/cypress-io/cypress/issues/24964).
- [`component.specPattern`](/guides/references/configuration#component) now
  utilizes a JSX/TSX file extension when generating a new empty spec file if
  project contains at least one file with those extensions. This applies only to
  component testing and is skipped if
  [`component.specPattern`](/guides/references/configuration#component) has been
  configured to exclude files with those extensions. Addresses
  [#24495](https://github.com/cypress-io/cypress/issues/24495).
- Added support for the `data-qa` selector in the
  [Selector Playground](guides/core-concepts/cypress-app#Selector-Playground) in
  addition to `data-cy`, `data-test` and `data-testid`. Addresses
  [#25305](https://github.com/cypress-io/cypress/issues/25305).

**Bugfixes:**

- Fixed an issue where component tests could incorrectly treat new major
  versions of certain dependencies as supported. Fixes
  [#25379](https://github.com/cypress-io/cypress/issues/25379).
- Fixed an issue where new lines or spaces on new lines in the Command Log were
  not maintained. Fixes
  [#23679](https://github.com/cypress-io/cypress/issues/23679) and
  [#24964](https://github.com/cypress-io/cypress/issues/24964).
- Fixed an issue where Angular component testing projects would fail to
  initialize if an unsupported browserslist entry was specified in the project
  configuration. Fixes
  [#25312](https://github.com/cypress-io/cypress/issues/25312).

**Misc**

- Video output link in `cypress run` mode has been added to it's own line to
  make the video output link more easily clickable in the terminal. Addresses
  [#23913](https://github.com/cypress-io/cypress/issues/23913).<|MERGE_RESOLUTION|>--- conflicted
+++ resolved
@@ -5,11 +5,8 @@
 
 **Bugfixes:**
 
-<<<<<<< HEAD
 - Fixed an issue which caused the browser to relaunch after closing the browser from the Launchpad. Fixes [#28852](https://github.com/cypress-io/cypress/issues/28852).
-=======
 - Fixed incorrect type definition of `dom.getContainsSelector`. Fixed in [#28339](https://github.com/cypress-io/cypress/pull/28339).
->>>>>>> a85f4897
 
 **Misc:**
 
