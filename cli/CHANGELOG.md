<!-- See the ../guides/writing-the-cypress-changelog.md for details on writing the changelog. -->
## 13.6.2

_Released 12/19/2023 (PENDING)_

**Bugfixes:**

<<<<<<< HEAD
- Fixed Google Chrome for Testing version parsing issue. Fixes [#28123](https://github.com/cypress-io/cypress/issues/28123).
=======
- Fixed a regression in [`12.4.0`](https://docs.cypress.io/guides/references/changelog/12.4.0) where erroneous `<br>` tags were displaying in error messages in the Command Log making them less readable. Fixes [#28452](https://github.com/cypress-io/cypress/issues/28452).
>>>>>>> b71ce442

## 13.6.1

_Released 12/5/2023_

**Bugfixes:**

- Fixed an issue where pages or downloads opened in a new tab were missing basic auth headers. Fixes [#28350](https://github.com/cypress-io/cypress/issues/28350).
- Fixed an issue where request logging would default the `message` to the `args` of the currently running command even though those `args` would not apply to the request log and are not displayed. If the `args` are sufficiently large (e.g. when running the `cy.task` from the [code-coverage](https://github.com/cypress-io/code-coverage/) plugin) there could be performance/memory implications. Addressed in [#28411](https://github.com/cypress-io/cypress/pull/28411).
- Fixed an issue where commands would fail with the error `must only be invoked from the spec file or support file` if the project's `baseUrl` included basic auth credentials. Fixes [#27457](https://github.com/cypress-io/cypress/issues/27457) and [#28336](https://github.com/cypress-io/cypress/issues/28336).
- Fixed an issue where some URLs would timeout in pre-request correlation. Addressed in [#28427](https://github.com/cypress-io/cypress/pull/28427).
- Cypress will now correctly log errors and debug logs on Linux machines. Fixes [#5051](https://github.com/cypress-io/cypress/issues/5051) and [#24713](https://github.com/cypress-io/cypress/issues/24713).

**Misc:**

- Artifact upload duration is now reported to Cypress Cloud. Fixes [#28238](https://github.com/cypress-io/cypress/issues/28238). Addressed in [#28418](https://github.com/cypress-io/cypress/pull/28418).

## 13.6.0

_Released 11/21/2023_

**Features:**

- Added an activity indicator to CLI output when artifacts (screenshots, videos, or Test Replay) are being uploaded to the cloud. Addresses [#28239](https://github.com/cypress-io/cypress/issues/28239). Addressed in [#28277](https://github.com/cypress-io/cypress/pull/28277).
- When artifacts are uploaded to the Cypress Cloud, the duration of each upload will be displayed in the terminal. Addresses [#28237](https://github.com/cypress-io/cypress/issues/28237).

**Bugfixes:**

- We now allow absolute paths when setting `component.indexHtmlFile` in the Cypress config. Fixes [#27750](https://github.com/cypress-io/cypress/issues/27750).
- Fixed an issue where dynamic intercept aliases now show with alias name instead of "no alias" in driver. Addresses [#24653](https://github.com/cypress-io/cypress/issues/24653)
- Fixed an issue where [aliasing individual requests](https://docs.cypress.io/api/commands/intercept#Aliasing-individual-requests) with `cy.intercept()` led to an error when retrieving all of the aliases with `cy.get(@alias.all)` . Addresses [#25448](https://github.com/cypress-io/cypress/issues/25448)
- The URL of the application under test and command error "Learn more" links now open externally instead of in the Cypress-launched browser. Fixes [#24572](https://github.com/cypress-io/cypress/issues/24572).
- Fixed issue where some URLs would timeout in pre-request correlation. Addressed in [#28354](https://github.com/cypress-io/cypress/pull/28354).

**Misc:**

- Browser tabs and windows other than the Cypress tab are now closed between tests in Chromium-based browsers. Addressed in [#28204](https://github.com/cypress-io/cypress/pull/28204).
- Cypress now ensures the main browser tab is active before running each command in Chromium-based browsers. Addressed in [#28334](https://github.com/cypress-io/cypress/pull/28334).

**Dependency Updates:**

- Upgraded [`chrome-remote-interface`](https://www.npmjs.com/package/chrome-remote-interface) from `0.31.3` to `0.33.0` to increase the max payload from 100MB to 256MB. Addressed in [#27998](https://github.com/cypress-io/cypress/pull/27998).

## 13.5.1

_Released 11/14/2023_

**Bugfixes:**

- Fixed a regression in [`13.5.0`](https://docs.cypress.io/guides/references/changelog/13.5.0) where requests cached within a given spec may take longer to load than they did previously. Addresses [#28295](https://github.com/cypress-io/cypress/issues/28295).
- Fixed an issue where pages opened in a new tab were missing response headers, causing them not to load properly. Fixes [#28293](https://github.com/cypress-io/cypress/issues/28293) and [#28303](https://github.com/cypress-io/cypress/issues/28303).
- We now pass a flag to Chromium browsers to disable default component extensions. This is a common flag passed during browser automation. Fixed in [#28294](https://github.com/cypress-io/cypress/pull/28294).

## 13.5.0

_Released 11/8/2023_

**Features:**

 - Added Component Testing support for [Angular](https://angular.io/) version 17. Addresses [#28153](https://github.com/cypress-io/cypress/issues/28153).

**Bugfixes:**

- Fixed an issue in chromium based browsers, where global style updates can trigger flooding of font face requests in DevTools and Test Replay. This can affect performance due to the flooding of messages in CDP. Fixes [#28150](https://github.com/cypress-io/cypress/issues/28150) and [#28215](https://github.com/cypress-io/cypress/issues/28215).
- Fixed a regression in [`13.3.3`](https://docs.cypress.io/guides/references/changelog/13.3.3) where Cypress would hang on loading shared workers when using `cy.reload` to reload the page. Fixes [#28248](https://github.com/cypress-io/cypress/issues/28248).
- Fixed an issue where network requests made from tabs, or windows other than the main Cypress tab, would be delayed. Fixes [#28113](https://github.com/cypress-io/cypress/issues/28113).
- Fixed an issue with 'other' targets (e.g. pdf documents embedded in an object tag) not fully loading. Fixes [#28228](https://github.com/cypress-io/cypress/issues/28228) and [#28162](https://github.com/cypress-io/cypress/issues/28162).
- Fixed an issue where clicking a link to download a file could cause a page load timeout when the download attribute was missing. Note: download behaviors in experimental Webkit are still an issue. Fixes [#14857](https://github.com/cypress-io/cypress/issues/14857).
- Fixed an issue to account for canceled and failed downloads to correctly reflect these status in Command log as a download failure where previously it would be pending. Fixed in [#28222](https://github.com/cypress-io/cypress/pull/28222).
- Fixed an issue determining visibility when an element is hidden by an ancestor with a shared edge. Fixes [#27514](https://github.com/cypress-io/cypress/issues/27514).
- We now pass a flag to Chromium browsers to disable Chrome translation, both the manual option and the popup prompt, when a page with a differing language is detected. Fixes [#28225](https://github.com/cypress-io/cypress/issues/28225).
- Stopped processing CDP events at the end of a spec when Test Isolation is off and Test Replay is enabled. Addressed in [#28213](https://github.com/cypress-io/cypress/pull/28213).

## 13.4.0

_Released 10/30/2023_

**Features:**

- Introduced experimental configuration options for advanced retry logic: adds `experimentalStrategy` and `experimentalOptions` keys to the `retry` configuration key. See [Experimental Flake Detection Features](https://docs.cypress.io/guides/references/experiments/#Experimental-Flake-Detection-Features) in the documentation. Addressed in [#27930](https://github.com/cypress-io/cypress/pull/27930).

**Bugfixes:**

- Fixed a regression in [`13.3.2`](https://docs.cypress.io/guides/references/changelog/13.3.2) where Cypress would crash with 'Inspected target navigated or closed' or 'Session with given id not found'. Fixes [#28141](https://github.com/cypress-io/cypress/issues/28141) and [#28148](https://github.com/cypress-io/cypress/issues/28148).

## 13.3.3

_Released 10/24/2023_

**Bugfixes:**

- Fixed a performance regression in `13.3.1` with proxy correlation timeouts and requests issued from web and shared workers. Fixes [#28104](https://github.com/cypress-io/cypress/issues/28104).
- Fixed a performance problem with proxy correlation when requests get aborted and then get miscorrelated with follow up requests. Addressed in [#28094](https://github.com/cypress-io/cypress/pull/28094).
- Fixed a regression in [10.0.0](#10.0.0), where search would not find a spec if the file name contains "-" or "\_", but search prompt contains " " instead (e.g. search file "spec-file.cy.ts" with prompt "spec file"). Fixes [#25303](https://github.com/cypress-io/cypress/issues/25303).

## 13.3.2

_Released 10/18/2023_

**Bugfixes:**

- Fixed a performance regression in `13.3.1` with proxy correlation timeouts and requests issued from service workers. Fixes [#28054](https://github.com/cypress-io/cypress/issues/28054) and [#28056](https://github.com/cypress-io/cypress/issues/28056).
- Fixed an issue where proxy correlation would leak over from a previous spec causing performance problems, `cy.intercept` problems, and Test Replay asset capturing issues. Addressed in [#28060](https://github.com/cypress-io/cypress/pull/28060).
- Fixed an issue where redirects of requests that knowingly don't have CDP traffic should also be assumed to not have CDP traffic. Addressed in [#28060](https://github.com/cypress-io/cypress/pull/28060).
- Fixed an issue with Accept Encoding headers by forcing gzip when no accept encoding header is sent and using identity if gzip is not sent. Fixes [#28025](https://github.com/cypress-io/cypress/issues/28025).

**Dependency Updates:**

- Upgraded [`@babel/core`](https://www.npmjs.com/package/@babel/core) from `7.22.9` to `7.23.2` to address the [SNYK-JS-SEMVER-3247795](https://snyk.io/vuln/SNYK-JS-SEMVER-3247795) security vulnerability. Addressed in [#28063](https://github.com/cypress-io/cypress/pull/28063).
- Upgraded [`@babel/traverse`](https://www.npmjs.com/package/@babel/traverse) from `7.22.8` to `7.23.2` to address the [SNYK-JS-BABELTRAVERSE-5962462](https://snyk.io/vuln/SNYK-JS-BABELTRAVERSE-5962462) security vulnerability. Addressed in [#28063](https://github.com/cypress-io/cypress/pull/28063).
- Upgraded [`react-docgen`](https://www.npmjs.com/package/react-docgen) from `6.0.0-alpha.3` to `6.0.4` to address the [SNYK-JS-BABELTRAVERSE-5962462](https://snyk.io/vuln/SNYK-JS-BABELTRAVERSE-5962462) security vulnerability. Addressed in [#28063](https://github.com/cypress-io/cypress/pull/28063).

## 13.3.1

_Released 10/11/2023_

**Bugfixes:**

- Fixed an issue where requests were correlated in the wrong order in the proxy. This could cause an issue where the wrong request is used for `cy.intercept` or assets (e.g. stylesheets or images) may not properly be available in Test Replay. Addressed in [#27892](https://github.com/cypress-io/cypress/pull/27892).
- Fixed an issue where a crashed Chrome renderer can cause the Test Replay recorder to hang. Addressed in [#27909](https://github.com/cypress-io/cypress/pull/27909).
- Fixed an issue where multiple responses yielded from calls to `cy.wait()` would sometimes be out of order. Fixes [#27337](https://github.com/cypress-io/cypress/issues/27337).
- Fixed an issue where requests were timing out in the proxy. This could cause an issue where the wrong request is used for `cy.intercept` or assets (e.g. stylesheets or images) may not properly be available in Test Replay. Addressed in [#27976](https://github.com/cypress-io/cypress/pull/27976).
- Fixed an issue where Test Replay couldn't record tests due to issues involving `GLIBC`. Fixed deprecation warnings during the rebuild of better-sqlite3. Fixes [#27891](https://github.com/cypress-io/cypress/issues/27891) and [#27902](https://github.com/cypress-io/cypress/issues/27902).
- Enables test replay for executed specs in runs that have a spec that causes a browser crash. Addressed in [#27786](https://github.com/cypress-io/cypress/pull/27786).

## 13.3.0

_Released 09/27/2023_

**Features:**

 - Introduces new layout for Runs page providing additional run information. Addresses [#27203](https://github.com/cypress-io/cypress/issues/27203).

**Bugfixes:**

- Fixed an issue where actionability checks trigger a flood of font requests. Removing the font requests has the potential to improve performance and removes clutter from Test Replay. Addressed in [#27860](https://github.com/cypress-io/cypress/pull/27860).
- Fixed network stubbing not permitting status code 999. Fixes [#27567](https://github.com/cypress-io/cypress/issues/27567). Addressed in [#27853](https://github.com/cypress-io/cypress/pull/27853).

## 13.2.0

_Released 09/12/2023_

**Features:**

 - Adds support for Nx users who want to run Angular Component Testing in parallel. Addressed in [#27723](https://github.com/cypress-io/cypress/pull/27723).

**Bugfixes:**

- Edge cases where `cy.intercept()` would not properly intercept and asset response bodies would not properly be captured for Test Replay have been addressed. Addressed in [#27771](https://github.com/cypress-io/cypress/pull/27771).
- Fixed an issue where `enter`, `keyup`, and `space` events were not triggering `click` events properly in some versions of Firefox. Addressed in [#27715](https://github.com/cypress-io/cypress/pull/27715).
- Fixed a regression in `13.0.0` where tests using Basic Authorization can potentially hang indefinitely on chromium browsers. Addressed in [#27781](https://github.com/cypress-io/cypress/pull/27781).
- Fixed a regression in `13.0.0` where component tests using an intercept that matches all requests can potentially hang indefinitely. Addressed in [#27788](https://github.com/cypress-io/cypress/pull/27788).

**Dependency Updates:**

- Upgraded Electron from `21.0.0` to `25.8.0`, which updates bundled Chromium from `106.0.5249.51` to `114.0.5735.289`. Additionally, the Node version binary has been upgraded from `16.16.0` to `18.15.0`. This does **NOT** have an impact on the node version you are using with Cypress and is merely an internal update to the repository & shipped binary. Addressed in [#27715](https://github.com/cypress-io/cypress/pull/27715). Addresses [#27595](https://github.com/cypress-io/cypress/issues/27595).

## 13.1.0

_Released 08/31/2023_

**Features:**

 - Introduces a status icon representing the `latest` test run in the Sidebar for the Runs Page. Addresses [#27206](https://github.com/cypress-io/cypress/issues/27206).

**Bugfixes:**

- Fixed a regression introduced in Cypress [13.0.0](#13-0-0) where the [Module API](https://docs.cypress.io/guides/guides/module-api), [`after:run`](https://docs.cypress.io/api/plugins/after-run-api), and  [`after:spec`](https://docs.cypress.io/api/plugins/after-spec-api) results did not include the `stats.skipped` field for each run result. Fixes [#27694](https://github.com/cypress-io/cypress/issues/27694). Addressed in [#27695](https://github.com/cypress-io/cypress/pull/27695).
- Individual CDP errors that occur while capturing data for Test Replay will no longer prevent the entire run from being available. Addressed in [#27709](https://github.com/cypress-io/cypress/pull/27709).
- Fixed an issue where the release date on the `v13` landing page was a day behind. Fixed in [#27711](https://github.com/cypress-io/cypress/pull/27711).
- Fixed an issue where fatal protocol errors would leak between specs causing all subsequent specs to fail to upload protocol information. Fixed in [#27720](https://github.com/cypress-io/cypress/pull/27720)
- Updated `plist` from `3.0.6` to `3.1.0` to address [CVE-2022-37616](https://github.com/advisories/GHSA-9pgh-qqpf-7wqj) and [CVE-2022-39353](https://github.com/advisories/GHSA-crh6-fp67-6883). Fixed in [#27710](https://github.com/cypress-io/cypress/pull/27710).

## 13.0.0

_Released 08/29/2023_

**Breaking Changes:**

- The [`video`](https://docs.cypress.io/guides/references/configuration#Videos) configuration option now defaults to `false`. Addresses [#26157](https://github.com/cypress-io/cypress/issues/26157).
- The [`videoCompression`](https://docs.cypress.io/guides/references/configuration#Videos) configuration option now defaults to `false`. Addresses [#26160](https://github.com/cypress-io/cypress/issues/26160).
- The [`videoUploadOnPasses`](https://docs.cypress.io/guides/references/configuration#Videos) configuration option has been removed. Please see our [screenshots & videos guide](https://docs.cypress.io/guides/guides/screenshots-and-videos#Delete-videos-for-specs-without-failing-or-retried-tests) on how to accomplish similar functionality. Addresses [#26899](https://github.com/cypress-io/cypress/issues/26899).
- Requests for assets at relative paths for component testing are now correctly forwarded to the dev server. Fixes [#26725](https://github.com/cypress-io/cypress/issues/26725).
- The [`cy.readFile()`](/api/commands/readfile) command is now retry-able as a [query command](https://on.cypress.io/retry-ability). This should not affect any tests using it; the functionality is unchanged. However, it can no longer be overwritten using [`Cypress.Commands.overwrite()`](/api/cypress-api/custom-commands#Overwrite-Existing-Commands). Addressed in [#25595](https://github.com/cypress-io/cypress/pull/25595).
- The current spec path is now passed from the AUT iframe using a query parameter rather than a path segment. This allows for requests for assets at relative paths to be correctly forwarded to the dev server. Fixes [#26725](https://github.com/cypress-io/cypress/issues/26725).
- The deprecated configuration option `nodeVersion` has been removed. Addresses [#27016](https://github.com/cypress-io/cypress/issues/27016).
- The properties and values returned by the [Module API](https://docs.cypress.io/guides/guides/module-api) and included in the arguments of handlers for the [`after:run`](https://docs.cypress.io/api/plugins/after-run-api) and  [`after:spec`](https://docs.cypress.io/api/plugins/after-spec-api) have been changed to be more consistent. Addresses [#23805](https://github.com/cypress-io/cypress/issues/23805).
- For Cypress Cloud runs with Test Replay enabled, the Cypress Runner UI is now hidden during the run since the Runner will be visible during Test Replay. As such, if video is recorded (which is now defaulted to `false`) during the run, the Runner will not be visible. In addition, if a runner screenshot (`cy.screenshot({ capture: runner })`) is captured, it will no longer contain the Runner.
- The browser and browser page unexpectedly closing in the middle of a test run are now gracefully handled. Addressed in [#27592](https://github.com/cypress-io/cypress/issues/27592).
- Automation performance is now improved by switching away from websockets to direct CDP calls for Chrome and Electron browsers. Addressed in [#27592](https://github.com/cypress-io/cypress/issues/27592).
- Edge cases where `cy.intercept()` would not properly intercept have been addressed. Addressed in [#27592](https://github.com/cypress-io/cypress/issues/27592).
- Node 14 support has been removed and Node 16 support has been deprecated. Node 16 may continue to work with Cypress `v13`, but will not be supported moving forward to closer coincide with [Node 16's end-of-life](https://nodejs.org/en/blog/announcements/nodejs16-eol) schedule. It is recommended that users update to at least Node 18.
- The minimum supported Typescript version is `4.x`.

**Features:**

- Consolidates and improves terminal output when uploading test artifacts to Cypress Cloud. Addressed in [#27402](https://github.com/cypress-io/cypress/pull/27402)

**Bugfixes:**

- Fixed an issue where Cypress's internal `tsconfig` would conflict with properties set in the user's `tsconfig.json` such as `module` and `moduleResolution`. Fixes [#26308](https://github.com/cypress-io/cypress/issues/26308) and [#27448](https://github.com/cypress-io/cypress/issues/27448).
- Clarified Svelte 4 works correctly with Component Testing and updated dependencies checks to reflect this. It was incorrectly flagged as not supported. Fixes [#27465](https://github.com/cypress-io/cypress/issues/27465).
- Resolve the `process/browser` global inside `@cypress/webpack-batteries-included-preprocessor` to resolve to `process/browser.js` in order to explicitly provide the file extension. File resolution must include the extension for `.mjs` and `.js` files inside ESM packages in order to resolve correctly. Fixes[#27599](https://github.com/cypress-io/cypress/issues/27599).
- Fixed an issue where the correct `pnp` process was not being discovered. Fixes [#27562](https://github.com/cypress-io/cypress/issues/27562).
- Fixed incorrect type declarations for Cypress and Chai globals that asserted them to be local variables of the global scope rather than properties on the global object. Fixes [#27539](https://github.com/cypress-io/cypress/issues/27539). Fixed in [#27540](https://github.com/cypress-io/cypress/pull/27540).
- Dev Servers will now respect and use the `port` configuration option if present. Fixes [#27675](https://github.com/cypress-io/cypress/issues/27675).

**Dependency Updates:**

- Upgraded [`@cypress/request`](https://www.npmjs.com/package/@cypress/request) from `^2.88.11` to `^3.0.0` to address the [CVE-2023-28155](https://github.com/advisories/GHSA-p8p7-x288-28g6) security vulnerability. Addresses [#27535](https://github.com/cypress-io/cypress/issues/27535). Addressed in [#27495](https://github.com/cypress-io/cypress/pull/27495).

## 12.17.4

_Released 08/15/2023_

**Bugfixes:**

- Fixed an issue where having `cypress.config` in a nested directory would cause problems with locating the `component-index.html` file when using component testing. Fixes [#26400](https://github.com/cypress-io/cypress/issues/26400).

**Dependency Updates:**

- Upgraded [`webpack`](https://www.npmjs.com/package/webpack) from `v4` to `v5`. This means that we are now bundling your `e2e` tests with webpack 5. We don't anticipate this causing any noticeable changes. However, if you'd like to keep bundling your `e2e` tests with wepback 4 you can use the same process as before by pinning [@cypress/webpack-batteries-included-preprocessor](https://www.npmjs.com/package/@cypress/webpack-batteries-included-preprocessor) to `v2.x.x` and hooking into the [file:preprocessor](https://docs.cypress.io/api/plugins/preprocessors-api#Usage) plugin event. This will restore the previous bundling process. Additionally, if you're using [@cypress/webpack-batteries-included-preprocessor](https://www.npmjs.com/package/@cypress/webpack-batteries-included-preprocessor) already, a new version has been published to support webpack `v5`.
- Upgraded [`tough-cookie`](https://www.npmjs.com/package/tough-cookie) from `4.0` to `4.1.3`, [`@cypress/request`](https://www.npmjs.com/package/@cypress/request) from `2.88.11` to `2.88.12` and [`@cypress/request-promise`](https://www.npmjs.com/package/@cypress/request-promise) from `4.2.6` to `4.2.7` to address a [security vulnerability](https://security.snyk.io/vuln/SNYK-JS-TOUGHCOOKIE-5672873). Fixes [#27261](https://github.com/cypress-io/cypress/issues/27261).

## 12.17.3

_Released 08/01/2023_

**Bugfixes:**

- Fixed an issue where unexpected branch names were being recorded for cypress runs when executed by GitHub Actions. The HEAD branch name will now be recorded by default for pull request workflows if a branch name cannot otherwise be detected from user overrides or from local git data. Fixes [#27389](https://github.com/cypress-io/cypress/issues/27389).

**Performance:**

- Fixed an issue where unnecessary requests were being paused. No longer sends `X-Cypress-Is-XHR-Or-Fetch` header and infers resource type off of the server pre-request object. Fixes [#26620](https://github.com/cypress-io/cypress/issues/26620) and [#26622](https://github.com/cypress-io/cypress/issues/26622).

## 12.17.2

_Released 07/20/2023_

**Bugfixes:**

- Fixed an issue where commands would fail with the error `must only be invoked from the spec file or support file` if their arguments were mutated. Fixes [#27200](https://github.com/cypress-io/cypress/issues/27200).
- Fixed an issue where `cy.writeFile()` would erroneously fail with the error `cy.writeFile() must only be invoked from the spec file or support file`. Fixes [#27097](https://github.com/cypress-io/cypress/issues/27097).
- Fixed an issue where web workers could not be created within a spec. Fixes [#27298](https://github.com/cypress-io/cypress/issues/27298).

## 12.17.1

_Released 07/10/2023_

**Bugfixes:**

- Fixed invalid stored preference when enabling in-app notifications that could cause the application to crash.  Fixes [#27228](https://github.com/cypress-io/cypress/issues/27228).
- Fixed an issue with the Typescript types of [`cy.screenshot()`](https://docs.cypress.io/api/commands/screenshot). Fixed in [#27130](https://github.com/cypress-io/cypress/pull/27130).

**Dependency Updates:**

- Upgraded [`@cypress/request`](https://www.npmjs.com/package/@cypress/request) from `2.88.10` to `2.88.11` to address [CVE-2022-24999](https://www.cve.org/CVERecord?id=CVE-2022-24999) security vulnerability. Addressed in [#27005](https://github.com/cypress-io/cypress/pull/27005).

## 12.17.0

_Released 07/05/2023_

**Features:**

- Cypress Cloud users can now receive desktop notifications about their runs, including when one starts, finishes, or fails. Addresses [#26686](https://github.com/cypress-io/cypress/issues/26686).

**Bugfixes:**

- Fixed issues where commands would fail with the error `must only be invoked from the spec file or support file`. Fixes [#27149](https://github.com/cypress-io/cypress/issues/27149) and [#27163](https://github.com/cypress-io/cypress/issues/27163).
- Fixed a regression introduced in Cypress [12.12.0](#12-12-0) where Cypress may fail to reconnect to the Chrome DevTools Protocol in Electron. Fixes [#26900](https://github.com/cypress-io/cypress/issues/26900).
- Fixed an issue where chrome was not recovering from browser crashes properly. Fixes [#24650](https://github.com/cypress-io/cypress/issues/24650).
- Fixed a race condition that was causing a GraphQL error to appear on the [Debug page](https://docs.cypress.io/guides/cloud/runs#Debug) when viewing a running Cypress Cloud build. Fixed in [#27134](https://github.com/cypress-io/cypress/pull/27134).
- Fixed a race condition in electron where the test window exiting prematurely during the browser launch process was causing the whole test run to fail. Addressed in [#27167](https://github.com/cypress-io/cypress/pull/27167).
- Fixed minor issues with Typescript types in the CLI. Fixes [#24110](https://github.com/cypress-io/cypress/issues/24110).
- Fixed an issue where a value for the Electron debug port would not be respected if defined using the `ELECTRON_EXTRA_LAUNCH_ARGS` environment variable. Fixes [#26711](https://github.com/cypress-io/cypress/issues/26711).

**Dependency Updates:**

- Update dependency semver to ^7.5.3. Addressed in [#27151](https://github.com/cypress-io/cypress/pull/27151).

## 12.16.0

_Released 06/26/2023_

**Features:**

- Added support for Angular 16.1.0 in Cypress Component Testing. Addresses [#27049](https://github.com/cypress-io/cypress/issues/27049).

**Bugfixes:**

- Fixed an issue where certain commands would fail with the error `must only be invoked from the spec file or support file` when invoked with a large argument. Fixes [#27099](https://github.com/cypress-io/cypress/issues/27099).

## 12.15.0

_Released 06/20/2023_

**Features:**

- Added support for running Cypress tests with [Chrome's new `--headless=new` flag](https://developer.chrome.com/articles/new-headless/). Chrome versions 112 and above will now be run in the `headless` mode that matches the `headed` browser implementation. Addresses [#25972](https://github.com/cypress-io/cypress/issues/25972).
- Cypress can now test pages with targeted `Content-Security-Policy` and `Content-Security-Policy-Report-Only` header directives by specifying the allow list via the [`experimentalCspAllowList`](https://docs.cypress.io/guides/references/configuration#Experimental-Csp-Allow-List) configuration option. Addresses [#1030](https://github.com/cypress-io/cypress/issues/1030). Addressed in [#26483](https://github.com/cypress-io/cypress/pull/26483)
- The [`videoCompression`](https://docs.cypress.io/guides/references/configuration#Videos) configuration option now accepts both a boolean or a Constant Rate Factor (CRF) number between `1` and `51`. The `videoCompression` default value is still `32` CRF and when `videoCompression` is set to `true` the default of `32` CRF will be used. Addresses [#26658](https://github.com/cypress-io/cypress/issues/26658).
- The Cypress Cloud data shown on the [Specs](https://docs.cypress.io/guides/core-concepts/cypress-app#Specs) page and [Runs](https://docs.cypress.io/guides/core-concepts/cypress-app#Runs) page will now reflect Cloud Runs that match the current Git tree if Git is being used. Addresses [#26693](https://github.com/cypress-io/cypress/issues/26693).

**Bugfixes:**

- Fixed an issue where video output was not being logged to the console when `videoCompression` was turned off. Videos will now log to the terminal regardless of the compression value. Addresses [#25945](https://github.com/cypress-io/cypress/issues/25945).

**Dependency Updates:**

- Removed [`@cypress/mocha-teamcity-reporter`](https://www.npmjs.com/package/@cypress/mocha-teamcity-reporter) as this package was no longer being referenced. Addressed in [#26938](https://github.com/cypress-io/cypress/pull/26938).

## 12.14.0

_Released 06/07/2023_

**Features:**

- A new testing type switcher has been added to the Spec Explorer to make it easier to move between E2E and Component Testing. An informational overview of each type is displayed if it hasn't already been configured to help educate and onboard new users to each testing type. Addresses [#26448](https://github.com/cypress-io/cypress/issues/26448), [#26836](https://github.com/cypress-io/cypress/issues/26836) and [#26837](https://github.com/cypress-io/cypress/issues/26837).

**Bugfixes:**

- Fixed an issue to now correctly detect Angular 16 dependencies
([@angular/cli](https://www.npmjs.com/package/@angular/cli),
[@angular-devkit/build-angular](https://www.npmjs.com/package/@angular-devkit/build-angular),
[@angular/core](https://www.npmjs.com/package/@angular/core), [@angular/common](https://www.npmjs.com/package/@angular/common),
[@angular/platform-browser-dynamic](https://www.npmjs.com/package/@angular/platform-browser-dynamic))
during Component Testing onboarding. Addresses [#26852](https://github.com/cypress-io/cypress/issues/26852).
- Ensures Git-related messages on the [Runs page](https://docs.cypress.io/guides/core-concepts/cypress-app#Runs) remain dismissed. Addresses [#26808](https://github.com/cypress-io/cypress/issues/26808).

**Dependency Updates:**

- Upgraded [`find-process`](https://www.npmjs.com/package/find-process) from `1.4.1` to `1.4.7` to address this [Synk](https://security.snyk.io/vuln/SNYK-JS-FINDPROCESS-1090284) security vulnerability. Addressed in [#26906](https://github.com/cypress-io/cypress/pull/26906).
- Upgraded [`firefox-profile`](https://www.npmjs.com/package/firefox-profile) from `4.0.0` to `4.3.2` to address security vulnerabilities within sub-dependencies. Addressed in [#26912](https://github.com/cypress-io/cypress/pull/26912).

## 12.13.0

_Released 05/23/2023_

**Features:**

- Adds Git-related messages for the [Runs page](https://docs.cypress.io/guides/core-concepts/cypress-app#Runs) and [Debug page](https://docs.cypress.io/guides/cloud/runs#Debug) when users aren't using Git or there are no recorded runs for the current branch. Addresses [#26680](https://github.com/cypress-io/cypress/issues/26680).

**Bugfixes:**

- Reverted [#26452](https://github.com/cypress-io/cypress/pull/26452) which introduced a bug that prevents users from using End to End with Yarn 3. Fixed in [#26735](https://github.com/cypress-io/cypress/pull/26735). Fixes [#26676](https://github.com/cypress-io/cypress/issues/26676).
- Moved `types` condition to the front of `package.json#exports` since keys there are meant to be order-sensitive. Fixed in [#26630](https://github.com/cypress-io/cypress/pull/26630).
- Fixed an issue where newly-installed dependencies would not be detected during Component Testing setup. Addresses [#26685](https://github.com/cypress-io/cypress/issues/26685).
- Fixed a UI regression that was flashing an "empty" state inappropriately when loading the Debug page. Fixed in [#26761](https://github.com/cypress-io/cypress/pull/26761).
- Fixed an issue in Component Testing setup where TypeScript version 5 was not properly detected. Fixes [#26204](https://github.com/cypress-io/cypress/issues/26204).

**Misc:**

- Updated styling & content of Cypress Cloud slideshows when not logged in or no runs have been recorded. Addresses [#26181](https://github.com/cypress-io/cypress/issues/26181).
- Changed the nomenclature of 'processing' to 'compressing' when terminal video output is printed during a run. Addresses [#26657](https://github.com/cypress-io/cypress/issues/26657).
- Changed the nomenclature of 'Upload Results' to 'Uploading Screenshots & Videos' when terminal output is printed during a run. Addresses [#26759](https://github.com/cypress-io/cypress/issues/26759).

## 12.12.0

_Released 05/09/2023_

**Features:**

- Added a new informational banner to help get started with component testing from an existing end-to-end test suite. Addresses [#26511](https://github.com/cypress-io/cypress/issues/26511).

**Bugfixes:**

- Fixed an issue in Electron where devtools gets out of sync with the DOM occasionally. Addresses [#15932](https://github.com/cypress-io/cypress/issues/15932).
- Updated the Chromium renderer process crash message to be more terse. Addressed in [#26597](https://github.com/cypress-io/cypress/pull/26597).
- Fixed an issue with `CYPRESS_DOWNLOAD_PATH_TEMPLATE` regex to allow multiple replacements. Addresses [#23670](https://github.com/cypress-io/cypress/issues/23670).
- Moved `types` condition to the front of `package.json#exports` since keys there are meant to be order-sensitive. Fixed in [#26630](https://github.com/cypress-io/cypress/pull/26630).

**Dependency Updates:**

- Upgraded [`plist`](https://www.npmjs.com/package/plist) from `3.0.5` to `3.0.6` to address [CVE-2022-26260](https://nvd.nist.gov/vuln/detail/CVE-2022-22912#range-8131646) NVD security vulnerability. Addressed in [#26631](https://github.com/cypress-io/cypress/pull/26631).
- Upgraded [`engine.io`](https://www.npmjs.com/package/engine.io) from `6.2.1` to `6.4.2` to address [CVE-2023-31125](https://github.com/socketio/engine.io/security/advisories/GHSA-q9mw-68c2-j6m5) NVD security vulnerability. Addressed in [#26664](https://github.com/cypress-io/cypress/pull/26664).
- Upgraded [`@vue/test-utils`](https://www.npmjs.com/package/@vue/test-utils) from `2.0.2` to `2.3.2`. Addresses [#26575](https://github.com/cypress-io/cypress/issues/26575).

## 12.11.0

_Released 04/26/2023_

**Features:**

- Adds Component Testing support for Angular 16. Addresses [#26044](https://github.com/cypress-io/cypress/issues/26044).
- The run navigation component on the [Debug page](https://on.cypress.io/debug-page) will now display a warning message if there are more relevant runs than can be displayed in the list. Addresses [#26288](https://github.com/cypress-io/cypress/issues/26288).

**Bugfixes:**

- Fixed an issue where setting `videoCompression` to `0` would cause the video output to be broken. `0` is now treated as false. Addresses [#5191](https://github.com/cypress-io/cypress/issues/5191) and [#24595](https://github.com/cypress-io/cypress/issues/24595).
- Fixed an issue on the [Debug page](https://on.cypress.io/debug-page) where the passing run status would appear even if the Cypress Cloud organization was over its monthly test result limit. Addresses [#26528](https://github.com/cypress-io/cypress/issues/26528).

**Misc:**

- Cleaned up our open telemetry dependencies, reducing the size of the open telemetry modules. Addressed in [#26522](https://github.com/cypress-io/cypress/pull/26522).

**Dependency Updates:**

- Upgraded [`vue`](https://www.npmjs.com/package/vue) from `3.2.31` to `3.2.47`. Addressed in [#26555](https://github.com/cypress-io/cypress/pull/26555).

## 12.10.0

_Released 04/17/2023_

**Features:**

- The Component Testing setup wizard will now show a warning message if an issue is encountered with an installed [third party framework definition](https://on.cypress.io/component-integrations). Addresses [#25838](https://github.com/cypress-io/cypress/issues/25838).

**Bugfixes:**

- Capture the [Azure](https://azure.microsoft.com/) CI provider's environment variable [`SYSTEM_PULLREQUEST_PULLREQUESTNUMBER`](https://learn.microsoft.com/en-us/azure/devops/pipelines/build/variables?view=azure-devops&tabs=yaml#system-variables-devops-services) to display the linked PR number in the Cloud. Addressed in [#26215](https://github.com/cypress-io/cypress/pull/26215).
- Fixed an issue in the onboarding wizard where project framework & bundler would not be auto-detected when opening directly into component testing mode using the `--component` CLI flag. Fixes [#22777](https://github.com/cypress-io/cypress/issues/22777) and [#26388](https://github.com/cypress-io/cypress/issues/26388).
- Updated to use the `SEMAPHORE_GIT_WORKING_BRANCH` [Semphore](https://docs.semaphoreci.com) CI environment variable to correctly associate a Cloud run to the current branch. Previously this was incorrectly associating a run to the target branch. Fixes [#26309](https://github.com/cypress-io/cypress/issues/26309).
- Fix an edge case in Component Testing where a custom `baseUrl` in `tsconfig.json` for Next.js 13.2.0+ is not respected. This was partially fixed in [#26005](https://github.com/cypress-io/cypress/pull/26005), but an edge case was missed. Fixes [#25951](https://github.com/cypress-io/cypress/issues/25951).
- Fixed an issue where `click` events fired on `.type('{enter}')` did not propagate through shadow roots. Fixes [#26392](https://github.com/cypress-io/cypress/issues/26392).

**Misc:**

- Removed unintentional debug logs. Addressed in [#26411](https://github.com/cypress-io/cypress/pull/26411).
- Improved styling on the [Runs Page](https://docs.cypress.io/guides/core-concepts/cypress-app#Runs). Addresses [#26180](https://github.com/cypress-io/cypress/issues/26180).

**Dependency Updates:**

- Upgraded [`commander`](https://www.npmjs.com/package/commander) from `^5.1.0` to `^6.2.1`. Addressed in [#26226](https://github.com/cypress-io/cypress/pull/26226).
- Upgraded [`minimist`](https://www.npmjs.com/package/minimist) from `1.2.6` to `1.2.8` to address this [CVE-2021-44906](https://github.com/advisories/GHSA-xvch-5gv4-984h) NVD security vulnerability. Addressed in [#26254](https://github.com/cypress-io/cypress/pull/26254).

## 12.9.0

_Released 03/28/2023_

**Features:**

- The [Debug page](https://docs.cypress.io/guides/cloud/runs#Debug) now allows for navigating between all runs recorded for a commit. Addresses [#25899](https://github.com/cypress-io/cypress/issues/25899) and [#26018](https://github.com/cypress-io/cypress/issues/26018).

**Bugfixes:**

- Fixed a compatibility issue so that component test projects can use [Vite](https://vitejs.dev/) version 4.2.0 and greater. Fixes [#26138](https://github.com/cypress-io/cypress/issues/26138).
- Fixed an issue where [`cy.intercept()`](https://docs.cypress.io/api/commands/intercept) added an additional `content-length` header to spied requests that did not set a `content-length` header on the original request. Fixes [#24407](https://github.com/cypress-io/cypress/issues/24407).
- Changed the way that Git hashes are loaded so that non-relevant runs are excluded from the Debug page. Fixes [#26058](https://github.com/cypress-io/cypress/issues/26058).
- Corrected the [`.type()`](https://docs.cypress.io/api/commands/type) command to account for shadow root elements when determining whether or not focus needs to be simulated before typing. Fixes [#26198](https://github.com/cypress-io/cypress/issues/26198).
- Fixed an issue where an incorrect working directory could be used for Git operations on Windows. Fixes [#23317](https://github.com/cypress-io/cypress/issues/23317).
- Capture the [Buildkite](https://buildkite.com/) CI provider's environment variable `BUILDKITE_RETRY_COUNT` to handle CI retries in the Cloud. Addressed in [#25750](https://github.com/cypress-io/cypress/pull/25750).

**Misc:**

- Made some minor styling updates to the Debug page. Addresses [#26041](https://github.com/cypress-io/cypress/issues/26041).

## 12.8.1

_Released 03/15/2023_

**Bugfixes:**

- Fixed a regression in Cypress [10](https://docs.cypress.io/guides/references/changelog#10-0-0) where the reporter auto-scroll configuration inside user preferences was unintentionally being toggled off. User's must now explicitly enable/disable auto-scroll under user preferences, which is enabled by default. Fixes [#24171](https://github.com/cypress-io/cypress/issues/24171) and [#26113](https://github.com/cypress-io/cypress/issues/26113).

**Dependency Updates:**

- Upgraded [`ejs`](https://www.npmjs.com/package/ejs) from `3.1.6` to `3.1.8` to address this [CVE-2022-29078](https://github.com/advisories/GHSA-phwq-j96m-2c2q) NVD security vulnerability. Addressed in [#25279](https://github.com/cypress-io/cypress/pull/25279).

## 12.8.0

_Released 03/14/2023_

**Features:**

- The [Debug page](https://docs.cypress.io/guides/cloud/runs#Debug) is now able to show real-time results from in-progress runs.  Addresses [#25759](https://github.com/cypress-io/cypress/issues/25759).
- Added the ability to control whether a request is logged to the command log via [`cy.intercept()`](https://docs.cypress.io/api/commands/intercept) by passing `log: false` or `log: true`. Addresses [#7362](https://github.com/cypress-io/cypress/issues/7362).
  - This can be used to override Cypress's default behavior of logging all XHRs and fetches, see the [example](https://docs.cypress.io/api/commands/intercept#Disabling-logs-for-a-request).
- It is now possible to control the number of connection attempts to the browser using the `CYPRESS_CONNECT_RETRY_THRESHOLD` Environment Variable. Learn more [here](https://docs.cypress.io/guides/references/advanced-installation#Environment-variables). Addressed in [#25848](https://github.com/cypress-io/cypress/pull/25848).

**Bugfixes:**

- Fixed an issue where using `Cypress.require()` would throw the error `Cannot find module 'typescript'`. Fixes [#25885](https://github.com/cypress-io/cypress/issues/25885).
- The [`before:spec`](https://docs.cypress.io/api/plugins/before-spec-api) API was updated to correctly support async event handlers in `run` mode. Fixes [#24403](https://github.com/cypress-io/cypress/issues/24403).
- Updated the Component Testing [community framework](https://docs.cypress.io/guides/component-testing/third-party-definitions) definition detection logic to take into account monorepo structures that hoist dependencies. Fixes [#25993](https://github.com/cypress-io/cypress/issues/25993).
- The onboarding wizard for Component Testing will now detect installed dependencies more reliably. Fixes [#25782](https://github.com/cypress-io/cypress/issues/25782).
- Fixed an issue where Angular components would sometimes be mounted in unexpected DOM locations in component tests. Fixes [#25956](https://github.com/cypress-io/cypress/issues/25956).
- Fixed an issue where Cypress component testing would fail to work with [Next.js](https://nextjs.org/) `13.2.1`. Fixes [#25951](https://github.com/cypress-io/cypress/issues/25951).
- Fixed an issue where migrating a project from a version of Cypress earlier than [10.0.0](#10-0-0) could fail if the project's `testFiles` configuration was an array of globs. Fixes [#25947](https://github.com/cypress-io/cypress/issues/25947).

**Misc:**

- Removed "New" badge in the navigation bar for the debug page icon. Addresses [#25925](https://github.com/cypress-io/cypress/issues/25925).
- Removed inline "Connect" buttons within the Specs Explorer. Addresses [#25926](https://github.com/cypress-io/cypress/issues/25926).
- Added an icon for "beta" versions of the Chrome browser. Addresses [#25968](https://github.com/cypress-io/cypress/issues/25968).

**Dependency Updates:**

- Upgraded [`mocha-junit-reporter`](https://www.npmjs.com/package/mocha-junit-reporter) from `2.1.0` to `2.2.0` to be able to use [new placeholders](https://github.com/michaelleeallen/mocha-junit-reporter/pull/163) such as `[suiteFilename]` or `[suiteName]` when defining the test report name. Addressed in [#25922](https://github.com/cypress-io/cypress/pull/25922).

## 12.7.0

_Released 02/24/2023_

**Features:**

- It is now possible to set `hostOnly` cookies with [`cy.setCookie()`](https://docs.cypress.io/api/commands/setcookie) for a given domain. Addresses [#16856](https://github.com/cypress-io/cypress/issues/16856) and [#17527](https://github.com/cypress-io/cypress/issues/17527).
- Added a Public API for third party component libraries to define a Framework Definition, embedding their library into the Cypress onboarding workflow. Learn more [here](https://docs.cypress.io/guides/component-testing/third-party-definitions). Implemented in [#25780](https://github.com/cypress-io/cypress/pull/25780) and closes [#25638](https://github.com/cypress-io/cypress/issues/25638).
- Added a Debug Page tutorial slideshow for projects that are not connected to Cypress Cloud. Addresses [#25768](https://github.com/cypress-io/cypress/issues/25768).
- Improved various error message around interactions with the Cypress cloud. Implemented in [#25837](https://github.com/cypress-io/cypress/pull/25837)
- Updated the "new" status badge for the Debug page navigation link to be less noticeable when the navigation is collapsed. Addresses [#25739](https://github.com/cypress-io/cypress/issues/25739).

**Bugfixes:**

- Fixed various bugs when recording to the cloud. Fixed in [#25837](https://github.com/cypress-io/cypress/pull/25837)
- Fixed an issue where cookies were being duplicated with the same hostname, but a prepended dot. Fixed an issue where cookies may not be expiring correctly. Fixes [#25174](https://github.com/cypress-io/cypress/issues/25174), [#25205](https://github.com/cypress-io/cypress/issues/25205) and [#25495](https://github.com/cypress-io/cypress/issues/25495).
- Fixed an issue where cookies weren't being synced when the application was stable. Fixed in [#25855](https://github.com/cypress-io/cypress/pull/25855). Fixes [#25835](https://github.com/cypress-io/cypress/issues/25835).
- Added missing TypeScript type definitions for the [`cy.reload()`](https://docs.cypress.io/api/commands/reload) command. Addressed in [#25779](https://github.com/cypress-io/cypress/pull/25779).
- Ensure Angular components are mounted inside the correct element. Fixes [#24385](https://github.com/cypress-io/cypress/issues/24385).
- Fix a bug where files outside the project root in a monorepo are not correctly served when using Vite. Addressed in [#25801](https://github.com/cypress-io/cypress/pull/25801).
- Fixed an issue where using [`cy.intercept`](https://docs.cypress.io/api/commands/intercept)'s `req.continue()` with a non-function parameter would not provide an appropriate error message. Fixed in [#25884](https://github.com/cypress-io/cypress/pull/25884).
- Fixed an issue where Cypress would erroneously launch and connect to multiple browser instances. Fixes [#24377](https://github.com/cypress-io/cypress/issues/24377).

**Misc:**

- Made updates to the way that the Debug Page header displays information. Addresses [#25796](https://github.com/cypress-io/cypress/issues/25796) and [#25798](https://github.com/cypress-io/cypress/issues/25798).

## 12.6.0

_Released 02/15/2023_

**Features:**

- Added a new CLI flag, called [`--auto-cancel-after-failures`](https://docs.cypress.io/guides/guides/command-line#Options), that overrides the project-level ["Auto Cancellation"](https://docs.cypress.io/guides/cloud/smart-orchestration#Auto-Cancellation) value when recording to the Cloud. This gives Cloud users on Business and Enterprise plans the flexibility to alter the auto-cancellation value per run. Addressed in [#25237](https://github.com/cypress-io/cypress/pull/25237).
- It is now possible to overwrite query commands using [`Cypress.Commands.overwriteQuery`](https://on.cypress.io/api/custom-queries). Addressed in [#25078](https://github.com/cypress-io/cypress/issues/25078).
- Added [`Cypress.require()`](https://docs.cypress.io/api/cypress-api/require) for including dependencies within the [`cy.origin()`](https://docs.cypress.io/api/commands/origin) callback. This change removed support for using `require()` and `import()` directly within the callback because we found that it impacted performance not only for spec files using them within the [`cy.origin()`](https://docs.cypress.io/api/commands/origin) callback, but even for spec files that did not use them. Addresses [#24976](https://github.com/cypress-io/cypress/issues/24976).
- Added the ability to open the failing test in the IDE from the Debug page before needing to re-run the test. Addressed in [#24850](https://github.com/cypress-io/cypress/issues/24850).

**Bugfixes:**

- When a Cloud user is apart of multiple Cloud organizations, the [Connect to Cloud setup](https://docs.cypress.io/guides/cloud/projects#Set-up-a-project-to-record) now shows the correct organizational prompts when connecting a new project. Fixes [#25520](https://github.com/cypress-io/cypress/issues/25520).
- Fixed an issue where Cypress would fail to load any specs if the project `specPattern` included a resource that could not be accessed due to filesystem permissions. Fixes [#24109](https://github.com/cypress-io/cypress/issues/24109).
- Fixed an issue where the Debug page would display a different number of specs for in-progress runs than the in-progress specs reported in Cypress Cloud. Fixes [#25647](https://github.com/cypress-io/cypress/issues/25647).
- Fixed an issue in middleware where error-handling code could itself generate an error and fail to report the original issue. Fixes [#22825](https://github.com/cypress-io/cypress/issues/22825).
- Fixed an regression introduced in Cypress [12.3.0](#12-3-0) where custom browsers that relied on process environment variables were not found on macOS arm64 architectures. Fixed in [#25753](https://github.com/cypress-io/cypress/pull/25753).

**Misc:**

- Improved the UI of the Debug page. Addresses [#25664](https://github.com/cypress-io/cypress/issues/25664),  [#25669](https://github.com/cypress-io/cypress/issues/25669), [#25665](https://github.com/cypress-io/cypress/issues/25665), [#25666](https://github.com/cypress-io/cypress/issues/25666), and [#25667](https://github.com/cypress-io/cypress/issues/25667).
- Updated the Debug page sidebar badge to to show 0 to 99+ failing tests, increased from showing 0 to 9+ failing tests, to provide better test failure insights. Addresses [#25662](https://github.com/cypress-io/cypress/issues/25662).

**Dependency Updates:**

- Upgrade [`debug`](https://www.npmjs.com/package/debug) to `4.3.4`. Addressed in [#25699](https://github.com/cypress-io/cypress/pull/25699).

## 12.5.1

_Released 02/02/2023_

**Bugfixes:**

- Fixed a regression introduced in Cypress [12.5.0](https://docs.cypress.io/guides/references/changelog#12-5-0) where the `runnable` was not included in the [`test:after:run`](https://docs.cypress.io/api/events/catalog-of-events) event. Fixes [#25663](https://github.com/cypress-io/cypress/issues/25663).

**Dependency Updates:**

- Upgraded [`simple-git`](https://github.com/steveukx/git-js) from `3.15.0` to `3.16.0` to address this [security vulnerability](https://github.com/advisories/GHSA-9p95-fxvg-qgq2) where Remote Code Execution (RCE) via the clone(), pull(), push() and listRemote() methods due to improper input sanitization was possible. Addressed in [#25603](https://github.com/cypress-io/cypress/pull/25603).

## 12.5.0

_Released 01/31/2023_

**Features:**

- Easily debug failed CI test runs recorded to the Cypress Cloud from your local Cypress app with the new Debug page. Please leave any feedback [here](https://github.com/cypress-io/cypress/discussions/25649). Your feedback will help us make decisions to improve the Debug experience. For more details, see [our blog post](https://on.cypress.io/debug-page-release). Addressed in [#25488](https://github.com/cypress-io/cypress/pull/25488).

**Performance:**

- Improved memory consumption in `run` mode by removing reporter logs for successful tests. Fixes [#25230](https://github.com/cypress-io/cypress/issues/25230).

**Bugfixes:**

- Fixed an issue where alternative Microsoft Edge Beta, Canary, and Dev binary versions were not being discovered by Cypress. Fixes [#25455](https://github.com/cypress-io/cypress/issues/25455).

**Dependency Updates:**

- Upgraded [`underscore.string`](https://github.com/esamattis/underscore.string/blob/HEAD/CHANGELOG.markdown) from `3.3.5` to `3.3.6` to reference rebuilt assets after security patch to fix regular expression DDOS exploit. Addressed in [#25574](https://github.com/cypress-io/cypress/pull/25574).

## 12.4.1

_Released 01/27/2023_

**Bugfixes:**

- Fixed a regression from Cypress [12.4.0](https://docs.cypress.io/guides/references/changelog#12-4-0) where Cypress was not exiting properly when running multiple Component Testing specs in `electron` in `run` mode. Fixes [#25568](https://github.com/cypress-io/cypress/issues/25568).

**Dependency Updates:**

- Upgraded [`ua-parser-js`](https://github.com/faisalman/ua-parser-js) from `0.7.24` to `0.7.33` to address this [security vulnerability](https://github.com/faisalman/ua-parser-js/security/advisories/GHSA-fhg7-m89q-25r3) where crafting a very-very-long user-agent string with specific pattern, an attacker can turn the script to get stuck processing for a very long time which results in a denial of service (DoS) condition. Addressed in [#25561](https://github.com/cypress-io/cypress/pull/25561).

## 12.4.0

_Released 1/24/2023_

**Features:**

- Added official support for Vite 4 in component testing. Addresses
  [#24969](https://github.com/cypress-io/cypress/issues/24969).
- Added new
  [`experimentalMemoryManagement`](/guides/references/experiments#Configuration)
  configuration option to improve memory management in Chromium-based browsers.
  Enable this option with `experimentalMemoryManagement=true` if you have
  experienced "Out of Memory" issues. Addresses
  [#23391](https://github.com/cypress-io/cypress/issues/23391).
- Added new
  [`experimentalSkipDomainInjection`](/guides/references/experiments#Experimental-Skip-Domain-Injection)
  configuration option to disable Cypress from setting `document.domain` on
  injection, allowing users to test Salesforce domains. If you believe you are
  having `document.domain` issues, please see the
  [`experimentalSkipDomainInjection`](/guides/references/experiments#Experimental-Skip-Domain-Injection)
  guide. This config option is end-to-end only. Addresses
  [#2367](https://github.com/cypress-io/cypress/issues/2367),
  [#23958](https://github.com/cypress-io/cypress/issues/23958),
  [#24290](https://github.com/cypress-io/cypress/issues/24290), and
  [#24418](https://github.com/cypress-io/cypress/issues/24418).
- The [`.as`](/api/commands/as) command now accepts an options argument,
  allowing an alias to be stored as type "query" or "static" value. This is
  stored as "query" by default. Addresses
  [#25173](https://github.com/cypress-io/cypress/issues/25173).
- The `cy.log()` command will now display a line break where the `\n` character
  is used. Addresses
  [#24964](https://github.com/cypress-io/cypress/issues/24964).
- [`component.specPattern`](/guides/references/configuration#component) now
  utilizes a JSX/TSX file extension when generating a new empty spec file if
  project contains at least one file with those extensions. This applies only to
  component testing and is skipped if
  [`component.specPattern`](/guides/references/configuration#component) has been
  configured to exclude files with those extensions. Addresses
  [#24495](https://github.com/cypress-io/cypress/issues/24495).
- Added support for the `data-qa` selector in the
  [Selector Playground](guides/core-concepts/cypress-app#Selector-Playground) in
  addition to `data-cy`, `data-test` and `data-testid`. Addresses
  [#25305](https://github.com/cypress-io/cypress/issues/25305).

**Bugfixes:**

- Fixed an issue where component tests could incorrectly treat new major
  versions of certain dependencies as supported. Fixes
  [#25379](https://github.com/cypress-io/cypress/issues/25379).
- Fixed an issue where new lines or spaces on new lines in the Command Log were
  not maintained. Fixes
  [#23679](https://github.com/cypress-io/cypress/issues/23679) and
  [#24964](https://github.com/cypress-io/cypress/issues/24964).
- Fixed an issue where Angular component testing projects would fail to
  initialize if an unsupported browserslist entry was specified in the project
  configuration. Fixes
  [#25312](https://github.com/cypress-io/cypress/issues/25312).

**Misc**

- Video output link in `cypress run` mode has been added to it's own line to
  make the video output link more easily clickable in the terminal. Addresses
  [#23913](https://github.com/cypress-io/cypress/issues/23913).<|MERGE_RESOLUTION|>--- conflicted
+++ resolved
@@ -5,11 +5,8 @@
 
 **Bugfixes:**
 
-<<<<<<< HEAD
 - Fixed Google Chrome for Testing version parsing issue. Fixes [#28123](https://github.com/cypress-io/cypress/issues/28123).
-=======
 - Fixed a regression in [`12.4.0`](https://docs.cypress.io/guides/references/changelog/12.4.0) where erroneous `<br>` tags were displaying in error messages in the Command Log making them less readable. Fixes [#28452](https://github.com/cypress-io/cypress/issues/28452).
->>>>>>> b71ce442
 
 ## 13.6.1
 
