<!-- See the ../guides/writing-the-cypress-changelog.md for details on writing the changelog. -->
## 13.6.3

_Released 1/16/2024_

**Bugfixes:**

- Force `moduleResolution` to `node` when `typescript` projects are detected to correctly run Cypress. This change should not have a large impact as `commonjs` is already forced when `ts-node` is registered. This fix does not impact the ESM Typescript configuration loader. Fixes [#27731](https://github.com/cypress-io/cypress/issues/27731).
- No longer wait for additional frames when recording a video for a spec that was skipped by the Cloud due to Auto Cancellation. Fixes [#27898](https://github.com/cypress-io/cypress/issues/27898).
- Now `node_modules` will not be ignored if a project path or a provided path to spec files contains it. Fixes [#23616](https://github.com/cypress-io/cypress/issues/23616).
- Updated display of assertions and commands with a URL argument to escape markdown formatting so that values are displayed as is and assertion values display as bold. Fixes [#24960](https://github.com/cypress-io/cypress/issues/24960) and [#28100](https://github.com/cypress-io/cypress/issues/28100).
- When generating assertions via Cypress Studio, the preview of the generated assertions now correctly displays the past tense of 'expected' instead of 'expect'. Fixed in [#28593](https://github.com/cypress-io/cypress/pull/28593).
- Fixed a regression in [`13.6.2`](https://docs.cypress.io/guides/references/changelog#13.6.2) where the `body` element was not highlighted correctly in Test Replay. Fixed in [#28627](https://github.com/cypress-io/cypress/pull/28627).
- Correctly sync `Cypress.currentRetry` with secondary origin so test retries that leverage `cy.origin()` render logs as expected. Fixes [#28574](https://github.com/cypress-io/cypress/issues/28574).
- Fixed an issue where some cross-origin logs, like assertions or cy.clock(), were getting too many dom snapshots. Fixes [#28609](https://github.com/cypress-io/cypress/issues/28609).
- Fixed asset capture for Test Replay for requests that are routed through service workers. This addresses an issue where styles were not being applied properly in Test Replay and `cy.intercept()` was not working properly for requests in this scenario. Fixes [#28516](https://github.com/cypress-io/cypress/issues/28516).
- Fixed an issue where visiting an `http://` site would result in an infinite reload/redirect loop in Chrome 114+. Fixes [#25891](https://github.com/cypress-io/cypress/issues/25891).
<<<<<<< HEAD
- Fixed issues where the cli logs were not displaying in the right format for burn-in attempts and/or experimental retries. Fixed in [#28702](https://github.com/cypress-io/cypress/pull/28702).
=======
- Fixed an issue where requests made from extra tabs do not include their original headers. Fixes [#28641](https://github.com/cypress-io/cypress/issues/28641).
- Fixed an issue where `cy.wait()` would sometimes throw an error reading a property of undefined when returning responses. Fixes [#28233](https://github.com/cypress-io/cypress/issues/28233).
>>>>>>> 06d94368

**Performance:**

- Fixed a performance regression from [`13.3.2`](https://docs.cypress.io/guides/references/changelog#13.3.2) where requests may not correlate correctly when test isolation is off. Fixes [#28545](https://github.com/cypress-io/cypress/issues/28545).

**Dependency Updates:**

- Remove dependency on `@types/node` package. Addresses [#28473](https://github.com/cypress-io/cypress/issues/28473).
- Updated [`@cypress/unique-selector`](https://www.npmjs.com/package/@cypress/unique-selector) to include a performance optimization. It's possible this could improve performance of the selector playground. Addressed in [#28571](https://github.com/cypress-io/cypress/pull/28571).
- Replace [`CircularJSON`](https://www.npmjs.com/package/circular-json) with its successor [`flatted`](https://www.npmjs.com/package/flatted) version `3.2.9`. This resolves decoding issues observed in complex objects sent from the browser. Addressed in [#28683](https://github.com/cypress-io/cypress/pull/28683).
- Updated [`better-sqlite3`](https://www.npmjs.com/package/better-sqlite3) from `8.7.0` to `9.2.2` to fix macOS Catalina issues. Addresses [#28697](https://github.com/cypress-io/cypress/issues/28697).

**Misc:**

- Improved accessibility of some areas of the Cypress App. Addressed in [#28628](https://github.com/cypress-io/cypress/pull/28628).
- Updated some documentation links to go through on.cypress.io. Addressed in [#28623](https://github.com/cypress-io/cypress/pull/28623).

## 13.6.2

_Released 12/26/2023_

**Bugfixes:**

- Fixed a regression in [`13.6.1`](https://docs.cypress.io/guides/references/changelog#13.6.1) where a malformed URI would crash Cypress. Fixes [#28521](https://github.com/cypress-io/cypress/issues/28521).
- Fixed a regression in [`12.4.0`](https://docs.cypress.io/guides/references/changelog#12.4.0) where erroneous `<br>` tags were displaying in error messages in the Command Log making them less readable. Fixes [#28452](https://github.com/cypress-io/cypress/issues/28452).

**Performance:**

- Improved performance when finding unique selectors for command log snapshots for Test Replay. Addressed in [#28536](https://github.com/cypress-io/cypress/pull/28536).

**Dependency Updates:**

- Updated ts-node from `10.9.1` to `10.9.2`. Cypress will longer error during `cypress run` or `cypress open` when using Typescript 5.3.2+ with `extends` in `tsconfig.json`. Addresses [#28385](https://github.com/cypress-io/cypress/issues/28385).

## 13.6.1

_Released 12/5/2023_

**Bugfixes:**

- Fixed an issue where pages or downloads opened in a new tab were missing basic auth headers. Fixes [#28350](https://github.com/cypress-io/cypress/issues/28350).
- Fixed an issue where request logging would default the `message` to the `args` of the currently running command even though those `args` would not apply to the request log and are not displayed. If the `args` are sufficiently large (e.g. when running the `cy.task` from the [code-coverage](https://github.com/cypress-io/code-coverage/) plugin) there could be performance/memory implications. Addressed in [#28411](https://github.com/cypress-io/cypress/pull/28411).
- Fixed an issue where commands would fail with the error `must only be invoked from the spec file or support file` if the project's `baseUrl` included basic auth credentials. Fixes [#27457](https://github.com/cypress-io/cypress/issues/27457) and [#28336](https://github.com/cypress-io/cypress/issues/28336).
- Fixed an issue where some URLs would timeout in pre-request correlation. Addressed in [#28427](https://github.com/cypress-io/cypress/pull/28427).
- Cypress will now correctly log errors and debug logs on Linux machines. Fixes [#5051](https://github.com/cypress-io/cypress/issues/5051) and [#24713](https://github.com/cypress-io/cypress/issues/24713).

**Misc:**

- Artifact upload duration is now reported to Cypress Cloud. Fixes [#28238](https://github.com/cypress-io/cypress/issues/28238). Addressed in [#28418](https://github.com/cypress-io/cypress/pull/28418).

## 13.6.0

_Released 11/21/2023_

**Features:**

- Added an activity indicator to CLI output when artifacts (screenshots, videos, or Test Replay) are being uploaded to the cloud. Addresses [#28239](https://github.com/cypress-io/cypress/issues/28239). Addressed in [#28277](https://github.com/cypress-io/cypress/pull/28277).
- When artifacts are uploaded to the Cypress Cloud, the duration of each upload will be displayed in the terminal. Addresses [#28237](https://github.com/cypress-io/cypress/issues/28237).

**Bugfixes:**

- We now allow absolute paths when setting `component.indexHtmlFile` in the Cypress config. Fixes [#27750](https://github.com/cypress-io/cypress/issues/27750).
- Fixed an issue where dynamic intercept aliases now show with alias name instead of "no alias" in driver. Addresses [#24653](https://github.com/cypress-io/cypress/issues/24653)
- Fixed an issue where [aliasing individual requests](https://docs.cypress.io/api/commands/intercept#Aliasing-individual-requests) with `cy.intercept()` led to an error when retrieving all of the aliases with `cy.get(@alias.all)` . Addresses [#25448](https://github.com/cypress-io/cypress/issues/25448)
- The URL of the application under test and command error "Learn more" links now open externally instead of in the Cypress-launched browser. Fixes [#24572](https://github.com/cypress-io/cypress/issues/24572).
- Fixed issue where some URLs would timeout in pre-request correlation. Addressed in [#28354](https://github.com/cypress-io/cypress/pull/28354).

**Misc:**

- Browser tabs and windows other than the Cypress tab are now closed between tests in Chromium-based browsers. Addressed in [#28204](https://github.com/cypress-io/cypress/pull/28204).
- Cypress now ensures the main browser tab is active before running each command in Chromium-based browsers. Addressed in [#28334](https://github.com/cypress-io/cypress/pull/28334).

**Dependency Updates:**

- Upgraded [`chrome-remote-interface`](https://www.npmjs.com/package/chrome-remote-interface) from `0.31.3` to `0.33.0` to increase the max payload from 100MB to 256MB. Addressed in [#27998](https://github.com/cypress-io/cypress/pull/27998).

## 13.5.1

_Released 11/14/2023_

**Bugfixes:**

- Fixed a regression in [`13.5.0`](https://docs.cypress.io/guides/references/changelog#13.5.0) where requests cached within a given spec may take longer to load than they did previously. Addresses [#28295](https://github.com/cypress-io/cypress/issues/28295).
- Fixed an issue where pages opened in a new tab were missing response headers, causing them not to load properly. Fixes [#28293](https://github.com/cypress-io/cypress/issues/28293) and [#28303](https://github.com/cypress-io/cypress/issues/28303).
- We now pass a flag to Chromium browsers to disable default component extensions. This is a common flag passed during browser automation. Fixed in [#28294](https://github.com/cypress-io/cypress/pull/28294).

## 13.5.0

_Released 11/8/2023_

**Features:**

 - Added Component Testing support for [Angular](https://angular.io/) version 17. Addresses [#28153](https://github.com/cypress-io/cypress/issues/28153).

**Bugfixes:**

- Fixed an issue in chromium based browsers, where global style updates can trigger flooding of font face requests in DevTools and Test Replay. This can affect performance due to the flooding of messages in CDP. Fixes [#28150](https://github.com/cypress-io/cypress/issues/28150) and [#28215](https://github.com/cypress-io/cypress/issues/28215).
- Fixed a regression in [`13.3.3`](https://docs.cypress.io/guides/references/changelog#13.3.3) where Cypress would hang on loading shared workers when using `cy.reload` to reload the page. Fixes [#28248](https://github.com/cypress-io/cypress/issues/28248).
- Fixed an issue where network requests made from tabs, or windows other than the main Cypress tab, would be delayed. Fixes [#28113](https://github.com/cypress-io/cypress/issues/28113).
- Fixed an issue with 'other' targets (e.g. pdf documents embedded in an object tag) not fully loading. Fixes [#28228](https://github.com/cypress-io/cypress/issues/28228) and [#28162](https://github.com/cypress-io/cypress/issues/28162).
- Fixed an issue where clicking a link to download a file could cause a page load timeout when the download attribute was missing. Note: download behaviors in experimental Webkit are still an issue. Fixes [#14857](https://github.com/cypress-io/cypress/issues/14857).
- Fixed an issue to account for canceled and failed downloads to correctly reflect these status in Command log as a download failure where previously it would be pending. Fixed in [#28222](https://github.com/cypress-io/cypress/pull/28222).
- Fixed an issue determining visibility when an element is hidden by an ancestor with a shared edge. Fixes [#27514](https://github.com/cypress-io/cypress/issues/27514).
- We now pass a flag to Chromium browsers to disable Chrome translation, both the manual option and the popup prompt, when a page with a differing language is detected. Fixes [#28225](https://github.com/cypress-io/cypress/issues/28225).
- Stopped processing CDP events at the end of a spec when Test Isolation is off and Test Replay is enabled. Addressed in [#28213](https://github.com/cypress-io/cypress/pull/28213).

## 13.4.0

_Released 10/30/2023_

**Features:**

- Introduced experimental configuration options for advanced retry logic: adds `experimentalStrategy` and `experimentalOptions` keys to the `retry` configuration key. See [Experimental Flake Detection Features](https://docs.cypress.io/guides/references/experiments/#Experimental-Flake-Detection-Features) in the documentation. Addressed in [#27930](https://github.com/cypress-io/cypress/pull/27930).

**Bugfixes:**

- Fixed a regression in [`13.3.2`](https://docs.cypress.io/guides/references/changelog#13.3.2) where Cypress would crash with 'Inspected target navigated or closed' or 'Session with given id not found'. Fixes [#28141](https://github.com/cypress-io/cypress/issues/28141) and [#28148](https://github.com/cypress-io/cypress/issues/28148).

## 13.3.3

_Released 10/24/2023_

**Bugfixes:**

- Fixed a performance regression in `13.3.1` with proxy correlation timeouts and requests issued from web and shared workers. Fixes [#28104](https://github.com/cypress-io/cypress/issues/28104).
- Fixed a performance problem with proxy correlation when requests get aborted and then get miscorrelated with follow up requests. Addressed in [#28094](https://github.com/cypress-io/cypress/pull/28094).
- Fixed a regression in [10.0.0](#10.0.0), where search would not find a spec if the file name contains "-" or "\_", but search prompt contains " " instead (e.g. search file "spec-file.cy.ts" with prompt "spec file"). Fixes [#25303](https://github.com/cypress-io/cypress/issues/25303).

## 13.3.2

_Released 10/18/2023_

**Bugfixes:**

- Fixed a performance regression in `13.3.1` with proxy correlation timeouts and requests issued from service workers. Fixes [#28054](https://github.com/cypress-io/cypress/issues/28054) and [#28056](https://github.com/cypress-io/cypress/issues/28056).
- Fixed an issue where proxy correlation would leak over from a previous spec causing performance problems, `cy.intercept` problems, and Test Replay asset capturing issues. Addressed in [#28060](https://github.com/cypress-io/cypress/pull/28060).
- Fixed an issue where redirects of requests that knowingly don't have CDP traffic should also be assumed to not have CDP traffic. Addressed in [#28060](https://github.com/cypress-io/cypress/pull/28060).
- Fixed an issue with Accept Encoding headers by forcing gzip when no accept encoding header is sent and using identity if gzip is not sent. Fixes [#28025](https://github.com/cypress-io/cypress/issues/28025).

**Dependency Updates:**

- Upgraded [`@babel/core`](https://www.npmjs.com/package/@babel/core) from `7.22.9` to `7.23.2` to address the [SNYK-JS-SEMVER-3247795](https://snyk.io/vuln/SNYK-JS-SEMVER-3247795) security vulnerability. Addressed in [#28063](https://github.com/cypress-io/cypress/pull/28063).
- Upgraded [`@babel/traverse`](https://www.npmjs.com/package/@babel/traverse) from `7.22.8` to `7.23.2` to address the [SNYK-JS-BABELTRAVERSE-5962462](https://snyk.io/vuln/SNYK-JS-BABELTRAVERSE-5962462) security vulnerability. Addressed in [#28063](https://github.com/cypress-io/cypress/pull/28063).
- Upgraded [`react-docgen`](https://www.npmjs.com/package/react-docgen) from `6.0.0-alpha.3` to `6.0.4` to address the [SNYK-JS-BABELTRAVERSE-5962462](https://snyk.io/vuln/SNYK-JS-BABELTRAVERSE-5962462) security vulnerability. Addressed in [#28063](https://github.com/cypress-io/cypress/pull/28063).

## 13.3.1

_Released 10/11/2023_

**Bugfixes:**

- Fixed an issue where requests were correlated in the wrong order in the proxy. This could cause an issue where the wrong request is used for `cy.intercept` or assets (e.g. stylesheets or images) may not properly be available in Test Replay. Addressed in [#27892](https://github.com/cypress-io/cypress/pull/27892).
- Fixed an issue where a crashed Chrome renderer can cause the Test Replay recorder to hang. Addressed in [#27909](https://github.com/cypress-io/cypress/pull/27909).
- Fixed an issue where multiple responses yielded from calls to `cy.wait()` would sometimes be out of order. Fixes [#27337](https://github.com/cypress-io/cypress/issues/27337).
- Fixed an issue where requests were timing out in the proxy. This could cause an issue where the wrong request is used for `cy.intercept` or assets (e.g. stylesheets or images) may not properly be available in Test Replay. Addressed in [#27976](https://github.com/cypress-io/cypress/pull/27976).
- Fixed an issue where Test Replay couldn't record tests due to issues involving `GLIBC`. Fixed deprecation warnings during the rebuild of better-sqlite3. Fixes [#27891](https://github.com/cypress-io/cypress/issues/27891) and [#27902](https://github.com/cypress-io/cypress/issues/27902).
- Enables test replay for executed specs in runs that have a spec that causes a browser crash. Addressed in [#27786](https://github.com/cypress-io/cypress/pull/27786).

## 13.3.0

_Released 09/27/2023_

**Features:**

 - Introduces new layout for Runs page providing additional run information. Addresses [#27203](https://github.com/cypress-io/cypress/issues/27203).

**Bugfixes:**

- Fixed an issue where actionability checks trigger a flood of font requests. Removing the font requests has the potential to improve performance and removes clutter from Test Replay. Addressed in [#27860](https://github.com/cypress-io/cypress/pull/27860).
- Fixed network stubbing not permitting status code 999. Fixes [#27567](https://github.com/cypress-io/cypress/issues/27567). Addressed in [#27853](https://github.com/cypress-io/cypress/pull/27853).

## 13.2.0

_Released 09/12/2023_

**Features:**

 - Adds support for Nx users who want to run Angular Component Testing in parallel. Addressed in [#27723](https://github.com/cypress-io/cypress/pull/27723).

**Bugfixes:**

- Edge cases where `cy.intercept()` would not properly intercept and asset response bodies would not properly be captured for Test Replay have been addressed. Addressed in [#27771](https://github.com/cypress-io/cypress/pull/27771).
- Fixed an issue where `enter`, `keyup`, and `space` events were not triggering `click` events properly in some versions of Firefox. Addressed in [#27715](https://github.com/cypress-io/cypress/pull/27715).
- Fixed a regression in `13.0.0` where tests using Basic Authorization can potentially hang indefinitely on chromium browsers. Addressed in [#27781](https://github.com/cypress-io/cypress/pull/27781).
- Fixed a regression in `13.0.0` where component tests using an intercept that matches all requests can potentially hang indefinitely. Addressed in [#27788](https://github.com/cypress-io/cypress/pull/27788).

**Dependency Updates:**

- Upgraded Electron from `21.0.0` to `25.8.0`, which updates bundled Chromium from `106.0.5249.51` to `114.0.5735.289`. Additionally, the Node version binary has been upgraded from `16.16.0` to `18.15.0`. This does **NOT** have an impact on the node version you are using with Cypress and is merely an internal update to the repository & shipped binary. Addressed in [#27715](https://github.com/cypress-io/cypress/pull/27715). Addresses [#27595](https://github.com/cypress-io/cypress/issues/27595).

## 13.1.0

_Released 08/31/2023_

**Features:**

 - Introduces a status icon representing the `latest` test run in the Sidebar for the Runs Page. Addresses [#27206](https://github.com/cypress-io/cypress/issues/27206).

**Bugfixes:**

- Fixed a regression introduced in Cypress [13.0.0](#13-0-0) where the [Module API](https://docs.cypress.io/guides/guides/module-api), [`after:run`](https://docs.cypress.io/api/plugins/after-run-api), and  [`after:spec`](https://docs.cypress.io/api/plugins/after-spec-api) results did not include the `stats.skipped` field for each run result. Fixes [#27694](https://github.com/cypress-io/cypress/issues/27694). Addressed in [#27695](https://github.com/cypress-io/cypress/pull/27695).
- Individual CDP errors that occur while capturing data for Test Replay will no longer prevent the entire run from being available. Addressed in [#27709](https://github.com/cypress-io/cypress/pull/27709).
- Fixed an issue where the release date on the `v13` landing page was a day behind. Fixed in [#27711](https://github.com/cypress-io/cypress/pull/27711).
- Fixed an issue where fatal protocol errors would leak between specs causing all subsequent specs to fail to upload protocol information. Fixed in [#27720](https://github.com/cypress-io/cypress/pull/27720)
- Updated `plist` from `3.0.6` to `3.1.0` to address [CVE-2022-37616](https://github.com/advisories/GHSA-9pgh-qqpf-7wqj) and [CVE-2022-39353](https://github.com/advisories/GHSA-crh6-fp67-6883). Fixed in [#27710](https://github.com/cypress-io/cypress/pull/27710).

## 13.0.0

_Released 08/29/2023_

**Breaking Changes:**

- The [`video`](https://docs.cypress.io/guides/references/configuration#Videos) configuration option now defaults to `false`. Addresses [#26157](https://github.com/cypress-io/cypress/issues/26157).
- The [`videoCompression`](https://docs.cypress.io/guides/references/configuration#Videos) configuration option now defaults to `false`. Addresses [#26160](https://github.com/cypress-io/cypress/issues/26160).
- The [`videoUploadOnPasses`](https://docs.cypress.io/guides/references/configuration#Videos) configuration option has been removed. Please see our [screenshots & videos guide](https://docs.cypress.io/guides/guides/screenshots-and-videos#Delete-videos-for-specs-without-failing-or-retried-tests) on how to accomplish similar functionality. Addresses [#26899](https://github.com/cypress-io/cypress/issues/26899).
- Requests for assets at relative paths for component testing are now correctly forwarded to the dev server. Fixes [#26725](https://github.com/cypress-io/cypress/issues/26725).
- The [`cy.readFile()`](/api/commands/readfile) command is now retry-able as a [query command](https://on.cypress.io/retry-ability). This should not affect any tests using it; the functionality is unchanged. However, it can no longer be overwritten using [`Cypress.Commands.overwrite()`](/api/cypress-api/custom-commands#Overwrite-Existing-Commands). Addressed in [#25595](https://github.com/cypress-io/cypress/pull/25595).
- The current spec path is now passed from the AUT iframe using a query parameter rather than a path segment. This allows for requests for assets at relative paths to be correctly forwarded to the dev server. Fixes [#26725](https://github.com/cypress-io/cypress/issues/26725).
- The deprecated configuration option `nodeVersion` has been removed. Addresses [#27016](https://github.com/cypress-io/cypress/issues/27016).
- The properties and values returned by the [Module API](https://docs.cypress.io/guides/guides/module-api) and included in the arguments of handlers for the [`after:run`](https://docs.cypress.io/api/plugins/after-run-api) and  [`after:spec`](https://docs.cypress.io/api/plugins/after-spec-api) have been changed to be more consistent. Addresses [#23805](https://github.com/cypress-io/cypress/issues/23805).
- For Cypress Cloud runs with Test Replay enabled, the Cypress Runner UI is now hidden during the run since the Runner will be visible during Test Replay. As such, if video is recorded (which is now defaulted to `false`) during the run, the Runner will not be visible. In addition, if a runner screenshot (`cy.screenshot({ capture: runner })`) is captured, it will no longer contain the Runner.
- The browser and browser page unexpectedly closing in the middle of a test run are now gracefully handled. Addressed in [#27592](https://github.com/cypress-io/cypress/issues/27592).
- Automation performance is now improved by switching away from websockets to direct CDP calls for Chrome and Electron browsers. Addressed in [#27592](https://github.com/cypress-io/cypress/issues/27592).
- Edge cases where `cy.intercept()` would not properly intercept have been addressed. Addressed in [#27592](https://github.com/cypress-io/cypress/issues/27592).
- Node 14 support has been removed and Node 16 support has been deprecated. Node 16 may continue to work with Cypress `v13`, but will not be supported moving forward to closer coincide with [Node 16's end-of-life](https://nodejs.org/en/blog/announcements/nodejs16-eol) schedule. It is recommended that users update to at least Node 18.
- The minimum supported Typescript version is `4.x`.

**Features:**

- Consolidates and improves terminal output when uploading test artifacts to Cypress Cloud. Addressed in [#27402](https://github.com/cypress-io/cypress/pull/27402)

**Bugfixes:**

- Fixed an issue where Cypress's internal `tsconfig` would conflict with properties set in the user's `tsconfig.json` such as `module` and `moduleResolution`. Fixes [#26308](https://github.com/cypress-io/cypress/issues/26308) and [#27448](https://github.com/cypress-io/cypress/issues/27448).
- Clarified Svelte 4 works correctly with Component Testing and updated dependencies checks to reflect this. It was incorrectly flagged as not supported. Fixes [#27465](https://github.com/cypress-io/cypress/issues/27465).
- Resolve the `process/browser` global inside `@cypress/webpack-batteries-included-preprocessor` to resolve to `process/browser.js` in order to explicitly provide the file extension. File resolution must include the extension for `.mjs` and `.js` files inside ESM packages in order to resolve correctly. Fixes[#27599](https://github.com/cypress-io/cypress/issues/27599).
- Fixed an issue where the correct `pnp` process was not being discovered. Fixes [#27562](https://github.com/cypress-io/cypress/issues/27562).
- Fixed incorrect type declarations for Cypress and Chai globals that asserted them to be local variables of the global scope rather than properties on the global object. Fixes [#27539](https://github.com/cypress-io/cypress/issues/27539). Fixed in [#27540](https://github.com/cypress-io/cypress/pull/27540).
- Dev Servers will now respect and use the `port` configuration option if present. Fixes [#27675](https://github.com/cypress-io/cypress/issues/27675).

**Dependency Updates:**

- Upgraded [`@cypress/request`](https://www.npmjs.com/package/@cypress/request) from `^2.88.11` to `^3.0.0` to address the [CVE-2023-28155](https://github.com/advisories/GHSA-p8p7-x288-28g6) security vulnerability. Addresses [#27535](https://github.com/cypress-io/cypress/issues/27535). Addressed in [#27495](https://github.com/cypress-io/cypress/pull/27495).

## 12.17.4

_Released 08/15/2023_

**Bugfixes:**

- Fixed an issue where having `cypress.config` in a nested directory would cause problems with locating the `component-index.html` file when using component testing. Fixes [#26400](https://github.com/cypress-io/cypress/issues/26400).

**Dependency Updates:**

- Upgraded [`webpack`](https://www.npmjs.com/package/webpack) from `v4` to `v5`. This means that we are now bundling your `e2e` tests with webpack 5. We don't anticipate this causing any noticeable changes. However, if you'd like to keep bundling your `e2e` tests with wepback 4 you can use the same process as before by pinning [@cypress/webpack-batteries-included-preprocessor](https://www.npmjs.com/package/@cypress/webpack-batteries-included-preprocessor) to `v2.x.x` and hooking into the [file:preprocessor](https://docs.cypress.io/api/plugins/preprocessors-api#Usage) plugin event. This will restore the previous bundling process. Additionally, if you're using [@cypress/webpack-batteries-included-preprocessor](https://www.npmjs.com/package/@cypress/webpack-batteries-included-preprocessor) already, a new version has been published to support webpack `v5`.
- Upgraded [`tough-cookie`](https://www.npmjs.com/package/tough-cookie) from `4.0` to `4.1.3`, [`@cypress/request`](https://www.npmjs.com/package/@cypress/request) from `2.88.11` to `2.88.12` and [`@cypress/request-promise`](https://www.npmjs.com/package/@cypress/request-promise) from `4.2.6` to `4.2.7` to address a [security vulnerability](https://security.snyk.io/vuln/SNYK-JS-TOUGHCOOKIE-5672873). Fixes [#27261](https://github.com/cypress-io/cypress/issues/27261).

## 12.17.3

_Released 08/01/2023_

**Bugfixes:**

- Fixed an issue where unexpected branch names were being recorded for cypress runs when executed by GitHub Actions. The HEAD branch name will now be recorded by default for pull request workflows if a branch name cannot otherwise be detected from user overrides or from local git data. Fixes [#27389](https://github.com/cypress-io/cypress/issues/27389).

**Performance:**

- Fixed an issue where unnecessary requests were being paused. No longer sends `X-Cypress-Is-XHR-Or-Fetch` header and infers resource type off of the server pre-request object. Fixes [#26620](https://github.com/cypress-io/cypress/issues/26620) and [#26622](https://github.com/cypress-io/cypress/issues/26622).

## 12.17.2

_Released 07/20/2023_

**Bugfixes:**

- Fixed an issue where commands would fail with the error `must only be invoked from the spec file or support file` if their arguments were mutated. Fixes [#27200](https://github.com/cypress-io/cypress/issues/27200).
- Fixed an issue where `cy.writeFile()` would erroneously fail with the error `cy.writeFile() must only be invoked from the spec file or support file`. Fixes [#27097](https://github.com/cypress-io/cypress/issues/27097).
- Fixed an issue where web workers could not be created within a spec. Fixes [#27298](https://github.com/cypress-io/cypress/issues/27298).

## 12.17.1

_Released 07/10/2023_

**Bugfixes:**

- Fixed invalid stored preference when enabling in-app notifications that could cause the application to crash.  Fixes [#27228](https://github.com/cypress-io/cypress/issues/27228).
- Fixed an issue with the Typescript types of [`cy.screenshot()`](https://docs.cypress.io/api/commands/screenshot). Fixed in [#27130](https://github.com/cypress-io/cypress/pull/27130).

**Dependency Updates:**

- Upgraded [`@cypress/request`](https://www.npmjs.com/package/@cypress/request) from `2.88.10` to `2.88.11` to address [CVE-2022-24999](https://www.cve.org/CVERecord?id=CVE-2022-24999) security vulnerability. Addressed in [#27005](https://github.com/cypress-io/cypress/pull/27005).

## 12.17.0

_Released 07/05/2023_

**Features:**

- Cypress Cloud users can now receive desktop notifications about their runs, including when one starts, finishes, or fails. Addresses [#26686](https://github.com/cypress-io/cypress/issues/26686).

**Bugfixes:**

- Fixed issues where commands would fail with the error `must only be invoked from the spec file or support file`. Fixes [#27149](https://github.com/cypress-io/cypress/issues/27149) and [#27163](https://github.com/cypress-io/cypress/issues/27163).
- Fixed a regression introduced in Cypress [12.12.0](#12-12-0) where Cypress may fail to reconnect to the Chrome DevTools Protocol in Electron. Fixes [#26900](https://github.com/cypress-io/cypress/issues/26900).
- Fixed an issue where chrome was not recovering from browser crashes properly. Fixes [#24650](https://github.com/cypress-io/cypress/issues/24650).
- Fixed a race condition that was causing a GraphQL error to appear on the [Debug page](https://docs.cypress.io/guides/cloud/runs#Debug) when viewing a running Cypress Cloud build. Fixed in [#27134](https://github.com/cypress-io/cypress/pull/27134).
- Fixed a race condition in electron where the test window exiting prematurely during the browser launch process was causing the whole test run to fail. Addressed in [#27167](https://github.com/cypress-io/cypress/pull/27167).
- Fixed minor issues with Typescript types in the CLI. Fixes [#24110](https://github.com/cypress-io/cypress/issues/24110).
- Fixed an issue where a value for the Electron debug port would not be respected if defined using the `ELECTRON_EXTRA_LAUNCH_ARGS` environment variable. Fixes [#26711](https://github.com/cypress-io/cypress/issues/26711).

**Dependency Updates:**

- Update dependency semver to ^7.5.3. Addressed in [#27151](https://github.com/cypress-io/cypress/pull/27151).

## 12.16.0

_Released 06/26/2023_

**Features:**

- Added support for Angular 16.1.0 in Cypress Component Testing. Addresses [#27049](https://github.com/cypress-io/cypress/issues/27049).

**Bugfixes:**

- Fixed an issue where certain commands would fail with the error `must only be invoked from the spec file or support file` when invoked with a large argument. Fixes [#27099](https://github.com/cypress-io/cypress/issues/27099).

## 12.15.0

_Released 06/20/2023_

**Features:**

- Added support for running Cypress tests with [Chrome's new `--headless=new` flag](https://developer.chrome.com/articles/new-headless/). Chrome versions 112 and above will now be run in the `headless` mode that matches the `headed` browser implementation. Addresses [#25972](https://github.com/cypress-io/cypress/issues/25972).
- Cypress can now test pages with targeted `Content-Security-Policy` and `Content-Security-Policy-Report-Only` header directives by specifying the allow list via the [`experimentalCspAllowList`](https://docs.cypress.io/guides/references/configuration#Experimental-Csp-Allow-List) configuration option. Addresses [#1030](https://github.com/cypress-io/cypress/issues/1030). Addressed in [#26483](https://github.com/cypress-io/cypress/pull/26483)
- The [`videoCompression`](https://docs.cypress.io/guides/references/configuration#Videos) configuration option now accepts both a boolean or a Constant Rate Factor (CRF) number between `1` and `51`. The `videoCompression` default value is still `32` CRF and when `videoCompression` is set to `true` the default of `32` CRF will be used. Addresses [#26658](https://github.com/cypress-io/cypress/issues/26658).
- The Cypress Cloud data shown on the [Specs](https://docs.cypress.io/guides/core-concepts/cypress-app#Specs) page and [Runs](https://docs.cypress.io/guides/core-concepts/cypress-app#Runs) page will now reflect Cloud Runs that match the current Git tree if Git is being used. Addresses [#26693](https://github.com/cypress-io/cypress/issues/26693).

**Bugfixes:**

- Fixed an issue where video output was not being logged to the console when `videoCompression` was turned off. Videos will now log to the terminal regardless of the compression value. Addresses [#25945](https://github.com/cypress-io/cypress/issues/25945).

**Dependency Updates:**

- Removed [`@cypress/mocha-teamcity-reporter`](https://www.npmjs.com/package/@cypress/mocha-teamcity-reporter) as this package was no longer being referenced. Addressed in [#26938](https://github.com/cypress-io/cypress/pull/26938).

## 12.14.0

_Released 06/07/2023_

**Features:**

- A new testing type switcher has been added to the Spec Explorer to make it easier to move between E2E and Component Testing. An informational overview of each type is displayed if it hasn't already been configured to help educate and onboard new users to each testing type. Addresses [#26448](https://github.com/cypress-io/cypress/issues/26448), [#26836](https://github.com/cypress-io/cypress/issues/26836) and [#26837](https://github.com/cypress-io/cypress/issues/26837).

**Bugfixes:**

- Fixed an issue to now correctly detect Angular 16 dependencies
([@angular/cli](https://www.npmjs.com/package/@angular/cli),
[@angular-devkit/build-angular](https://www.npmjs.com/package/@angular-devkit/build-angular),
[@angular/core](https://www.npmjs.com/package/@angular/core), [@angular/common](https://www.npmjs.com/package/@angular/common),
[@angular/platform-browser-dynamic](https://www.npmjs.com/package/@angular/platform-browser-dynamic))
during Component Testing onboarding. Addresses [#26852](https://github.com/cypress-io/cypress/issues/26852).
- Ensures Git-related messages on the [Runs page](https://docs.cypress.io/guides/core-concepts/cypress-app#Runs) remain dismissed. Addresses [#26808](https://github.com/cypress-io/cypress/issues/26808).

**Dependency Updates:**

- Upgraded [`find-process`](https://www.npmjs.com/package/find-process) from `1.4.1` to `1.4.7` to address this [Synk](https://security.snyk.io/vuln/SNYK-JS-FINDPROCESS-1090284) security vulnerability. Addressed in [#26906](https://github.com/cypress-io/cypress/pull/26906).
- Upgraded [`firefox-profile`](https://www.npmjs.com/package/firefox-profile) from `4.0.0` to `4.3.2` to address security vulnerabilities within sub-dependencies. Addressed in [#26912](https://github.com/cypress-io/cypress/pull/26912).

## 12.13.0

_Released 05/23/2023_

**Features:**

- Adds Git-related messages for the [Runs page](https://docs.cypress.io/guides/core-concepts/cypress-app#Runs) and [Debug page](https://docs.cypress.io/guides/cloud/runs#Debug) when users aren't using Git or there are no recorded runs for the current branch. Addresses [#26680](https://github.com/cypress-io/cypress/issues/26680).

**Bugfixes:**

- Reverted [#26452](https://github.com/cypress-io/cypress/pull/26452) which introduced a bug that prevents users from using End to End with Yarn 3. Fixed in [#26735](https://github.com/cypress-io/cypress/pull/26735). Fixes [#26676](https://github.com/cypress-io/cypress/issues/26676).
- Moved `types` condition to the front of `package.json#exports` since keys there are meant to be order-sensitive. Fixed in [#26630](https://github.com/cypress-io/cypress/pull/26630).
- Fixed an issue where newly-installed dependencies would not be detected during Component Testing setup. Addresses [#26685](https://github.com/cypress-io/cypress/issues/26685).
- Fixed a UI regression that was flashing an "empty" state inappropriately when loading the Debug page. Fixed in [#26761](https://github.com/cypress-io/cypress/pull/26761).
- Fixed an issue in Component Testing setup where TypeScript version 5 was not properly detected. Fixes [#26204](https://github.com/cypress-io/cypress/issues/26204).

**Misc:**

- Updated styling & content of Cypress Cloud slideshows when not logged in or no runs have been recorded. Addresses [#26181](https://github.com/cypress-io/cypress/issues/26181).
- Changed the nomenclature of 'processing' to 'compressing' when terminal video output is printed during a run. Addresses [#26657](https://github.com/cypress-io/cypress/issues/26657).
- Changed the nomenclature of 'Upload Results' to 'Uploading Screenshots & Videos' when terminal output is printed during a run. Addresses [#26759](https://github.com/cypress-io/cypress/issues/26759).

## 12.12.0

_Released 05/09/2023_

**Features:**

- Added a new informational banner to help get started with component testing from an existing end-to-end test suite. Addresses [#26511](https://github.com/cypress-io/cypress/issues/26511).

**Bugfixes:**

- Fixed an issue in Electron where devtools gets out of sync with the DOM occasionally. Addresses [#15932](https://github.com/cypress-io/cypress/issues/15932).
- Updated the Chromium renderer process crash message to be more terse. Addressed in [#26597](https://github.com/cypress-io/cypress/pull/26597).
- Fixed an issue with `CYPRESS_DOWNLOAD_PATH_TEMPLATE` regex to allow multiple replacements. Addresses [#23670](https://github.com/cypress-io/cypress/issues/23670).
- Moved `types` condition to the front of `package.json#exports` since keys there are meant to be order-sensitive. Fixed in [#26630](https://github.com/cypress-io/cypress/pull/26630).

**Dependency Updates:**

- Upgraded [`plist`](https://www.npmjs.com/package/plist) from `3.0.5` to `3.0.6` to address [CVE-2022-26260](https://nvd.nist.gov/vuln/detail/CVE-2022-22912#range-8131646) NVD security vulnerability. Addressed in [#26631](https://github.com/cypress-io/cypress/pull/26631).
- Upgraded [`engine.io`](https://www.npmjs.com/package/engine.io) from `6.2.1` to `6.4.2` to address [CVE-2023-31125](https://github.com/socketio/engine.io/security/advisories/GHSA-q9mw-68c2-j6m5) NVD security vulnerability. Addressed in [#26664](https://github.com/cypress-io/cypress/pull/26664).
- Upgraded [`@vue/test-utils`](https://www.npmjs.com/package/@vue/test-utils) from `2.0.2` to `2.3.2`. Addresses [#26575](https://github.com/cypress-io/cypress/issues/26575).

## 12.11.0

_Released 04/26/2023_

**Features:**

- Adds Component Testing support for Angular 16. Addresses [#26044](https://github.com/cypress-io/cypress/issues/26044).
- The run navigation component on the [Debug page](https://on.cypress.io/debug-page) will now display a warning message if there are more relevant runs than can be displayed in the list. Addresses [#26288](https://github.com/cypress-io/cypress/issues/26288).

**Bugfixes:**

- Fixed an issue where setting `videoCompression` to `0` would cause the video output to be broken. `0` is now treated as false. Addresses [#5191](https://github.com/cypress-io/cypress/issues/5191) and [#24595](https://github.com/cypress-io/cypress/issues/24595).
- Fixed an issue on the [Debug page](https://on.cypress.io/debug-page) where the passing run status would appear even if the Cypress Cloud organization was over its monthly test result limit. Addresses [#26528](https://github.com/cypress-io/cypress/issues/26528).

**Misc:**

- Cleaned up our open telemetry dependencies, reducing the size of the open telemetry modules. Addressed in [#26522](https://github.com/cypress-io/cypress/pull/26522).

**Dependency Updates:**

- Upgraded [`vue`](https://www.npmjs.com/package/vue) from `3.2.31` to `3.2.47`. Addressed in [#26555](https://github.com/cypress-io/cypress/pull/26555).

## 12.10.0

_Released 04/17/2023_

**Features:**

- The Component Testing setup wizard will now show a warning message if an issue is encountered with an installed [third party framework definition](https://on.cypress.io/component-integrations). Addresses [#25838](https://github.com/cypress-io/cypress/issues/25838).

**Bugfixes:**

- Capture the [Azure](https://azure.microsoft.com/) CI provider's environment variable [`SYSTEM_PULLREQUEST_PULLREQUESTNUMBER`](https://learn.microsoft.com/en-us/azure/devops/pipelines/build/variables?view=azure-devops&tabs=yaml#system-variables-devops-services) to display the linked PR number in the Cloud. Addressed in [#26215](https://github.com/cypress-io/cypress/pull/26215).
- Fixed an issue in the onboarding wizard where project framework & bundler would not be auto-detected when opening directly into component testing mode using the `--component` CLI flag. Fixes [#22777](https://github.com/cypress-io/cypress/issues/22777) and [#26388](https://github.com/cypress-io/cypress/issues/26388).
- Updated to use the `SEMAPHORE_GIT_WORKING_BRANCH` [Semphore](https://docs.semaphoreci.com) CI environment variable to correctly associate a Cloud run to the current branch. Previously this was incorrectly associating a run to the target branch. Fixes [#26309](https://github.com/cypress-io/cypress/issues/26309).
- Fix an edge case in Component Testing where a custom `baseUrl` in `tsconfig.json` for Next.js 13.2.0+ is not respected. This was partially fixed in [#26005](https://github.com/cypress-io/cypress/pull/26005), but an edge case was missed. Fixes [#25951](https://github.com/cypress-io/cypress/issues/25951).
- Fixed an issue where `click` events fired on `.type('{enter}')` did not propagate through shadow roots. Fixes [#26392](https://github.com/cypress-io/cypress/issues/26392).

**Misc:**

- Removed unintentional debug logs. Addressed in [#26411](https://github.com/cypress-io/cypress/pull/26411).
- Improved styling on the [Runs Page](https://docs.cypress.io/guides/core-concepts/cypress-app#Runs). Addresses [#26180](https://github.com/cypress-io/cypress/issues/26180).

**Dependency Updates:**

- Upgraded [`commander`](https://www.npmjs.com/package/commander) from `^5.1.0` to `^6.2.1`. Addressed in [#26226](https://github.com/cypress-io/cypress/pull/26226).
- Upgraded [`minimist`](https://www.npmjs.com/package/minimist) from `1.2.6` to `1.2.8` to address this [CVE-2021-44906](https://github.com/advisories/GHSA-xvch-5gv4-984h) NVD security vulnerability. Addressed in [#26254](https://github.com/cypress-io/cypress/pull/26254).

## 12.9.0

_Released 03/28/2023_

**Features:**

- The [Debug page](https://docs.cypress.io/guides/cloud/runs#Debug) now allows for navigating between all runs recorded for a commit. Addresses [#25899](https://github.com/cypress-io/cypress/issues/25899) and [#26018](https://github.com/cypress-io/cypress/issues/26018).

**Bugfixes:**

- Fixed a compatibility issue so that component test projects can use [Vite](https://vitejs.dev/) version 4.2.0 and greater. Fixes [#26138](https://github.com/cypress-io/cypress/issues/26138).
- Fixed an issue where [`cy.intercept()`](https://docs.cypress.io/api/commands/intercept) added an additional `content-length` header to spied requests that did not set a `content-length` header on the original request. Fixes [#24407](https://github.com/cypress-io/cypress/issues/24407).
- Changed the way that Git hashes are loaded so that non-relevant runs are excluded from the Debug page. Fixes [#26058](https://github.com/cypress-io/cypress/issues/26058).
- Corrected the [`.type()`](https://docs.cypress.io/api/commands/type) command to account for shadow root elements when determining whether or not focus needs to be simulated before typing. Fixes [#26198](https://github.com/cypress-io/cypress/issues/26198).
- Fixed an issue where an incorrect working directory could be used for Git operations on Windows. Fixes [#23317](https://github.com/cypress-io/cypress/issues/23317).
- Capture the [Buildkite](https://buildkite.com/) CI provider's environment variable `BUILDKITE_RETRY_COUNT` to handle CI retries in the Cloud. Addressed in [#25750](https://github.com/cypress-io/cypress/pull/25750).

**Misc:**

- Made some minor styling updates to the Debug page. Addresses [#26041](https://github.com/cypress-io/cypress/issues/26041).

## 12.8.1

_Released 03/15/2023_

**Bugfixes:**

- Fixed a regression in Cypress [10](https://docs.cypress.io/guides/references/changelog#10-0-0) where the reporter auto-scroll configuration inside user preferences was unintentionally being toggled off. User's must now explicitly enable/disable auto-scroll under user preferences, which is enabled by default. Fixes [#24171](https://github.com/cypress-io/cypress/issues/24171) and [#26113](https://github.com/cypress-io/cypress/issues/26113).

**Dependency Updates:**

- Upgraded [`ejs`](https://www.npmjs.com/package/ejs) from `3.1.6` to `3.1.8` to address this [CVE-2022-29078](https://github.com/advisories/GHSA-phwq-j96m-2c2q) NVD security vulnerability. Addressed in [#25279](https://github.com/cypress-io/cypress/pull/25279).

## 12.8.0

_Released 03/14/2023_

**Features:**

- The [Debug page](https://docs.cypress.io/guides/cloud/runs#Debug) is now able to show real-time results from in-progress runs.  Addresses [#25759](https://github.com/cypress-io/cypress/issues/25759).
- Added the ability to control whether a request is logged to the command log via [`cy.intercept()`](https://docs.cypress.io/api/commands/intercept) by passing `log: false` or `log: true`. Addresses [#7362](https://github.com/cypress-io/cypress/issues/7362).
  - This can be used to override Cypress's default behavior of logging all XHRs and fetches, see the [example](https://docs.cypress.io/api/commands/intercept#Disabling-logs-for-a-request).
- It is now possible to control the number of connection attempts to the browser using the `CYPRESS_CONNECT_RETRY_THRESHOLD` Environment Variable. Learn more [here](https://docs.cypress.io/guides/references/advanced-installation#Environment-variables). Addressed in [#25848](https://github.com/cypress-io/cypress/pull/25848).

**Bugfixes:**

- Fixed an issue where using `Cypress.require()` would throw the error `Cannot find module 'typescript'`. Fixes [#25885](https://github.com/cypress-io/cypress/issues/25885).
- The [`before:spec`](https://docs.cypress.io/api/plugins/before-spec-api) API was updated to correctly support async event handlers in `run` mode. Fixes [#24403](https://github.com/cypress-io/cypress/issues/24403).
- Updated the Component Testing [community framework](https://docs.cypress.io/guides/component-testing/third-party-definitions) definition detection logic to take into account monorepo structures that hoist dependencies. Fixes [#25993](https://github.com/cypress-io/cypress/issues/25993).
- The onboarding wizard for Component Testing will now detect installed dependencies more reliably. Fixes [#25782](https://github.com/cypress-io/cypress/issues/25782).
- Fixed an issue where Angular components would sometimes be mounted in unexpected DOM locations in component tests. Fixes [#25956](https://github.com/cypress-io/cypress/issues/25956).
- Fixed an issue where Cypress component testing would fail to work with [Next.js](https://nextjs.org/) `13.2.1`. Fixes [#25951](https://github.com/cypress-io/cypress/issues/25951).
- Fixed an issue where migrating a project from a version of Cypress earlier than [10.0.0](#10-0-0) could fail if the project's `testFiles` configuration was an array of globs. Fixes [#25947](https://github.com/cypress-io/cypress/issues/25947).

**Misc:**

- Removed "New" badge in the navigation bar for the debug page icon. Addresses [#25925](https://github.com/cypress-io/cypress/issues/25925).
- Removed inline "Connect" buttons within the Specs Explorer. Addresses [#25926](https://github.com/cypress-io/cypress/issues/25926).
- Added an icon for "beta" versions of the Chrome browser. Addresses [#25968](https://github.com/cypress-io/cypress/issues/25968).

**Dependency Updates:**

- Upgraded [`mocha-junit-reporter`](https://www.npmjs.com/package/mocha-junit-reporter) from `2.1.0` to `2.2.0` to be able to use [new placeholders](https://github.com/michaelleeallen/mocha-junit-reporter/pull/163) such as `[suiteFilename]` or `[suiteName]` when defining the test report name. Addressed in [#25922](https://github.com/cypress-io/cypress/pull/25922).

## 12.7.0

_Released 02/24/2023_

**Features:**

- It is now possible to set `hostOnly` cookies with [`cy.setCookie()`](https://docs.cypress.io/api/commands/setcookie) for a given domain. Addresses [#16856](https://github.com/cypress-io/cypress/issues/16856) and [#17527](https://github.com/cypress-io/cypress/issues/17527).
- Added a Public API for third party component libraries to define a Framework Definition, embedding their library into the Cypress onboarding workflow. Learn more [here](https://docs.cypress.io/guides/component-testing/third-party-definitions). Implemented in [#25780](https://github.com/cypress-io/cypress/pull/25780) and closes [#25638](https://github.com/cypress-io/cypress/issues/25638).
- Added a Debug Page tutorial slideshow for projects that are not connected to Cypress Cloud. Addresses [#25768](https://github.com/cypress-io/cypress/issues/25768).
- Improved various error message around interactions with the Cypress cloud. Implemented in [#25837](https://github.com/cypress-io/cypress/pull/25837)
- Updated the "new" status badge for the Debug page navigation link to be less noticeable when the navigation is collapsed. Addresses [#25739](https://github.com/cypress-io/cypress/issues/25739).

**Bugfixes:**

- Fixed various bugs when recording to the cloud. Fixed in [#25837](https://github.com/cypress-io/cypress/pull/25837)
- Fixed an issue where cookies were being duplicated with the same hostname, but a prepended dot. Fixed an issue where cookies may not be expiring correctly. Fixes [#25174](https://github.com/cypress-io/cypress/issues/25174), [#25205](https://github.com/cypress-io/cypress/issues/25205) and [#25495](https://github.com/cypress-io/cypress/issues/25495).
- Fixed an issue where cookies weren't being synced when the application was stable. Fixed in [#25855](https://github.com/cypress-io/cypress/pull/25855). Fixes [#25835](https://github.com/cypress-io/cypress/issues/25835).
- Added missing TypeScript type definitions for the [`cy.reload()`](https://docs.cypress.io/api/commands/reload) command. Addressed in [#25779](https://github.com/cypress-io/cypress/pull/25779).
- Ensure Angular components are mounted inside the correct element. Fixes [#24385](https://github.com/cypress-io/cypress/issues/24385).
- Fix a bug where files outside the project root in a monorepo are not correctly served when using Vite. Addressed in [#25801](https://github.com/cypress-io/cypress/pull/25801).
- Fixed an issue where using [`cy.intercept`](https://docs.cypress.io/api/commands/intercept)'s `req.continue()` with a non-function parameter would not provide an appropriate error message. Fixed in [#25884](https://github.com/cypress-io/cypress/pull/25884).
- Fixed an issue where Cypress would erroneously launch and connect to multiple browser instances. Fixes [#24377](https://github.com/cypress-io/cypress/issues/24377).

**Misc:**

- Made updates to the way that the Debug Page header displays information. Addresses [#25796](https://github.com/cypress-io/cypress/issues/25796) and [#25798](https://github.com/cypress-io/cypress/issues/25798).

## 12.6.0

_Released 02/15/2023_

**Features:**

- Added a new CLI flag, called [`--auto-cancel-after-failures`](https://docs.cypress.io/guides/guides/command-line#Options), that overrides the project-level ["Auto Cancellation"](https://docs.cypress.io/guides/cloud/smart-orchestration#Auto-Cancellation) value when recording to the Cloud. This gives Cloud users on Business and Enterprise plans the flexibility to alter the auto-cancellation value per run. Addressed in [#25237](https://github.com/cypress-io/cypress/pull/25237).
- It is now possible to overwrite query commands using [`Cypress.Commands.overwriteQuery`](https://on.cypress.io/api/custom-queries). Addressed in [#25078](https://github.com/cypress-io/cypress/issues/25078).
- Added [`Cypress.require()`](https://docs.cypress.io/api/cypress-api/require) for including dependencies within the [`cy.origin()`](https://docs.cypress.io/api/commands/origin) callback. This change removed support for using `require()` and `import()` directly within the callback because we found that it impacted performance not only for spec files using them within the [`cy.origin()`](https://docs.cypress.io/api/commands/origin) callback, but even for spec files that did not use them. Addresses [#24976](https://github.com/cypress-io/cypress/issues/24976).
- Added the ability to open the failing test in the IDE from the Debug page before needing to re-run the test. Addressed in [#24850](https://github.com/cypress-io/cypress/issues/24850).

**Bugfixes:**

- When a Cloud user is apart of multiple Cloud organizations, the [Connect to Cloud setup](https://docs.cypress.io/guides/cloud/projects#Set-up-a-project-to-record) now shows the correct organizational prompts when connecting a new project. Fixes [#25520](https://github.com/cypress-io/cypress/issues/25520).
- Fixed an issue where Cypress would fail to load any specs if the project `specPattern` included a resource that could not be accessed due to filesystem permissions. Fixes [#24109](https://github.com/cypress-io/cypress/issues/24109).
- Fixed an issue where the Debug page would display a different number of specs for in-progress runs than the in-progress specs reported in Cypress Cloud. Fixes [#25647](https://github.com/cypress-io/cypress/issues/25647).
- Fixed an issue in middleware where error-handling code could itself generate an error and fail to report the original issue. Fixes [#22825](https://github.com/cypress-io/cypress/issues/22825).
- Fixed an regression introduced in Cypress [12.3.0](#12-3-0) where custom browsers that relied on process environment variables were not found on macOS arm64 architectures. Fixed in [#25753](https://github.com/cypress-io/cypress/pull/25753).

**Misc:**

- Improved the UI of the Debug page. Addresses [#25664](https://github.com/cypress-io/cypress/issues/25664),  [#25669](https://github.com/cypress-io/cypress/issues/25669), [#25665](https://github.com/cypress-io/cypress/issues/25665), [#25666](https://github.com/cypress-io/cypress/issues/25666), and [#25667](https://github.com/cypress-io/cypress/issues/25667).
- Updated the Debug page sidebar badge to to show 0 to 99+ failing tests, increased from showing 0 to 9+ failing tests, to provide better test failure insights. Addresses [#25662](https://github.com/cypress-io/cypress/issues/25662).

**Dependency Updates:**

- Upgrade [`debug`](https://www.npmjs.com/package/debug) to `4.3.4`. Addressed in [#25699](https://github.com/cypress-io/cypress/pull/25699).

## 12.5.1

_Released 02/02/2023_

**Bugfixes:**

- Fixed a regression introduced in Cypress [12.5.0](https://docs.cypress.io/guides/references/changelog#12-5-0) where the `runnable` was not included in the [`test:after:run`](https://docs.cypress.io/api/events/catalog-of-events) event. Fixes [#25663](https://github.com/cypress-io/cypress/issues/25663).

**Dependency Updates:**

- Upgraded [`simple-git`](https://github.com/steveukx/git-js) from `3.15.0` to `3.16.0` to address this [security vulnerability](https://github.com/advisories/GHSA-9p95-fxvg-qgq2) where Remote Code Execution (RCE) via the clone(), pull(), push() and listRemote() methods due to improper input sanitization was possible. Addressed in [#25603](https://github.com/cypress-io/cypress/pull/25603).

## 12.5.0

_Released 01/31/2023_

**Features:**

- Easily debug failed CI test runs recorded to the Cypress Cloud from your local Cypress app with the new Debug page. Please leave any feedback [here](https://github.com/cypress-io/cypress/discussions/25649). Your feedback will help us make decisions to improve the Debug experience. For more details, see [our blog post](https://on.cypress.io/debug-page-release). Addressed in [#25488](https://github.com/cypress-io/cypress/pull/25488).

**Performance:**

- Improved memory consumption in `run` mode by removing reporter logs for successful tests. Fixes [#25230](https://github.com/cypress-io/cypress/issues/25230).

**Bugfixes:**

- Fixed an issue where alternative Microsoft Edge Beta, Canary, and Dev binary versions were not being discovered by Cypress. Fixes [#25455](https://github.com/cypress-io/cypress/issues/25455).

**Dependency Updates:**

- Upgraded [`underscore.string`](https://github.com/esamattis/underscore.string/blob/HEAD/CHANGELOG.markdown) from `3.3.5` to `3.3.6` to reference rebuilt assets after security patch to fix regular expression DDOS exploit. Addressed in [#25574](https://github.com/cypress-io/cypress/pull/25574).

## 12.4.1

_Released 01/27/2023_

**Bugfixes:**

- Fixed a regression from Cypress [12.4.0](https://docs.cypress.io/guides/references/changelog#12-4-0) where Cypress was not exiting properly when running multiple Component Testing specs in `electron` in `run` mode. Fixes [#25568](https://github.com/cypress-io/cypress/issues/25568).

**Dependency Updates:**

- Upgraded [`ua-parser-js`](https://github.com/faisalman/ua-parser-js) from `0.7.24` to `0.7.33` to address this [security vulnerability](https://github.com/faisalman/ua-parser-js/security/advisories/GHSA-fhg7-m89q-25r3) where crafting a very-very-long user-agent string with specific pattern, an attacker can turn the script to get stuck processing for a very long time which results in a denial of service (DoS) condition. Addressed in [#25561](https://github.com/cypress-io/cypress/pull/25561).

## 12.4.0

_Released 1/24/2023_

**Features:**

- Added official support for Vite 4 in component testing. Addresses
  [#24969](https://github.com/cypress-io/cypress/issues/24969).
- Added new
  [`experimentalMemoryManagement`](/guides/references/experiments#Configuration)
  configuration option to improve memory management in Chromium-based browsers.
  Enable this option with `experimentalMemoryManagement=true` if you have
  experienced "Out of Memory" issues. Addresses
  [#23391](https://github.com/cypress-io/cypress/issues/23391).
- Added new
  [`experimentalSkipDomainInjection`](/guides/references/experiments#Experimental-Skip-Domain-Injection)
  configuration option to disable Cypress from setting `document.domain` on
  injection, allowing users to test Salesforce domains. If you believe you are
  having `document.domain` issues, please see the
  [`experimentalSkipDomainInjection`](/guides/references/experiments#Experimental-Skip-Domain-Injection)
  guide. This config option is end-to-end only. Addresses
  [#2367](https://github.com/cypress-io/cypress/issues/2367),
  [#23958](https://github.com/cypress-io/cypress/issues/23958),
  [#24290](https://github.com/cypress-io/cypress/issues/24290), and
  [#24418](https://github.com/cypress-io/cypress/issues/24418).
- The [`.as`](/api/commands/as) command now accepts an options argument,
  allowing an alias to be stored as type "query" or "static" value. This is
  stored as "query" by default. Addresses
  [#25173](https://github.com/cypress-io/cypress/issues/25173).
- The `cy.log()` command will now display a line break where the `\n` character
  is used. Addresses
  [#24964](https://github.com/cypress-io/cypress/issues/24964).
- [`component.specPattern`](/guides/references/configuration#component) now
  utilizes a JSX/TSX file extension when generating a new empty spec file if
  project contains at least one file with those extensions. This applies only to
  component testing and is skipped if
  [`component.specPattern`](/guides/references/configuration#component) has been
  configured to exclude files with those extensions. Addresses
  [#24495](https://github.com/cypress-io/cypress/issues/24495).
- Added support for the `data-qa` selector in the
  [Selector Playground](guides/core-concepts/cypress-app#Selector-Playground) in
  addition to `data-cy`, `data-test` and `data-testid`. Addresses
  [#25305](https://github.com/cypress-io/cypress/issues/25305).

**Bugfixes:**

- Fixed an issue where component tests could incorrectly treat new major
  versions of certain dependencies as supported. Fixes
  [#25379](https://github.com/cypress-io/cypress/issues/25379).
- Fixed an issue where new lines or spaces on new lines in the Command Log were
  not maintained. Fixes
  [#23679](https://github.com/cypress-io/cypress/issues/23679) and
  [#24964](https://github.com/cypress-io/cypress/issues/24964).
- Fixed an issue where Angular component testing projects would fail to
  initialize if an unsupported browserslist entry was specified in the project
  configuration. Fixes
  [#25312](https://github.com/cypress-io/cypress/issues/25312).

**Misc**

- Video output link in `cypress run` mode has been added to it's own line to
  make the video output link more easily clickable in the terminal. Addresses
  [#23913](https://github.com/cypress-io/cypress/issues/23913).<|MERGE_RESOLUTION|>--- conflicted
+++ resolved
@@ -15,12 +15,7 @@
 - Fixed an issue where some cross-origin logs, like assertions or cy.clock(), were getting too many dom snapshots. Fixes [#28609](https://github.com/cypress-io/cypress/issues/28609).
 - Fixed asset capture for Test Replay for requests that are routed through service workers. This addresses an issue where styles were not being applied properly in Test Replay and `cy.intercept()` was not working properly for requests in this scenario. Fixes [#28516](https://github.com/cypress-io/cypress/issues/28516).
 - Fixed an issue where visiting an `http://` site would result in an infinite reload/redirect loop in Chrome 114+. Fixes [#25891](https://github.com/cypress-io/cypress/issues/25891).
-<<<<<<< HEAD
 - Fixed issues where the cli logs were not displaying in the right format for burn-in attempts and/or experimental retries. Fixed in [#28702](https://github.com/cypress-io/cypress/pull/28702).
-=======
-- Fixed an issue where requests made from extra tabs do not include their original headers. Fixes [#28641](https://github.com/cypress-io/cypress/issues/28641).
-- Fixed an issue where `cy.wait()` would sometimes throw an error reading a property of undefined when returning responses. Fixes [#28233](https://github.com/cypress-io/cypress/issues/28233).
->>>>>>> 06d94368
 
 **Performance:**
 
