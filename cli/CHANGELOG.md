--- conflicted
+++ resolved
@@ -18,11 +18,8 @@
 
 **Misc:**
 
-<<<<<<< HEAD
 - Report afterSpec durations to Cloud API when running in record mode with Test Replay enabled. Addressed in [#29500](https://github.com/cypress-io/cypress/pull/29500).
-=======
 - Enhanced the type definitions available to `cy.intercept` and `cy.wait`. The `body` property of both the request and response in an interception can optionally be specified with user-defined types. Addresses [#29507](https://github.com/cypress-io/cypress/issues/29507).
->>>>>>> 4ccdd860
 
 ## 13.10.0
 
