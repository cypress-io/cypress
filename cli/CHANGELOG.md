--- conflicted
+++ resolved
@@ -15,13 +15,9 @@
 
 **Misc:**
 
-<<<<<<< HEAD
 - Changed Component Testing scaffolding instruction to `pnpm add` to add framework dependencies when a project uses pnpm as package manager. Addresses [#29052](https://github.com/cypress-io/cypress/issues/29052).
-- Captures the `beforeTest` timestamp inside the browser for the purposes of accurately determining test start for Test Replay. Addressed in [#29061](https://github.com/cypress-io/cypress/pull/29061).
-=======
 - Command messages in the Cypress command logs will now truncate display at 100 lines instead of 50. Fixes [#29023](https://github.com/cypress-io/cypress/issues/29023).
 - Capture the `beforeTest` timestamp inside the browser for the purposes of accurately determining test start for Test Replay. Addressed in [#29061](https://github.com/cypress-io/cypress/pull/29061).
->>>>>>> d55659c3
 
 **Dependency Updates:**
 
