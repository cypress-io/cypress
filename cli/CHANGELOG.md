--- conflicted
+++ resolved
@@ -5,11 +5,8 @@
 
 **Bugfixes:**
 
-<<<<<<< HEAD
 - Fixed a performance problem with proxy correlation when requests get aborted and then get miscorrelated with follow up requests. Fixed in [#28094](https://github.com/cypress-io/cypress/pull/28094).
-=======
 - Fixed a regression in [10.0.0](#10.0.0), where search would not find a spec if the file name contains "-" or "\_", but search prompt contains " " instead (e.g. search file "spec-file.cy.ts" with prompt "spec file"). Fixes [#25303](https://github.com/cypress-io/cypress/issues/25303).
->>>>>>> 74a06c53
 
 ## 13.3.2
 
