--- conflicted
+++ resolved
@@ -10,11 +10,8 @@
 **Bugfixes:**
 
 - Fixed an issue where actionability checks trigger a flood of font requests. Removing the font requests has the potential to improve performance and removes clutter from Test Replay. Addressed in [#27860](https://github.com/cypress-io/cypress/pull/27860).
-<<<<<<< HEAD
+- Fixed network stubbing not permitting status code 999. Fixes [#27567](https://github.com/cypress-io/cypress/issues/27567). Addressed in [#27853](https://github.com/cypress-io/cypress/pull/27853).
 - Fixed an issue where requests were correlated in the wrong order in the proxy. This could cause an issue where the wrong request is used for `cy.intercept` or assets (e.g. stylesheets or images) may not properly be available in Test Replay. Addressed in [#27892](https://github.com/cypress-io/cypress/pull/27892).
-=======
-- Fixed network stubbing not permitting status code 999. Fixes [#27567](https://github.com/cypress-io/cypress/issues/27567). Addressed in [#27853](https://github.com/cypress-io/cypress/pull/27853).
->>>>>>> b114dced
 
 ## 13.2.0
 
