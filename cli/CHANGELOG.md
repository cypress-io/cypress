<!-- See the ../guides/writing-the-cypress-changelog.md for details on writing the changelog. -->
## 13.11.0

_Released 6/4/2024 (PENDING)_

**Features:**

- Added support for [Next.js 14](https://nextjs.org/blog/next-14) for component testing. Addresses [#28185](https://github.com/cypress-io/cypress/issues/28185).

**Performance:**

- Improved performance when setting console props within `Cypress.log`. Addressed in [#29501](https://github.com/cypress-io/cypress/pull/29501).

**Bugfixes:**

<<<<<<< HEAD
- Fixed an issue where Cypress did not detect visible elements with width or height in rem as visible. Fixes [#29224](https://github.com/cypress-io/cypress/issues/29093) and [#28638](https://github.com/cypress-io/cypress/issues/28638).
=======
- Fixed a situation where the Launchpad would hang if the project config had not been loaded when the Launchpad first queries the current project. Fixes [#29486](https://github.com/cypress-io/cypress/issues/29486).
>>>>>>> 4ccdd860
- Pre-emptively fix behavior with Chrome for when `unload` events are forcefully deprecated by using `pagehide` as a proxy. Fixes [#29241](https://github.com/cypress-io/cypress/issues/29241).

**Misc:**

- Enhanced the type definitions available to `cy.intercept` and `cy.wait`. The `body` property of both the request and response in an interception can optionally be specified with user-defined types. Addresses [#29507](https://github.com/cypress-io/cypress/issues/29507).

## 13.10.0

_Released 5/21/2024_

**Features:**

- Added support for `vite` `v5` to `@cypress/vite-dev-server`. Addresses [#28347](https://github.com/cypress-io/cypress/issues/28347).

**Bugfixes:**

- Fixed an issue where orphaned Electron processes were inadvertently terminating the browser's CRI client. Fixes [#28397](https://github.com/cypress-io/cypress/issues/28397). Fixed in [#29515](https://github.com/cypress-io/cypress/pull/29515).
- Fixed an issue where Cypress would use the wrong URL to upload Test Replay recordings when it wasn't able to determine the upload URL. It now displays an error when the upload URL cannot be determined, rather than a "Request Entity Too Large" error. Addressed in [#29512](https://github.com/cypress-io/cypress/pull/29512).
- Fixed an issue where Cypress was unable to search in the Specs list for files or folders containing numbers. Fixes [#29034](https://github.com/cypress-io/cypress/issues/29034).
- Fixed an issue setting the `x-cypress-file-path` header when there are invalid header characters in the file path. Fixes [#25839](https://github.com/cypress-io/cypress/issues/25839).
- Fixed the display of some command assertions. Fixed in [#29517](https://github.com/cypress-io/cypress/pull/29517).

**Dependency Updates:**

- Updated js-cookie from `2.2.1` to `3.0.5`. Addressed in [#29497](https://github.com/cypress-io/cypress/pull/29497).
- Updated randomstring from `1.1.5` to `1.3.0`. Addressed in [#29503](https://github.com/cypress-io/cypress/pull/29503).

## 13.9.0

_Released 5/7/2024_

**Features:**

- Added more descriptive error messages when Test Replay fails to record or upload. Addresses [#29022](https://github.com/cypress-io/cypress/issues/29022).

**Bugfixes:**

- Fixed a bug where promises rejected with `undefined` were failing inside `cy.origin()`. Addresses [#23937](https://github.com/cypress-io/cypress/issues/23937).
- We now pass the same default Chromium flags to Electron as we do to Chrome. As a result of this change, the application under test's `navigator.webdriver` property will now correctly be `true` when testing in Electron. Fixes [#27939](https://github.com/cypress-io/cypress/issues/27939).
- Fixed network issues in requests using fetch for users where Cypress is run behind a proxy that performs HTTPS decryption (common among corporate proxies). Fixes [#29171](https://github.com/cypress-io/cypress/issues/29171).
- Fixed an issue where extra windows weren't being closed between specs in Firefox causing potential issues in subsequent specs. Fixes [#29473](https://github.com/cypress-io/cypress/issues/29473).

**Misc:**

- Improved accessibility of the Cypress App in some areas. Addressed in [#29322](https://github.com/cypress-io/cypress/pull/29322).

**Dependency Updates:**

- Updated electron from `27.1.3` to `27.3.10` to address [CVE-2024-3156](https://nvd.nist.gov/vuln/detail/CVE-2024-3156). Addressed in [#29431](https://github.com/cypress-io/cypress/pull/29431).

## 13.8.1

_Released 4/23/2024_

**Performance:**

- Fixed a performance issue with activated service workers that aren't controlling clients which could lead to correlation timeouts. Fixes [#29333](https://github.com/cypress-io/cypress/issues/29333) and [#29126](https://github.com/cypress-io/cypress/issues/29126).

**Bugfixes:**

- Fixed a regression introduced in [`13.6.0`](https://docs.cypress.io/guides/references/changelog#13-6-0) where Cypress would occasionally exit with status code 1, even when a test run was successful, due to an unhandled WebSocket exception (`Error: WebSocket connection closed`). Addresses [#28523](https://github.com/cypress-io/cypress/issues/28523).
- Fixed an issue where Cypress would hang on some commands when an invalid `timeout` option was provided. Fixes [#29323](https://github.com/cypress-io/cypress/issues/29323).

**Misc:**

- `.its()` type now excludes null and undefined. Fixes [#28872](https://github.com/cypress-io/cypress/issues/28872).

**Dependency Updates:**

- Updated zod from `3.20.3` to `3.22.5`. Addressed in [#29367](https://github.com/cypress-io/cypress/pull/29367).

## 13.8.0

_Released 4/18/2024_

**Features:**

- Added support for `webpack-dev-server` `v5` to `@cypress/webpack-dev-server`. Addresses [#29305](https://github.com/cypress-io/cypress/issues/29305).

**Bugfixes:**

- Fixed a regression introduced in [`13.7.3`](https://docs.cypress.io/guides/references/changelog#13-7-3) where Cypress could hang handling long assertion messages. Fixes [#29350](https://github.com/cypress-io/cypress/issues/29350).

**Misc:**

- The [`SEMAPHORE_GIT_PR_NUMBER`](https://docs.semaphoreci.com/ci-cd-environment/environment-variables/#semaphore_git_pr_number) environment variable from [Semaphore](https://semaphoreci.com/) CI is now captured to display the linked PR number in the Cloud. Addressed in [#29314](https://github.com/cypress-io/cypress/pull/29314).

## 13.7.3

_Released 4/11/2024_

**Bugfixes:**

- Fixed an issue where asserts with custom messages weren't displaying properly. Fixes [#29167](https://github.com/cypress-io/cypress/issues/29167).
- Fixed and issue where Cypress launch arguments were not being escaped correctly with multiple values inside quotes. Fixes [#27454](https://github.com/cypress-io/cypress/issues/27454).

**Misc:**

- Updated the Chrome flags to not show the "Enhanced Ad Privacy" dialog. Addresses [#29199](https://github.com/cypress-io/cypress/issues/29199).
- Suppresses benign warnings that reference Vulkan on GPU-less hosts. Addresses [#29085](https://github.com/cypress-io/cypress/issues/29085). Addressed in [#29278](https://github.com/cypress-io/cypress/pull/29278).

## 13.7.2

_Released 4/2/2024_

**Performance:**

- Improvements to Test Replay upload resiliency. Fixes [#28890](https://github.com/cypress-io/cypress/issues/28890). Addressed in [#29174](https://github.com/cypress-io/cypress/pull/29174)

**Bugfixes:**

- Fixed an issue where Cypress was not executing beyond the first spec in `cypress run` for versions of Firefox 124 and up when a custom user agent was provided. Fixes [#29190](https://github.com/cypress-io/cypress/issues/29190).
- Fixed a bug where fields using arrays in `cypress.config` are not correctly processed. Fixes [#27103](https://github.com/cypress-io/cypress/issues/27103). Fixed in [#27312](https://github.com/cypress-io/cypress/pull/27312).
- Fixed a hang where Cypress would run indefinitely while recording to the cloud when CDP disconnects during the middle of a test. Fixes [#29209](https://github.com/cypress-io/cypress/issues/29209).
- Fixed a bug where option values containing quotation marks could not be selected. Fixes [#29213](https://github.com/cypress-io/cypress/issues/29213)

**Dependency Updates:**

- Updated express from `4.17.3` to `4.19.2`. Addressed in [#29211](https://github.com/cypress-io/cypress/pull/29211).

## 13.7.1

_Released 3/21/2024_

**Bugfixes:**

- Fixed an issue where Cypress was not executing beyond the first spec in `cypress run` for versions of Firefox 124 and up. Fixes [#29172](https://github.com/cypress-io/cypress/issues/29172).
- Fixed an issue blurring shadow dom elements. Fixed in [#29125](https://github.com/cypress-io/cypress/pull/29125).

**Dependency Updates:**

- Updated jose from `4.11.2` to `4.15.5`. Addressed in [#29086](https://github.com/cypress-io/cypress/pull/29086).

## 13.7.0

_Released 3/13/2024_

**Features:**

- Added shadow DOM snapshot support within Test Replay in order to highlight elements correctly within the Cypress reporter. Addressed in [#28823](https://github.com/cypress-io/cypress/pull/28823).
- Added TypeScript support for [Vue 2.7+](https://github.com/vuejs/vue/blob/main/CHANGELOG.md#270-2022-07-01). Addresses [#28591](https://github.com/cypress-io/cypress/issues/28591).
- Adds additional context to error messages displayed when Test Replay artifacts fail to upload. Addressed in [#28986](https://github.com/cypress-io/cypress/pull/28986)

**Performance:**

- Fixed a performance regression from [`13.6.3`](https://docs.cypress.io/guides/references/changelog#13-6-3) where unhandled service worker requests may not correlate correctly. Fixes [#28868](https://github.com/cypress-io/cypress/issues/28868).
- Reduces the number of attempts to retry failed Test Replay artifact uploads from 8 to 3, to reduce time spent on artifact upload attempts that will not succeed. Addressed in [#28986](https://github.com/cypress-io/cypress/pull/28986)

**Bugfixes:**

- Changed screenshot capture behavior in Chromium to activate the main Cypress tab before capturing. This prevents screenshot capture from timing out in certain situations. Fixed in [#29038](https://github.com/cypress-io/cypress/pull/29038). Fixes [#5016](https://github.com/cypress-io/cypress/issues/5016)
- Fixed an issue where `.click()` commands on children of disabled elements would still produce "click" events -- even without `{ force: true }`. Fixes [#28788](https://github.com/cypress-io/cypress/issues/28788).
- Changed RequestBody type to allow for boolean and null literals to be passed as body values. [#28789](https://github.com/cypress-io/cypress/issues/28789)

**Misc:**

- Changed Component Testing scaffolding instruction to `pnpm add` to add framework dependencies when a project uses pnpm as package manager. Addresses [#29052](https://github.com/cypress-io/cypress/issues/29052).
- Command messages in the Cypress command logs will now truncate display at 100 lines instead of 50. Fixes [#29023](https://github.com/cypress-io/cypress/issues/29023).
- Capture the `beforeTest` timestamp inside the browser for the purposes of accurately determining test start for Test Replay. Addressed in [#29061](https://github.com/cypress-io/cypress/pull/29061).

**Dependency Updates:**

- Updated jimp from `0.14.0` to `0.22.12`. Addressed in [#29055](https://github.com/cypress-io/cypress/pull/29055).
- Updated http-proxy-middleware from `2.0.4` to `2.0.6`. Addressed in [#28902](https://github.com/cypress-io/cypress/pull/28902).
- Updated signal-exit from `3.0.3` to `3.0.7`. Addressed in [#28979](https://github.com/cypress-io/cypress/pull/28979).

## 13.6.6

_Released 2/22/2024_

**Bugfixes:**

- Fixed an issue where `cypress verify` was failing for `nx` users. Fixes [#28982](https://github.com/cypress-io/cypress/issues/28982).

## 13.6.5

_Released 2/20/2024_

**Bugfixes:**

- Fixed tests hanging when the Chrome browser extension is disabled. Fixes [#28392](https://github.com/cypress-io/cypress/issues/28392).
- Fixed an issue which caused the browser to relaunch after closing the browser from the Launchpad. Fixes [#28852](https://github.com/cypress-io/cypress/issues/28852).
- Fixed an issue with the unzip promise never being rejected when an empty error happens. Fixed in [#28850](https://github.com/cypress-io/cypress/pull/28850).
- Fixed a regression introduced in [`13.6.3`](https://docs.cypress.io/guides/references/changelog#13-6-3) where Cypress could crash when processing service worker requests through our proxy. Fixes [#28950](https://github.com/cypress-io/cypress/issues/28950).
- Fixed incorrect type definition of `dom.getContainsSelector`. Fixed in [#28339](https://github.com/cypress-io/cypress/pull/28339).

**Misc:**

- Improved accessibility of the Cypress App in some areas. Addressed in [#28774](https://github.com/cypress-io/cypress/pull/28774).
- Changed references of LayerCI to webapp.io. Addressed in [#28874](https://github.com/cypress-io/cypress/pull/28874).

**Dependency Updates:**

- Upgraded `electron` from `25.8.4` to `27.1.3`.
- Upgraded bundled Node.js version from `18.15.0` to `18.17.0`.
- Upgraded bundled Chromium version from `114.0.5735.289` to `118.0.5993.117`.
- Updated buffer from `5.6.0` to `5.7.1`. Addressed in [#28934](https://github.com/cypress-io/cypress/pull/28934).
- Updated [`duplexify`](https://www.npmjs.com/package/duplexify) from `4.1.1` to `4.1.2`. Addressed in [#28941](https://github.com/cypress-io/cypress/pull/28941).
- Updated [`is-ci`](https://www.npmjs.com/package/is-ci) from `3.0.0` to `3.0.1`. Addressed in [#28933](https://github.com/cypress-io/cypress/pull/28933).

## 13.6.4

_Released 1/30/2024_

**Performance:**

- Fixed a performance regression from [`13.3.2`](https://docs.cypress.io/guides/references/changelog#13.3.2) where aborted requests may not correlate correctly. Fixes [#28734](https://github.com/cypress-io/cypress/issues/28734).

**Bugfixes:**

- Fixed an issue with capturing assets for Test Replay when service workers are registered in Cypress support files. This issue would cause styles to not render properly in Test Replay. Fixes [#28747](https://github.com/cypress-io/cypress/issues/28747).

**Misc:**

- Added missing properties to the `Cypress.spec` interface for TypeScript users. Addresses [#27835](https://github.com/cypress-io/cypress/issues/27835).

## 13.6.3

_Released 1/16/2024_

**Bugfixes:**

- Force `moduleResolution` to `node` when `typescript` projects are detected to correctly run Cypress. This change should not have a large impact as `commonjs` is already forced when `ts-node` is registered. This fix does not impact the ESM Typescript configuration loader. Fixes [#27731](https://github.com/cypress-io/cypress/issues/27731).
- No longer wait for additional frames when recording a video for a spec that was skipped by the Cloud due to Auto Cancellation. Fixes [#27898](https://github.com/cypress-io/cypress/issues/27898).
- Now `node_modules` will not be ignored if a project path or a provided path to spec files contains it. Fixes [#23616](https://github.com/cypress-io/cypress/issues/23616).
- Updated display of assertions and commands with a URL argument to escape markdown formatting so that values are displayed as is and assertion values display as bold. Fixes [#24960](https://github.com/cypress-io/cypress/issues/24960) and [#28100](https://github.com/cypress-io/cypress/issues/28100).
- When generating assertions via Cypress Studio, the preview of the generated assertions now correctly displays the past tense of 'expected' instead of 'expect'. Fixed in [#28593](https://github.com/cypress-io/cypress/pull/28593).
- Fixed a regression in [`13.6.2`](https://docs.cypress.io/guides/references/changelog#13.6.2) where the `body` element was not highlighted correctly in Test Replay. Fixed in [#28627](https://github.com/cypress-io/cypress/pull/28627).
- Correctly sync `Cypress.currentRetry` with secondary origin so test retries that leverage `cy.origin()` render logs as expected. Fixes [#28574](https://github.com/cypress-io/cypress/issues/28574).
- Fixed an issue where some cross-origin logs, like assertions or cy.clock(), were getting too many dom snapshots. Fixes [#28609](https://github.com/cypress-io/cypress/issues/28609).
- Fixed asset capture for Test Replay for requests that are routed through service workers. This addresses an issue where styles were not being applied properly in Test Replay and `cy.intercept()` was not working properly for requests in this scenario. Fixes [#28516](https://github.com/cypress-io/cypress/issues/28516).
- Fixed an issue where visiting an `http://` site would result in an infinite reload/redirect loop in Chrome 114+. Fixes [#25891](https://github.com/cypress-io/cypress/issues/25891).
- Fixed an issue where requests made from extra tabs do not include their original headers. Fixes [#28641](https://github.com/cypress-io/cypress/issues/28641).
- Fixed an issue where `cy.wait()` would sometimes throw an error reading a property of undefined when returning responses. Fixes [#28233](https://github.com/cypress-io/cypress/issues/28233).

**Performance:**

- Fixed a performance regression from [`13.3.2`](https://docs.cypress.io/guides/references/changelog#13.3.2) where requests may not correlate correctly when test isolation is off. Fixes [#28545](https://github.com/cypress-io/cypress/issues/28545).

**Dependency Updates:**

- Remove dependency on `@types/node` package. Addresses [#28473](https://github.com/cypress-io/cypress/issues/28473).
- Updated [`@cypress/unique-selector`](https://www.npmjs.com/package/@cypress/unique-selector) to include a performance optimization. It's possible this could improve performance of the selector playground. Addressed in [#28571](https://github.com/cypress-io/cypress/pull/28571).
- Replace [`CircularJSON`](https://www.npmjs.com/package/circular-json) with its successor [`flatted`](https://www.npmjs.com/package/flatted) version `3.2.9`. This resolves decoding issues observed in complex objects sent from the browser. Addressed in [#28683](https://github.com/cypress-io/cypress/pull/28683).
- Updated [`better-sqlite3`](https://www.npmjs.com/package/better-sqlite3) from `8.7.0` to `9.2.2` to fix macOS Catalina issues. Addresses [#28697](https://github.com/cypress-io/cypress/issues/28697).

**Misc:**

- Improved accessibility of some areas of the Cypress App. Addressed in [#28628](https://github.com/cypress-io/cypress/pull/28628).
- Updated some documentation links to go through on.cypress.io. Addressed in [#28623](https://github.com/cypress-io/cypress/pull/28623).


## 13.6.2

_Released 12/26/2023_

**Bugfixes:**

- Fixed a regression in [`13.6.1`](https://docs.cypress.io/guides/references/changelog#13.6.1) where a malformed URI would crash Cypress. Fixes [#28521](https://github.com/cypress-io/cypress/issues/28521).
- Fixed a regression in [`12.4.0`](https://docs.cypress.io/guides/references/changelog#12.4.0) where erroneous `<br>` tags were displaying in error messages in the Command Log making them less readable. Fixes [#28452](https://github.com/cypress-io/cypress/issues/28452).

**Performance:**

- Improved performance when finding unique selectors for command log snapshots for Test Replay. Addressed in [#28536](https://github.com/cypress-io/cypress/pull/28536).

**Dependency Updates:**

- Updated ts-node from `10.9.1` to `10.9.2`. Cypress will longer error during `cypress run` or `cypress open` when using Typescript 5.3.2+ with `extends` in `tsconfig.json`. Addresses [#28385](https://github.com/cypress-io/cypress/issues/28385).

## 13.6.1

_Released 12/5/2023_

**Bugfixes:**

- Fixed an issue where pages or downloads opened in a new tab were missing basic auth headers. Fixes [#28350](https://github.com/cypress-io/cypress/issues/28350).
- Fixed an issue where request logging would default the `message` to the `args` of the currently running command even though those `args` would not apply to the request log and are not displayed. If the `args` are sufficiently large (e.g. when running the `cy.task` from the [code-coverage](https://github.com/cypress-io/code-coverage/) plugin) there could be performance/memory implications. Addressed in [#28411](https://github.com/cypress-io/cypress/pull/28411).
- Fixed an issue where commands would fail with the error `must only be invoked from the spec file or support file` if the project's `baseUrl` included basic auth credentials. Fixes [#27457](https://github.com/cypress-io/cypress/issues/27457) and [#28336](https://github.com/cypress-io/cypress/issues/28336).
- Fixed an issue where some URLs would timeout in pre-request correlation. Addressed in [#28427](https://github.com/cypress-io/cypress/pull/28427).
- Cypress will now correctly log errors and debug logs on Linux machines. Fixes [#5051](https://github.com/cypress-io/cypress/issues/5051) and [#24713](https://github.com/cypress-io/cypress/issues/24713).

**Misc:**

- Artifact upload duration is now reported to Cypress Cloud. Fixes [#28238](https://github.com/cypress-io/cypress/issues/28238). Addressed in [#28418](https://github.com/cypress-io/cypress/pull/28418).

## 13.6.0

_Released 11/21/2023_

**Features:**

- Added an activity indicator to CLI output when artifacts (screenshots, videos, or Test Replay) are being uploaded to the cloud. Addresses [#28239](https://github.com/cypress-io/cypress/issues/28239). Addressed in [#28277](https://github.com/cypress-io/cypress/pull/28277).
- When artifacts are uploaded to the Cypress Cloud, the duration of each upload will be displayed in the terminal. Addresses [#28237](https://github.com/cypress-io/cypress/issues/28237).

**Bugfixes:**

- We now allow absolute paths when setting `component.indexHtmlFile` in the Cypress config. Fixes [#27750](https://github.com/cypress-io/cypress/issues/27750).
- Fixed an issue where dynamic intercept aliases now show with alias name instead of "no alias" in driver. Addresses [#24653](https://github.com/cypress-io/cypress/issues/24653)
- Fixed an issue where [aliasing individual requests](https://docs.cypress.io/api/commands/intercept#Aliasing-individual-requests) with `cy.intercept()` led to an error when retrieving all of the aliases with `cy.get(@alias.all)` . Addresses [#25448](https://github.com/cypress-io/cypress/issues/25448)
- The URL of the application under test and command error "Learn more" links now open externally instead of in the Cypress-launched browser. Fixes [#24572](https://github.com/cypress-io/cypress/issues/24572).
- Fixed issue where some URLs would timeout in pre-request correlation. Addressed in [#28354](https://github.com/cypress-io/cypress/pull/28354).

**Misc:**

- Browser tabs and windows other than the Cypress tab are now closed between tests in Chromium-based browsers. Addressed in [#28204](https://github.com/cypress-io/cypress/pull/28204).
- Cypress now ensures the main browser tab is active before running each command in Chromium-based browsers. Addressed in [#28334](https://github.com/cypress-io/cypress/pull/28334).

**Dependency Updates:**

- Upgraded [`chrome-remote-interface`](https://www.npmjs.com/package/chrome-remote-interface) from `0.31.3` to `0.33.0` to increase the max payload from 100MB to 256MB. Addressed in [#27998](https://github.com/cypress-io/cypress/pull/27998).

## 13.5.1

_Released 11/14/2023_

**Bugfixes:**

- Fixed a regression in [`13.5.0`](https://docs.cypress.io/guides/references/changelog#13.5.0) where requests cached within a given spec may take longer to load than they did previously. Addresses [#28295](https://github.com/cypress-io/cypress/issues/28295).
- Fixed an issue where pages opened in a new tab were missing response headers, causing them not to load properly. Fixes [#28293](https://github.com/cypress-io/cypress/issues/28293) and [#28303](https://github.com/cypress-io/cypress/issues/28303).
- We now pass a flag to Chromium browsers to disable default component extensions. This is a common flag passed during browser automation. Fixed in [#28294](https://github.com/cypress-io/cypress/pull/28294).

## 13.5.0

_Released 11/8/2023_

**Features:**

 - Added Component Testing support for [Angular](https://angular.io/) version 17. Addresses [#28153](https://github.com/cypress-io/cypress/issues/28153).

**Bugfixes:**

- Fixed an issue in chromium based browsers, where global style updates can trigger flooding of font face requests in DevTools and Test Replay. This can affect performance due to the flooding of messages in CDP. Fixes [#28150](https://github.com/cypress-io/cypress/issues/28150) and [#28215](https://github.com/cypress-io/cypress/issues/28215).
- Fixed a regression in [`13.3.3`](https://docs.cypress.io/guides/references/changelog#13.3.3) where Cypress would hang on loading shared workers when using `cy.reload` to reload the page. Fixes [#28248](https://github.com/cypress-io/cypress/issues/28248).
- Fixed an issue where network requests made from tabs, or windows other than the main Cypress tab, would be delayed. Fixes [#28113](https://github.com/cypress-io/cypress/issues/28113).
- Fixed an issue with 'other' targets (e.g. pdf documents embedded in an object tag) not fully loading. Fixes [#28228](https://github.com/cypress-io/cypress/issues/28228) and [#28162](https://github.com/cypress-io/cypress/issues/28162).
- Fixed an issue where clicking a link to download a file could cause a page load timeout when the download attribute was missing. Note: download behaviors in experimental Webkit are still an issue. Fixes [#14857](https://github.com/cypress-io/cypress/issues/14857).
- Fixed an issue to account for canceled and failed downloads to correctly reflect these status in Command log as a download failure where previously it would be pending. Fixed in [#28222](https://github.com/cypress-io/cypress/pull/28222).
- Fixed an issue determining visibility when an element is hidden by an ancestor with a shared edge. Fixes [#27514](https://github.com/cypress-io/cypress/issues/27514).
- We now pass a flag to Chromium browsers to disable Chrome translation, both the manual option and the popup prompt, when a page with a differing language is detected. Fixes [#28225](https://github.com/cypress-io/cypress/issues/28225).
- Stopped processing CDP events at the end of a spec when Test Isolation is off and Test Replay is enabled. Addressed in [#28213](https://github.com/cypress-io/cypress/pull/28213).

## 13.4.0

_Released 10/30/2023_

**Features:**

- Introduced experimental configuration options for advanced retry logic: adds `experimentalStrategy` and `experimentalOptions` keys to the `retry` configuration key. See [Experimental Flake Detection Features](https://docs.cypress.io/guides/references/experiments/#Experimental-Flake-Detection-Features) in the documentation. Addressed in [#27930](https://github.com/cypress-io/cypress/pull/27930).

**Bugfixes:**

- Fixed a regression in [`13.3.2`](https://docs.cypress.io/guides/references/changelog#13.3.2) where Cypress would crash with 'Inspected target navigated or closed' or 'Session with given id not found'. Fixes [#28141](https://github.com/cypress-io/cypress/issues/28141) and [#28148](https://github.com/cypress-io/cypress/issues/28148).

## 13.3.3

_Released 10/24/2023_

**Bugfixes:**

- Fixed a performance regression in `13.3.1` with proxy correlation timeouts and requests issued from web and shared workers. Fixes [#28104](https://github.com/cypress-io/cypress/issues/28104).
- Fixed a performance problem with proxy correlation when requests get aborted and then get miscorrelated with follow up requests. Addressed in [#28094](https://github.com/cypress-io/cypress/pull/28094).
- Fixed a regression in [10.0.0](#10.0.0), where search would not find a spec if the file name contains "-" or "\_", but search prompt contains " " instead (e.g. search file "spec-file.cy.ts" with prompt "spec file"). Fixes [#25303](https://github.com/cypress-io/cypress/issues/25303).

## 13.3.2

_Released 10/18/2023_

**Bugfixes:**

- Fixed a performance regression in `13.3.1` with proxy correlation timeouts and requests issued from service workers. Fixes [#28054](https://github.com/cypress-io/cypress/issues/28054) and [#28056](https://github.com/cypress-io/cypress/issues/28056).
- Fixed an issue where proxy correlation would leak over from a previous spec causing performance problems, `cy.intercept` problems, and Test Replay asset capturing issues. Addressed in [#28060](https://github.com/cypress-io/cypress/pull/28060).
- Fixed an issue where redirects of requests that knowingly don't have CDP traffic should also be assumed to not have CDP traffic. Addressed in [#28060](https://github.com/cypress-io/cypress/pull/28060).
- Fixed an issue with Accept Encoding headers by forcing gzip when no accept encoding header is sent and using identity if gzip is not sent. Fixes [#28025](https://github.com/cypress-io/cypress/issues/28025).

**Dependency Updates:**

- Upgraded [`@babel/core`](https://www.npmjs.com/package/@babel/core) from `7.22.9` to `7.23.2` to address the [SNYK-JS-SEMVER-3247795](https://snyk.io/vuln/SNYK-JS-SEMVER-3247795) security vulnerability. Addressed in [#28063](https://github.com/cypress-io/cypress/pull/28063).
- Upgraded [`@babel/traverse`](https://www.npmjs.com/package/@babel/traverse) from `7.22.8` to `7.23.2` to address the [SNYK-JS-BABELTRAVERSE-5962462](https://snyk.io/vuln/SNYK-JS-BABELTRAVERSE-5962462) security vulnerability. Addressed in [#28063](https://github.com/cypress-io/cypress/pull/28063).
- Upgraded [`react-docgen`](https://www.npmjs.com/package/react-docgen) from `6.0.0-alpha.3` to `6.0.4` to address the [SNYK-JS-BABELTRAVERSE-5962462](https://snyk.io/vuln/SNYK-JS-BABELTRAVERSE-5962462) security vulnerability. Addressed in [#28063](https://github.com/cypress-io/cypress/pull/28063).

## 13.3.1

_Released 10/11/2023_

**Bugfixes:**

- Fixed an issue where requests were correlated in the wrong order in the proxy. This could cause an issue where the wrong request is used for `cy.intercept` or assets (e.g. stylesheets or images) may not properly be available in Test Replay. Addressed in [#27892](https://github.com/cypress-io/cypress/pull/27892).
- Fixed an issue where a crashed Chrome renderer can cause the Test Replay recorder to hang. Addressed in [#27909](https://github.com/cypress-io/cypress/pull/27909).
- Fixed an issue where multiple responses yielded from calls to `cy.wait()` would sometimes be out of order. Fixes [#27337](https://github.com/cypress-io/cypress/issues/27337).
- Fixed an issue where requests were timing out in the proxy. This could cause an issue where the wrong request is used for `cy.intercept` or assets (e.g. stylesheets or images) may not properly be available in Test Replay. Addressed in [#27976](https://github.com/cypress-io/cypress/pull/27976).
- Fixed an issue where Test Replay couldn't record tests due to issues involving `GLIBC`. Fixed deprecation warnings during the rebuild of better-sqlite3. Fixes [#27891](https://github.com/cypress-io/cypress/issues/27891) and [#27902](https://github.com/cypress-io/cypress/issues/27902).
- Enables test replay for executed specs in runs that have a spec that causes a browser crash. Addressed in [#27786](https://github.com/cypress-io/cypress/pull/27786).

## 13.3.0

_Released 09/27/2023_

**Features:**

 - Introduces new layout for Runs page providing additional run information. Addresses [#27203](https://github.com/cypress-io/cypress/issues/27203).

**Bugfixes:**

- Fixed an issue where actionability checks trigger a flood of font requests. Removing the font requests has the potential to improve performance and removes clutter from Test Replay. Addressed in [#27860](https://github.com/cypress-io/cypress/pull/27860).
- Fixed network stubbing not permitting status code 999. Fixes [#27567](https://github.com/cypress-io/cypress/issues/27567). Addressed in [#27853](https://github.com/cypress-io/cypress/pull/27853).

## 13.2.0

_Released 09/12/2023_

**Features:**

 - Adds support for Nx users who want to run Angular Component Testing in parallel. Addressed in [#27723](https://github.com/cypress-io/cypress/pull/27723).

**Bugfixes:**

- Edge cases where `cy.intercept()` would not properly intercept and asset response bodies would not properly be captured for Test Replay have been addressed. Addressed in [#27771](https://github.com/cypress-io/cypress/pull/27771).
- Fixed an issue where `enter`, `keyup`, and `space` events were not triggering `click` events properly in some versions of Firefox. Addressed in [#27715](https://github.com/cypress-io/cypress/pull/27715).
- Fixed a regression in `13.0.0` where tests using Basic Authorization can potentially hang indefinitely on chromium browsers. Addressed in [#27781](https://github.com/cypress-io/cypress/pull/27781).
- Fixed a regression in `13.0.0` where component tests using an intercept that matches all requests can potentially hang indefinitely. Addressed in [#27788](https://github.com/cypress-io/cypress/pull/27788).

**Dependency Updates:**

- Upgraded Electron from `21.0.0` to `25.8.0`, which updates bundled Chromium from `106.0.5249.51` to `114.0.5735.289`. Additionally, the Node version binary has been upgraded from `16.16.0` to `18.15.0`. This does **NOT** have an impact on the node version you are using with Cypress and is merely an internal update to the repository & shipped binary. Addressed in [#27715](https://github.com/cypress-io/cypress/pull/27715). Addresses [#27595](https://github.com/cypress-io/cypress/issues/27595).

## 13.1.0

_Released 08/31/2023_

**Features:**

 - Introduces a status icon representing the `latest` test run in the Sidebar for the Runs Page. Addresses [#27206](https://github.com/cypress-io/cypress/issues/27206).

**Bugfixes:**

- Fixed a regression introduced in Cypress [13.0.0](#13-0-0) where the [Module API](https://docs.cypress.io/guides/guides/module-api), [`after:run`](https://docs.cypress.io/api/plugins/after-run-api), and  [`after:spec`](https://docs.cypress.io/api/plugins/after-spec-api) results did not include the `stats.skipped` field for each run result. Fixes [#27694](https://github.com/cypress-io/cypress/issues/27694). Addressed in [#27695](https://github.com/cypress-io/cypress/pull/27695).
- Individual CDP errors that occur while capturing data for Test Replay will no longer prevent the entire run from being available. Addressed in [#27709](https://github.com/cypress-io/cypress/pull/27709).
- Fixed an issue where the release date on the `v13` landing page was a day behind. Fixed in [#27711](https://github.com/cypress-io/cypress/pull/27711).
- Fixed an issue where fatal protocol errors would leak between specs causing all subsequent specs to fail to upload protocol information. Fixed in [#27720](https://github.com/cypress-io/cypress/pull/27720)
- Updated `plist` from `3.0.6` to `3.1.0` to address [CVE-2022-37616](https://github.com/advisories/GHSA-9pgh-qqpf-7wqj) and [CVE-2022-39353](https://github.com/advisories/GHSA-crh6-fp67-6883). Fixed in [#27710](https://github.com/cypress-io/cypress/pull/27710).

## 13.0.0

_Released 08/29/2023_

**Breaking Changes:**

- The [`video`](https://docs.cypress.io/guides/references/configuration#Videos) configuration option now defaults to `false`. Addresses [#26157](https://github.com/cypress-io/cypress/issues/26157).
- The [`videoCompression`](https://docs.cypress.io/guides/references/configuration#Videos) configuration option now defaults to `false`. Addresses [#26160](https://github.com/cypress-io/cypress/issues/26160).
- The [`videoUploadOnPasses`](https://docs.cypress.io/guides/references/configuration#Videos) configuration option has been removed. Please see our [screenshots & videos guide](https://docs.cypress.io/guides/guides/screenshots-and-videos#Delete-videos-for-specs-without-failing-or-retried-tests) on how to accomplish similar functionality. Addresses [#26899](https://github.com/cypress-io/cypress/issues/26899).
- Requests for assets at relative paths for component testing are now correctly forwarded to the dev server. Fixes [#26725](https://github.com/cypress-io/cypress/issues/26725).
- The [`cy.readFile()`](/api/commands/readfile) command is now retry-able as a [query command](https://on.cypress.io/retry-ability). This should not affect any tests using it; the functionality is unchanged. However, it can no longer be overwritten using [`Cypress.Commands.overwrite()`](/api/cypress-api/custom-commands#Overwrite-Existing-Commands). Addressed in [#25595](https://github.com/cypress-io/cypress/pull/25595).
- The current spec path is now passed from the AUT iframe using a query parameter rather than a path segment. This allows for requests for assets at relative paths to be correctly forwarded to the dev server. Fixes [#26725](https://github.com/cypress-io/cypress/issues/26725).
- The deprecated configuration option `nodeVersion` has been removed. Addresses [#27016](https://github.com/cypress-io/cypress/issues/27016).
- The properties and values returned by the [Module API](https://docs.cypress.io/guides/guides/module-api) and included in the arguments of handlers for the [`after:run`](https://docs.cypress.io/api/plugins/after-run-api) and  [`after:spec`](https://docs.cypress.io/api/plugins/after-spec-api) have been changed to be more consistent. Addresses [#23805](https://github.com/cypress-io/cypress/issues/23805).
- For Cypress Cloud runs with Test Replay enabled, the Cypress Runner UI is now hidden during the run since the Runner will be visible during Test Replay. As such, if video is recorded (which is now defaulted to `false`) during the run, the Runner will not be visible. In addition, if a runner screenshot (`cy.screenshot({ capture: runner })`) is captured, it will no longer contain the Runner.
- The browser and browser page unexpectedly closing in the middle of a test run are now gracefully handled. Addressed in [#27592](https://github.com/cypress-io/cypress/issues/27592).
- Automation performance is now improved by switching away from websockets to direct CDP calls for Chrome and Electron browsers. Addressed in [#27592](https://github.com/cypress-io/cypress/issues/27592).
- Edge cases where `cy.intercept()` would not properly intercept have been addressed. Addressed in [#27592](https://github.com/cypress-io/cypress/issues/27592).
- Node 14 support has been removed and Node 16 support has been deprecated. Node 16 may continue to work with Cypress `v13`, but will not be supported moving forward to closer coincide with [Node 16's end-of-life](https://nodejs.org/en/blog/announcements/nodejs16-eol) schedule. It is recommended that users update to at least Node 18.
- The minimum supported Typescript version is `4.x`.

**Features:**

- Consolidates and improves terminal output when uploading test artifacts to Cypress Cloud. Addressed in [#27402](https://github.com/cypress-io/cypress/pull/27402)

**Bugfixes:**

- Fixed an issue where Cypress's internal `tsconfig` would conflict with properties set in the user's `tsconfig.json` such as `module` and `moduleResolution`. Fixes [#26308](https://github.com/cypress-io/cypress/issues/26308) and [#27448](https://github.com/cypress-io/cypress/issues/27448).
- Clarified Svelte 4 works correctly with Component Testing and updated dependencies checks to reflect this. It was incorrectly flagged as not supported. Fixes [#27465](https://github.com/cypress-io/cypress/issues/27465).
- Resolve the `process/browser` global inside `@cypress/webpack-batteries-included-preprocessor` to resolve to `process/browser.js` in order to explicitly provide the file extension. File resolution must include the extension for `.mjs` and `.js` files inside ESM packages in order to resolve correctly. Fixes[#27599](https://github.com/cypress-io/cypress/issues/27599).
- Fixed an issue where the correct `pnp` process was not being discovered. Fixes [#27562](https://github.com/cypress-io/cypress/issues/27562).
- Fixed incorrect type declarations for Cypress and Chai globals that asserted them to be local variables of the global scope rather than properties on the global object. Fixes [#27539](https://github.com/cypress-io/cypress/issues/27539). Fixed in [#27540](https://github.com/cypress-io/cypress/pull/27540).
- Dev Servers will now respect and use the `port` configuration option if present. Fixes [#27675](https://github.com/cypress-io/cypress/issues/27675).

**Dependency Updates:**

- Upgraded [`@cypress/request`](https://www.npmjs.com/package/@cypress/request) from `^2.88.11` to `^3.0.0` to address the [CVE-2023-28155](https://github.com/advisories/GHSA-p8p7-x288-28g6) security vulnerability. Addresses [#27535](https://github.com/cypress-io/cypress/issues/27535). Addressed in [#27495](https://github.com/cypress-io/cypress/pull/27495).

## 12.17.4

_Released 08/15/2023_

**Bugfixes:**

- Fixed an issue where having `cypress.config` in a nested directory would cause problems with locating the `component-index.html` file when using component testing. Fixes [#26400](https://github.com/cypress-io/cypress/issues/26400).

**Dependency Updates:**

- Upgraded [`webpack`](https://www.npmjs.com/package/webpack) from `v4` to `v5`. This means that we are now bundling your `e2e` tests with webpack 5. We don't anticipate this causing any noticeable changes. However, if you'd like to keep bundling your `e2e` tests with wepback 4 you can use the same process as before by pinning [@cypress/webpack-batteries-included-preprocessor](https://www.npmjs.com/package/@cypress/webpack-batteries-included-preprocessor) to `v2.x.x` and hooking into the [file:preprocessor](https://docs.cypress.io/api/plugins/preprocessors-api#Usage) plugin event. This will restore the previous bundling process. Additionally, if you're using [@cypress/webpack-batteries-included-preprocessor](https://www.npmjs.com/package/@cypress/webpack-batteries-included-preprocessor) already, a new version has been published to support webpack `v5`.
- Upgraded [`tough-cookie`](https://www.npmjs.com/package/tough-cookie) from `4.0` to `4.1.3`, [`@cypress/request`](https://www.npmjs.com/package/@cypress/request) from `2.88.11` to `2.88.12` and [`@cypress/request-promise`](https://www.npmjs.com/package/@cypress/request-promise) from `4.2.6` to `4.2.7` to address a [security vulnerability](https://security.snyk.io/vuln/SNYK-JS-TOUGHCOOKIE-5672873). Fixes [#27261](https://github.com/cypress-io/cypress/issues/27261).

## 12.17.3

_Released 08/01/2023_

**Bugfixes:**

- Fixed an issue where unexpected branch names were being recorded for cypress runs when executed by GitHub Actions. The HEAD branch name will now be recorded by default for pull request workflows if a branch name cannot otherwise be detected from user overrides or from local git data. Fixes [#27389](https://github.com/cypress-io/cypress/issues/27389).

**Performance:**

- Fixed an issue where unnecessary requests were being paused. No longer sends `X-Cypress-Is-XHR-Or-Fetch` header and infers resource type off of the server pre-request object. Fixes [#26620](https://github.com/cypress-io/cypress/issues/26620) and [#26622](https://github.com/cypress-io/cypress/issues/26622).

## 12.17.2

_Released 07/20/2023_

**Bugfixes:**

- Fixed an issue where commands would fail with the error `must only be invoked from the spec file or support file` if their arguments were mutated. Fixes [#27200](https://github.com/cypress-io/cypress/issues/27200).
- Fixed an issue where `cy.writeFile()` would erroneously fail with the error `cy.writeFile() must only be invoked from the spec file or support file`. Fixes [#27097](https://github.com/cypress-io/cypress/issues/27097).
- Fixed an issue where web workers could not be created within a spec. Fixes [#27298](https://github.com/cypress-io/cypress/issues/27298).

## 12.17.1

_Released 07/10/2023_

**Bugfixes:**

- Fixed invalid stored preference when enabling in-app notifications that could cause the application to crash.  Fixes [#27228](https://github.com/cypress-io/cypress/issues/27228).
- Fixed an issue with the Typescript types of [`cy.screenshot()`](https://docs.cypress.io/api/commands/screenshot). Fixed in [#27130](https://github.com/cypress-io/cypress/pull/27130).

**Dependency Updates:**

- Upgraded [`@cypress/request`](https://www.npmjs.com/package/@cypress/request) from `2.88.10` to `2.88.11` to address [CVE-2022-24999](https://www.cve.org/CVERecord?id=CVE-2022-24999) security vulnerability. Addressed in [#27005](https://github.com/cypress-io/cypress/pull/27005).

## 12.17.0

_Released 07/05/2023_

**Features:**

- Cypress Cloud users can now receive desktop notifications about their runs, including when one starts, finishes, or fails. Addresses [#26686](https://github.com/cypress-io/cypress/issues/26686).

**Bugfixes:**

- Fixed issues where commands would fail with the error `must only be invoked from the spec file or support file`. Fixes [#27149](https://github.com/cypress-io/cypress/issues/27149) and [#27163](https://github.com/cypress-io/cypress/issues/27163).
- Fixed a regression introduced in Cypress [12.12.0](#12-12-0) where Cypress may fail to reconnect to the Chrome DevTools Protocol in Electron. Fixes [#26900](https://github.com/cypress-io/cypress/issues/26900).
- Fixed an issue where chrome was not recovering from browser crashes properly. Fixes [#24650](https://github.com/cypress-io/cypress/issues/24650).
- Fixed a race condition that was causing a GraphQL error to appear on the [Debug page](https://docs.cypress.io/guides/cloud/runs#Debug) when viewing a running Cypress Cloud build. Fixed in [#27134](https://github.com/cypress-io/cypress/pull/27134).
- Fixed a race condition in electron where the test window exiting prematurely during the browser launch process was causing the whole test run to fail. Addressed in [#27167](https://github.com/cypress-io/cypress/pull/27167).
- Fixed minor issues with Typescript types in the CLI. Fixes [#24110](https://github.com/cypress-io/cypress/issues/24110).
- Fixed an issue where a value for the Electron debug port would not be respected if defined using the `ELECTRON_EXTRA_LAUNCH_ARGS` environment variable. Fixes [#26711](https://github.com/cypress-io/cypress/issues/26711).

**Dependency Updates:**

- Update dependency semver to ^7.5.3. Addressed in [#27151](https://github.com/cypress-io/cypress/pull/27151).

## 12.16.0

_Released 06/26/2023_

**Features:**

- Added support for Angular 16.1.0 in Cypress Component Testing. Addresses [#27049](https://github.com/cypress-io/cypress/issues/27049).

**Bugfixes:**

- Fixed an issue where certain commands would fail with the error `must only be invoked from the spec file or support file` when invoked with a large argument. Fixes [#27099](https://github.com/cypress-io/cypress/issues/27099).

## 12.15.0

_Released 06/20/2023_

**Features:**

- Added support for running Cypress tests with [Chrome's new `--headless=new` flag](https://developer.chrome.com/articles/new-headless/). Chrome versions 112 and above will now be run in the `headless` mode that matches the `headed` browser implementation. Addresses [#25972](https://github.com/cypress-io/cypress/issues/25972).
- Cypress can now test pages with targeted `Content-Security-Policy` and `Content-Security-Policy-Report-Only` header directives by specifying the allow list via the [`experimentalCspAllowList`](https://docs.cypress.io/guides/references/configuration#Experimental-Csp-Allow-List) configuration option. Addresses [#1030](https://github.com/cypress-io/cypress/issues/1030). Addressed in [#26483](https://github.com/cypress-io/cypress/pull/26483)
- The [`videoCompression`](https://docs.cypress.io/guides/references/configuration#Videos) configuration option now accepts both a boolean or a Constant Rate Factor (CRF) number between `1` and `51`. The `videoCompression` default value is still `32` CRF and when `videoCompression` is set to `true` the default of `32` CRF will be used. Addresses [#26658](https://github.com/cypress-io/cypress/issues/26658).
- The Cypress Cloud data shown on the [Specs](https://docs.cypress.io/guides/core-concepts/cypress-app#Specs) page and [Runs](https://docs.cypress.io/guides/core-concepts/cypress-app#Runs) page will now reflect Cloud Runs that match the current Git tree if Git is being used. Addresses [#26693](https://github.com/cypress-io/cypress/issues/26693).

**Bugfixes:**

- Fixed an issue where video output was not being logged to the console when `videoCompression` was turned off. Videos will now log to the terminal regardless of the compression value. Addresses [#25945](https://github.com/cypress-io/cypress/issues/25945).

**Dependency Updates:**

- Removed [`@cypress/mocha-teamcity-reporter`](https://www.npmjs.com/package/@cypress/mocha-teamcity-reporter) as this package was no longer being referenced. Addressed in [#26938](https://github.com/cypress-io/cypress/pull/26938).

## 12.14.0

_Released 06/07/2023_

**Features:**

- A new testing type switcher has been added to the Spec Explorer to make it easier to move between E2E and Component Testing. An informational overview of each type is displayed if it hasn't already been configured to help educate and onboard new users to each testing type. Addresses [#26448](https://github.com/cypress-io/cypress/issues/26448), [#26836](https://github.com/cypress-io/cypress/issues/26836) and [#26837](https://github.com/cypress-io/cypress/issues/26837).

**Bugfixes:**

- Fixed an issue to now correctly detect Angular 16 dependencies
([@angular/cli](https://www.npmjs.com/package/@angular/cli),
[@angular-devkit/build-angular](https://www.npmjs.com/package/@angular-devkit/build-angular),
[@angular/core](https://www.npmjs.com/package/@angular/core), [@angular/common](https://www.npmjs.com/package/@angular/common),
[@angular/platform-browser-dynamic](https://www.npmjs.com/package/@angular/platform-browser-dynamic))
during Component Testing onboarding. Addresses [#26852](https://github.com/cypress-io/cypress/issues/26852).
- Ensures Git-related messages on the [Runs page](https://docs.cypress.io/guides/core-concepts/cypress-app#Runs) remain dismissed. Addresses [#26808](https://github.com/cypress-io/cypress/issues/26808).

**Dependency Updates:**

- Upgraded [`find-process`](https://www.npmjs.com/package/find-process) from `1.4.1` to `1.4.7` to address this [Synk](https://security.snyk.io/vuln/SNYK-JS-FINDPROCESS-1090284) security vulnerability. Addressed in [#26906](https://github.com/cypress-io/cypress/pull/26906).
- Upgraded [`firefox-profile`](https://www.npmjs.com/package/firefox-profile) from `4.0.0` to `4.3.2` to address security vulnerabilities within sub-dependencies. Addressed in [#26912](https://github.com/cypress-io/cypress/pull/26912).

## 12.13.0

_Released 05/23/2023_

**Features:**

- Adds Git-related messages for the [Runs page](https://docs.cypress.io/guides/core-concepts/cypress-app#Runs) and [Debug page](https://docs.cypress.io/guides/cloud/runs#Debug) when users aren't using Git or there are no recorded runs for the current branch. Addresses [#26680](https://github.com/cypress-io/cypress/issues/26680).

**Bugfixes:**

- Reverted [#26452](https://github.com/cypress-io/cypress/pull/26452) which introduced a bug that prevents users from using End to End with Yarn 3. Fixed in [#26735](https://github.com/cypress-io/cypress/pull/26735). Fixes [#26676](https://github.com/cypress-io/cypress/issues/26676).
- Moved `types` condition to the front of `package.json#exports` since keys there are meant to be order-sensitive. Fixed in [#26630](https://github.com/cypress-io/cypress/pull/26630).
- Fixed an issue where newly-installed dependencies would not be detected during Component Testing setup. Addresses [#26685](https://github.com/cypress-io/cypress/issues/26685).
- Fixed a UI regression that was flashing an "empty" state inappropriately when loading the Debug page. Fixed in [#26761](https://github.com/cypress-io/cypress/pull/26761).
- Fixed an issue in Component Testing setup where TypeScript version 5 was not properly detected. Fixes [#26204](https://github.com/cypress-io/cypress/issues/26204).

**Misc:**

- Updated styling & content of Cypress Cloud slideshows when not logged in or no runs have been recorded. Addresses [#26181](https://github.com/cypress-io/cypress/issues/26181).
- Changed the nomenclature of 'processing' to 'compressing' when terminal video output is printed during a run. Addresses [#26657](https://github.com/cypress-io/cypress/issues/26657).
- Changed the nomenclature of 'Upload Results' to 'Uploading Screenshots & Videos' when terminal output is printed during a run. Addresses [#26759](https://github.com/cypress-io/cypress/issues/26759).

## 12.12.0

_Released 05/09/2023_

**Features:**

- Added a new informational banner to help get started with component testing from an existing end-to-end test suite. Addresses [#26511](https://github.com/cypress-io/cypress/issues/26511).

**Bugfixes:**

- Fixed an issue in Electron where devtools gets out of sync with the DOM occasionally. Addresses [#15932](https://github.com/cypress-io/cypress/issues/15932).
- Updated the Chromium renderer process crash message to be more terse. Addressed in [#26597](https://github.com/cypress-io/cypress/pull/26597).
- Fixed an issue with `CYPRESS_DOWNLOAD_PATH_TEMPLATE` regex to allow multiple replacements. Addresses [#23670](https://github.com/cypress-io/cypress/issues/23670).
- Moved `types` condition to the front of `package.json#exports` since keys there are meant to be order-sensitive. Fixed in [#26630](https://github.com/cypress-io/cypress/pull/26630).

**Dependency Updates:**

- Upgraded [`plist`](https://www.npmjs.com/package/plist) from `3.0.5` to `3.0.6` to address [CVE-2022-26260](https://nvd.nist.gov/vuln/detail/CVE-2022-22912#range-8131646) NVD security vulnerability. Addressed in [#26631](https://github.com/cypress-io/cypress/pull/26631).
- Upgraded [`engine.io`](https://www.npmjs.com/package/engine.io) from `6.2.1` to `6.4.2` to address [CVE-2023-31125](https://github.com/socketio/engine.io/security/advisories/GHSA-q9mw-68c2-j6m5) NVD security vulnerability. Addressed in [#26664](https://github.com/cypress-io/cypress/pull/26664).
- Upgraded [`@vue/test-utils`](https://www.npmjs.com/package/@vue/test-utils) from `2.0.2` to `2.3.2`. Addresses [#26575](https://github.com/cypress-io/cypress/issues/26575).

## 12.11.0

_Released 04/26/2023_

**Features:**

- Adds Component Testing support for Angular 16. Addresses [#26044](https://github.com/cypress-io/cypress/issues/26044).
- The run navigation component on the [Debug page](https://on.cypress.io/debug-page) will now display a warning message if there are more relevant runs than can be displayed in the list. Addresses [#26288](https://github.com/cypress-io/cypress/issues/26288).

**Bugfixes:**

- Fixed an issue where setting `videoCompression` to `0` would cause the video output to be broken. `0` is now treated as false. Addresses [#5191](https://github.com/cypress-io/cypress/issues/5191) and [#24595](https://github.com/cypress-io/cypress/issues/24595).
- Fixed an issue on the [Debug page](https://on.cypress.io/debug-page) where the passing run status would appear even if the Cypress Cloud organization was over its monthly test result limit. Addresses [#26528](https://github.com/cypress-io/cypress/issues/26528).

**Misc:**

- Cleaned up our open telemetry dependencies, reducing the size of the open telemetry modules. Addressed in [#26522](https://github.com/cypress-io/cypress/pull/26522).

**Dependency Updates:**

- Upgraded [`vue`](https://www.npmjs.com/package/vue) from `3.2.31` to `3.2.47`. Addressed in [#26555](https://github.com/cypress-io/cypress/pull/26555).

## 12.10.0

_Released 04/17/2023_

**Features:**

- The Component Testing setup wizard will now show a warning message if an issue is encountered with an installed [third party framework definition](https://on.cypress.io/component-integrations). Addresses [#25838](https://github.com/cypress-io/cypress/issues/25838).

**Bugfixes:**

- Capture the [Azure](https://azure.microsoft.com/) CI provider's environment variable [`SYSTEM_PULLREQUEST_PULLREQUESTNUMBER`](https://learn.microsoft.com/en-us/azure/devops/pipelines/build/variables?view=azure-devops&tabs=yaml#system-variables-devops-services) to display the linked PR number in the Cloud. Addressed in [#26215](https://github.com/cypress-io/cypress/pull/26215).
- Fixed an issue in the onboarding wizard where project framework & bundler would not be auto-detected when opening directly into component testing mode using the `--component` CLI flag. Fixes [#22777](https://github.com/cypress-io/cypress/issues/22777) and [#26388](https://github.com/cypress-io/cypress/issues/26388).
- Updated to use the `SEMAPHORE_GIT_WORKING_BRANCH` [Semphore](https://docs.semaphoreci.com) CI environment variable to correctly associate a Cloud run to the current branch. Previously this was incorrectly associating a run to the target branch. Fixes [#26309](https://github.com/cypress-io/cypress/issues/26309).
- Fix an edge case in Component Testing where a custom `baseUrl` in `tsconfig.json` for Next.js 13.2.0+ is not respected. This was partially fixed in [#26005](https://github.com/cypress-io/cypress/pull/26005), but an edge case was missed. Fixes [#25951](https://github.com/cypress-io/cypress/issues/25951).
- Fixed an issue where `click` events fired on `.type('{enter}')` did not propagate through shadow roots. Fixes [#26392](https://github.com/cypress-io/cypress/issues/26392).

**Misc:**

- Removed unintentional debug logs. Addressed in [#26411](https://github.com/cypress-io/cypress/pull/26411).
- Improved styling on the [Runs Page](https://docs.cypress.io/guides/core-concepts/cypress-app#Runs). Addresses [#26180](https://github.com/cypress-io/cypress/issues/26180).

**Dependency Updates:**

- Upgraded [`commander`](https://www.npmjs.com/package/commander) from `^5.1.0` to `^6.2.1`. Addressed in [#26226](https://github.com/cypress-io/cypress/pull/26226).
- Upgraded [`minimist`](https://www.npmjs.com/package/minimist) from `1.2.6` to `1.2.8` to address this [CVE-2021-44906](https://github.com/advisories/GHSA-xvch-5gv4-984h) NVD security vulnerability. Addressed in [#26254](https://github.com/cypress-io/cypress/pull/26254).

## 12.9.0

_Released 03/28/2023_

**Features:**

- The [Debug page](https://docs.cypress.io/guides/cloud/runs#Debug) now allows for navigating between all runs recorded for a commit. Addresses [#25899](https://github.com/cypress-io/cypress/issues/25899) and [#26018](https://github.com/cypress-io/cypress/issues/26018).

**Bugfixes:**

- Fixed a compatibility issue so that component test projects can use [Vite](https://vitejs.dev/) version 4.2.0 and greater. Fixes [#26138](https://github.com/cypress-io/cypress/issues/26138).
- Fixed an issue where [`cy.intercept()`](https://docs.cypress.io/api/commands/intercept) added an additional `content-length` header to spied requests that did not set a `content-length` header on the original request. Fixes [#24407](https://github.com/cypress-io/cypress/issues/24407).
- Changed the way that Git hashes are loaded so that non-relevant runs are excluded from the Debug page. Fixes [#26058](https://github.com/cypress-io/cypress/issues/26058).
- Corrected the [`.type()`](https://docs.cypress.io/api/commands/type) command to account for shadow root elements when determining whether or not focus needs to be simulated before typing. Fixes [#26198](https://github.com/cypress-io/cypress/issues/26198).
- Fixed an issue where an incorrect working directory could be used for Git operations on Windows. Fixes [#23317](https://github.com/cypress-io/cypress/issues/23317).
- Capture the [Buildkite](https://buildkite.com/) CI provider's environment variable `BUILDKITE_RETRY_COUNT` to handle CI retries in the Cloud. Addressed in [#25750](https://github.com/cypress-io/cypress/pull/25750).

**Misc:**

- Made some minor styling updates to the Debug page. Addresses [#26041](https://github.com/cypress-io/cypress/issues/26041).

## 12.8.1

_Released 03/15/2023_

**Bugfixes:**

- Fixed a regression in Cypress [10](https://docs.cypress.io/guides/references/changelog#10-0-0) where the reporter auto-scroll configuration inside user preferences was unintentionally being toggled off. User's must now explicitly enable/disable auto-scroll under user preferences, which is enabled by default. Fixes [#24171](https://github.com/cypress-io/cypress/issues/24171) and [#26113](https://github.com/cypress-io/cypress/issues/26113).

**Dependency Updates:**

- Upgraded [`ejs`](https://www.npmjs.com/package/ejs) from `3.1.6` to `3.1.8` to address this [CVE-2022-29078](https://github.com/advisories/GHSA-phwq-j96m-2c2q) NVD security vulnerability. Addressed in [#25279](https://github.com/cypress-io/cypress/pull/25279).

## 12.8.0

_Released 03/14/2023_

**Features:**

- The [Debug page](https://docs.cypress.io/guides/cloud/runs#Debug) is now able to show real-time results from in-progress runs.  Addresses [#25759](https://github.com/cypress-io/cypress/issues/25759).
- Added the ability to control whether a request is logged to the command log via [`cy.intercept()`](https://docs.cypress.io/api/commands/intercept) by passing `log: false` or `log: true`. Addresses [#7362](https://github.com/cypress-io/cypress/issues/7362).
  - This can be used to override Cypress's default behavior of logging all XHRs and fetches, see the [example](https://docs.cypress.io/api/commands/intercept#Disabling-logs-for-a-request).
- It is now possible to control the number of connection attempts to the browser using the `CYPRESS_CONNECT_RETRY_THRESHOLD` Environment Variable. Learn more [here](https://docs.cypress.io/guides/references/advanced-installation#Environment-variables). Addressed in [#25848](https://github.com/cypress-io/cypress/pull/25848).

**Bugfixes:**

- Fixed an issue where using `Cypress.require()` would throw the error `Cannot find module 'typescript'`. Fixes [#25885](https://github.com/cypress-io/cypress/issues/25885).
- The [`before:spec`](https://docs.cypress.io/api/plugins/before-spec-api) API was updated to correctly support async event handlers in `run` mode. Fixes [#24403](https://github.com/cypress-io/cypress/issues/24403).
- Updated the Component Testing [community framework](https://docs.cypress.io/guides/component-testing/third-party-definitions) definition detection logic to take into account monorepo structures that hoist dependencies. Fixes [#25993](https://github.com/cypress-io/cypress/issues/25993).
- The onboarding wizard for Component Testing will now detect installed dependencies more reliably. Fixes [#25782](https://github.com/cypress-io/cypress/issues/25782).
- Fixed an issue where Angular components would sometimes be mounted in unexpected DOM locations in component tests. Fixes [#25956](https://github.com/cypress-io/cypress/issues/25956).
- Fixed an issue where Cypress component testing would fail to work with [Next.js](https://nextjs.org/) `13.2.1`. Fixes [#25951](https://github.com/cypress-io/cypress/issues/25951).
- Fixed an issue where migrating a project from a version of Cypress earlier than [10.0.0](#10-0-0) could fail if the project's `testFiles` configuration was an array of globs. Fixes [#25947](https://github.com/cypress-io/cypress/issues/25947).

**Misc:**

- Removed "New" badge in the navigation bar for the debug page icon. Addresses [#25925](https://github.com/cypress-io/cypress/issues/25925).
- Removed inline "Connect" buttons within the Specs Explorer. Addresses [#25926](https://github.com/cypress-io/cypress/issues/25926).
- Added an icon for "beta" versions of the Chrome browser. Addresses [#25968](https://github.com/cypress-io/cypress/issues/25968).

**Dependency Updates:**

- Upgraded [`mocha-junit-reporter`](https://www.npmjs.com/package/mocha-junit-reporter) from `2.1.0` to `2.2.0` to be able to use [new placeholders](https://github.com/michaelleeallen/mocha-junit-reporter/pull/163) such as `[suiteFilename]` or `[suiteName]` when defining the test report name. Addressed in [#25922](https://github.com/cypress-io/cypress/pull/25922).

## 12.7.0

_Released 02/24/2023_

**Features:**

- It is now possible to set `hostOnly` cookies with [`cy.setCookie()`](https://docs.cypress.io/api/commands/setcookie) for a given domain. Addresses [#16856](https://github.com/cypress-io/cypress/issues/16856) and [#17527](https://github.com/cypress-io/cypress/issues/17527).
- Added a Public API for third party component libraries to define a Framework Definition, embedding their library into the Cypress onboarding workflow. Learn more [here](https://docs.cypress.io/guides/component-testing/third-party-definitions). Implemented in [#25780](https://github.com/cypress-io/cypress/pull/25780) and closes [#25638](https://github.com/cypress-io/cypress/issues/25638).
- Added a Debug Page tutorial slideshow for projects that are not connected to Cypress Cloud. Addresses [#25768](https://github.com/cypress-io/cypress/issues/25768).
- Improved various error message around interactions with the Cypress cloud. Implemented in [#25837](https://github.com/cypress-io/cypress/pull/25837)
- Updated the "new" status badge for the Debug page navigation link to be less noticeable when the navigation is collapsed. Addresses [#25739](https://github.com/cypress-io/cypress/issues/25739).

**Bugfixes:**

- Fixed various bugs when recording to the cloud. Fixed in [#25837](https://github.com/cypress-io/cypress/pull/25837)
- Fixed an issue where cookies were being duplicated with the same hostname, but a prepended dot. Fixed an issue where cookies may not be expiring correctly. Fixes [#25174](https://github.com/cypress-io/cypress/issues/25174), [#25205](https://github.com/cypress-io/cypress/issues/25205) and [#25495](https://github.com/cypress-io/cypress/issues/25495).
- Fixed an issue where cookies weren't being synced when the application was stable. Fixed in [#25855](https://github.com/cypress-io/cypress/pull/25855). Fixes [#25835](https://github.com/cypress-io/cypress/issues/25835).
- Added missing TypeScript type definitions for the [`cy.reload()`](https://docs.cypress.io/api/commands/reload) command. Addressed in [#25779](https://github.com/cypress-io/cypress/pull/25779).
- Ensure Angular components are mounted inside the correct element. Fixes [#24385](https://github.com/cypress-io/cypress/issues/24385).
- Fix a bug where files outside the project root in a monorepo are not correctly served when using Vite. Addressed in [#25801](https://github.com/cypress-io/cypress/pull/25801).
- Fixed an issue where using [`cy.intercept`](https://docs.cypress.io/api/commands/intercept)'s `req.continue()` with a non-function parameter would not provide an appropriate error message. Fixed in [#25884](https://github.com/cypress-io/cypress/pull/25884).
- Fixed an issue where Cypress would erroneously launch and connect to multiple browser instances. Fixes [#24377](https://github.com/cypress-io/cypress/issues/24377).

**Misc:**

- Made updates to the way that the Debug Page header displays information. Addresses [#25796](https://github.com/cypress-io/cypress/issues/25796) and [#25798](https://github.com/cypress-io/cypress/issues/25798).

## 12.6.0

_Released 02/15/2023_

**Features:**

- Added a new CLI flag, called [`--auto-cancel-after-failures`](https://docs.cypress.io/guides/guides/command-line#Options), that overrides the project-level ["Auto Cancellation"](https://docs.cypress.io/guides/cloud/smart-orchestration#Auto-Cancellation) value when recording to the Cloud. This gives Cloud users on Business and Enterprise plans the flexibility to alter the auto-cancellation value per run. Addressed in [#25237](https://github.com/cypress-io/cypress/pull/25237).
- It is now possible to overwrite query commands using [`Cypress.Commands.overwriteQuery`](https://on.cypress.io/api/custom-queries). Addressed in [#25078](https://github.com/cypress-io/cypress/issues/25078).
- Added [`Cypress.require()`](https://docs.cypress.io/api/cypress-api/require) for including dependencies within the [`cy.origin()`](https://docs.cypress.io/api/commands/origin) callback. This change removed support for using `require()` and `import()` directly within the callback because we found that it impacted performance not only for spec files using them within the [`cy.origin()`](https://docs.cypress.io/api/commands/origin) callback, but even for spec files that did not use them. Addresses [#24976](https://github.com/cypress-io/cypress/issues/24976).
- Added the ability to open the failing test in the IDE from the Debug page before needing to re-run the test. Addressed in [#24850](https://github.com/cypress-io/cypress/issues/24850).

**Bugfixes:**

- When a Cloud user is apart of multiple Cloud organizations, the [Connect to Cloud setup](https://docs.cypress.io/guides/cloud/projects#Set-up-a-project-to-record) now shows the correct organizational prompts when connecting a new project. Fixes [#25520](https://github.com/cypress-io/cypress/issues/25520).
- Fixed an issue where Cypress would fail to load any specs if the project `specPattern` included a resource that could not be accessed due to filesystem permissions. Fixes [#24109](https://github.com/cypress-io/cypress/issues/24109).
- Fixed an issue where the Debug page would display a different number of specs for in-progress runs than the in-progress specs reported in Cypress Cloud. Fixes [#25647](https://github.com/cypress-io/cypress/issues/25647).
- Fixed an issue in middleware where error-handling code could itself generate an error and fail to report the original issue. Fixes [#22825](https://github.com/cypress-io/cypress/issues/22825).
- Fixed an regression introduced in Cypress [12.3.0](#12-3-0) where custom browsers that relied on process environment variables were not found on macOS arm64 architectures. Fixed in [#25753](https://github.com/cypress-io/cypress/pull/25753).

**Misc:**

- Improved the UI of the Debug page. Addresses [#25664](https://github.com/cypress-io/cypress/issues/25664),  [#25669](https://github.com/cypress-io/cypress/issues/25669), [#25665](https://github.com/cypress-io/cypress/issues/25665), [#25666](https://github.com/cypress-io/cypress/issues/25666), and [#25667](https://github.com/cypress-io/cypress/issues/25667).
- Updated the Debug page sidebar badge to to show 0 to 99+ failing tests, increased from showing 0 to 9+ failing tests, to provide better test failure insights. Addresses [#25662](https://github.com/cypress-io/cypress/issues/25662).

**Dependency Updates:**

- Upgrade [`debug`](https://www.npmjs.com/package/debug) to `4.3.4`. Addressed in [#25699](https://github.com/cypress-io/cypress/pull/25699).

## 12.5.1

_Released 02/02/2023_

**Bugfixes:**

- Fixed a regression introduced in Cypress [12.5.0](https://docs.cypress.io/guides/references/changelog#12-5-0) where the `runnable` was not included in the [`test:after:run`](https://docs.cypress.io/api/events/catalog-of-events) event. Fixes [#25663](https://github.com/cypress-io/cypress/issues/25663).

**Dependency Updates:**

- Upgraded [`simple-git`](https://github.com/steveukx/git-js) from `3.15.0` to `3.16.0` to address this [security vulnerability](https://github.com/advisories/GHSA-9p95-fxvg-qgq2) where Remote Code Execution (RCE) via the clone(), pull(), push() and listRemote() methods due to improper input sanitization was possible. Addressed in [#25603](https://github.com/cypress-io/cypress/pull/25603).

## 12.5.0

_Released 01/31/2023_

**Features:**

- Easily debug failed CI test runs recorded to the Cypress Cloud from your local Cypress app with the new Debug page. Please leave any feedback [here](https://github.com/cypress-io/cypress/discussions/25649). Your feedback will help us make decisions to improve the Debug experience. For more details, see [our blog post](https://on.cypress.io/debug-page-release). Addressed in [#25488](https://github.com/cypress-io/cypress/pull/25488).

**Performance:**

- Improved memory consumption in `run` mode by removing reporter logs for successful tests. Fixes [#25230](https://github.com/cypress-io/cypress/issues/25230).

**Bugfixes:**

- Fixed an issue where alternative Microsoft Edge Beta, Canary, and Dev binary versions were not being discovered by Cypress. Fixes [#25455](https://github.com/cypress-io/cypress/issues/25455).

**Dependency Updates:**

- Upgraded [`underscore.string`](https://github.com/esamattis/underscore.string/blob/HEAD/CHANGELOG.markdown) from `3.3.5` to `3.3.6` to reference rebuilt assets after security patch to fix regular expression DDOS exploit. Addressed in [#25574](https://github.com/cypress-io/cypress/pull/25574).

## 12.4.1

_Released 01/27/2023_

**Bugfixes:**

- Fixed a regression from Cypress [12.4.0](https://docs.cypress.io/guides/references/changelog#12-4-0) where Cypress was not exiting properly when running multiple Component Testing specs in `electron` in `run` mode. Fixes [#25568](https://github.com/cypress-io/cypress/issues/25568).

**Dependency Updates:**

- Upgraded [`ua-parser-js`](https://github.com/faisalman/ua-parser-js) from `0.7.24` to `0.7.33` to address this [security vulnerability](https://github.com/faisalman/ua-parser-js/security/advisories/GHSA-fhg7-m89q-25r3) where crafting a very-very-long user-agent string with specific pattern, an attacker can turn the script to get stuck processing for a very long time which results in a denial of service (DoS) condition. Addressed in [#25561](https://github.com/cypress-io/cypress/pull/25561).

## 12.4.0

_Released 1/24/2023_

**Features:**

- Added official support for Vite 4 in component testing. Addresses
  [#24969](https://github.com/cypress-io/cypress/issues/24969).
- Added new
  [`experimentalMemoryManagement`](/guides/references/experiments#Configuration)
  configuration option to improve memory management in Chromium-based browsers.
  Enable this option with `experimentalMemoryManagement=true` if you have
  experienced "Out of Memory" issues. Addresses
  [#23391](https://github.com/cypress-io/cypress/issues/23391).
- Added new
  [`experimentalSkipDomainInjection`](/guides/references/experiments#Experimental-Skip-Domain-Injection)
  configuration option to disable Cypress from setting `document.domain` on
  injection, allowing users to test Salesforce domains. If you believe you are
  having `document.domain` issues, please see the
  [`experimentalSkipDomainInjection`](/guides/references/experiments#Experimental-Skip-Domain-Injection)
  guide. This config option is end-to-end only. Addresses
  [#2367](https://github.com/cypress-io/cypress/issues/2367),
  [#23958](https://github.com/cypress-io/cypress/issues/23958),
  [#24290](https://github.com/cypress-io/cypress/issues/24290), and
  [#24418](https://github.com/cypress-io/cypress/issues/24418).
- The [`.as`](/api/commands/as) command now accepts an options argument,
  allowing an alias to be stored as type "query" or "static" value. This is
  stored as "query" by default. Addresses
  [#25173](https://github.com/cypress-io/cypress/issues/25173).
- The `cy.log()` command will now display a line break where the `\n` character
  is used. Addresses
  [#24964](https://github.com/cypress-io/cypress/issues/24964).
- [`component.specPattern`](/guides/references/configuration#component) now
  utilizes a JSX/TSX file extension when generating a new empty spec file if
  project contains at least one file with those extensions. This applies only to
  component testing and is skipped if
  [`component.specPattern`](/guides/references/configuration#component) has been
  configured to exclude files with those extensions. Addresses
  [#24495](https://github.com/cypress-io/cypress/issues/24495).
- Added support for the `data-qa` selector in the
  [Selector Playground](guides/core-concepts/cypress-app#Selector-Playground) in
  addition to `data-cy`, `data-test` and `data-testid`. Addresses
  [#25305](https://github.com/cypress-io/cypress/issues/25305).

**Bugfixes:**

- Fixed an issue where component tests could incorrectly treat new major
  versions of certain dependencies as supported. Fixes
  [#25379](https://github.com/cypress-io/cypress/issues/25379).
- Fixed an issue where new lines or spaces on new lines in the Command Log were
  not maintained. Fixes
  [#23679](https://github.com/cypress-io/cypress/issues/23679) and
  [#24964](https://github.com/cypress-io/cypress/issues/24964).
- Fixed an issue where Angular component testing projects would fail to
  initialize if an unsupported browserslist entry was specified in the project
  configuration. Fixes
  [#25312](https://github.com/cypress-io/cypress/issues/25312).

**Misc**

- Video output link in `cypress run` mode has been added to it's own line to
  make the video output link more easily clickable in the terminal. Addresses
  [#23913](https://github.com/cypress-io/cypress/issues/23913).<|MERGE_RESOLUTION|>--- conflicted
+++ resolved
@@ -13,11 +13,8 @@
 
 **Bugfixes:**
 
-<<<<<<< HEAD
 - Fixed an issue where Cypress did not detect visible elements with width or height in rem as visible. Fixes [#29224](https://github.com/cypress-io/cypress/issues/29093) and [#28638](https://github.com/cypress-io/cypress/issues/28638).
-=======
 - Fixed a situation where the Launchpad would hang if the project config had not been loaded when the Launchpad first queries the current project. Fixes [#29486](https://github.com/cypress-io/cypress/issues/29486).
->>>>>>> 4ccdd860
 - Pre-emptively fix behavior with Chrome for when `unload` events are forcefully deprecated by using `pagehide` as a proxy. Fixes [#29241](https://github.com/cypress-io/cypress/issues/29241).
 
 **Misc:**
