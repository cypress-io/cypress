--- conflicted
+++ resolved
@@ -3,15 +3,13 @@
 
 _Released 06/06/2023 (PENDING)_
 
-<<<<<<< HEAD
 **Features:**
 
 - A new testing type switcher has been added to the Spec Explorer to make it easier to move between E2E and Component Testing. An informational overview of each type is displayed if it isn't configured in your project to help newcomers to each testing type. Addresses [#26448](https://github.com/cypress-io/cypress/issues/26448), [#26836](https://github.com/cypress-io/cypress/issues/26836) and [#26837](https://github.com/cypress-io/cypress/issues/26837).
-=======
+
 **Bugfixes:**
 
 - Fixes issue not detecting Angular 16 dependencies in launchpad. Addresses [#26852](https://github.com/cypress-io/cypress/issues/26852)
->>>>>>> 777b4e82
 
 **Dependency Updates:**
 
