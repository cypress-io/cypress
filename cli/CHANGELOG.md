<!-- See the ../guides/writing-the-cypress-changelog.md for details on writing the changelog. -->
## 13.9.1

_Released 5/21/2024 (PENDING)_

**Bugfixes:**

- Fixed an issue where Cypress was unable to search in the Specs list for files or folders containing numbers. Fixes [#29034](https://github.com/cypress-io/cypress/issues/29034).
<<<<<<< HEAD
- Fixed the display of some command assertions. Fixed in [#29517](https://github.com/cypress-io/cypress/pull/29517).
=======
- Fixed an issue where Cypress would use the wrong URL to upload Test Replay recordings when it wasn't able to determine the upload URL. It now displays an error when the upload URL cannot be determined, rather than a "Request Entity Too Large" error. Addressed in [#29512](https://github.com/cypress-io/cypress/pull/29512).
>>>>>>> 3a00948d

**Dependency Updates:**

- Updated js-cookie from `2.2.1` to `3.0.5`. Addressed in [#29497](https://github.com/cypress-io/cypress/pull/29497).
- Updated randomstring from `1.1.5` to `1.3.0`. Addressed in [#29503](https://github.com/cypress-io/cypress/pull/29503).

## 13.9.0

_Released 5/7/2024_

**Features:**

- Added more descriptive error messages when Test Replay fails to record or upload. Addresses [#29022](https://github.com/cypress-io/cypress/issues/29022).

**Bugfixes:**

- Fixed a bug where promises rejected with `undefined` were failing inside `cy.origin()`. Addresses [#23937](https://github.com/cypress-io/cypress/issues/23937).
- We now pass the same default Chromium flags to Electron as we do to Chrome. As a result of this change, the application under test's `navigator.webdriver` property will now correctly be `true` when testing in Electron. Fixes [#27939](https://github.com/cypress-io/cypress/issues/27939).
- Fixed network issues in requests using fetch for users where Cypress is run behind a proxy that performs HTTPS decryption (common among corporate proxies). Fixes [#29171](https://github.com/cypress-io/cypress/issues/29171).
- Fixed an issue where extra windows weren't being closed between specs in Firefox causing potential issues in subsequent specs. Fixes [#29473](https://github.com/cypress-io/cypress/issues/29473).

**Misc:**

- Improved accessibility of the Cypress App in some areas. Addressed in [#29322](https://github.com/cypress-io/cypress/pull/29322).

**Dependency Updates:**

- Updated electron from `27.1.3` to `27.3.10` to address [CVE-2024-3156](https://nvd.nist.gov/vuln/detail/CVE-2024-3156). Addressed in [#29431](https://github.com/cypress-io/cypress/pull/29431).

## 13.8.1

_Released 4/23/2024_

**Performance:**

- Fixed a performance issue with activated service workers that aren't controlling clients which could lead to correlation timeouts. Fixes [#29333](https://github.com/cypress-io/cypress/issues/29333) and [#29126](https://github.com/cypress-io/cypress/issues/29126).

**Bugfixes:**

- Fixed a regression introduced in [`13.6.0`](https://docs.cypress.io/guides/references/changelog#13-6-0) where Cypress would occasionally exit with status code 1, even when a test run was successful, due to an unhandled WebSocket exception (`Error: WebSocket connection closed`). Addresses [#28523](https://github.com/cypress-io/cypress/issues/28523).
- Fixed an issue where Cypress would hang on some commands when an invalid `timeout` option was provided. Fixes [#29323](https://github.com/cypress-io/cypress/issues/29323).

**Misc:**

- `.its()` type now excludes null and undefined. Fixes [#28872](https://github.com/cypress-io/cypress/issues/28872).

**Dependency Updates:**

- Updated zod from `3.20.3` to `3.22.5`. Addressed in [#29367](https://github.com/cypress-io/cypress/pull/29367).

## 13.8.0

_Released 4/18/2024_

**Features:**

- Added support for `webpack-dev-server` `v5` to `@cypress/webpack-dev-server`. Addresses [#29305](https://github.com/cypress-io/cypress/issues/29305).

**Bugfixes:**

- Fixed a regression introduced in [`13.7.3`](https://docs.cypress.io/guides/references/changelog#13-7-3) where Cypress could hang handling long assertion messages. Fixes [#29350](https://github.com/cypress-io/cypress/issues/29350).

**Misc:**

- The [`SEMAPHORE_GIT_PR_NUMBER`](https://docs.semaphoreci.com/ci-cd-environment/environment-variables/#semaphore_git_pr_number) environment variable from [Semaphore](https://semaphoreci.com/) CI is now captured to display the linked PR number in the Cloud. Addressed in [#29314](https://github.com/cypress-io/cypress/pull/29314).

## 13.7.3

_Released 4/11/2024_

**Bugfixes:**

- Fixed an issue where asserts with custom messages weren't displaying properly. Fixes [#29167](https://github.com/cypress-io/cypress/issues/29167).
- Fixed and issue where Cypress launch arguments were not being escaped correctly with multiple values inside quotes. Fixes [#27454](https://github.com/cypress-io/cypress/issues/27454).

**Misc:**

- Updated the Chrome flags to not show the "Enhanced Ad Privacy" dialog. Addresses [#29199](https://github.com/cypress-io/cypress/issues/29199).
- Suppresses benign warnings that reference Vulkan on GPU-less hosts. Addresses [#29085](https://github.com/cypress-io/cypress/issues/29085). Addressed in [#29278](https://github.com/cypress-io/cypress/pull/29278).

## 13.7.2

_Released 4/2/2024_

**Performance:**

- Improvements to Test Replay upload resiliency. Fixes [#28890](https://github.com/cypress-io/cypress/issues/28890). Addressed in [#29174](https://github.com/cypress-io/cypress/pull/29174)

**Bugfixes:**

- Fixed an issue where Cypress was not executing beyond the first spec in `cypress run` for versions of Firefox 124 and up when a custom user agent was provided. Fixes [#29190](https://github.com/cypress-io/cypress/issues/29190).
- Fixed a bug where fields using arrays in `cypress.config` are not correctly processed. Fixes [#27103](https://github.com/cypress-io/cypress/issues/27103). Fixed in [#27312](https://github.com/cypress-io/cypress/pull/27312).
- Fixed a hang where Cypress would run indefinitely while recording to the cloud when CDP disconnects during the middle of a test. Fixes [#29209](https://github.com/cypress-io/cypress/issues/29209).
- Fixed a bug where option values containing quotation marks could not be selected. Fixes [#29213](https://github.com/cypress-io/cypress/issues/29213)

**Dependency Updates:**

- Updated express from `4.17.3` to `4.19.2`. Addressed in [#29211](https://github.com/cypress-io/cypress/pull/29211).

## 13.7.1

_Released 3/21/2024_

**Bugfixes:**

- Fixed an issue where Cypress was not executing beyond the first spec in `cypress run` for versions of Firefox 124 and up. Fixes [#29172](https://github.com/cypress-io/cypress/issues/29172).
- Fixed an issue blurring shadow dom elements. Fixed in [#29125](https://github.com/cypress-io/cypress/pull/29125).

**Dependency Updates:**

- Updated jose from `4.11.2` to `4.15.5`. Addressed in [#29086](https://github.com/cypress-io/cypress/pull/29086).

## 13.7.0

_Released 3/13/2024_

**Features:**

- Added shadow DOM snapshot support within Test Replay in order to highlight elements correctly within the Cypress reporter. Addressed in [#28823](https://github.com/cypress-io/cypress/pull/28823).
- Added TypeScript support for [Vue 2.7+](https://github.com/vuejs/vue/blob/main/CHANGELOG.md#270-2022-07-01). Addresses [#28591](https://github.com/cypress-io/cypress/issues/28591).
- Adds additional context to error messages displayed when Test Replay artifacts fail to upload. Addressed in [#28986](https://github.com/cypress-io/cypress/pull/28986)

**Performance:**

- Fixed a performance regression from [`13.6.3`](https://docs.cypress.io/guides/references/changelog#13-6-3) where unhandled service worker requests may not correlate correctly. Fixes [#28868](https://github.com/cypress-io/cypress/issues/28868).
- Reduces the number of attempts to retry failed Test Replay artifact uploads from 8 to 3, to reduce time spent on artifact upload attempts that will not succeed. Addressed in [#28986](https://github.com/cypress-io/cypress/pull/28986)

**Bugfixes:**

- Changed screenshot capture behavior in Chromium to activate the main Cypress tab before capturing. This prevents screenshot capture from timing out in certain situations. Fixed in [#29038](https://github.com/cypress-io/cypress/pull/29038). Fixes [#5016](https://github.com/cypress-io/cypress/issues/5016)
- Fixed an issue where `.click()` commands on children of disabled elements would still produce "click" events -- even without `{ force: true }`. Fixes [#28788](https://github.com/cypress-io/cypress/issues/28788).
- Changed RequestBody type to allow for boolean and null literals to be passed as body values. [#28789](https://github.com/cypress-io/cypress/issues/28789)

**Misc:**

- Changed Component Testing scaffolding instruction to `pnpm add` to add framework dependencies when a project uses pnpm as package manager. Addresses [#29052](https://github.com/cypress-io/cypress/issues/29052).
- Command messages in the Cypress command logs will now truncate display at 100 lines instead of 50. Fixes [#29023](https://github.com/cypress-io/cypress/issues/29023).
- Capture the `beforeTest` timestamp inside the browser for the purposes of accurately determining test start for Test Replay. Addressed in [#29061](https://github.com/cypress-io/cypress/pull/29061).

**Dependency Updates:**

- Updated jimp from `0.14.0` to `0.22.12`. Addressed in [#29055](https://github.com/cypress-io/cypress/pull/29055).
- Updated http-proxy-middleware from `2.0.4` to `2.0.6`. Addressed in [#28902](https://github.com/cypress-io/cypress/pull/28902).
- Updated signal-exit from `3.0.3` to `3.0.7`. Addressed in [#28979](https://github.com/cypress-io/cypress/pull/28979).

## 13.6.6

_Released 2/22/2024_

**Bugfixes:**

- Fixed an issue where `cypress verify` was failing for `nx` users. Fixes [#28982](https://github.com/cypress-io/cypress/issues/28982).

## 13.6.5

_Released 2/20/2024_

**Bugfixes:**

- Fixed tests hanging when the Chrome browser extension is disabled. Fixes [#28392](https://github.com/cypress-io/cypress/issues/28392).
- Fixed an issue which caused the browser to relaunch after closing the browser from the Launchpad. Fixes [#28852](https://github.com/cypress-io/cypress/issues/28852).
- Fixed an issue with the unzip promise never being rejected when an empty error happens. Fixed in [#28850](https://github.com/cypress-io/cypress/pull/28850).
- Fixed a regression introduced in [`13.6.3`](https://docs.cypress.io/guides/references/changelog#13-6-3) where Cypress could crash when processing service worker requests through our proxy. Fixes [#28950](https://github.com/cypress-io/cypress/issues/28950).
- Fixed incorrect type definition of `dom.getContainsSelector`. Fixed in [#28339](https://github.com/cypress-io/cypress/pull/28339).

**Misc:**

- Improved accessibility of the Cypress App in some areas. Addressed in [#28774](https://github.com/cypress-io/cypress/pull/28774).
- Changed references of LayerCI to webapp.io. Addressed in [#28874](https://github.com/cypress-io/cypress/pull/28874).

**Dependency Updates:**

- Upgraded `electron` from `25.8.4` to `27.1.3`.
- Upgraded bundled Node.js version from `18.15.0` to `18.17.0`.
- Upgraded bundled Chromium version from `114.0.5735.289` to `118.0.5993.117`.
- Updated buffer from `5.6.0` to `5.7.1`. Addressed in [#28934](https://github.com/cypress-io/cypress/pull/28934).
- Updated [`duplexify`](https://www.npmjs.com/package/duplexify) from `4.1.1` to `4.1.2`. Addressed in [#28941](https://github.com/cypress-io/cypress/pull/28941).
- Updated [`is-ci`](https://www.npmjs.com/package/is-ci) from `3.0.0` to `3.0.1`. Addressed in [#28933](https://github.com/cypress-io/cypress/pull/28933).

## 13.6.4

_Released 1/30/2024_

**Performance:**

- Fixed a performance regression from [`13.3.2`](https://docs.cypress.io/guides/references/changelog#13.3.2) where aborted requests may not correlate correctly. Fixes [#28734](https://github.com/cypress-io/cypress/issues/28734).

**Bugfixes:**

- Fixed an issue with capturing assets for Test Replay when service workers are registered in Cypress support files. This issue would cause styles to not render properly in Test Replay. Fixes [#28747](https://github.com/cypress-io/cypress/issues/28747).

**Misc:**

- Added missing properties to the `Cypress.spec` interface for TypeScript users. Addresses [#27835](https://github.com/cypress-io/cypress/issues/27835).

## 13.6.3

_Released 1/16/2024_

**Bugfixes:**

- Force `moduleResolution` to `node` when `typescript` projects are detected to correctly run Cypress. This change should not have a large impact as `commonjs` is already forced when `ts-node` is registered. This fix does not impact the ESM Typescript configuration loader. Fixes [#27731](https://github.com/cypress-io/cypress/issues/27731).
- No longer wait for additional frames when recording a video for a spec that was skipped by the Cloud due to Auto Cancellation. Fixes [#27898](https://github.com/cypress-io/cypress/issues/27898).
- Now `node_modules` will not be ignored if a project path or a provided path to spec files contains it. Fixes [#23616](https://github.com/cypress-io/cypress/issues/23616).
- Updated display of assertions and commands with a URL argument to escape markdown formatting so that values are displayed as is and assertion values display as bold. Fixes [#24960](https://github.com/cypress-io/cypress/issues/24960) and [#28100](https://github.com/cypress-io/cypress/issues/28100).
- When generating assertions via Cypress Studio, the preview of the generated assertions now correctly displays the past tense of 'expected' instead of 'expect'. Fixed in [#28593](https://github.com/cypress-io/cypress/pull/28593).
- Fixed a regression in [`13.6.2`](https://docs.cypress.io/guides/references/changelog#13.6.2) where the `body` element was not highlighted correctly in Test Replay. Fixed in [#28627](https://github.com/cypress-io/cypress/pull/28627).
- Correctly sync `Cypress.currentRetry` with secondary origin so test retries that leverage `cy.origin()` render logs as expected. Fixes [#28574](https://github.com/cypress-io/cypress/issues/28574).
- Fixed an issue where some cross-origin logs, like assertions or cy.clock(), were getting too many dom snapshots. Fixes [#28609](https://github.com/cypress-io/cypress/issues/28609).
- Fixed asset capture for Test Replay for requests that are routed through service workers. This addresses an issue where styles were not being applied properly in Test Replay and `cy.intercept()` was not working properly for requests in this scenario. Fixes [#28516](https://github.com/cypress-io/cypress/issues/28516).
- Fixed an issue where visiting an `http://` site would result in an infinite reload/redirect loop in Chrome 114+. Fixes [#25891](https://github.com/cypress-io/cypress/issues/25891).
- Fixed an issue where requests made from extra tabs do not include their original headers. Fixes [#28641](https://github.com/cypress-io/cypress/issues/28641).
- Fixed an issue where `cy.wait()` would sometimes throw an error reading a property of undefined when returning responses. Fixes [#28233](https://github.com/cypress-io/cypress/issues/28233).

**Performance:**

- Fixed a performance regression from [`13.3.2`](https://docs.cypress.io/guides/references/changelog#13.3.2) where requests may not correlate correctly when test isolation is off. Fixes [#28545](https://github.com/cypress-io/cypress/issues/28545).

**Dependency Updates:**

- Remove dependency on `@types/node` package. Addresses [#28473](https://github.com/cypress-io/cypress/issues/28473).
- Updated [`@cypress/unique-selector`](https://www.npmjs.com/package/@cypress/unique-selector) to include a performance optimization. It's possible this could improve performance of the selector playground. Addressed in [#28571](https://github.com/cypress-io/cypress/pull/28571).
- Replace [`CircularJSON`](https://www.npmjs.com/package/circular-json) with its successor [`flatted`](https://www.npmjs.com/package/flatted) version `3.2.9`. This resolves decoding issues observed in complex objects sent from the browser. Addressed in [#28683](https://github.com/cypress-io/cypress/pull/28683).
- Updated [`better-sqlite3`](https://www.npmjs.com/package/better-sqlite3) from `8.7.0` to `9.2.2` to fix macOS Catalina issues. Addresses [#28697](https://github.com/cypress-io/cypress/issues/28697).

**Misc:**

- Improved accessibility of some areas of the Cypress App. Addressed in [#28628](https://github.com/cypress-io/cypress/pull/28628).
- Updated some documentation links to go through on.cypress.io. Addressed in [#28623](https://github.com/cypress-io/cypress/pull/28623).


## 13.6.2

_Released 12/26/2023_

**Bugfixes:**

- Fixed a regression in [`13.6.1`](https://docs.cypress.io/guides/references/changelog#13.6.1) where a malformed URI would crash Cypress. Fixes [#28521](https://github.com/cypress-io/cypress/issues/28521).
- Fixed a regression in [`12.4.0`](https://docs.cypress.io/guides/references/changelog#12.4.0) where erroneous `<br>` tags were displaying in error messages in the Command Log making them less readable. Fixes [#28452](https://github.com/cypress-io/cypress/issues/28452).

**Performance:**

- Improved performance when finding unique selectors for command log snapshots for Test Replay. Addressed in [#28536](https://github.com/cypress-io/cypress/pull/28536).

**Dependency Updates:**

- Updated ts-node from `10.9.1` to `10.9.2`. Cypress will longer error during `cypress run` or `cypress open` when using Typescript 5.3.2+ with `extends` in `tsconfig.json`. Addresses [#28385](https://github.com/cypress-io/cypress/issues/28385).

## 13.6.1

_Released 12/5/2023_

**Bugfixes:**

- Fixed an issue where pages or downloads opened in a new tab were missing basic auth headers. Fixes [#28350](https://github.com/cypress-io/cypress/issues/28350).
- Fixed an issue where request logging would default the `message` to the `args` of the currently running command even though those `args` would not apply to the request log and are not displayed. If the `args` are sufficiently large (e.g. when running the `cy.task` from the [code-coverage](https://github.com/cypress-io/code-coverage/) plugin) there could be performance/memory implications. Addressed in [#28411](https://github.com/cypress-io/cypress/pull/28411).
- Fixed an issue where commands would fail with the error `must only be invoked from the spec file or support file` if the project's `baseUrl` included basic auth credentials. Fixes [#27457](https://github.com/cypress-io/cypress/issues/27457) and [#28336](https://github.com/cypress-io/cypress/issues/28336).
- Fixed an issue where some URLs would timeout in pre-request correlation. Addressed in [#28427](https://github.com/cypress-io/cypress/pull/28427).
- Cypress will now correctly log errors and debug logs on Linux machines. Fixes [#5051](https://github.com/cypress-io/cypress/issues/5051) and [#24713](https://github.com/cypress-io/cypress/issues/24713).

**Misc:**

- Artifact upload duration is now reported to Cypress Cloud. Fixes [#28238](https://github.com/cypress-io/cypress/issues/28238). Addressed in [#28418](https://github.com/cypress-io/cypress/pull/28418).

## 13.6.0

_Released 11/21/2023_

**Features:**

- Added an activity indicator to CLI output when artifacts (screenshots, videos, or Test Replay) are being uploaded to the cloud. Addresses [#28239](https://github.com/cypress-io/cypress/issues/28239). Addressed in [#28277](https://github.com/cypress-io/cypress/pull/28277).
- When artifacts are uploaded to the Cypress Cloud, the duration of each upload will be displayed in the terminal. Addresses [#28237](https://github.com/cypress-io/cypress/issues/28237).

**Bugfixes:**

- We now allow absolute paths when setting `component.indexHtmlFile` in the Cypress config. Fixes [#27750](https://github.com/cypress-io/cypress/issues/27750).
- Fixed an issue where dynamic intercept aliases now show with alias name instead of "no alias" in driver. Addresses [#24653](https://github.com/cypress-io/cypress/issues/24653)
- Fixed an issue where [aliasing individual requests](https://docs.cypress.io/api/commands/intercept#Aliasing-individual-requests) with `cy.intercept()` led to an error when retrieving all of the aliases with `cy.get(@alias.all)` . Addresses [#25448](https://github.com/cypress-io/cypress/issues/25448)
- The URL of the application under test and command error "Learn more" links now open externally instead of in the Cypress-launched browser. Fixes [#24572](https://github.com/cypress-io/cypress/issues/24572).
- Fixed issue where some URLs would timeout in pre-request correlation. Addressed in [#28354](https://github.com/cypress-io/cypress/pull/28354).

**Misc:**

- Browser tabs and windows other than the Cypress tab are now closed between tests in Chromium-based browsers. Addressed in [#28204](https://github.com/cypress-io/cypress/pull/28204).
- Cypress now ensures the main browser tab is active before running each command in Chromium-based browsers. Addressed in [#28334](https://github.com/cypress-io/cypress/pull/28334).

**Dependency Updates:**

- Upgraded [`chrome-remote-interface`](https://www.npmjs.com/package/chrome-remote-interface) from `0.31.3` to `0.33.0` to increase the max payload from 100MB to 256MB. Addressed in [#27998](https://github.com/cypress-io/cypress/pull/27998).

## 13.5.1

_Released 11/14/2023_

**Bugfixes:**

- Fixed a regression in [`13.5.0`](https://docs.cypress.io/guides/references/changelog#13.5.0) where requests cached within a given spec may take longer to load than they did previously. Addresses [#28295](https://github.com/cypress-io/cypress/issues/28295).
- Fixed an issue where pages opened in a new tab were missing response headers, causing them not to load properly. Fixes [#28293](https://github.com/cypress-io/cypress/issues/28293) and [#28303](https://github.com/cypress-io/cypress/issues/28303).
- We now pass a flag to Chromium browsers to disable default component extensions. This is a common flag passed during browser automation. Fixed in [#28294](https://github.com/cypress-io/cypress/pull/28294).

## 13.5.0

_Released 11/8/2023_

**Features:**

 - Added Component Testing support for [Angular](https://angular.io/) version 17. Addresses [#28153](https://github.com/cypress-io/cypress/issues/28153).

**Bugfixes:**

- Fixed an issue in chromium based browsers, where global style updates can trigger flooding of font face requests in DevTools and Test Replay. This can affect performance due to the flooding of messages in CDP. Fixes [#28150](https://github.com/cypress-io/cypress/issues/28150) and [#28215](https://github.com/cypress-io/cypress/issues/28215).
- Fixed a regression in [`13.3.3`](https://docs.cypress.io/guides/references/changelog#13.3.3) where Cypress would hang on loading shared workers when using `cy.reload` to reload the page. Fixes [#28248](https://github.com/cypress-io/cypress/issues/28248).
- Fixed an issue where network requests made from tabs, or windows other than the main Cypress tab, would be delayed. Fixes [#28113](https://github.com/cypress-io/cypress/issues/28113).
- Fixed an issue with 'other' targets (e.g. pdf documents embedded in an object tag) not fully loading. Fixes [#28228](https://github.com/cypress-io/cypress/issues/28228) and [#28162](https://github.com/cypress-io/cypress/issues/28162).
- Fixed an issue where clicking a link to download a file could cause a page load timeout when the download attribute was missing. Note: download behaviors in experimental Webkit are still an issue. Fixes [#14857](https://github.com/cypress-io/cypress/issues/14857).
- Fixed an issue to account for canceled and failed downloads to correctly reflect these status in Command log as a download failure where previously it would be pending. Fixed in [#28222](https://github.com/cypress-io/cypress/pull/28222).
- Fixed an issue determining visibility when an element is hidden by an ancestor with a shared edge. Fixes [#27514](https://github.com/cypress-io/cypress/issues/27514).
- We now pass a flag to Chromium browsers to disable Chrome translation, both the manual option and the popup prompt, when a page with a differing language is detected. Fixes [#28225](https://github.com/cypress-io/cypress/issues/28225).
- Stopped processing CDP events at the end of a spec when Test Isolation is off and Test Replay is enabled. Addressed in [#28213](https://github.com/cypress-io/cypress/pull/28213).

## 13.4.0

_Released 10/30/2023_

**Features:**

- Introduced experimental configuration options for advanced retry logic: adds `experimentalStrategy` and `experimentalOptions` keys to the `retry` configuration key. See [Experimental Flake Detection Features](https://docs.cypress.io/guides/references/experiments/#Experimental-Flake-Detection-Features) in the documentation. Addressed in [#27930](https://github.com/cypress-io/cypress/pull/27930).

**Bugfixes:**

- Fixed a regression in [`13.3.2`](https://docs.cypress.io/guides/references/changelog#13.3.2) where Cypress would crash with 'Inspected target navigated or closed' or 'Session with given id not found'. Fixes [#28141](https://github.com/cypress-io/cypress/issues/28141) and [#28148](https://github.com/cypress-io/cypress/issues/28148).

## 13.3.3

_Released 10/24/2023_

**Bugfixes:**

- Fixed a performance regression in `13.3.1` with proxy correlation timeouts and requests issued from web and shared workers. Fixes [#28104](https://github.com/cypress-io/cypress/issues/28104).
- Fixed a performance problem with proxy correlation when requests get aborted and then get miscorrelated with follow up requests. Addressed in [#28094](https://github.com/cypress-io/cypress/pull/28094).
- Fixed a regression in [10.0.0](#10.0.0), where search would not find a spec if the file name contains "-" or "\_", but search prompt contains " " instead (e.g. search file "spec-file.cy.ts" with prompt "spec file"). Fixes [#25303](https://github.com/cypress-io/cypress/issues/25303).

## 13.3.2

_Released 10/18/2023_

**Bugfixes:**

- Fixed a performance regression in `13.3.1` with proxy correlation timeouts and requests issued from service workers. Fixes [#28054](https://github.com/cypress-io/cypress/issues/28054) and [#28056](https://github.com/cypress-io/cypress/issues/28056).
- Fixed an issue where proxy correlation would leak over from a previous spec causing performance problems, `cy.intercept` problems, and Test Replay asset capturing issues. Addressed in [#28060](https://github.com/cypress-io/cypress/pull/28060).
- Fixed an issue where redirects of requests that knowingly don't have CDP traffic should also be assumed to not have CDP traffic. Addressed in [#28060](https://github.com/cypress-io/cypress/pull/28060).
- Fixed an issue with Accept Encoding headers by forcing gzip when no accept encoding header is sent and using identity if gzip is not sent. Fixes [#28025](https://github.com/cypress-io/cypress/issues/28025).

**Dependency Updates:**

- Upgraded [`@babel/core`](https://www.npmjs.com/package/@babel/core) from `7.22.9` to `7.23.2` to address the [SNYK-JS-SEMVER-3247795](https://snyk.io/vuln/SNYK-JS-SEMVER-3247795) security vulnerability. Addressed in [#28063](https://github.com/cypress-io/cypress/pull/28063).
- Upgraded [`@babel/traverse`](https://www.npmjs.com/package/@babel/traverse) from `7.22.8` to `7.23.2` to address the [SNYK-JS-BABELTRAVERSE-5962462](https://snyk.io/vuln/SNYK-JS-BABELTRAVERSE-5962462) security vulnerability. Addressed in [#28063](https://github.com/cypress-io/cypress/pull/28063).
- Upgraded [`react-docgen`](https://www.npmjs.com/package/react-docgen) from `6.0.0-alpha.3` to `6.0.4` to address the [SNYK-JS-BABELTRAVERSE-5962462](https://snyk.io/vuln/SNYK-JS-BABELTRAVERSE-5962462) security vulnerability. Addressed in [#28063](https://github.com/cypress-io/cypress/pull/28063).

## 13.3.1

_Released 10/11/2023_

**Bugfixes:**

- Fixed an issue where requests were correlated in the wrong order in the proxy. This could cause an issue where the wrong request is used for `cy.intercept` or assets (e.g. stylesheets or images) may not properly be available in Test Replay. Addressed in [#27892](https://github.com/cypress-io/cypress/pull/27892).
- Fixed an issue where a crashed Chrome renderer can cause the Test Replay recorder to hang. Addressed in [#27909](https://github.com/cypress-io/cypress/pull/27909).
- Fixed an issue where multiple responses yielded from calls to `cy.wait()` would sometimes be out of order. Fixes [#27337](https://github.com/cypress-io/cypress/issues/27337).
- Fixed an issue where requests were timing out in the proxy. This could cause an issue where the wrong request is used for `cy.intercept` or assets (e.g. stylesheets or images) may not properly be available in Test Replay. Addressed in [#27976](https://github.com/cypress-io/cypress/pull/27976).
- Fixed an issue where Test Replay couldn't record tests due to issues involving `GLIBC`. Fixed deprecation warnings during the rebuild of better-sqlite3. Fixes [#27891](https://github.com/cypress-io/cypress/issues/27891) and [#27902](https://github.com/cypress-io/cypress/issues/27902).
- Enables test replay for executed specs in runs that have a spec that causes a browser crash. Addressed in [#27786](https://github.com/cypress-io/cypress/pull/27786).

## 13.3.0

_Released 09/27/2023_

**Features:**

 - Introduces new layout for Runs page providing additional run information. Addresses [#27203](https://github.com/cypress-io/cypress/issues/27203).

**Bugfixes:**

- Fixed an issue where actionability checks trigger a flood of font requests. Removing the font requests has the potential to improve performance and removes clutter from Test Replay. Addressed in [#27860](https://github.com/cypress-io/cypress/pull/27860).
- Fixed network stubbing not permitting status code 999. Fixes [#27567](https://github.com/cypress-io/cypress/issues/27567). Addressed in [#27853](https://github.com/cypress-io/cypress/pull/27853).

## 13.2.0

_Released 09/12/2023_

**Features:**

 - Adds support for Nx users who want to run Angular Component Testing in parallel. Addressed in [#27723](https://github.com/cypress-io/cypress/pull/27723).

**Bugfixes:**

- Edge cases where `cy.intercept()` would not properly intercept and asset response bodies would not properly be captured for Test Replay have been addressed. Addressed in [#27771](https://github.com/cypress-io/cypress/pull/27771).
- Fixed an issue where `enter`, `keyup`, and `space` events were not triggering `click` events properly in some versions of Firefox. Addressed in [#27715](https://github.com/cypress-io/cypress/pull/27715).
- Fixed a regression in `13.0.0` where tests using Basic Authorization can potentially hang indefinitely on chromium browsers. Addressed in [#27781](https://github.com/cypress-io/cypress/pull/27781).
- Fixed a regression in `13.0.0` where component tests using an intercept that matches all requests can potentially hang indefinitely. Addressed in [#27788](https://github.com/cypress-io/cypress/pull/27788).

**Dependency Updates:**

- Upgraded Electron from `21.0.0` to `25.8.0`, which updates bundled Chromium from `106.0.5249.51` to `114.0.5735.289`. Additionally, the Node version binary has been upgraded from `16.16.0` to `18.15.0`. This does **NOT** have an impact on the node version you are using with Cypress and is merely an internal update to the repository & shipped binary. Addressed in [#27715](https://github.com/cypress-io/cypress/pull/27715). Addresses [#27595](https://github.com/cypress-io/cypress/issues/27595).

## 13.1.0

_Released 08/31/2023_

**Features:**

 - Introduces a status icon representing the `latest` test run in the Sidebar for the Runs Page. Addresses [#27206](https://github.com/cypress-io/cypress/issues/27206).

**Bugfixes:**

- Fixed a regression introduced in Cypress [13.0.0](#13-0-0) where the [Module API](https://docs.cypress.io/guides/guides/module-api), [`after:run`](https://docs.cypress.io/api/plugins/after-run-api), and  [`after:spec`](https://docs.cypress.io/api/plugins/after-spec-api) results did not include the `stats.skipped` field for each run result. Fixes [#27694](https://github.com/cypress-io/cypress/issues/27694). Addressed in [#27695](https://github.com/cypress-io/cypress/pull/27695).
- Individual CDP errors that occur while capturing data for Test Replay will no longer prevent the entire run from being available. Addressed in [#27709](https://github.com/cypress-io/cypress/pull/27709).
- Fixed an issue where the release date on the `v13` landing page was a day behind. Fixed in [#27711](https://github.com/cypress-io/cypress/pull/27711).
- Fixed an issue where fatal protocol errors would leak between specs causing all subsequent specs to fail to upload protocol information. Fixed in [#27720](https://github.com/cypress-io/cypress/pull/27720)
- Updated `plist` from `3.0.6` to `3.1.0` to address [CVE-2022-37616](https://github.com/advisories/GHSA-9pgh-qqpf-7wqj) and [CVE-2022-39353](https://github.com/advisories/GHSA-crh6-fp67-6883). Fixed in [#27710](https://github.com/cypress-io/cypress/pull/27710).

## 13.0.0

_Released 08/29/2023_

**Breaking Changes:**

- The [`video`](https://docs.cypress.io/guides/references/configuration#Videos) configuration option now defaults to `false`. Addresses [#26157](https://github.com/cypress-io/cypress/issues/26157).
- The [`videoCompression`](https://docs.cypress.io/guides/references/configuration#Videos) configuration option now defaults to `false`. Addresses [#26160](https://github.com/cypress-io/cypress/issues/26160).
- The [`videoUploadOnPasses`](https://docs.cypress.io/guides/references/configuration#Videos) configuration option has been removed. Please see our [screenshots & videos guide](https://docs.cypress.io/guides/guides/screenshots-and-videos#Delete-videos-for-specs-without-failing-or-retried-tests) on how to accomplish similar functionality. Addresses [#26899](https://github.com/cypress-io/cypress/issues/26899).
- Requests for assets at relative paths for component testing are now correctly forwarded to the dev server. Fixes [#26725](https://github.com/cypress-io/cypress/issues/26725).
- The [`cy.readFile()`](/api/commands/readfile) command is now retry-able as a [query command](https://on.cypress.io/retry-ability). This should not affect any tests using it; the functionality is unchanged. However, it can no longer be overwritten using [`Cypress.Commands.overwrite()`](/api/cypress-api/custom-commands#Overwrite-Existing-Commands). Addressed in [#25595](https://github.com/cypress-io/cypress/pull/25595).
- The current spec path is now passed from the AUT iframe using a query parameter rather than a path segment. This allows for requests for assets at relative paths to be correctly forwarded to the dev server. Fixes [#26725](https://github.com/cypress-io/cypress/issues/26725).
- The deprecated configuration option `nodeVersion` has been removed. Addresses [#27016](https://github.com/cypress-io/cypress/issues/27016).
- The properties and values returned by the [Module API](https://docs.cypress.io/guides/guides/module-api) and included in the arguments of handlers for the [`after:run`](https://docs.cypress.io/api/plugins/after-run-api) and  [`after:spec`](https://docs.cypress.io/api/plugins/after-spec-api) have been changed to be more consistent. Addresses [#23805](https://github.com/cypress-io/cypress/issues/23805).
- For Cypress Cloud runs with Test Replay enabled, the Cypress Runner UI is now hidden during the run since the Runner will be visible during Test Replay. As such, if video is recorded (which is now defaulted to `false`) during the run, the Runner will not be visible. In addition, if a runner screenshot (`cy.screenshot({ capture: runner })`) is captured, it will no longer contain the Runner.
- The browser and browser page unexpectedly closing in the middle of a test run are now gracefully handled. Addressed in [#27592](https://github.com/cypress-io/cypress/issues/27592).
- Automation performance is now improved by switching away from websockets to direct CDP calls for Chrome and Electron browsers. Addressed in [#27592](https://github.com/cypress-io/cypress/issues/27592).
- Edge cases where `cy.intercept()` would not properly intercept have been addressed. Addressed in [#27592](https://github.com/cypress-io/cypress/issues/27592).
- Node 14 support has been removed and Node 16 support has been deprecated. Node 16 may continue to work with Cypress `v13`, but will not be supported moving forward to closer coincide with [Node 16's end-of-life](https://nodejs.org/en/blog/announcements/nodejs16-eol) schedule. It is recommended that users update to at least Node 18.
- The minimum supported Typescript version is `4.x`.

**Features:**

- Consolidates and improves terminal output when uploading test artifacts to Cypress Cloud. Addressed in [#27402](https://github.com/cypress-io/cypress/pull/27402)

**Bugfixes:**

- Fixed an issue where Cypress's internal `tsconfig` would conflict with properties set in the user's `tsconfig.json` such as `module` and `moduleResolution`. Fixes [#26308](https://github.com/cypress-io/cypress/issues/26308) and [#27448](https://github.com/cypress-io/cypress/issues/27448).
- Clarified Svelte 4 works correctly with Component Testing and updated dependencies checks to reflect this. It was incorrectly flagged as not supported. Fixes [#27465](https://github.com/cypress-io/cypress/issues/27465).
- Resolve the `process/browser` global inside `@cypress/webpack-batteries-included-preprocessor` to resolve to `process/browser.js` in order to explicitly provide the file extension. File resolution must include the extension for `.mjs` and `.js` files inside ESM packages in order to resolve correctly. Fixes[#27599](https://github.com/cypress-io/cypress/issues/27599).
- Fixed an issue where the correct `pnp` process was not being discovered. Fixes [#27562](https://github.com/cypress-io/cypress/issues/27562).
- Fixed incorrect type declarations for Cypress and Chai globals that asserted them to be local variables of the global scope rather than properties on the global object. Fixes [#27539](https://github.com/cypress-io/cypress/issues/27539). Fixed in [#27540](https://github.com/cypress-io/cypress/pull/27540).
- Dev Servers will now respect and use the `port` configuration option if present. Fixes [#27675](https://github.com/cypress-io/cypress/issues/27675).

**Dependency Updates:**

- Upgraded [`@cypress/request`](https://www.npmjs.com/package/@cypress/request) from `^2.88.11` to `^3.0.0` to address the [CVE-2023-28155](https://github.com/advisories/GHSA-p8p7-x288-28g6) security vulnerability. Addresses [#27535](https://github.com/cypress-io/cypress/issues/27535). Addressed in [#27495](https://github.com/cypress-io/cypress/pull/27495).

## 12.17.4

_Released 08/15/2023_

**Bugfixes:**

- Fixed an issue where having `cypress.config` in a nested directory would cause problems with locating the `component-index.html` file when using component testing. Fixes [#26400](https://github.com/cypress-io/cypress/issues/26400).

**Dependency Updates:**

- Upgraded [`webpack`](https://www.npmjs.com/package/webpack) from `v4` to `v5`. This means that we are now bundling your `e2e` tests with webpack 5. We don't anticipate this causing any noticeable changes. However, if you'd like to keep bundling your `e2e` tests with wepback 4 you can use the same process as before by pinning [@cypress/webpack-batteries-included-preprocessor](https://www.npmjs.com/package/@cypress/webpack-batteries-included-preprocessor) to `v2.x.x` and hooking into the [file:preprocessor](https://docs.cypress.io/api/plugins/preprocessors-api#Usage) plugin event. This will restore the previous bundling process. Additionally, if you're using [@cypress/webpack-batteries-included-preprocessor](https://www.npmjs.com/package/@cypress/webpack-batteries-included-preprocessor) already, a new version has been published to support webpack `v5`.
- Upgraded [`tough-cookie`](https://www.npmjs.com/package/tough-cookie) from `4.0` to `4.1.3`, [`@cypress/request`](https://www.npmjs.com/package/@cypress/request) from `2.88.11` to `2.88.12` and [`@cypress/request-promise`](https://www.npmjs.com/package/@cypress/request-promise) from `4.2.6` to `4.2.7` to address a [security vulnerability](https://security.snyk.io/vuln/SNYK-JS-TOUGHCOOKIE-5672873). Fixes [#27261](https://github.com/cypress-io/cypress/issues/27261).

## 12.17.3

_Released 08/01/2023_

**Bugfixes:**

- Fixed an issue where unexpected branch names were being recorded for cypress runs when executed by GitHub Actions. The HEAD branch name will now be recorded by default for pull request workflows if a branch name cannot otherwise be detected from user overrides or from local git data. Fixes [#27389](https://github.com/cypress-io/cypress/issues/27389).

**Performance:**

- Fixed an issue where unnecessary requests were being paused. No longer sends `X-Cypress-Is-XHR-Or-Fetch` header and infers resource type off of the server pre-request object. Fixes [#26620](https://github.com/cypress-io/cypress/issues/26620) and [#26622](https://github.com/cypress-io/cypress/issues/26622).

## 12.17.2

_Released 07/20/2023_

**Bugfixes:**

- Fixed an issue where commands would fail with the error `must only be invoked from the spec file or support file` if their arguments were mutated. Fixes [#27200](https://github.com/cypress-io/cypress/issues/27200).
- Fixed an issue where `cy.writeFile()` would erroneously fail with the error `cy.writeFile() must only be invoked from the spec file or support file`. Fixes [#27097](https://github.com/cypress-io/cypress/issues/27097).
- Fixed an issue where web workers could not be created within a spec. Fixes [#27298](https://github.com/cypress-io/cypress/issues/27298).

## 12.17.1

_Released 07/10/2023_

**Bugfixes:**

- Fixed invalid stored preference when enabling in-app notifications that could cause the application to crash.  Fixes [#27228](https://github.com/cypress-io/cypress/issues/27228).
- Fixed an issue with the Typescript types of [`cy.screenshot()`](https://docs.cypress.io/api/commands/screenshot). Fixed in [#27130](https://github.com/cypress-io/cypress/pull/27130).

**Dependency Updates:**

- Upgraded [`@cypress/request`](https://www.npmjs.com/package/@cypress/request) from `2.88.10` to `2.88.11` to address [CVE-2022-24999](https://www.cve.org/CVERecord?id=CVE-2022-24999) security vulnerability. Addressed in [#27005](https://github.com/cypress-io/cypress/pull/27005).

## 12.17.0

_Released 07/05/2023_

**Features:**

- Cypress Cloud users can now receive desktop notifications about their runs, including when one starts, finishes, or fails. Addresses [#26686](https://github.com/cypress-io/cypress/issues/26686).

**Bugfixes:**

- Fixed issues where commands would fail with the error `must only be invoked from the spec file or support file`. Fixes [#27149](https://github.com/cypress-io/cypress/issues/27149) and [#27163](https://github.com/cypress-io/cypress/issues/27163).
- Fixed a regression introduced in Cypress [12.12.0](#12-12-0) where Cypress may fail to reconnect to the Chrome DevTools Protocol in Electron. Fixes [#26900](https://github.com/cypress-io/cypress/issues/26900).
- Fixed an issue where chrome was not recovering from browser crashes properly. Fixes [#24650](https://github.com/cypress-io/cypress/issues/24650).
- Fixed a race condition that was causing a GraphQL error to appear on the [Debug page](https://docs.cypress.io/guides/cloud/runs#Debug) when viewing a running Cypress Cloud build. Fixed in [#27134](https://github.com/cypress-io/cypress/pull/27134).
- Fixed a race condition in electron where the test window exiting prematurely during the browser launch process was causing the whole test run to fail. Addressed in [#27167](https://github.com/cypress-io/cypress/pull/27167).
- Fixed minor issues with Typescript types in the CLI. Fixes [#24110](https://github.com/cypress-io/cypress/issues/24110).
- Fixed an issue where a value for the Electron debug port would not be respected if defined using the `ELECTRON_EXTRA_LAUNCH_ARGS` environment variable. Fixes [#26711](https://github.com/cypress-io/cypress/issues/26711).

**Dependency Updates:**

- Update dependency semver to ^7.5.3. Addressed in [#27151](https://github.com/cypress-io/cypress/pull/27151).

## 12.16.0

_Released 06/26/2023_

**Features:**

- Added support for Angular 16.1.0 in Cypress Component Testing. Addresses [#27049](https://github.com/cypress-io/cypress/issues/27049).

**Bugfixes:**

- Fixed an issue where certain commands would fail with the error `must only be invoked from the spec file or support file` when invoked with a large argument. Fixes [#27099](https://github.com/cypress-io/cypress/issues/27099).

## 12.15.0

_Released 06/20/2023_

**Features:**

- Added support for running Cypress tests with [Chrome's new `--headless=new` flag](https://developer.chrome.com/articles/new-headless/). Chrome versions 112 and above will now be run in the `headless` mode that matches the `headed` browser implementation. Addresses [#25972](https://github.com/cypress-io/cypress/issues/25972).
- Cypress can now test pages with targeted `Content-Security-Policy` and `Content-Security-Policy-Report-Only` header directives by specifying the allow list via the [`experimentalCspAllowList`](https://docs.cypress.io/guides/references/configuration#Experimental-Csp-Allow-List) configuration option. Addresses [#1030](https://github.com/cypress-io/cypress/issues/1030). Addressed in [#26483](https://github.com/cypress-io/cypress/pull/26483)
- The [`videoCompression`](https://docs.cypress.io/guides/references/configuration#Videos) configuration option now accepts both a boolean or a Constant Rate Factor (CRF) number between `1` and `51`. The `videoCompression` default value is still `32` CRF and when `videoCompression` is set to `true` the default of `32` CRF will be used. Addresses [#26658](https://github.com/cypress-io/cypress/issues/26658).
- The Cypress Cloud data shown on the [Specs](https://docs.cypress.io/guides/core-concepts/cypress-app#Specs) page and [Runs](https://docs.cypress.io/guides/core-concepts/cypress-app#Runs) page will now reflect Cloud Runs that match the current Git tree if Git is being used. Addresses [#26693](https://github.com/cypress-io/cypress/issues/26693).

**Bugfixes:**

- Fixed an issue where video output was not being logged to the console when `videoCompression` was turned off. Videos will now log to the terminal regardless of the compression value. Addresses [#25945](https://github.com/cypress-io/cypress/issues/25945).

**Dependency Updates:**

- Removed [`@cypress/mocha-teamcity-reporter`](https://www.npmjs.com/package/@cypress/mocha-teamcity-reporter) as this package was no longer being referenced. Addressed in [#26938](https://github.com/cypress-io/cypress/pull/26938).

## 12.14.0

_Released 06/07/2023_

**Features:**

- A new testing type switcher has been added to the Spec Explorer to make it easier to move between E2E and Component Testing. An informational overview of each type is displayed if it hasn't already been configured to help educate and onboard new users to each testing type. Addresses [#26448](https://github.com/cypress-io/cypress/issues/26448), [#26836](https://github.com/cypress-io/cypress/issues/26836) and [#26837](https://github.com/cypress-io/cypress/issues/26837).

**Bugfixes:**

- Fixed an issue to now correctly detect Angular 16 dependencies
([@angular/cli](https://www.npmjs.com/package/@angular/cli),
[@angular-devkit/build-angular](https://www.npmjs.com/package/@angular-devkit/build-angular),
[@angular/core](https://www.npmjs.com/package/@angular/core), [@angular/common](https://www.npmjs.com/package/@angular/common),
[@angular/platform-browser-dynamic](https://www.npmjs.com/package/@angular/platform-browser-dynamic))
during Component Testing onboarding. Addresses [#26852](https://github.com/cypress-io/cypress/issues/26852).
- Ensures Git-related messages on the [Runs page](https://docs.cypress.io/guides/core-concepts/cypress-app#Runs) remain dismissed. Addresses [#26808](https://github.com/cypress-io/cypress/issues/26808).

**Dependency Updates:**

- Upgraded [`find-process`](https://www.npmjs.com/package/find-process) from `1.4.1` to `1.4.7` to address this [Synk](https://security.snyk.io/vuln/SNYK-JS-FINDPROCESS-1090284) security vulnerability. Addressed in [#26906](https://github.com/cypress-io/cypress/pull/26906).
- Upgraded [`firefox-profile`](https://www.npmjs.com/package/firefox-profile) from `4.0.0` to `4.3.2` to address security vulnerabilities within sub-dependencies. Addressed in [#26912](https://github.com/cypress-io/cypress/pull/26912).

## 12.13.0

_Released 05/23/2023_

**Features:**

- Adds Git-related messages for the [Runs page](https://docs.cypress.io/guides/core-concepts/cypress-app#Runs) and [Debug page](https://docs.cypress.io/guides/cloud/runs#Debug) when users aren't using Git or there are no recorded runs for the current branch. Addresses [#26680](https://github.com/cypress-io/cypress/issues/26680).

**Bugfixes:**

- Reverted [#26452](https://github.com/cypress-io/cypress/pull/26452) which introduced a bug that prevents users from using End to End with Yarn 3. Fixed in [#26735](https://github.com/cypress-io/cypress/pull/26735). Fixes [#26676](https://github.com/cypress-io/cypress/issues/26676).
- Moved `types` condition to the front of `package.json#exports` since keys there are meant to be order-sensitive. Fixed in [#26630](https://github.com/cypress-io/cypress/pull/26630).
- Fixed an issue where newly-installed dependencies would not be detected during Component Testing setup. Addresses [#26685](https://github.com/cypress-io/cypress/issues/26685).
- Fixed a UI regression that was flashing an "empty" state inappropriately when loading the Debug page. Fixed in [#26761](https://github.com/cypress-io/cypress/pull/26761).
- Fixed an issue in Component Testing setup where TypeScript version 5 was not properly detected. Fixes [#26204](https://github.com/cypress-io/cypress/issues/26204).

**Misc:**

- Updated styling & content of Cypress Cloud slideshows when not logged in or no runs have been recorded. Addresses [#26181](https://github.com/cypress-io/cypress/issues/26181).
- Changed the nomenclature of 'processing' to 'compressing' when terminal video output is printed during a run. Addresses [#26657](https://github.com/cypress-io/cypress/issues/26657).
- Changed the nomenclature of 'Upload Results' to 'Uploading Screenshots & Videos' when terminal output is printed during a run. Addresses [#26759](https://github.com/cypress-io/cypress/issues/26759).

## 12.12.0

_Released 05/09/2023_

**Features:**

- Added a new informational banner to help get started with component testing from an existing end-to-end test suite. Addresses [#26511](https://github.com/cypress-io/cypress/issues/26511).

**Bugfixes:**

- Fixed an issue in Electron where devtools gets out of sync with the DOM occasionally. Addresses [#15932](https://github.com/cypress-io/cypress/issues/15932).
- Updated the Chromium renderer process crash message to be more terse. Addressed in [#26597](https://github.com/cypress-io/cypress/pull/26597).
- Fixed an issue with `CYPRESS_DOWNLOAD_PATH_TEMPLATE` regex to allow multiple replacements. Addresses [#23670](https://github.com/cypress-io/cypress/issues/23670).
- Moved `types` condition to the front of `package.json#exports` since keys there are meant to be order-sensitive. Fixed in [#26630](https://github.com/cypress-io/cypress/pull/26630).

**Dependency Updates:**

- Upgraded [`plist`](https://www.npmjs.com/package/plist) from `3.0.5` to `3.0.6` to address [CVE-2022-26260](https://nvd.nist.gov/vuln/detail/CVE-2022-22912#range-8131646) NVD security vulnerability. Addressed in [#26631](https://github.com/cypress-io/cypress/pull/26631).
- Upgraded [`engine.io`](https://www.npmjs.com/package/engine.io) from `6.2.1` to `6.4.2` to address [CVE-2023-31125](https://github.com/socketio/engine.io/security/advisories/GHSA-q9mw-68c2-j6m5) NVD security vulnerability. Addressed in [#26664](https://github.com/cypress-io/cypress/pull/26664).
- Upgraded [`@vue/test-utils`](https://www.npmjs.com/package/@vue/test-utils) from `2.0.2` to `2.3.2`. Addresses [#26575](https://github.com/cypress-io/cypress/issues/26575).

## 12.11.0

_Released 04/26/2023_

**Features:**

- Adds Component Testing support for Angular 16. Addresses [#26044](https://github.com/cypress-io/cypress/issues/26044).
- The run navigation component on the [Debug page](https://on.cypress.io/debug-page) will now display a warning message if there are more relevant runs than can be displayed in the list. Addresses [#26288](https://github.com/cypress-io/cypress/issues/26288).

**Bugfixes:**

- Fixed an issue where setting `videoCompression` to `0` would cause the video output to be broken. `0` is now treated as false. Addresses [#5191](https://github.com/cypress-io/cypress/issues/5191) and [#24595](https://github.com/cypress-io/cypress/issues/24595).
- Fixed an issue on the [Debug page](https://on.cypress.io/debug-page) where the passing run status would appear even if the Cypress Cloud organization was over its monthly test result limit. Addresses [#26528](https://github.com/cypress-io/cypress/issues/26528).

**Misc:**

- Cleaned up our open telemetry dependencies, reducing the size of the open telemetry modules. Addressed in [#26522](https://github.com/cypress-io/cypress/pull/26522).

**Dependency Updates:**

- Upgraded [`vue`](https://www.npmjs.com/package/vue) from `3.2.31` to `3.2.47`. Addressed in [#26555](https://github.com/cypress-io/cypress/pull/26555).

## 12.10.0

_Released 04/17/2023_

**Features:**

- The Component Testing setup wizard will now show a warning message if an issue is encountered with an installed [third party framework definition](https://on.cypress.io/component-integrations). Addresses [#25838](https://github.com/cypress-io/cypress/issues/25838).

**Bugfixes:**

- Capture the [Azure](https://azure.microsoft.com/) CI provider's environment variable [`SYSTEM_PULLREQUEST_PULLREQUESTNUMBER`](https://learn.microsoft.com/en-us/azure/devops/pipelines/build/variables?view=azure-devops&tabs=yaml#system-variables-devops-services) to display the linked PR number in the Cloud. Addressed in [#26215](https://github.com/cypress-io/cypress/pull/26215).
- Fixed an issue in the onboarding wizard where project framework & bundler would not be auto-detected when opening directly into component testing mode using the `--component` CLI flag. Fixes [#22777](https://github.com/cypress-io/cypress/issues/22777) and [#26388](https://github.com/cypress-io/cypress/issues/26388).
- Updated to use the `SEMAPHORE_GIT_WORKING_BRANCH` [Semphore](https://docs.semaphoreci.com) CI environment variable to correctly associate a Cloud run to the current branch. Previously this was incorrectly associating a run to the target branch. Fixes [#26309](https://github.com/cypress-io/cypress/issues/26309).
- Fix an edge case in Component Testing where a custom `baseUrl` in `tsconfig.json` for Next.js 13.2.0+ is not respected. This was partially fixed in [#26005](https://github.com/cypress-io/cypress/pull/26005), but an edge case was missed. Fixes [#25951](https://github.com/cypress-io/cypress/issues/25951).
- Fixed an issue where `click` events fired on `.type('{enter}')` did not propagate through shadow roots. Fixes [#26392](https://github.com/cypress-io/cypress/issues/26392).

**Misc:**

- Removed unintentional debug logs. Addressed in [#26411](https://github.com/cypress-io/cypress/pull/26411).
- Improved styling on the [Runs Page](https://docs.cypress.io/guides/core-concepts/cypress-app#Runs). Addresses [#26180](https://github.com/cypress-io/cypress/issues/26180).

**Dependency Updates:**

- Upgraded [`commander`](https://www.npmjs.com/package/commander) from `^5.1.0` to `^6.2.1`. Addressed in [#26226](https://github.com/cypress-io/cypress/pull/26226).
- Upgraded [`minimist`](https://www.npmjs.com/package/minimist) from `1.2.6` to `1.2.8` to address this [CVE-2021-44906](https://github.com/advisories/GHSA-xvch-5gv4-984h) NVD security vulnerability. Addressed in [#26254](https://github.com/cypress-io/cypress/pull/26254).

## 12.9.0

_Released 03/28/2023_

**Features:**

- The [Debug page](https://docs.cypress.io/guides/cloud/runs#Debug) now allows for navigating between all runs recorded for a commit. Addresses [#25899](https://github.com/cypress-io/cypress/issues/25899) and [#26018](https://github.com/cypress-io/cypress/issues/26018).

**Bugfixes:**

- Fixed a compatibility issue so that component test projects can use [Vite](https://vitejs.dev/) version 4.2.0 and greater. Fixes [#26138](https://github.com/cypress-io/cypress/issues/26138).
- Fixed an issue where [`cy.intercept()`](https://docs.cypress.io/api/commands/intercept) added an additional `content-length` header to spied requests that did not set a `content-length` header on the original request. Fixes [#24407](https://github.com/cypress-io/cypress/issues/24407).
- Changed the way that Git hashes are loaded so that non-relevant runs are excluded from the Debug page. Fixes [#26058](https://github.com/cypress-io/cypress/issues/26058).
- Corrected the [`.type()`](https://docs.cypress.io/api/commands/type) command to account for shadow root elements when determining whether or not focus needs to be simulated before typing. Fixes [#26198](https://github.com/cypress-io/cypress/issues/26198).
- Fixed an issue where an incorrect working directory could be used for Git operations on Windows. Fixes [#23317](https://github.com/cypress-io/cypress/issues/23317).
- Capture the [Buildkite](https://buildkite.com/) CI provider's environment variable `BUILDKITE_RETRY_COUNT` to handle CI retries in the Cloud. Addressed in [#25750](https://github.com/cypress-io/cypress/pull/25750).

**Misc:**

- Made some minor styling updates to the Debug page. Addresses [#26041](https://github.com/cypress-io/cypress/issues/26041).

## 12.8.1

_Released 03/15/2023_

**Bugfixes:**

- Fixed a regression in Cypress [10](https://docs.cypress.io/guides/references/changelog#10-0-0) where the reporter auto-scroll configuration inside user preferences was unintentionally being toggled off. User's must now explicitly enable/disable auto-scroll under user preferences, which is enabled by default. Fixes [#24171](https://github.com/cypress-io/cypress/issues/24171) and [#26113](https://github.com/cypress-io/cypress/issues/26113).

**Dependency Updates:**

- Upgraded [`ejs`](https://www.npmjs.com/package/ejs) from `3.1.6` to `3.1.8` to address this [CVE-2022-29078](https://github.com/advisories/GHSA-phwq-j96m-2c2q) NVD security vulnerability. Addressed in [#25279](https://github.com/cypress-io/cypress/pull/25279).

## 12.8.0

_Released 03/14/2023_

**Features:**

- The [Debug page](https://docs.cypress.io/guides/cloud/runs#Debug) is now able to show real-time results from in-progress runs.  Addresses [#25759](https://github.com/cypress-io/cypress/issues/25759).
- Added the ability to control whether a request is logged to the command log via [`cy.intercept()`](https://docs.cypress.io/api/commands/intercept) by passing `log: false` or `log: true`. Addresses [#7362](https://github.com/cypress-io/cypress/issues/7362).
  - This can be used to override Cypress's default behavior of logging all XHRs and fetches, see the [example](https://docs.cypress.io/api/commands/intercept#Disabling-logs-for-a-request).
- It is now possible to control the number of connection attempts to the browser using the `CYPRESS_CONNECT_RETRY_THRESHOLD` Environment Variable. Learn more [here](https://docs.cypress.io/guides/references/advanced-installation#Environment-variables). Addressed in [#25848](https://github.com/cypress-io/cypress/pull/25848).

**Bugfixes:**

- Fixed an issue where using `Cypress.require()` would throw the error `Cannot find module 'typescript'`. Fixes [#25885](https://github.com/cypress-io/cypress/issues/25885).
- The [`before:spec`](https://docs.cypress.io/api/plugins/before-spec-api) API was updated to correctly support async event handlers in `run` mode. Fixes [#24403](https://github.com/cypress-io/cypress/issues/24403).
- Updated the Component Testing [community framework](https://docs.cypress.io/guides/component-testing/third-party-definitions) definition detection logic to take into account monorepo structures that hoist dependencies. Fixes [#25993](https://github.com/cypress-io/cypress/issues/25993).
- The onboarding wizard for Component Testing will now detect installed dependencies more reliably. Fixes [#25782](https://github.com/cypress-io/cypress/issues/25782).
- Fixed an issue where Angular components would sometimes be mounted in unexpected DOM locations in component tests. Fixes [#25956](https://github.com/cypress-io/cypress/issues/25956).
- Fixed an issue where Cypress component testing would fail to work with [Next.js](https://nextjs.org/) `13.2.1`. Fixes [#25951](https://github.com/cypress-io/cypress/issues/25951).
- Fixed an issue where migrating a project from a version of Cypress earlier than [10.0.0](#10-0-0) could fail if the project's `testFiles` configuration was an array of globs. Fixes [#25947](https://github.com/cypress-io/cypress/issues/25947).

**Misc:**

- Removed "New" badge in the navigation bar for the debug page icon. Addresses [#25925](https://github.com/cypress-io/cypress/issues/25925).
- Removed inline "Connect" buttons within the Specs Explorer. Addresses [#25926](https://github.com/cypress-io/cypress/issues/25926).
- Added an icon for "beta" versions of the Chrome browser. Addresses [#25968](https://github.com/cypress-io/cypress/issues/25968).

**Dependency Updates:**

- Upgraded [`mocha-junit-reporter`](https://www.npmjs.com/package/mocha-junit-reporter) from `2.1.0` to `2.2.0` to be able to use [new placeholders](https://github.com/michaelleeallen/mocha-junit-reporter/pull/163) such as `[suiteFilename]` or `[suiteName]` when defining the test report name. Addressed in [#25922](https://github.com/cypress-io/cypress/pull/25922).

## 12.7.0

_Released 02/24/2023_

**Features:**

- It is now possible to set `hostOnly` cookies with [`cy.setCookie()`](https://docs.cypress.io/api/commands/setcookie) for a given domain. Addresses [#16856](https://github.com/cypress-io/cypress/issues/16856) and [#17527](https://github.com/cypress-io/cypress/issues/17527).
- Added a Public API for third party component libraries to define a Framework Definition, embedding their library into the Cypress onboarding workflow. Learn more [here](https://docs.cypress.io/guides/component-testing/third-party-definitions). Implemented in [#25780](https://github.com/cypress-io/cypress/pull/25780) and closes [#25638](https://github.com/cypress-io/cypress/issues/25638).
- Added a Debug Page tutorial slideshow for projects that are not connected to Cypress Cloud. Addresses [#25768](https://github.com/cypress-io/cypress/issues/25768).
- Improved various error message around interactions with the Cypress cloud. Implemented in [#25837](https://github.com/cypress-io/cypress/pull/25837)
- Updated the "new" status badge for the Debug page navigation link to be less noticeable when the navigation is collapsed. Addresses [#25739](https://github.com/cypress-io/cypress/issues/25739).

**Bugfixes:**

- Fixed various bugs when recording to the cloud. Fixed in [#25837](https://github.com/cypress-io/cypress/pull/25837)
- Fixed an issue where cookies were being duplicated with the same hostname, but a prepended dot. Fixed an issue where cookies may not be expiring correctly. Fixes [#25174](https://github.com/cypress-io/cypress/issues/25174), [#25205](https://github.com/cypress-io/cypress/issues/25205) and [#25495](https://github.com/cypress-io/cypress/issues/25495).
- Fixed an issue where cookies weren't being synced when the application was stable. Fixed in [#25855](https://github.com/cypress-io/cypress/pull/25855). Fixes [#25835](https://github.com/cypress-io/cypress/issues/25835).
- Added missing TypeScript type definitions for the [`cy.reload()`](https://docs.cypress.io/api/commands/reload) command. Addressed in [#25779](https://github.com/cypress-io/cypress/pull/25779).
- Ensure Angular components are mounted inside the correct element. Fixes [#24385](https://github.com/cypress-io/cypress/issues/24385).
- Fix a bug where files outside the project root in a monorepo are not correctly served when using Vite. Addressed in [#25801](https://github.com/cypress-io/cypress/pull/25801).
- Fixed an issue where using [`cy.intercept`](https://docs.cypress.io/api/commands/intercept)'s `req.continue()` with a non-function parameter would not provide an appropriate error message. Fixed in [#25884](https://github.com/cypress-io/cypress/pull/25884).
- Fixed an issue where Cypress would erroneously launch and connect to multiple browser instances. Fixes [#24377](https://github.com/cypress-io/cypress/issues/24377).

**Misc:**

- Made updates to the way that the Debug Page header displays information. Addresses [#25796](https://github.com/cypress-io/cypress/issues/25796) and [#25798](https://github.com/cypress-io/cypress/issues/25798).

## 12.6.0

_Released 02/15/2023_

**Features:**

- Added a new CLI flag, called [`--auto-cancel-after-failures`](https://docs.cypress.io/guides/guides/command-line#Options), that overrides the project-level ["Auto Cancellation"](https://docs.cypress.io/guides/cloud/smart-orchestration#Auto-Cancellation) value when recording to the Cloud. This gives Cloud users on Business and Enterprise plans the flexibility to alter the auto-cancellation value per run. Addressed in [#25237](https://github.com/cypress-io/cypress/pull/25237).
- It is now possible to overwrite query commands using [`Cypress.Commands.overwriteQuery`](https://on.cypress.io/api/custom-queries). Addressed in [#25078](https://github.com/cypress-io/cypress/issues/25078).
- Added [`Cypress.require()`](https://docs.cypress.io/api/cypress-api/require) for including dependencies within the [`cy.origin()`](https://docs.cypress.io/api/commands/origin) callback. This change removed support for using `require()` and `import()` directly within the callback because we found that it impacted performance not only for spec files using them within the [`cy.origin()`](https://docs.cypress.io/api/commands/origin) callback, but even for spec files that did not use them. Addresses [#24976](https://github.com/cypress-io/cypress/issues/24976).
- Added the ability to open the failing test in the IDE from the Debug page before needing to re-run the test. Addressed in [#24850](https://github.com/cypress-io/cypress/issues/24850).

**Bugfixes:**

- When a Cloud user is apart of multiple Cloud organizations, the [Connect to Cloud setup](https://docs.cypress.io/guides/cloud/projects#Set-up-a-project-to-record) now shows the correct organizational prompts when connecting a new project. Fixes [#25520](https://github.com/cypress-io/cypress/issues/25520).
- Fixed an issue where Cypress would fail to load any specs if the project `specPattern` included a resource that could not be accessed due to filesystem permissions. Fixes [#24109](https://github.com/cypress-io/cypress/issues/24109).
- Fixed an issue where the Debug page would display a different number of specs for in-progress runs than the in-progress specs reported in Cypress Cloud. Fixes [#25647](https://github.com/cypress-io/cypress/issues/25647).
- Fixed an issue in middleware where error-handling code could itself generate an error and fail to report the original issue. Fixes [#22825](https://github.com/cypress-io/cypress/issues/22825).
- Fixed an regression introduced in Cypress [12.3.0](#12-3-0) where custom browsers that relied on process environment variables were not found on macOS arm64 architectures. Fixed in [#25753](https://github.com/cypress-io/cypress/pull/25753).

**Misc:**

- Improved the UI of the Debug page. Addresses [#25664](https://github.com/cypress-io/cypress/issues/25664),  [#25669](https://github.com/cypress-io/cypress/issues/25669), [#25665](https://github.com/cypress-io/cypress/issues/25665), [#25666](https://github.com/cypress-io/cypress/issues/25666), and [#25667](https://github.com/cypress-io/cypress/issues/25667).
- Updated the Debug page sidebar badge to to show 0 to 99+ failing tests, increased from showing 0 to 9+ failing tests, to provide better test failure insights. Addresses [#25662](https://github.com/cypress-io/cypress/issues/25662).

**Dependency Updates:**

- Upgrade [`debug`](https://www.npmjs.com/package/debug) to `4.3.4`. Addressed in [#25699](https://github.com/cypress-io/cypress/pull/25699).

## 12.5.1

_Released 02/02/2023_

**Bugfixes:**

- Fixed a regression introduced in Cypress [12.5.0](https://docs.cypress.io/guides/references/changelog#12-5-0) where the `runnable` was not included in the [`test:after:run`](https://docs.cypress.io/api/events/catalog-of-events) event. Fixes [#25663](https://github.com/cypress-io/cypress/issues/25663).

**Dependency Updates:**

- Upgraded [`simple-git`](https://github.com/steveukx/git-js) from `3.15.0` to `3.16.0` to address this [security vulnerability](https://github.com/advisories/GHSA-9p95-fxvg-qgq2) where Remote Code Execution (RCE) via the clone(), pull(), push() and listRemote() methods due to improper input sanitization was possible. Addressed in [#25603](https://github.com/cypress-io/cypress/pull/25603).

## 12.5.0

_Released 01/31/2023_

**Features:**

- Easily debug failed CI test runs recorded to the Cypress Cloud from your local Cypress app with the new Debug page. Please leave any feedback [here](https://github.com/cypress-io/cypress/discussions/25649). Your feedback will help us make decisions to improve the Debug experience. For more details, see [our blog post](https://on.cypress.io/debug-page-release). Addressed in [#25488](https://github.com/cypress-io/cypress/pull/25488).

**Performance:**

- Improved memory consumption in `run` mode by removing reporter logs for successful tests. Fixes [#25230](https://github.com/cypress-io/cypress/issues/25230).

**Bugfixes:**

- Fixed an issue where alternative Microsoft Edge Beta, Canary, and Dev binary versions were not being discovered by Cypress. Fixes [#25455](https://github.com/cypress-io/cypress/issues/25455).

**Dependency Updates:**

- Upgraded [`underscore.string`](https://github.com/esamattis/underscore.string/blob/HEAD/CHANGELOG.markdown) from `3.3.5` to `3.3.6` to reference rebuilt assets after security patch to fix regular expression DDOS exploit. Addressed in [#25574](https://github.com/cypress-io/cypress/pull/25574).

## 12.4.1

_Released 01/27/2023_

**Bugfixes:**

- Fixed a regression from Cypress [12.4.0](https://docs.cypress.io/guides/references/changelog#12-4-0) where Cypress was not exiting properly when running multiple Component Testing specs in `electron` in `run` mode. Fixes [#25568](https://github.com/cypress-io/cypress/issues/25568).

**Dependency Updates:**

- Upgraded [`ua-parser-js`](https://github.com/faisalman/ua-parser-js) from `0.7.24` to `0.7.33` to address this [security vulnerability](https://github.com/faisalman/ua-parser-js/security/advisories/GHSA-fhg7-m89q-25r3) where crafting a very-very-long user-agent string with specific pattern, an attacker can turn the script to get stuck processing for a very long time which results in a denial of service (DoS) condition. Addressed in [#25561](https://github.com/cypress-io/cypress/pull/25561).

## 12.4.0

_Released 1/24/2023_

**Features:**

- Added official support for Vite 4 in component testing. Addresses
  [#24969](https://github.com/cypress-io/cypress/issues/24969).
- Added new
  [`experimentalMemoryManagement`](/guides/references/experiments#Configuration)
  configuration option to improve memory management in Chromium-based browsers.
  Enable this option with `experimentalMemoryManagement=true` if you have
  experienced "Out of Memory" issues. Addresses
  [#23391](https://github.com/cypress-io/cypress/issues/23391).
- Added new
  [`experimentalSkipDomainInjection`](/guides/references/experiments#Experimental-Skip-Domain-Injection)
  configuration option to disable Cypress from setting `document.domain` on
  injection, allowing users to test Salesforce domains. If you believe you are
  having `document.domain` issues, please see the
  [`experimentalSkipDomainInjection`](/guides/references/experiments#Experimental-Skip-Domain-Injection)
  guide. This config option is end-to-end only. Addresses
  [#2367](https://github.com/cypress-io/cypress/issues/2367),
  [#23958](https://github.com/cypress-io/cypress/issues/23958),
  [#24290](https://github.com/cypress-io/cypress/issues/24290), and
  [#24418](https://github.com/cypress-io/cypress/issues/24418).
- The [`.as`](/api/commands/as) command now accepts an options argument,
  allowing an alias to be stored as type "query" or "static" value. This is
  stored as "query" by default. Addresses
  [#25173](https://github.com/cypress-io/cypress/issues/25173).
- The `cy.log()` command will now display a line break where the `\n` character
  is used. Addresses
  [#24964](https://github.com/cypress-io/cypress/issues/24964).
- [`component.specPattern`](/guides/references/configuration#component) now
  utilizes a JSX/TSX file extension when generating a new empty spec file if
  project contains at least one file with those extensions. This applies only to
  component testing and is skipped if
  [`component.specPattern`](/guides/references/configuration#component) has been
  configured to exclude files with those extensions. Addresses
  [#24495](https://github.com/cypress-io/cypress/issues/24495).
- Added support for the `data-qa` selector in the
  [Selector Playground](guides/core-concepts/cypress-app#Selector-Playground) in
  addition to `data-cy`, `data-test` and `data-testid`. Addresses
  [#25305](https://github.com/cypress-io/cypress/issues/25305).

**Bugfixes:**

- Fixed an issue where component tests could incorrectly treat new major
  versions of certain dependencies as supported. Fixes
  [#25379](https://github.com/cypress-io/cypress/issues/25379).
- Fixed an issue where new lines or spaces on new lines in the Command Log were
  not maintained. Fixes
  [#23679](https://github.com/cypress-io/cypress/issues/23679) and
  [#24964](https://github.com/cypress-io/cypress/issues/24964).
- Fixed an issue where Angular component testing projects would fail to
  initialize if an unsupported browserslist entry was specified in the project
  configuration. Fixes
  [#25312](https://github.com/cypress-io/cypress/issues/25312).

**Misc**

- Video output link in `cypress run` mode has been added to it's own line to
  make the video output link more easily clickable in the terminal. Addresses
  [#23913](https://github.com/cypress-io/cypress/issues/23913).<|MERGE_RESOLUTION|>--- conflicted
+++ resolved
@@ -5,12 +5,9 @@
 
 **Bugfixes:**
 
+- Fixed an issue where Cypress would use the wrong URL to upload Test Replay recordings when it wasn't able to determine the upload URL. It now displays an error when the upload URL cannot be determined, rather than a "Request Entity Too Large" error. Addressed in [#29512](https://github.com/cypress-io/cypress/pull/29512).
 - Fixed an issue where Cypress was unable to search in the Specs list for files or folders containing numbers. Fixes [#29034](https://github.com/cypress-io/cypress/issues/29034).
-<<<<<<< HEAD
 - Fixed the display of some command assertions. Fixed in [#29517](https://github.com/cypress-io/cypress/pull/29517).
-=======
-- Fixed an issue where Cypress would use the wrong URL to upload Test Replay recordings when it wasn't able to determine the upload URL. It now displays an error when the upload URL cannot be determined, rather than a "Request Entity Too Large" error. Addressed in [#29512](https://github.com/cypress-io/cypress/pull/29512).
->>>>>>> 3a00948d
 
 **Dependency Updates:**
 
