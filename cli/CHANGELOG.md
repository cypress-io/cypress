--- conflicted
+++ resolved
@@ -8,15 +8,13 @@
 - Fixed an issue where `.click()` commands on children of disabled elements would still produce "click" events -- even without `{ force: true }`. Fixes [#28788](https://github.com/cypress-io/cypress/issues/28788).
 - Changed RequestBody type to allow for boolean and null literals to be passed as body values. [#28789](https://github.com/cypress-io/cypress/issues/28789)
 
-<<<<<<< HEAD
 **Misc:**
 
 - Command messages in the Cypress command logs will now truncate display at 100 lines instead of 50. Fixes [#29023](https://github.com/cypress-io/cypress/issues/29023).
-=======
+
 **Dependency Updates:**
 
 - Updated http-proxy-middleware from `2.0.4` to `2.0.6`. Addressed in [#28902](https://github.com/cypress-io/cypress/pull/28902).
->>>>>>> 22aacb1a
 
 ## 13.6.6
 
