--- conflicted
+++ resolved
@@ -1,21 +1,12 @@
 <!-- See the ../guides/writing-the-cypress-changelog.md for details on writing the changelog. -->
-<<<<<<< HEAD
-## 12.13.0
-
-_Released 05/23/2023 (PENDING)_
-
-**Bugfixes:**
-
+## 12.12.1
+
+_Released 05/14/2023 (PENDING)_
+
+**Bugfixes:**
+
+- Moved `types` condition to the front of `package.json#exports` since keys there are meant to be order-sensitive. Fixed in [#26630](https://github.com/cypress-io/cypress/pull/26630).
 - Fixed an issue where newly installed dependencies are not correct detected during Component Testing setup. Addresses [#26685](https://github.com/cypress-io/cypress/issues/26685).
-=======
-## 12.12.1
-
-_Released 05/14/2023 (PENDING)_
-
-**Bugfixes:**
-
-- Moved `types` condition to the front of `package.json#exports` since keys there are meant to be order-sensitive. Fixed in [#26630](https://github.com/cypress-io/cypress/pull/26630).
->>>>>>> 3335e4b4
 
 ## 12.12.0
 
