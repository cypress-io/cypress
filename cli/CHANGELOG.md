--- conflicted
+++ resolved
@@ -1,13 +1,6 @@
 <!-- See the ../guides/writing-the-cypress-changelog.md for details on writing the changelog. -->
 ## 13.6.1
 
-<<<<<<< HEAD
-_Released 12/05/2023 (PENDING)_
-
-**Bugfixes:**
-
-- Cypress will now correctly log errors and debug logs on Linux machines. Fixes [#5051](https://github.com/cypress-io/cypress/issues/5051) and [#24713](https://github.com/cypress-io/cypress/issues/24713).
-=======
 _Released 12/5/2023 (PENDING)_
 
 **Bugfixes:**
@@ -16,11 +9,11 @@
 - Fixed an issue where request logging would default the `message` to the `args` of the currently running command even though those `args` would not apply to the request log and are not displayed. If the `args` are sufficiently large (e.g. when running the `cy.task` from the [code-coverage](https://github.com/cypress-io/code-coverage/) plugin) there could be performance/memory implications. Addressed in [#28411](https://github.com/cypress-io/cypress/pull/28411).
 - Fixed an issue where commands would fail with the error `must only be invoked from the spec file or support file` if the project's `baseUrl` included basic auth credentials. Fixes [#28336](https://github.com/cypress-io/cypress/issues/28336).
 - Fixed an issue where some URLs would timeout in pre-request correlation. Addressed in [#28427](https://github.com/cypress-io/cypress/pull/28427).
+- Cypress will now correctly log errors and debug logs on Linux machines. Fixes [#5051](https://github.com/cypress-io/cypress/issues/5051) and [#24713](https://github.com/cypress-io/cypress/issues/24713).
 
 **Misc:**
 
 - Artifact upload duration is now reported to Cypress Cloud. Addressed in [#28418](https://github.com/cypress-io/cypress/pull/28418)
->>>>>>> 257861bd
 
 ## 13.6.0
 
