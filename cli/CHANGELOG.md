<!-- See the ../guides/writing-the-cypress-changelog.md for details on writing the changelog. -->
## 13.13.3

_Released 8/13/2024 (PENDING)_

<<<<<<< HEAD
**Performance:**

- Fixed a potential memory leak when re-connecting to an unintentionally disconnected CDP connection. Fixes [#29744](https://github.com/cypress-io/cypress/issues/29744). Addressed in [#29988](https://github.com/cypress-io/cypress/pull/29988)
=======
**Bugfixes:**

- Fixed an issue where certain Test Replay upload error messages were too vague. Connection failures now report the precise system error, and the stall error message is reported rather than the vague, "The user aborted a request." Addressed in [#29959](https://github.com/cypress-io/cypress/pull/29959).
>>>>>>> eecaaf72

**Misc:**

- Updated `cypress open` hints displayed after Cypress binary install. Addresses [#29935](https://github.com/cypress-io/cypress/issues/29935).

## 13.13.2

_Released 7/31/2024_

**Performance:**

- Fixed a memory leak with command logs with Test Replay enabled. Addressed in [#29939](https://github.com/cypress-io/cypress/pull/29939).
- Improved performance of `reduce` in a method within our proxy. Addressed in [#29887](https://github.com/cypress-io/cypress/pull/29887).

**Bugfixes:**

- Fixed an issue where Yarn PnP was not working correctly with Cypress and `@cypress/webpack-batteries-included-preprocessor`. Fixes [#27947](https://github.com/cypress-io/cypress/issues/27947).

**Dependency Updates:**

- Updated `@cypress/request` from `3.0.0` to `3.0.1`. Addresses [#29863](https://github.com/cypress-io/cypress/issues/29863).
- Updated `chrome-remote-interface` from `0.33.0` to `0.33.2`. Addressed in [#29932](https://github.com/cypress-io/cypress/pull/29932).
- Updated `mime` from `2.4.4` to `2.6.0`. Addressed in [#29870](https://github.com/cypress-io/cypress/pull/29870).
- Updated `strip-ansi` from `6.0.0` to `6.0.1`. Addressed in [#29931](https://github.com/cypress-io/cypress/pull/29931).

## 13.13.1

_Released 7/16/2024_

**Bugfixes:**

- Fixed an issue where unhandled `WebSocket connection closed` exceptions would be thrown when CDP connections rapidly connect, disconnect, and connect again while there are pending commands. Fixes [#29572](https://github.com/cypress-io/cypress/issues/29572).
- CLI output properly displays non-JSON response bodies when a Test Replay upload attempt returns a non-JSON response body for a non-200 status code. Addressed in [#29801](https://github.com/cypress-io/cypress/pull/29801).
- Fixed an issue where the ReadStream used to upload a Test Replay recording could erroneously be re-used when retrying in cases of retryable upload failures. Fixes [#29227](https://github.com/cypress-io/cypress/issues/29227).
- Fixed an issue where command snapshots were not being captured within the `cy.origin()` command within Test Replay. Addressed in [#29828](https://github.com/cypress-io/cypress/pull/29828).

**Dependency Updates:**

- Updated `jquery` from `3.1.1` to `3.4.1`. Addresses [#29822](https://github.com/cypress-io/cypress/issues/29822). Addressed in [#29837](https://github.com/cypress-io/cypress/pull/29837).
- Replaced `json-lint` with `json-parse-even-better-errors`. This removes the [CVE-2021-23358](https://nvd.nist.gov/vuln/detail/CVE-2021-23358) vulnerability being reported in security scans. Addresses [#28207](https://github.com/cypress-io/cypress/issues/28207).
- Updated `minimatch` from `3.0.4` to `3.1.2`. Addressed in [#29821](https://github.com/cypress-io/cypress/pull/29821).

## 13.13.0

_Released 7/01/2024_

**Performance:**

- Improved performance of `experimentalSourceRewriting` option. Fixed in [#29540](https://github.com/cypress-io/cypress/pull/29540).

**Features:**

- Adds Signal support for Angular Component Testing versions 17.2 and up. Addresses [#29264](https://github.com/cypress-io/cypress/issues/29264).

**Bugfixes:**

- Fixed an issue where Chrome launch instances would not recreate the browser CRI client correctly after recovering from an unexpected browser closure. Fixes [#27657](https://github.com/cypress-io/cypress/issues/27657). Fixed in [#29663](https://github.com/cypress-io/cypress/pull/29663).
- Fixed an issue where Firefox 129 (Firefox Nightly) would not launch with Cypress. Fixes [#29713](https://github.com/cypress-io/cypress/issues/29713). Fixed in [#29720](https://github.com/cypress-io/cypress/pull/29720).

**Dependency Updates:**

- Updated `launch-editor` from `2.3.0` to `2.8.0`. Addressed in [#29770](https://github.com/cypress-io/cypress/pull/29770).
- Updated `memfs` from `3.4.12` to `3.5.3`. Addressed in [#29746](https://github.com/cypress-io/cypress/pull/29746).
- Updated `tmp` from `0.2.1` to `0.2.3`. Addresses [#29693](https://github.com/cypress-io/cypress/issues/29693).
- Updated `ws` from `5.2.3` to `5.2.4`. Addressed in [#29698](https://github.com/cypress-io/cypress/pull/29698).

## 13.12.0

_Released 6/18/2024_

**Features:**

- Added Component Testing support for Angular version 18. Addresses [#29309](https://github.com/cypress-io/cypress/issues/29309).

**Bugfixes:**

- We now trigger `input` and `change` events when typing `{upArrow}` and `{downArrow}` via `.type()` on `input[type=number]` elements. Fixes [#29611](https://github.com/cypress-io/cypress/issues/29611)
- Fixed an issue where auto scrolling the reporter would sometimes be disabled without the user's intent. Fixes [#25084](https://github.com/cypress-io/cypress/issues/25084).
- Fixed an issue where `inlineSourceMaps` was still being used when `sourceMaps` was provided in a users typescript config for typescript version 5. Fixes [#26203](https://github.com/cypress-io/cypress/issues/26203).
- When capture protocol script fails verification, an appropriate error is now displayed. Previously, an error regarding Test Replay archive location was shown. Addressed in [#29603](https://github.com/cypress-io/cypress/pull/29603).
- Fixed an issue where receiving HTTP responses with invalid headers raised an error. Now cypress removes the invalid headers and gives a warning in the console with debug mode on. Fixes [#28865](https://github.com/cypress-io/cypress/issues/28865).

**Misc:**

- Report afterSpec durations to Cloud API when running in record mode with Test Replay enabled. Addressed in [#29500](https://github.com/cypress-io/cypress/pull/29500).

**Dependency Updates:**

- Updated firefox-profile from `4.3.1` to `4.6.0`. Addressed in [#29662](https://github.com/cypress-io/cypress/pull/29662).
- Updated typescript from `4.7.4` to `5.3.3`. Addressed in [#29568](https://github.com/cypress-io/cypress/pull/29568).
- Updated url-parse from `1.5.9` to `1.5.10`. Addressed in [#29650](https://github.com/cypress-io/cypress/pull/29650).

## 13.11.0

_Released 6/4/2024_

**Performance:**

- Improved performance when setting console props within `Cypress.log`. Addressed in [#29501](https://github.com/cypress-io/cypress/pull/29501).

**Features:**

- Added support for [Next.js 14](https://nextjs.org/blog/next-14) for component testing. Addresses [#28185](https://github.com/cypress-io/cypress/issues/28185).
- Added an `IGNORE_CHROME_PREFERENCES` environment variable to ignore Chrome preferences when launching Chrome. Addresses [#29330](https://github.com/cypress-io/cypress/issues/29330).

**Bugfixes:**

- Fixed a situation where the Launchpad would hang if the project config had not been loaded when the Launchpad first queries the current project. Fixes [#29486](https://github.com/cypress-io/cypress/issues/29486).
- Pre-emptively fix behavior with Chrome for when `unload` events are forcefully deprecated by using `pagehide` as a proxy. Fixes [#29241](https://github.com/cypress-io/cypress/issues/29241).


**Misc:**

- Enhanced the type definitions available to `cy.intercept` and `cy.wait`. The `body` property of both the request and response in an interception can optionally be specified with user-defined types. Addresses [#29507](https://github.com/cypress-io/cypress/issues/29507).

## 13.10.0

_Released 5/21/2024_

**Features:**

- Added support for `vite` `v5` to `@cypress/vite-dev-server`. Addresses [#28347](https://github.com/cypress-io/cypress/issues/28347).

**Bugfixes:**

- Fixed an issue where orphaned Electron processes were inadvertently terminating the browser's CRI client. Fixes [#28397](https://github.com/cypress-io/cypress/issues/28397). Fixed in [#29515](https://github.com/cypress-io/cypress/pull/29515).
- Fixed an issue where Cypress would use the wrong URL to upload Test Replay recordings when it wasn't able to determine the upload URL. It now displays an error when the upload URL cannot be determined, rather than a "Request Entity Too Large" error. Addressed in [#29512](https://github.com/cypress-io/cypress/pull/29512).
- Fixed an issue where Cypress was unable to search in the Specs list for files or folders containing numbers. Fixes [#29034](https://github.com/cypress-io/cypress/issues/29034).
- Fixed an issue setting the `x-cypress-file-path` header when there are invalid header characters in the file path. Fixes [#25839](https://github.com/cypress-io/cypress/issues/25839).
- Fixed the display of some command assertions. Fixed in [#29517](https://github.com/cypress-io/cypress/pull/29517).

**Dependency Updates:**

- Updated js-cookie from `2.2.1` to `3.0.5`. Addressed in [#29497](https://github.com/cypress-io/cypress/pull/29497).
- Updated randomstring from `1.1.5` to `1.3.0`. Addressed in [#29503](https://github.com/cypress-io/cypress/pull/29503).

## 13.9.0

_Released 5/7/2024_

**Features:**

- Added more descriptive error messages when Test Replay fails to record or upload. Addresses [#29022](https://github.com/cypress-io/cypress/issues/29022).

**Bugfixes:**

- Fixed a bug where promises rejected with `undefined` were failing inside `cy.origin()`. Addresses [#23937](https://github.com/cypress-io/cypress/issues/23937).
- We now pass the same default Chromium flags to Electron as we do to Chrome. As a result of this change, the application under test's `navigator.webdriver` property will now correctly be `true` when testing in Electron. Fixes [#27939](https://github.com/cypress-io/cypress/issues/27939).
- Fixed network issues in requests using fetch for users where Cypress is run behind a proxy that performs HTTPS decryption (common among corporate proxies). Fixes [#29171](https://github.com/cypress-io/cypress/issues/29171).
- Fixed an issue where extra windows weren't being closed between specs in Firefox causing potential issues in subsequent specs. Fixes [#29473](https://github.com/cypress-io/cypress/issues/29473).

**Misc:**

- Improved accessibility of the Cypress App in some areas. Addressed in [#29322](https://github.com/cypress-io/cypress/pull/29322).

**Dependency Updates:**

- Updated electron from `27.1.3` to `27.3.10` to address [CVE-2024-3156](https://nvd.nist.gov/vuln/detail/CVE-2024-3156). Addressed in [#29431](https://github.com/cypress-io/cypress/pull/29431).

## 13.8.1

_Released 4/23/2024_

**Performance:**

- Fixed a performance issue with activated service workers that aren't controlling clients which could lead to correlation timeouts. Fixes [#29333](https://github.com/cypress-io/cypress/issues/29333) and [#29126](https://github.com/cypress-io/cypress/issues/29126).

**Bugfixes:**

- Fixed a regression introduced in [`13.6.0`](https://docs.cypress.io/guides/references/changelog#13-6-0) where Cypress would occasionally exit with status code 1, even when a test run was successful, due to an unhandled WebSocket exception (`Error: WebSocket connection closed`). Addresses [#28523](https://github.com/cypress-io/cypress/issues/28523).
- Fixed an issue where Cypress would hang on some commands when an invalid `timeout` option was provided. Fixes [#29323](https://github.com/cypress-io/cypress/issues/29323).

**Misc:**

- `.its()` type now excludes null and undefined. Fixes [#28872](https://github.com/cypress-io/cypress/issues/28872).

**Dependency Updates:**

- Updated zod from `3.20.3` to `3.22.5`. Addressed in [#29367](https://github.com/cypress-io/cypress/pull/29367).

## 13.8.0

_Released 4/18/2024_

**Features:**

- Added support for `webpack-dev-server` `v5` to `@cypress/webpack-dev-server`. Addresses [#29305](https://github.com/cypress-io/cypress/issues/29305).

**Bugfixes:**

- Fixed a regression introduced in [`13.7.3`](https://docs.cypress.io/guides/references/changelog#13-7-3) where Cypress could hang handling long assertion messages. Fixes [#29350](https://github.com/cypress-io/cypress/issues/29350).

**Misc:**

- The [`SEMAPHORE_GIT_PR_NUMBER`](https://docs.semaphoreci.com/ci-cd-environment/environment-variables/#semaphore_git_pr_number) environment variable from [Semaphore](https://semaphoreci.com/) CI is now captured to display the linked PR number in the Cloud. Addressed in [#29314](https://github.com/cypress-io/cypress/pull/29314).

## 13.7.3

_Released 4/11/2024_

**Bugfixes:**

- Fixed an issue where asserts with custom messages weren't displaying properly. Fixes [#29167](https://github.com/cypress-io/cypress/issues/29167).
- Fixed and issue where Cypress launch arguments were not being escaped correctly with multiple values inside quotes. Fixes [#27454](https://github.com/cypress-io/cypress/issues/27454).

**Misc:**

- Updated the Chrome flags to not show the "Enhanced Ad Privacy" dialog. Addresses [#29199](https://github.com/cypress-io/cypress/issues/29199).
- Suppresses benign warnings that reference Vulkan on GPU-less hosts. Addresses [#29085](https://github.com/cypress-io/cypress/issues/29085). Addressed in [#29278](https://github.com/cypress-io/cypress/pull/29278).

## 13.7.2

_Released 4/2/2024_

**Performance:**

- Improvements to Test Replay upload resiliency. Fixes [#28890](https://github.com/cypress-io/cypress/issues/28890). Addressed in [#29174](https://github.com/cypress-io/cypress/pull/29174)

**Bugfixes:**

- Fixed an issue where Cypress was not executing beyond the first spec in `cypress run` for versions of Firefox 124 and up when a custom user agent was provided. Fixes [#29190](https://github.com/cypress-io/cypress/issues/29190).
- Fixed a bug where fields using arrays in `cypress.config` are not correctly processed. Fixes [#27103](https://github.com/cypress-io/cypress/issues/27103). Fixed in [#27312](https://github.com/cypress-io/cypress/pull/27312).
- Fixed a hang where Cypress would run indefinitely while recording to the cloud when CDP disconnects during the middle of a test. Fixes [#29209](https://github.com/cypress-io/cypress/issues/29209).
- Fixed a bug where option values containing quotation marks could not be selected. Fixes [#29213](https://github.com/cypress-io/cypress/issues/29213)

**Dependency Updates:**

- Updated express from `4.17.3` to `4.19.2`. Addressed in [#29211](https://github.com/cypress-io/cypress/pull/29211).

## 13.7.1

_Released 3/21/2024_

**Bugfixes:**

- Fixed an issue where Cypress was not executing beyond the first spec in `cypress run` for versions of Firefox 124 and up. Fixes [#29172](https://github.com/cypress-io/cypress/issues/29172).
- Fixed an issue blurring shadow dom elements. Fixed in [#29125](https://github.com/cypress-io/cypress/pull/29125).

**Dependency Updates:**

- Updated jose from `4.11.2` to `4.15.5`. Addressed in [#29086](https://github.com/cypress-io/cypress/pull/29086).

## 13.7.0

_Released 3/13/2024_

**Features:**

- Added shadow DOM snapshot support within Test Replay in order to highlight elements correctly within the Cypress reporter. Addressed in [#28823](https://github.com/cypress-io/cypress/pull/28823).
- Added TypeScript support for [Vue 2.7+](https://github.com/vuejs/vue/blob/main/CHANGELOG.md#270-2022-07-01). Addresses [#28591](https://github.com/cypress-io/cypress/issues/28591).
- Adds additional context to error messages displayed when Test Replay artifacts fail to upload. Addressed in [#28986](https://github.com/cypress-io/cypress/pull/28986)

**Performance:**

- Fixed a performance regression from [`13.6.3`](https://docs.cypress.io/guides/references/changelog#13-6-3) where unhandled service worker requests may not correlate correctly. Fixes [#28868](https://github.com/cypress-io/cypress/issues/28868).
- Reduces the number of attempts to retry failed Test Replay artifact uploads from 8 to 3, to reduce time spent on artifact upload attempts that will not succeed. Addressed in [#28986](https://github.com/cypress-io/cypress/pull/28986)

**Bugfixes:**

- Changed screenshot capture behavior in Chromium to activate the main Cypress tab before capturing. This prevents screenshot capture from timing out in certain situations. Fixed in [#29038](https://github.com/cypress-io/cypress/pull/29038). Fixes [#5016](https://github.com/cypress-io/cypress/issues/5016)
- Fixed an issue where `.click()` commands on children of disabled elements would still produce "click" events -- even without `{ force: true }`. Fixes [#28788](https://github.com/cypress-io/cypress/issues/28788).
- Changed RequestBody type to allow for boolean and null literals to be passed as body values. [#28789](https://github.com/cypress-io/cypress/issues/28789)

**Misc:**

- Changed Component Testing scaffolding instruction to `pnpm add` to add framework dependencies when a project uses pnpm as package manager. Addresses [#29052](https://github.com/cypress-io/cypress/issues/29052).
- Command messages in the Cypress command logs will now truncate display at 100 lines instead of 50. Fixes [#29023](https://github.com/cypress-io/cypress/issues/29023).
- Capture the `beforeTest` timestamp inside the browser for the purposes of accurately determining test start for Test Replay. Addressed in [#29061](https://github.com/cypress-io/cypress/pull/29061).

**Dependency Updates:**

- Updated jimp from `0.14.0` to `0.22.12`. Addressed in [#29055](https://github.com/cypress-io/cypress/pull/29055).
- Updated http-proxy-middleware from `2.0.4` to `2.0.6`. Addressed in [#28902](https://github.com/cypress-io/cypress/pull/28902).
- Updated signal-exit from `3.0.3` to `3.0.7`. Addressed in [#28979](https://github.com/cypress-io/cypress/pull/28979).

## 13.6.6

_Released 2/22/2024_

**Bugfixes:**

- Fixed an issue where `cypress verify` was failing for `nx` users. Fixes [#28982](https://github.com/cypress-io/cypress/issues/28982).

## 13.6.5

_Released 2/20/2024_

**Bugfixes:**

- Fixed tests hanging when the Chrome browser extension is disabled. Fixes [#28392](https://github.com/cypress-io/cypress/issues/28392).
- Fixed an issue which caused the browser to relaunch after closing the browser from the Launchpad. Fixes [#28852](https://github.com/cypress-io/cypress/issues/28852).
- Fixed an issue with the unzip promise never being rejected when an empty error happens. Fixed in [#28850](https://github.com/cypress-io/cypress/pull/28850).
- Fixed a regression introduced in [`13.6.3`](https://docs.cypress.io/guides/references/changelog#13-6-3) where Cypress could crash when processing service worker requests through our proxy. Fixes [#28950](https://github.com/cypress-io/cypress/issues/28950).
- Fixed incorrect type definition of `dom.getContainsSelector`. Fixed in [#28339](https://github.com/cypress-io/cypress/pull/28339).

**Misc:**

- Improved accessibility of the Cypress App in some areas. Addressed in [#28774](https://github.com/cypress-io/cypress/pull/28774).
- Changed references of LayerCI to webapp.io. Addressed in [#28874](https://github.com/cypress-io/cypress/pull/28874).

**Dependency Updates:**

- Upgraded `electron` from `25.8.4` to `27.1.3`.
- Upgraded bundled Node.js version from `18.15.0` to `18.17.0`.
- Upgraded bundled Chromium version from `114.0.5735.289` to `118.0.5993.117`.
- Updated buffer from `5.6.0` to `5.7.1`. Addressed in [#28934](https://github.com/cypress-io/cypress/pull/28934).
- Updated [`duplexify`](https://www.npmjs.com/package/duplexify) from `4.1.1` to `4.1.2`. Addressed in [#28941](https://github.com/cypress-io/cypress/pull/28941).
- Updated [`is-ci`](https://www.npmjs.com/package/is-ci) from `3.0.0` to `3.0.1`. Addressed in [#28933](https://github.com/cypress-io/cypress/pull/28933).

## 13.6.4

_Released 1/30/2024_

**Performance:**

- Fixed a performance regression from [`13.3.2`](https://docs.cypress.io/guides/references/changelog#13.3.2) where aborted requests may not correlate correctly. Fixes [#28734](https://github.com/cypress-io/cypress/issues/28734).

**Bugfixes:**

- Fixed an issue with capturing assets for Test Replay when service workers are registered in Cypress support files. This issue would cause styles to not render properly in Test Replay. Fixes [#28747](https://github.com/cypress-io/cypress/issues/28747).

**Misc:**

- Added missing properties to the `Cypress.spec` interface for TypeScript users. Addresses [#27835](https://github.com/cypress-io/cypress/issues/27835).

## 13.6.3

_Released 1/16/2024_

**Bugfixes:**

- Force `moduleResolution` to `node` when `typescript` projects are detected to correctly run Cypress. This change should not have a large impact as `commonjs` is already forced when `ts-node` is registered. This fix does not impact the ESM Typescript configuration loader. Fixes [#27731](https://github.com/cypress-io/cypress/issues/27731).
- No longer wait for additional frames when recording a video for a spec that was skipped by the Cloud due to Auto Cancellation. Fixes [#27898](https://github.com/cypress-io/cypress/issues/27898).
- Now `node_modules` will not be ignored if a project path or a provided path to spec files contains it. Fixes [#23616](https://github.com/cypress-io/cypress/issues/23616).
- Updated display of assertions and commands with a URL argument to escape markdown formatting so that values are displayed as is and assertion values display as bold. Fixes [#24960](https://github.com/cypress-io/cypress/issues/24960) and [#28100](https://github.com/cypress-io/cypress/issues/28100).
- When generating assertions via Cypress Studio, the preview of the generated assertions now correctly displays the past tense of 'expected' instead of 'expect'. Fixed in [#28593](https://github.com/cypress-io/cypress/pull/28593).
- Fixed a regression in [`13.6.2`](https://docs.cypress.io/guides/references/changelog#13.6.2) where the `body` element was not highlighted correctly in Test Replay. Fixed in [#28627](https://github.com/cypress-io/cypress/pull/28627).
- Correctly sync `Cypress.currentRetry` with secondary origin so test retries that leverage `cy.origin()` render logs as expected. Fixes [#28574](https://github.com/cypress-io/cypress/issues/28574).
- Fixed an issue where some cross-origin logs, like assertions or cy.clock(), were getting too many dom snapshots. Fixes [#28609](https://github.com/cypress-io/cypress/issues/28609).
- Fixed asset capture for Test Replay for requests that are routed through service workers. This addresses an issue where styles were not being applied properly in Test Replay and `cy.intercept()` was not working properly for requests in this scenario. Fixes [#28516](https://github.com/cypress-io/cypress/issues/28516).
- Fixed an issue where visiting an `http://` site would result in an infinite reload/redirect loop in Chrome 114+. Fixes [#25891](https://github.com/cypress-io/cypress/issues/25891).
- Fixed an issue where requests made from extra tabs do not include their original headers. Fixes [#28641](https://github.com/cypress-io/cypress/issues/28641).
- Fixed an issue where `cy.wait()` would sometimes throw an error reading a property of undefined when returning responses. Fixes [#28233](https://github.com/cypress-io/cypress/issues/28233).

**Performance:**

- Fixed a performance regression from [`13.3.2`](https://docs.cypress.io/guides/references/changelog#13.3.2) where requests may not correlate correctly when test isolation is off. Fixes [#28545](https://github.com/cypress-io/cypress/issues/28545).

**Dependency Updates:**

- Remove dependency on `@types/node` package. Addresses [#28473](https://github.com/cypress-io/cypress/issues/28473).
- Updated [`@cypress/unique-selector`](https://www.npmjs.com/package/@cypress/unique-selector) to include a performance optimization. It's possible this could improve performance of the selector playground. Addressed in [#28571](https://github.com/cypress-io/cypress/pull/28571).
- Replace [`CircularJSON`](https://www.npmjs.com/package/circular-json) with its successor [`flatted`](https://www.npmjs.com/package/flatted) version `3.2.9`. This resolves decoding issues observed in complex objects sent from the browser. Addressed in [#28683](https://github.com/cypress-io/cypress/pull/28683).
- Updated [`better-sqlite3`](https://www.npmjs.com/package/better-sqlite3) from `8.7.0` to `9.2.2` to fix macOS Catalina issues. Addresses [#28697](https://github.com/cypress-io/cypress/issues/28697).

**Misc:**

- Improved accessibility of some areas of the Cypress App. Addressed in [#28628](https://github.com/cypress-io/cypress/pull/28628).
- Updated some documentation links to go through on.cypress.io. Addressed in [#28623](https://github.com/cypress-io/cypress/pull/28623).


## 13.6.2

_Released 12/26/2023_

**Bugfixes:**

- Fixed a regression in [`13.6.1`](https://docs.cypress.io/guides/references/changelog#13.6.1) where a malformed URI would crash Cypress. Fixes [#28521](https://github.com/cypress-io/cypress/issues/28521).
- Fixed a regression in [`12.4.0`](https://docs.cypress.io/guides/references/changelog#12.4.0) where erroneous `<br>` tags were displaying in error messages in the Command Log making them less readable. Fixes [#28452](https://github.com/cypress-io/cypress/issues/28452).

**Performance:**

- Improved performance when finding unique selectors for command log snapshots for Test Replay. Addressed in [#28536](https://github.com/cypress-io/cypress/pull/28536).

**Dependency Updates:**

- Updated ts-node from `10.9.1` to `10.9.2`. Cypress will longer error during `cypress run` or `cypress open` when using Typescript 5.3.2+ with `extends` in `tsconfig.json`. Addresses [#28385](https://github.com/cypress-io/cypress/issues/28385).

## 13.6.1

_Released 12/5/2023_

**Bugfixes:**

- Fixed an issue where pages or downloads opened in a new tab were missing basic auth headers. Fixes [#28350](https://github.com/cypress-io/cypress/issues/28350).
- Fixed an issue where request logging would default the `message` to the `args` of the currently running command even though those `args` would not apply to the request log and are not displayed. If the `args` are sufficiently large (e.g. when running the `cy.task` from the [code-coverage](https://github.com/cypress-io/code-coverage/) plugin) there could be performance/memory implications. Addressed in [#28411](https://github.com/cypress-io/cypress/pull/28411).
- Fixed an issue where commands would fail with the error `must only be invoked from the spec file or support file` if the project's `baseUrl` included basic auth credentials. Fixes [#27457](https://github.com/cypress-io/cypress/issues/27457) and [#28336](https://github.com/cypress-io/cypress/issues/28336).
- Fixed an issue where some URLs would timeout in pre-request correlation. Addressed in [#28427](https://github.com/cypress-io/cypress/pull/28427).
- Cypress will now correctly log errors and debug logs on Linux machines. Fixes [#5051](https://github.com/cypress-io/cypress/issues/5051) and [#24713](https://github.com/cypress-io/cypress/issues/24713).

**Misc:**

- Artifact upload duration is now reported to Cypress Cloud. Fixes [#28238](https://github.com/cypress-io/cypress/issues/28238). Addressed in [#28418](https://github.com/cypress-io/cypress/pull/28418).

## 13.6.0

_Released 11/21/2023_

**Features:**

- Added an activity indicator to CLI output when artifacts (screenshots, videos, or Test Replay) are being uploaded to the cloud. Addresses [#28239](https://github.com/cypress-io/cypress/issues/28239). Addressed in [#28277](https://github.com/cypress-io/cypress/pull/28277).
- When artifacts are uploaded to the Cypress Cloud, the duration of each upload will be displayed in the terminal. Addresses [#28237](https://github.com/cypress-io/cypress/issues/28237).

**Bugfixes:**

- We now allow absolute paths when setting `component.indexHtmlFile` in the Cypress config. Fixes [#27750](https://github.com/cypress-io/cypress/issues/27750).
- Fixed an issue where dynamic intercept aliases now show with alias name instead of "no alias" in driver. Addresses [#24653](https://github.com/cypress-io/cypress/issues/24653)
- Fixed an issue where [aliasing individual requests](https://docs.cypress.io/api/commands/intercept#Aliasing-individual-requests) with `cy.intercept()` led to an error when retrieving all of the aliases with `cy.get(@alias.all)` . Addresses [#25448](https://github.com/cypress-io/cypress/issues/25448)
- The URL of the application under test and command error "Learn more" links now open externally instead of in the Cypress-launched browser. Fixes [#24572](https://github.com/cypress-io/cypress/issues/24572).
- Fixed issue where some URLs would timeout in pre-request correlation. Addressed in [#28354](https://github.com/cypress-io/cypress/pull/28354).

**Misc:**

- Browser tabs and windows other than the Cypress tab are now closed between tests in Chromium-based browsers. Addressed in [#28204](https://github.com/cypress-io/cypress/pull/28204).
- Cypress now ensures the main browser tab is active before running each command in Chromium-based browsers. Addressed in [#28334](https://github.com/cypress-io/cypress/pull/28334).

**Dependency Updates:**

- Upgraded [`chrome-remote-interface`](https://www.npmjs.com/package/chrome-remote-interface) from `0.31.3` to `0.33.0` to increase the max payload from 100MB to 256MB. Addressed in [#27998](https://github.com/cypress-io/cypress/pull/27998).

## 13.5.1

_Released 11/14/2023_

**Bugfixes:**

- Fixed a regression in [`13.5.0`](https://docs.cypress.io/guides/references/changelog#13.5.0) where requests cached within a given spec may take longer to load than they did previously. Addresses [#28295](https://github.com/cypress-io/cypress/issues/28295).
- Fixed an issue where pages opened in a new tab were missing response headers, causing them not to load properly. Fixes [#28293](https://github.com/cypress-io/cypress/issues/28293) and [#28303](https://github.com/cypress-io/cypress/issues/28303).
- We now pass a flag to Chromium browsers to disable default component extensions. This is a common flag passed during browser automation. Fixed in [#28294](https://github.com/cypress-io/cypress/pull/28294).

## 13.5.0

_Released 11/8/2023_

**Features:**

 - Added Component Testing support for [Angular](https://angular.io/) version 17. Addresses [#28153](https://github.com/cypress-io/cypress/issues/28153).

**Bugfixes:**

- Fixed an issue in chromium based browsers, where global style updates can trigger flooding of font face requests in DevTools and Test Replay. This can affect performance due to the flooding of messages in CDP. Fixes [#28150](https://github.com/cypress-io/cypress/issues/28150) and [#28215](https://github.com/cypress-io/cypress/issues/28215).
- Fixed a regression in [`13.3.3`](https://docs.cypress.io/guides/references/changelog#13.3.3) where Cypress would hang on loading shared workers when using `cy.reload` to reload the page. Fixes [#28248](https://github.com/cypress-io/cypress/issues/28248).
- Fixed an issue where network requests made from tabs, or windows other than the main Cypress tab, would be delayed. Fixes [#28113](https://github.com/cypress-io/cypress/issues/28113).
- Fixed an issue with 'other' targets (e.g. pdf documents embedded in an object tag) not fully loading. Fixes [#28228](https://github.com/cypress-io/cypress/issues/28228) and [#28162](https://github.com/cypress-io/cypress/issues/28162).
- Fixed an issue where clicking a link to download a file could cause a page load timeout when the download attribute was missing. Note: download behaviors in experimental Webkit are still an issue. Fixes [#14857](https://github.com/cypress-io/cypress/issues/14857).
- Fixed an issue to account for canceled and failed downloads to correctly reflect these status in Command log as a download failure where previously it would be pending. Fixed in [#28222](https://github.com/cypress-io/cypress/pull/28222).
- Fixed an issue determining visibility when an element is hidden by an ancestor with a shared edge. Fixes [#27514](https://github.com/cypress-io/cypress/issues/27514).
- We now pass a flag to Chromium browsers to disable Chrome translation, both the manual option and the popup prompt, when a page with a differing language is detected. Fixes [#28225](https://github.com/cypress-io/cypress/issues/28225).
- Stopped processing CDP events at the end of a spec when Test Isolation is off and Test Replay is enabled. Addressed in [#28213](https://github.com/cypress-io/cypress/pull/28213).

## 13.4.0

_Released 10/30/2023_

**Features:**

- Introduced experimental configuration options for advanced retry logic: adds `experimentalStrategy` and `experimentalOptions` keys to the `retry` configuration key. See [Experimental Flake Detection Features](https://docs.cypress.io/guides/references/experiments/#Experimental-Flake-Detection-Features) in the documentation. Addressed in [#27930](https://github.com/cypress-io/cypress/pull/27930).

**Bugfixes:**

- Fixed a regression in [`13.3.2`](https://docs.cypress.io/guides/references/changelog#13.3.2) where Cypress would crash with 'Inspected target navigated or closed' or 'Session with given id not found'. Fixes [#28141](https://github.com/cypress-io/cypress/issues/28141) and [#28148](https://github.com/cypress-io/cypress/issues/28148).

## 13.3.3

_Released 10/24/2023_

**Bugfixes:**

- Fixed a performance regression in `13.3.1` with proxy correlation timeouts and requests issued from web and shared workers. Fixes [#28104](https://github.com/cypress-io/cypress/issues/28104).
- Fixed a performance problem with proxy correlation when requests get aborted and then get miscorrelated with follow up requests. Addressed in [#28094](https://github.com/cypress-io/cypress/pull/28094).
- Fixed a regression in [10.0.0](#10.0.0), where search would not find a spec if the file name contains "-" or "\_", but search prompt contains " " instead (e.g. search file "spec-file.cy.ts" with prompt "spec file"). Fixes [#25303](https://github.com/cypress-io/cypress/issues/25303).

## 13.3.2

_Released 10/18/2023_

**Bugfixes:**

- Fixed a performance regression in `13.3.1` with proxy correlation timeouts and requests issued from service workers. Fixes [#28054](https://github.com/cypress-io/cypress/issues/28054) and [#28056](https://github.com/cypress-io/cypress/issues/28056).
- Fixed an issue where proxy correlation would leak over from a previous spec causing performance problems, `cy.intercept` problems, and Test Replay asset capturing issues. Addressed in [#28060](https://github.com/cypress-io/cypress/pull/28060).
- Fixed an issue where redirects of requests that knowingly don't have CDP traffic should also be assumed to not have CDP traffic. Addressed in [#28060](https://github.com/cypress-io/cypress/pull/28060).
- Fixed an issue with Accept Encoding headers by forcing gzip when no accept encoding header is sent and using identity if gzip is not sent. Fixes [#28025](https://github.com/cypress-io/cypress/issues/28025).

**Dependency Updates:**

- Upgraded [`@babel/core`](https://www.npmjs.com/package/@babel/core) from `7.22.9` to `7.23.2` to address the [SNYK-JS-SEMVER-3247795](https://snyk.io/vuln/SNYK-JS-SEMVER-3247795) security vulnerability. Addressed in [#28063](https://github.com/cypress-io/cypress/pull/28063).
- Upgraded [`@babel/traverse`](https://www.npmjs.com/package/@babel/traverse) from `7.22.8` to `7.23.2` to address the [SNYK-JS-BABELTRAVERSE-5962462](https://snyk.io/vuln/SNYK-JS-BABELTRAVERSE-5962462) security vulnerability. Addressed in [#28063](https://github.com/cypress-io/cypress/pull/28063).
- Upgraded [`react-docgen`](https://www.npmjs.com/package/react-docgen) from `6.0.0-alpha.3` to `6.0.4` to address the [SNYK-JS-BABELTRAVERSE-5962462](https://snyk.io/vuln/SNYK-JS-BABELTRAVERSE-5962462) security vulnerability. Addressed in [#28063](https://github.com/cypress-io/cypress/pull/28063).

## 13.3.1

_Released 10/11/2023_

**Bugfixes:**

- Fixed an issue where requests were correlated in the wrong order in the proxy. This could cause an issue where the wrong request is used for `cy.intercept` or assets (e.g. stylesheets or images) may not properly be available in Test Replay. Addressed in [#27892](https://github.com/cypress-io/cypress/pull/27892).
- Fixed an issue where a crashed Chrome renderer can cause the Test Replay recorder to hang. Addressed in [#27909](https://github.com/cypress-io/cypress/pull/27909).
- Fixed an issue where multiple responses yielded from calls to `cy.wait()` would sometimes be out of order. Fixes [#27337](https://github.com/cypress-io/cypress/issues/27337).
- Fixed an issue where requests were timing out in the proxy. This could cause an issue where the wrong request is used for `cy.intercept` or assets (e.g. stylesheets or images) may not properly be available in Test Replay. Addressed in [#27976](https://github.com/cypress-io/cypress/pull/27976).
- Fixed an issue where Test Replay couldn't record tests due to issues involving `GLIBC`. Fixed deprecation warnings during the rebuild of better-sqlite3. Fixes [#27891](https://github.com/cypress-io/cypress/issues/27891) and [#27902](https://github.com/cypress-io/cypress/issues/27902).
- Enables test replay for executed specs in runs that have a spec that causes a browser crash. Addressed in [#27786](https://github.com/cypress-io/cypress/pull/27786).

## 13.3.0

_Released 09/27/2023_

**Features:**

 - Introduces new layout for Runs page providing additional run information. Addresses [#27203](https://github.com/cypress-io/cypress/issues/27203).

**Bugfixes:**

- Fixed an issue where actionability checks trigger a flood of font requests. Removing the font requests has the potential to improve performance and removes clutter from Test Replay. Addressed in [#27860](https://github.com/cypress-io/cypress/pull/27860).
- Fixed network stubbing not permitting status code 999. Fixes [#27567](https://github.com/cypress-io/cypress/issues/27567). Addressed in [#27853](https://github.com/cypress-io/cypress/pull/27853).

## 13.2.0

_Released 09/12/2023_

**Features:**

 - Adds support for Nx users who want to run Angular Component Testing in parallel. Addressed in [#27723](https://github.com/cypress-io/cypress/pull/27723).

**Bugfixes:**

- Edge cases where `cy.intercept()` would not properly intercept and asset response bodies would not properly be captured for Test Replay have been addressed. Addressed in [#27771](https://github.com/cypress-io/cypress/pull/27771).
- Fixed an issue where `enter`, `keyup`, and `space` events were not triggering `click` events properly in some versions of Firefox. Addressed in [#27715](https://github.com/cypress-io/cypress/pull/27715).
- Fixed a regression in `13.0.0` where tests using Basic Authorization can potentially hang indefinitely on chromium browsers. Addressed in [#27781](https://github.com/cypress-io/cypress/pull/27781).
- Fixed a regression in `13.0.0` where component tests using an intercept that matches all requests can potentially hang indefinitely. Addressed in [#27788](https://github.com/cypress-io/cypress/pull/27788).

**Dependency Updates:**

- Upgraded Electron from `21.0.0` to `25.8.0`, which updates bundled Chromium from `106.0.5249.51` to `114.0.5735.289`. Additionally, the Node version binary has been upgraded from `16.16.0` to `18.15.0`. This does **NOT** have an impact on the node version you are using with Cypress and is merely an internal update to the repository & shipped binary. Addressed in [#27715](https://github.com/cypress-io/cypress/pull/27715). Addresses [#27595](https://github.com/cypress-io/cypress/issues/27595).

## 13.1.0

_Released 08/31/2023_

**Features:**

 - Introduces a status icon representing the `latest` test run in the Sidebar for the Runs Page. Addresses [#27206](https://github.com/cypress-io/cypress/issues/27206).

**Bugfixes:**

- Fixed a regression introduced in Cypress [13.0.0](#13-0-0) where the [Module API](https://docs.cypress.io/guides/guides/module-api), [`after:run`](https://docs.cypress.io/api/plugins/after-run-api), and  [`after:spec`](https://docs.cypress.io/api/plugins/after-spec-api) results did not include the `stats.skipped` field for each run result. Fixes [#27694](https://github.com/cypress-io/cypress/issues/27694). Addressed in [#27695](https://github.com/cypress-io/cypress/pull/27695).
- Individual CDP errors that occur while capturing data for Test Replay will no longer prevent the entire run from being available. Addressed in [#27709](https://github.com/cypress-io/cypress/pull/27709).
- Fixed an issue where the release date on the `v13` landing page was a day behind. Fixed in [#27711](https://github.com/cypress-io/cypress/pull/27711).
- Fixed an issue where fatal protocol errors would leak between specs causing all subsequent specs to fail to upload protocol information. Fixed in [#27720](https://github.com/cypress-io/cypress/pull/27720)
- Updated `plist` from `3.0.6` to `3.1.0` to address [CVE-2022-37616](https://github.com/advisories/GHSA-9pgh-qqpf-7wqj) and [CVE-2022-39353](https://github.com/advisories/GHSA-crh6-fp67-6883). Fixed in [#27710](https://github.com/cypress-io/cypress/pull/27710).

## 13.0.0

_Released 08/29/2023_

**Breaking Changes:**

- The [`video`](https://docs.cypress.io/guides/references/configuration#Videos) configuration option now defaults to `false`. Addresses [#26157](https://github.com/cypress-io/cypress/issues/26157).
- The [`videoCompression`](https://docs.cypress.io/guides/references/configuration#Videos) configuration option now defaults to `false`. Addresses [#26160](https://github.com/cypress-io/cypress/issues/26160).
- The [`videoUploadOnPasses`](https://docs.cypress.io/guides/references/configuration#Videos) configuration option has been removed. Please see our [screenshots & videos guide](https://docs.cypress.io/guides/guides/screenshots-and-videos#Delete-videos-for-specs-without-failing-or-retried-tests) on how to accomplish similar functionality. Addresses [#26899](https://github.com/cypress-io/cypress/issues/26899).
- Requests for assets at relative paths for component testing are now correctly forwarded to the dev server. Fixes [#26725](https://github.com/cypress-io/cypress/issues/26725).
- The [`cy.readFile()`](/api/commands/readfile) command is now retry-able as a [query command](https://on.cypress.io/retry-ability). This should not affect any tests using it; the functionality is unchanged. However, it can no longer be overwritten using [`Cypress.Commands.overwrite()`](/api/cypress-api/custom-commands#Overwrite-Existing-Commands). Addressed in [#25595](https://github.com/cypress-io/cypress/pull/25595).
- The current spec path is now passed from the AUT iframe using a query parameter rather than a path segment. This allows for requests for assets at relative paths to be correctly forwarded to the dev server. Fixes [#26725](https://github.com/cypress-io/cypress/issues/26725).
- The deprecated configuration option `nodeVersion` has been removed. Addresses [#27016](https://github.com/cypress-io/cypress/issues/27016).
- The properties and values returned by the [Module API](https://docs.cypress.io/guides/guides/module-api) and included in the arguments of handlers for the [`after:run`](https://docs.cypress.io/api/plugins/after-run-api) and  [`after:spec`](https://docs.cypress.io/api/plugins/after-spec-api) have been changed to be more consistent. Addresses [#23805](https://github.com/cypress-io/cypress/issues/23805).
- For Cypress Cloud runs with Test Replay enabled, the Cypress Runner UI is now hidden during the run since the Runner will be visible during Test Replay. As such, if video is recorded (which is now defaulted to `false`) during the run, the Runner will not be visible. In addition, if a runner screenshot (`cy.screenshot({ capture: runner })`) is captured, it will no longer contain the Runner.
- The browser and browser page unexpectedly closing in the middle of a test run are now gracefully handled. Addressed in [#27592](https://github.com/cypress-io/cypress/issues/27592).
- Automation performance is now improved by switching away from websockets to direct CDP calls for Chrome and Electron browsers. Addressed in [#27592](https://github.com/cypress-io/cypress/issues/27592).
- Edge cases where `cy.intercept()` would not properly intercept have been addressed. Addressed in [#27592](https://github.com/cypress-io/cypress/issues/27592).
- Node 14 support has been removed and Node 16 support has been deprecated. Node 16 may continue to work with Cypress `v13`, but will not be supported moving forward to closer coincide with [Node 16's end-of-life](https://nodejs.org/en/blog/announcements/nodejs16-eol) schedule. It is recommended that users update to at least Node 18.
- The minimum supported Typescript version is `4.x`.

**Features:**

- Consolidates and improves terminal output when uploading test artifacts to Cypress Cloud. Addressed in [#27402](https://github.com/cypress-io/cypress/pull/27402)

**Bugfixes:**

- Fixed an issue where Cypress's internal `tsconfig` would conflict with properties set in the user's `tsconfig.json` such as `module` and `moduleResolution`. Fixes [#26308](https://github.com/cypress-io/cypress/issues/26308) and [#27448](https://github.com/cypress-io/cypress/issues/27448).
- Clarified Svelte 4 works correctly with Component Testing and updated dependencies checks to reflect this. It was incorrectly flagged as not supported. Fixes [#27465](https://github.com/cypress-io/cypress/issues/27465).
- Resolve the `process/browser` global inside `@cypress/webpack-batteries-included-preprocessor` to resolve to `process/browser.js` in order to explicitly provide the file extension. File resolution must include the extension for `.mjs` and `.js` files inside ESM packages in order to resolve correctly. Fixes[#27599](https://github.com/cypress-io/cypress/issues/27599).
- Fixed an issue where the correct `pnp` process was not being discovered. Fixes [#27562](https://github.com/cypress-io/cypress/issues/27562).
- Fixed incorrect type declarations for Cypress and Chai globals that asserted them to be local variables of the global scope rather than properties on the global object. Fixes [#27539](https://github.com/cypress-io/cypress/issues/27539). Fixed in [#27540](https://github.com/cypress-io/cypress/pull/27540).
- Dev Servers will now respect and use the `port` configuration option if present. Fixes [#27675](https://github.com/cypress-io/cypress/issues/27675).

**Dependency Updates:**

- Upgraded [`@cypress/request`](https://www.npmjs.com/package/@cypress/request) from `^2.88.11` to `^3.0.0` to address the [CVE-2023-28155](https://github.com/advisories/GHSA-p8p7-x288-28g6) security vulnerability. Addresses [#27535](https://github.com/cypress-io/cypress/issues/27535). Addressed in [#27495](https://github.com/cypress-io/cypress/pull/27495).

## 12.17.4

_Released 08/15/2023_

**Bugfixes:**

- Fixed an issue where having `cypress.config` in a nested directory would cause problems with locating the `component-index.html` file when using component testing. Fixes [#26400](https://github.com/cypress-io/cypress/issues/26400).

**Dependency Updates:**

- Upgraded [`webpack`](https://www.npmjs.com/package/webpack) from `v4` to `v5`. This means that we are now bundling your `e2e` tests with webpack 5. We don't anticipate this causing any noticeable changes. However, if you'd like to keep bundling your `e2e` tests with wepback 4 you can use the same process as before by pinning [@cypress/webpack-batteries-included-preprocessor](https://www.npmjs.com/package/@cypress/webpack-batteries-included-preprocessor) to `v2.x.x` and hooking into the [file:preprocessor](https://docs.cypress.io/api/plugins/preprocessors-api#Usage) plugin event. This will restore the previous bundling process. Additionally, if you're using [@cypress/webpack-batteries-included-preprocessor](https://www.npmjs.com/package/@cypress/webpack-batteries-included-preprocessor) already, a new version has been published to support webpack `v5`.
- Upgraded [`tough-cookie`](https://www.npmjs.com/package/tough-cookie) from `4.0` to `4.1.3`, [`@cypress/request`](https://www.npmjs.com/package/@cypress/request) from `2.88.11` to `2.88.12` and [`@cypress/request-promise`](https://www.npmjs.com/package/@cypress/request-promise) from `4.2.6` to `4.2.7` to address a [security vulnerability](https://security.snyk.io/vuln/SNYK-JS-TOUGHCOOKIE-5672873). Fixes [#27261](https://github.com/cypress-io/cypress/issues/27261).

## 12.17.3

_Released 08/01/2023_

**Bugfixes:**

- Fixed an issue where unexpected branch names were being recorded for cypress runs when executed by GitHub Actions. The HEAD branch name will now be recorded by default for pull request workflows if a branch name cannot otherwise be detected from user overrides or from local git data. Fixes [#27389](https://github.com/cypress-io/cypress/issues/27389).

**Performance:**

- Fixed an issue where unnecessary requests were being paused. No longer sends `X-Cypress-Is-XHR-Or-Fetch` header and infers resource type off of the server pre-request object. Fixes [#26620](https://github.com/cypress-io/cypress/issues/26620) and [#26622](https://github.com/cypress-io/cypress/issues/26622).

## 12.17.2

_Released 07/20/2023_

**Bugfixes:**

- Fixed an issue where commands would fail with the error `must only be invoked from the spec file or support file` if their arguments were mutated. Fixes [#27200](https://github.com/cypress-io/cypress/issues/27200).
- Fixed an issue where `cy.writeFile()` would erroneously fail with the error `cy.writeFile() must only be invoked from the spec file or support file`. Fixes [#27097](https://github.com/cypress-io/cypress/issues/27097).
- Fixed an issue where web workers could not be created within a spec. Fixes [#27298](https://github.com/cypress-io/cypress/issues/27298).

## 12.17.1

_Released 07/10/2023_

**Bugfixes:**

- Fixed invalid stored preference when enabling in-app notifications that could cause the application to crash.  Fixes [#27228](https://github.com/cypress-io/cypress/issues/27228).
- Fixed an issue with the Typescript types of [`cy.screenshot()`](https://docs.cypress.io/api/commands/screenshot). Fixed in [#27130](https://github.com/cypress-io/cypress/pull/27130).

**Dependency Updates:**

- Upgraded [`@cypress/request`](https://www.npmjs.com/package/@cypress/request) from `2.88.10` to `2.88.11` to address [CVE-2022-24999](https://www.cve.org/CVERecord?id=CVE-2022-24999) security vulnerability. Addressed in [#27005](https://github.com/cypress-io/cypress/pull/27005).

## 12.17.0

_Released 07/05/2023_

**Features:**

- Cypress Cloud users can now receive desktop notifications about their runs, including when one starts, finishes, or fails. Addresses [#26686](https://github.com/cypress-io/cypress/issues/26686).

**Bugfixes:**

- Fixed issues where commands would fail with the error `must only be invoked from the spec file or support file`. Fixes [#27149](https://github.com/cypress-io/cypress/issues/27149) and [#27163](https://github.com/cypress-io/cypress/issues/27163).
- Fixed a regression introduced in Cypress [12.12.0](#12-12-0) where Cypress may fail to reconnect to the Chrome DevTools Protocol in Electron. Fixes [#26900](https://github.com/cypress-io/cypress/issues/26900).
- Fixed an issue where chrome was not recovering from browser crashes properly. Fixes [#24650](https://github.com/cypress-io/cypress/issues/24650).
- Fixed a race condition that was causing a GraphQL error to appear on the [Debug page](https://docs.cypress.io/guides/cloud/runs#Debug) when viewing a running Cypress Cloud build. Fixed in [#27134](https://github.com/cypress-io/cypress/pull/27134).
- Fixed a race condition in electron where the test window exiting prematurely during the browser launch process was causing the whole test run to fail. Addressed in [#27167](https://github.com/cypress-io/cypress/pull/27167).
- Fixed minor issues with Typescript types in the CLI. Fixes [#24110](https://github.com/cypress-io/cypress/issues/24110).
- Fixed an issue where a value for the Electron debug port would not be respected if defined using the `ELECTRON_EXTRA_LAUNCH_ARGS` environment variable. Fixes [#26711](https://github.com/cypress-io/cypress/issues/26711).

**Dependency Updates:**

- Update dependency semver to ^7.5.3. Addressed in [#27151](https://github.com/cypress-io/cypress/pull/27151).

## 12.16.0

_Released 06/26/2023_

**Features:**

- Added support for Angular 16.1.0 in Cypress Component Testing. Addresses [#27049](https://github.com/cypress-io/cypress/issues/27049).

**Bugfixes:**

- Fixed an issue where certain commands would fail with the error `must only be invoked from the spec file or support file` when invoked with a large argument. Fixes [#27099](https://github.com/cypress-io/cypress/issues/27099).

## 12.15.0

_Released 06/20/2023_

**Features:**

- Added support for running Cypress tests with [Chrome's new `--headless=new` flag](https://developer.chrome.com/articles/new-headless/). Chrome versions 112 and above will now be run in the `headless` mode that matches the `headed` browser implementation. Addresses [#25972](https://github.com/cypress-io/cypress/issues/25972).
- Cypress can now test pages with targeted `Content-Security-Policy` and `Content-Security-Policy-Report-Only` header directives by specifying the allow list via the [`experimentalCspAllowList`](https://docs.cypress.io/guides/references/configuration#Experimental-Csp-Allow-List) configuration option. Addresses [#1030](https://github.com/cypress-io/cypress/issues/1030). Addressed in [#26483](https://github.com/cypress-io/cypress/pull/26483)
- The [`videoCompression`](https://docs.cypress.io/guides/references/configuration#Videos) configuration option now accepts both a boolean or a Constant Rate Factor (CRF) number between `1` and `51`. The `videoCompression` default value is still `32` CRF and when `videoCompression` is set to `true` the default of `32` CRF will be used. Addresses [#26658](https://github.com/cypress-io/cypress/issues/26658).
- The Cypress Cloud data shown on the [Specs](https://docs.cypress.io/guides/core-concepts/cypress-app#Specs) page and [Runs](https://docs.cypress.io/guides/core-concepts/cypress-app#Runs) page will now reflect Cloud Runs that match the current Git tree if Git is being used. Addresses [#26693](https://github.com/cypress-io/cypress/issues/26693).

**Bugfixes:**

- Fixed an issue where video output was not being logged to the console when `videoCompression` was turned off. Videos will now log to the terminal regardless of the compression value. Addresses [#25945](https://github.com/cypress-io/cypress/issues/25945).

**Dependency Updates:**

- Removed [`@cypress/mocha-teamcity-reporter`](https://www.npmjs.com/package/@cypress/mocha-teamcity-reporter) as this package was no longer being referenced. Addressed in [#26938](https://github.com/cypress-io/cypress/pull/26938).

## 12.14.0

_Released 06/07/2023_

**Features:**

- A new testing type switcher has been added to the Spec Explorer to make it easier to move between E2E and Component Testing. An informational overview of each type is displayed if it hasn't already been configured to help educate and onboard new users to each testing type. Addresses [#26448](https://github.com/cypress-io/cypress/issues/26448), [#26836](https://github.com/cypress-io/cypress/issues/26836) and [#26837](https://github.com/cypress-io/cypress/issues/26837).

**Bugfixes:**

- Fixed an issue to now correctly detect Angular 16 dependencies
([@angular/cli](https://www.npmjs.com/package/@angular/cli),
[@angular-devkit/build-angular](https://www.npmjs.com/package/@angular-devkit/build-angular),
[@angular/core](https://www.npmjs.com/package/@angular/core), [@angular/common](https://www.npmjs.com/package/@angular/common),
[@angular/platform-browser-dynamic](https://www.npmjs.com/package/@angular/platform-browser-dynamic))
during Component Testing onboarding. Addresses [#26852](https://github.com/cypress-io/cypress/issues/26852).
- Ensures Git-related messages on the [Runs page](https://docs.cypress.io/guides/core-concepts/cypress-app#Runs) remain dismissed. Addresses [#26808](https://github.com/cypress-io/cypress/issues/26808).

**Dependency Updates:**

- Upgraded [`find-process`](https://www.npmjs.com/package/find-process) from `1.4.1` to `1.4.7` to address this [Synk](https://security.snyk.io/vuln/SNYK-JS-FINDPROCESS-1090284) security vulnerability. Addressed in [#26906](https://github.com/cypress-io/cypress/pull/26906).
- Upgraded [`firefox-profile`](https://www.npmjs.com/package/firefox-profile) from `4.0.0` to `4.3.2` to address security vulnerabilities within sub-dependencies. Addressed in [#26912](https://github.com/cypress-io/cypress/pull/26912).

## 12.13.0

_Released 05/23/2023_

**Features:**

- Adds Git-related messages for the [Runs page](https://docs.cypress.io/guides/core-concepts/cypress-app#Runs) and [Debug page](https://docs.cypress.io/guides/cloud/runs#Debug) when users aren't using Git or there are no recorded runs for the current branch. Addresses [#26680](https://github.com/cypress-io/cypress/issues/26680).

**Bugfixes:**

- Reverted [#26452](https://github.com/cypress-io/cypress/pull/26452) which introduced a bug that prevents users from using End to End with Yarn 3. Fixed in [#26735](https://github.com/cypress-io/cypress/pull/26735). Fixes [#26676](https://github.com/cypress-io/cypress/issues/26676).
- Moved `types` condition to the front of `package.json#exports` since keys there are meant to be order-sensitive. Fixed in [#26630](https://github.com/cypress-io/cypress/pull/26630).
- Fixed an issue where newly-installed dependencies would not be detected during Component Testing setup. Addresses [#26685](https://github.com/cypress-io/cypress/issues/26685).
- Fixed a UI regression that was flashing an "empty" state inappropriately when loading the Debug page. Fixed in [#26761](https://github.com/cypress-io/cypress/pull/26761).
- Fixed an issue in Component Testing setup where TypeScript version 5 was not properly detected. Fixes [#26204](https://github.com/cypress-io/cypress/issues/26204).

**Misc:**

- Updated styling & content of Cypress Cloud slideshows when not logged in or no runs have been recorded. Addresses [#26181](https://github.com/cypress-io/cypress/issues/26181).
- Changed the nomenclature of 'processing' to 'compressing' when terminal video output is printed during a run. Addresses [#26657](https://github.com/cypress-io/cypress/issues/26657).
- Changed the nomenclature of 'Upload Results' to 'Uploading Screenshots & Videos' when terminal output is printed during a run. Addresses [#26759](https://github.com/cypress-io/cypress/issues/26759).

## 12.12.0

_Released 05/09/2023_

**Features:**

- Added a new informational banner to help get started with component testing from an existing end-to-end test suite. Addresses [#26511](https://github.com/cypress-io/cypress/issues/26511).

**Bugfixes:**

- Fixed an issue in Electron where devtools gets out of sync with the DOM occasionally. Addresses [#15932](https://github.com/cypress-io/cypress/issues/15932).
- Updated the Chromium renderer process crash message to be more terse. Addressed in [#26597](https://github.com/cypress-io/cypress/pull/26597).
- Fixed an issue with `CYPRESS_DOWNLOAD_PATH_TEMPLATE` regex to allow multiple replacements. Addresses [#23670](https://github.com/cypress-io/cypress/issues/23670).
- Moved `types` condition to the front of `package.json#exports` since keys there are meant to be order-sensitive. Fixed in [#26630](https://github.com/cypress-io/cypress/pull/26630).

**Dependency Updates:**

- Upgraded [`plist`](https://www.npmjs.com/package/plist) from `3.0.5` to `3.0.6` to address [CVE-2022-26260](https://nvd.nist.gov/vuln/detail/CVE-2022-22912#range-8131646) NVD security vulnerability. Addressed in [#26631](https://github.com/cypress-io/cypress/pull/26631).
- Upgraded [`engine.io`](https://www.npmjs.com/package/engine.io) from `6.2.1` to `6.4.2` to address [CVE-2023-31125](https://github.com/socketio/engine.io/security/advisories/GHSA-q9mw-68c2-j6m5) NVD security vulnerability. Addressed in [#26664](https://github.com/cypress-io/cypress/pull/26664).
- Upgraded [`@vue/test-utils`](https://www.npmjs.com/package/@vue/test-utils) from `2.0.2` to `2.3.2`. Addresses [#26575](https://github.com/cypress-io/cypress/issues/26575).

## 12.11.0

_Released 04/26/2023_

**Features:**

- Adds Component Testing support for Angular 16. Addresses [#26044](https://github.com/cypress-io/cypress/issues/26044).
- The run navigation component on the [Debug page](https://on.cypress.io/debug-page) will now display a warning message if there are more relevant runs than can be displayed in the list. Addresses [#26288](https://github.com/cypress-io/cypress/issues/26288).

**Bugfixes:**

- Fixed an issue where setting `videoCompression` to `0` would cause the video output to be broken. `0` is now treated as false. Addresses [#5191](https://github.com/cypress-io/cypress/issues/5191) and [#24595](https://github.com/cypress-io/cypress/issues/24595).
- Fixed an issue on the [Debug page](https://on.cypress.io/debug-page) where the passing run status would appear even if the Cypress Cloud organization was over its monthly test result limit. Addresses [#26528](https://github.com/cypress-io/cypress/issues/26528).

**Misc:**

- Cleaned up our open telemetry dependencies, reducing the size of the open telemetry modules. Addressed in [#26522](https://github.com/cypress-io/cypress/pull/26522).

**Dependency Updates:**

- Upgraded [`vue`](https://www.npmjs.com/package/vue) from `3.2.31` to `3.2.47`. Addressed in [#26555](https://github.com/cypress-io/cypress/pull/26555).

## 12.10.0

_Released 04/17/2023_

**Features:**

- The Component Testing setup wizard will now show a warning message if an issue is encountered with an installed [third party framework definition](https://on.cypress.io/component-integrations). Addresses [#25838](https://github.com/cypress-io/cypress/issues/25838).

**Bugfixes:**

- Capture the [Azure](https://azure.microsoft.com/) CI provider's environment variable [`SYSTEM_PULLREQUEST_PULLREQUESTNUMBER`](https://learn.microsoft.com/en-us/azure/devops/pipelines/build/variables?view=azure-devops&tabs=yaml#system-variables-devops-services) to display the linked PR number in the Cloud. Addressed in [#26215](https://github.com/cypress-io/cypress/pull/26215).
- Fixed an issue in the onboarding wizard where project framework & bundler would not be auto-detected when opening directly into component testing mode using the `--component` CLI flag. Fixes [#22777](https://github.com/cypress-io/cypress/issues/22777) and [#26388](https://github.com/cypress-io/cypress/issues/26388).
- Updated to use the `SEMAPHORE_GIT_WORKING_BRANCH` [Semphore](https://docs.semaphoreci.com) CI environment variable to correctly associate a Cloud run to the current branch. Previously this was incorrectly associating a run to the target branch. Fixes [#26309](https://github.com/cypress-io/cypress/issues/26309).
- Fix an edge case in Component Testing where a custom `baseUrl` in `tsconfig.json` for Next.js 13.2.0+ is not respected. This was partially fixed in [#26005](https://github.com/cypress-io/cypress/pull/26005), but an edge case was missed. Fixes [#25951](https://github.com/cypress-io/cypress/issues/25951).
- Fixed an issue where `click` events fired on `.type('{enter}')` did not propagate through shadow roots. Fixes [#26392](https://github.com/cypress-io/cypress/issues/26392).

**Misc:**

- Removed unintentional debug logs. Addressed in [#26411](https://github.com/cypress-io/cypress/pull/26411).
- Improved styling on the [Runs Page](https://docs.cypress.io/guides/core-concepts/cypress-app#Runs). Addresses [#26180](https://github.com/cypress-io/cypress/issues/26180).

**Dependency Updates:**

- Upgraded [`commander`](https://www.npmjs.com/package/commander) from `^5.1.0` to `^6.2.1`. Addressed in [#26226](https://github.com/cypress-io/cypress/pull/26226).
- Upgraded [`minimist`](https://www.npmjs.com/package/minimist) from `1.2.6` to `1.2.8` to address this [CVE-2021-44906](https://github.com/advisories/GHSA-xvch-5gv4-984h) NVD security vulnerability. Addressed in [#26254](https://github.com/cypress-io/cypress/pull/26254).

## 12.9.0

_Released 03/28/2023_

**Features:**

- The [Debug page](https://docs.cypress.io/guides/cloud/runs#Debug) now allows for navigating between all runs recorded for a commit. Addresses [#25899](https://github.com/cypress-io/cypress/issues/25899) and [#26018](https://github.com/cypress-io/cypress/issues/26018).

**Bugfixes:**

- Fixed a compatibility issue so that component test projects can use [Vite](https://vitejs.dev/) version 4.2.0 and greater. Fixes [#26138](https://github.com/cypress-io/cypress/issues/26138).
- Fixed an issue where [`cy.intercept()`](https://docs.cypress.io/api/commands/intercept) added an additional `content-length` header to spied requests that did not set a `content-length` header on the original request. Fixes [#24407](https://github.com/cypress-io/cypress/issues/24407).
- Changed the way that Git hashes are loaded so that non-relevant runs are excluded from the Debug page. Fixes [#26058](https://github.com/cypress-io/cypress/issues/26058).
- Corrected the [`.type()`](https://docs.cypress.io/api/commands/type) command to account for shadow root elements when determining whether or not focus needs to be simulated before typing. Fixes [#26198](https://github.com/cypress-io/cypress/issues/26198).
- Fixed an issue where an incorrect working directory could be used for Git operations on Windows. Fixes [#23317](https://github.com/cypress-io/cypress/issues/23317).
- Capture the [Buildkite](https://buildkite.com/) CI provider's environment variable `BUILDKITE_RETRY_COUNT` to handle CI retries in the Cloud. Addressed in [#25750](https://github.com/cypress-io/cypress/pull/25750).

**Misc:**

- Made some minor styling updates to the Debug page. Addresses [#26041](https://github.com/cypress-io/cypress/issues/26041).

## 12.8.1

_Released 03/15/2023_

**Bugfixes:**

- Fixed a regression in Cypress [10](https://docs.cypress.io/guides/references/changelog#10-0-0) where the reporter auto-scroll configuration inside user preferences was unintentionally being toggled off. User's must now explicitly enable/disable auto-scroll under user preferences, which is enabled by default. Fixes [#24171](https://github.com/cypress-io/cypress/issues/24171) and [#26113](https://github.com/cypress-io/cypress/issues/26113).

**Dependency Updates:**

- Upgraded [`ejs`](https://www.npmjs.com/package/ejs) from `3.1.6` to `3.1.8` to address this [CVE-2022-29078](https://github.com/advisories/GHSA-phwq-j96m-2c2q) NVD security vulnerability. Addressed in [#25279](https://github.com/cypress-io/cypress/pull/25279).

## 12.8.0

_Released 03/14/2023_

**Features:**

- The [Debug page](https://docs.cypress.io/guides/cloud/runs#Debug) is now able to show real-time results from in-progress runs.  Addresses [#25759](https://github.com/cypress-io/cypress/issues/25759).
- Added the ability to control whether a request is logged to the command log via [`cy.intercept()`](https://docs.cypress.io/api/commands/intercept) by passing `log: false` or `log: true`. Addresses [#7362](https://github.com/cypress-io/cypress/issues/7362).
  - This can be used to override Cypress's default behavior of logging all XHRs and fetches, see the [example](https://docs.cypress.io/api/commands/intercept#Disabling-logs-for-a-request).
- It is now possible to control the number of connection attempts to the browser using the `CYPRESS_CONNECT_RETRY_THRESHOLD` Environment Variable. Learn more [here](https://docs.cypress.io/guides/references/advanced-installation#Environment-variables). Addressed in [#25848](https://github.com/cypress-io/cypress/pull/25848).

**Bugfixes:**

- Fixed an issue where using `Cypress.require()` would throw the error `Cannot find module 'typescript'`. Fixes [#25885](https://github.com/cypress-io/cypress/issues/25885).
- The [`before:spec`](https://docs.cypress.io/api/plugins/before-spec-api) API was updated to correctly support async event handlers in `run` mode. Fixes [#24403](https://github.com/cypress-io/cypress/issues/24403).
- Updated the Component Testing [community framework](https://docs.cypress.io/guides/component-testing/third-party-definitions) definition detection logic to take into account monorepo structures that hoist dependencies. Fixes [#25993](https://github.com/cypress-io/cypress/issues/25993).
- The onboarding wizard for Component Testing will now detect installed dependencies more reliably. Fixes [#25782](https://github.com/cypress-io/cypress/issues/25782).
- Fixed an issue where Angular components would sometimes be mounted in unexpected DOM locations in component tests. Fixes [#25956](https://github.com/cypress-io/cypress/issues/25956).
- Fixed an issue where Cypress component testing would fail to work with [Next.js](https://nextjs.org/) `13.2.1`. Fixes [#25951](https://github.com/cypress-io/cypress/issues/25951).
- Fixed an issue where migrating a project from a version of Cypress earlier than [10.0.0](#10-0-0) could fail if the project's `testFiles` configuration was an array of globs. Fixes [#25947](https://github.com/cypress-io/cypress/issues/25947).

**Misc:**

- Removed "New" badge in the navigation bar for the debug page icon. Addresses [#25925](https://github.com/cypress-io/cypress/issues/25925).
- Removed inline "Connect" buttons within the Specs Explorer. Addresses [#25926](https://github.com/cypress-io/cypress/issues/25926).
- Added an icon for "beta" versions of the Chrome browser. Addresses [#25968](https://github.com/cypress-io/cypress/issues/25968).

**Dependency Updates:**

- Upgraded [`mocha-junit-reporter`](https://www.npmjs.com/package/mocha-junit-reporter) from `2.1.0` to `2.2.0` to be able to use [new placeholders](https://github.com/michaelleeallen/mocha-junit-reporter/pull/163) such as `[suiteFilename]` or `[suiteName]` when defining the test report name. Addressed in [#25922](https://github.com/cypress-io/cypress/pull/25922).

## 12.7.0

_Released 02/24/2023_

**Features:**

- It is now possible to set `hostOnly` cookies with [`cy.setCookie()`](https://docs.cypress.io/api/commands/setcookie) for a given domain. Addresses [#16856](https://github.com/cypress-io/cypress/issues/16856) and [#17527](https://github.com/cypress-io/cypress/issues/17527).
- Added a Public API for third party component libraries to define a Framework Definition, embedding their library into the Cypress onboarding workflow. Learn more [here](https://docs.cypress.io/guides/component-testing/third-party-definitions). Implemented in [#25780](https://github.com/cypress-io/cypress/pull/25780) and closes [#25638](https://github.com/cypress-io/cypress/issues/25638).
- Added a Debug Page tutorial slideshow for projects that are not connected to Cypress Cloud. Addresses [#25768](https://github.com/cypress-io/cypress/issues/25768).
- Improved various error message around interactions with the Cypress cloud. Implemented in [#25837](https://github.com/cypress-io/cypress/pull/25837)
- Updated the "new" status badge for the Debug page navigation link to be less noticeable when the navigation is collapsed. Addresses [#25739](https://github.com/cypress-io/cypress/issues/25739).

**Bugfixes:**

- Fixed various bugs when recording to the cloud. Fixed in [#25837](https://github.com/cypress-io/cypress/pull/25837)
- Fixed an issue where cookies were being duplicated with the same hostname, but a prepended dot. Fixed an issue where cookies may not be expiring correctly. Fixes [#25174](https://github.com/cypress-io/cypress/issues/25174), [#25205](https://github.com/cypress-io/cypress/issues/25205) and [#25495](https://github.com/cypress-io/cypress/issues/25495).
- Fixed an issue where cookies weren't being synced when the application was stable. Fixed in [#25855](https://github.com/cypress-io/cypress/pull/25855). Fixes [#25835](https://github.com/cypress-io/cypress/issues/25835).
- Added missing TypeScript type definitions for the [`cy.reload()`](https://docs.cypress.io/api/commands/reload) command. Addressed in [#25779](https://github.com/cypress-io/cypress/pull/25779).
- Ensure Angular components are mounted inside the correct element. Fixes [#24385](https://github.com/cypress-io/cypress/issues/24385).
- Fix a bug where files outside the project root in a monorepo are not correctly served when using Vite. Addressed in [#25801](https://github.com/cypress-io/cypress/pull/25801).
- Fixed an issue where using [`cy.intercept`](https://docs.cypress.io/api/commands/intercept)'s `req.continue()` with a non-function parameter would not provide an appropriate error message. Fixed in [#25884](https://github.com/cypress-io/cypress/pull/25884).
- Fixed an issue where Cypress would erroneously launch and connect to multiple browser instances. Fixes [#24377](https://github.com/cypress-io/cypress/issues/24377).

**Misc:**

- Made updates to the way that the Debug Page header displays information. Addresses [#25796](https://github.com/cypress-io/cypress/issues/25796) and [#25798](https://github.com/cypress-io/cypress/issues/25798).

## 12.6.0

_Released 02/15/2023_

**Features:**

- Added a new CLI flag, called [`--auto-cancel-after-failures`](https://docs.cypress.io/guides/guides/command-line#Options), that overrides the project-level ["Auto Cancellation"](https://docs.cypress.io/guides/cloud/smart-orchestration#Auto-Cancellation) value when recording to the Cloud. This gives Cloud users on Business and Enterprise plans the flexibility to alter the auto-cancellation value per run. Addressed in [#25237](https://github.com/cypress-io/cypress/pull/25237).
- It is now possible to overwrite query commands using [`Cypress.Commands.overwriteQuery`](https://on.cypress.io/api/custom-queries). Addressed in [#25078](https://github.com/cypress-io/cypress/issues/25078).
- Added [`Cypress.require()`](https://docs.cypress.io/api/cypress-api/require) for including dependencies within the [`cy.origin()`](https://docs.cypress.io/api/commands/origin) callback. This change removed support for using `require()` and `import()` directly within the callback because we found that it impacted performance not only for spec files using them within the [`cy.origin()`](https://docs.cypress.io/api/commands/origin) callback, but even for spec files that did not use them. Addresses [#24976](https://github.com/cypress-io/cypress/issues/24976).
- Added the ability to open the failing test in the IDE from the Debug page before needing to re-run the test. Addressed in [#24850](https://github.com/cypress-io/cypress/issues/24850).

**Bugfixes:**

- When a Cloud user is apart of multiple Cloud organizations, the [Connect to Cloud setup](https://docs.cypress.io/guides/cloud/projects#Set-up-a-project-to-record) now shows the correct organizational prompts when connecting a new project. Fixes [#25520](https://github.com/cypress-io/cypress/issues/25520).
- Fixed an issue where Cypress would fail to load any specs if the project `specPattern` included a resource that could not be accessed due to filesystem permissions. Fixes [#24109](https://github.com/cypress-io/cypress/issues/24109).
- Fixed an issue where the Debug page would display a different number of specs for in-progress runs than the in-progress specs reported in Cypress Cloud. Fixes [#25647](https://github.com/cypress-io/cypress/issues/25647).
- Fixed an issue in middleware where error-handling code could itself generate an error and fail to report the original issue. Fixes [#22825](https://github.com/cypress-io/cypress/issues/22825).
- Fixed an regression introduced in Cypress [12.3.0](#12-3-0) where custom browsers that relied on process environment variables were not found on macOS arm64 architectures. Fixed in [#25753](https://github.com/cypress-io/cypress/pull/25753).

**Misc:**

- Improved the UI of the Debug page. Addresses [#25664](https://github.com/cypress-io/cypress/issues/25664),  [#25669](https://github.com/cypress-io/cypress/issues/25669), [#25665](https://github.com/cypress-io/cypress/issues/25665), [#25666](https://github.com/cypress-io/cypress/issues/25666), and [#25667](https://github.com/cypress-io/cypress/issues/25667).
- Updated the Debug page sidebar badge to to show 0 to 99+ failing tests, increased from showing 0 to 9+ failing tests, to provide better test failure insights. Addresses [#25662](https://github.com/cypress-io/cypress/issues/25662).

**Dependency Updates:**

- Upgrade [`debug`](https://www.npmjs.com/package/debug) to `4.3.4`. Addressed in [#25699](https://github.com/cypress-io/cypress/pull/25699).

## 12.5.1

_Released 02/02/2023_

**Bugfixes:**

- Fixed a regression introduced in Cypress [12.5.0](https://docs.cypress.io/guides/references/changelog#12-5-0) where the `runnable` was not included in the [`test:after:run`](https://docs.cypress.io/api/events/catalog-of-events) event. Fixes [#25663](https://github.com/cypress-io/cypress/issues/25663).

**Dependency Updates:**

- Upgraded [`simple-git`](https://github.com/steveukx/git-js) from `3.15.0` to `3.16.0` to address this [security vulnerability](https://github.com/advisories/GHSA-9p95-fxvg-qgq2) where Remote Code Execution (RCE) via the clone(), pull(), push() and listRemote() methods due to improper input sanitization was possible. Addressed in [#25603](https://github.com/cypress-io/cypress/pull/25603).

## 12.5.0

_Released 01/31/2023_

**Features:**

- Easily debug failed CI test runs recorded to the Cypress Cloud from your local Cypress app with the new Debug page. Please leave any feedback [here](https://github.com/cypress-io/cypress/discussions/25649). Your feedback will help us make decisions to improve the Debug experience. For more details, see [our blog post](https://on.cypress.io/debug-page-release). Addressed in [#25488](https://github.com/cypress-io/cypress/pull/25488).

**Performance:**

- Improved memory consumption in `run` mode by removing reporter logs for successful tests. Fixes [#25230](https://github.com/cypress-io/cypress/issues/25230).

**Bugfixes:**

- Fixed an issue where alternative Microsoft Edge Beta, Canary, and Dev binary versions were not being discovered by Cypress. Fixes [#25455](https://github.com/cypress-io/cypress/issues/25455).

**Dependency Updates:**

- Upgraded [`underscore.string`](https://github.com/esamattis/underscore.string/blob/HEAD/CHANGELOG.markdown) from `3.3.5` to `3.3.6` to reference rebuilt assets after security patch to fix regular expression DDOS exploit. Addressed in [#25574](https://github.com/cypress-io/cypress/pull/25574).

## 12.4.1

_Released 01/27/2023_

**Bugfixes:**

- Fixed a regression from Cypress [12.4.0](https://docs.cypress.io/guides/references/changelog#12-4-0) where Cypress was not exiting properly when running multiple Component Testing specs in `electron` in `run` mode. Fixes [#25568](https://github.com/cypress-io/cypress/issues/25568).

**Dependency Updates:**

- Upgraded [`ua-parser-js`](https://github.com/faisalman/ua-parser-js) from `0.7.24` to `0.7.33` to address this [security vulnerability](https://github.com/faisalman/ua-parser-js/security/advisories/GHSA-fhg7-m89q-25r3) where crafting a very-very-long user-agent string with specific pattern, an attacker can turn the script to get stuck processing for a very long time which results in a denial of service (DoS) condition. Addressed in [#25561](https://github.com/cypress-io/cypress/pull/25561).

## 12.4.0

_Released 1/24/2023_

**Features:**

- Added official support for Vite 4 in component testing. Addresses
  [#24969](https://github.com/cypress-io/cypress/issues/24969).
- Added new
  [`experimentalMemoryManagement`](/guides/references/experiments#Configuration)
  configuration option to improve memory management in Chromium-based browsers.
  Enable this option with `experimentalMemoryManagement=true` if you have
  experienced "Out of Memory" issues. Addresses
  [#23391](https://github.com/cypress-io/cypress/issues/23391).
- Added new
  [`experimentalSkipDomainInjection`](/guides/references/experiments#Experimental-Skip-Domain-Injection)
  configuration option to disable Cypress from setting `document.domain` on
  injection, allowing users to test Salesforce domains. If you believe you are
  having `document.domain` issues, please see the
  [`experimentalSkipDomainInjection`](/guides/references/experiments#Experimental-Skip-Domain-Injection)
  guide. This config option is end-to-end only. Addresses
  [#2367](https://github.com/cypress-io/cypress/issues/2367),
  [#23958](https://github.com/cypress-io/cypress/issues/23958),
  [#24290](https://github.com/cypress-io/cypress/issues/24290), and
  [#24418](https://github.com/cypress-io/cypress/issues/24418).
- The [`.as`](/api/commands/as) command now accepts an options argument,
  allowing an alias to be stored as type "query" or "static" value. This is
  stored as "query" by default. Addresses
  [#25173](https://github.com/cypress-io/cypress/issues/25173).
- The `cy.log()` command will now display a line break where the `\n` character
  is used. Addresses
  [#24964](https://github.com/cypress-io/cypress/issues/24964).
- [`component.specPattern`](/guides/references/configuration#component) now
  utilizes a JSX/TSX file extension when generating a new empty spec file if
  project contains at least one file with those extensions. This applies only to
  component testing and is skipped if
  [`component.specPattern`](/guides/references/configuration#component) has been
  configured to exclude files with those extensions. Addresses
  [#24495](https://github.com/cypress-io/cypress/issues/24495).
- Added support for the `data-qa` selector in the
  [Selector Playground](guides/core-concepts/cypress-app#Selector-Playground) in
  addition to `data-cy`, `data-test` and `data-testid`. Addresses
  [#25305](https://github.com/cypress-io/cypress/issues/25305).

**Bugfixes:**

- Fixed an issue where component tests could incorrectly treat new major
  versions of certain dependencies as supported. Fixes
  [#25379](https://github.com/cypress-io/cypress/issues/25379).
- Fixed an issue where new lines or spaces on new lines in the Command Log were
  not maintained. Fixes
  [#23679](https://github.com/cypress-io/cypress/issues/23679) and
  [#24964](https://github.com/cypress-io/cypress/issues/24964).
- Fixed an issue where Angular component testing projects would fail to
  initialize if an unsupported browserslist entry was specified in the project
  configuration. Fixes
  [#25312](https://github.com/cypress-io/cypress/issues/25312).

**Misc**

- Video output link in `cypress run` mode has been added to it's own line to
  make the video output link more easily clickable in the terminal. Addresses
  [#23913](https://github.com/cypress-io/cypress/issues/23913).<|MERGE_RESOLUTION|>--- conflicted
+++ resolved
@@ -3,15 +3,13 @@
 
 _Released 8/13/2024 (PENDING)_
 
-<<<<<<< HEAD
 **Performance:**
 
 - Fixed a potential memory leak when re-connecting to an unintentionally disconnected CDP connection. Fixes [#29744](https://github.com/cypress-io/cypress/issues/29744). Addressed in [#29988](https://github.com/cypress-io/cypress/pull/29988)
-=======
+
 **Bugfixes:**
 
 - Fixed an issue where certain Test Replay upload error messages were too vague. Connection failures now report the precise system error, and the stall error message is reported rather than the vague, "The user aborted a request." Addressed in [#29959](https://github.com/cypress-io/cypress/pull/29959).
->>>>>>> eecaaf72
 
 **Misc:**
 
