<!-- See the ../guides/writing-the-cypress-changelog.md for details on writing the changelog. -->
## 13.6.5

_Released <RELEASE_DATE> (PENDING)_

**Bugfixes:**
Fixed an issue where `.click()` commands on children of disabled elements would still produce "click" events -- even without `{ force: true }`. Fixes [#28788](https://github.com/cypress-io/cypress/issues/28788).

## 13.6.4

_Released 1/30/2024_
<<<<<<< HEAD

**Bugfixes:**

- Fixed an issue with capturing assets for Test Replay when service workers are registered in Cypress support files. This issue would cause styles to not render properly in Test Replay. Fixes [#28747](https://github.com/cypress-io/cypress/issues/28747).
=======
>>>>>>> 4af2a29b

**Performance:**

- Fixed a performance regression from [`13.3.2`](https://docs.cypress.io/guides/references/changelog#13.3.2) where aborted requests may not correlate correctly. Fixes [#28734](https://github.com/cypress-io/cypress/issues/28734).

**Bugfixes:**

- Fixed an issue with capturing assets for Test Replay when service workers are registered in Cypress support files. This issue would cause styles to not render properly in Test Replay. Fixes [#28747](https://github.com/cypress-io/cypress/issues/28747).

**Misc:**

- Added missing properties to the `Cypress.spec` interface for TypeScript users. Addresses [#27835](https://github.com/cypress-io/cypress/issues/27835).

## 13.6.3

_Released 1/16/2024_

**Bugfixes:**

- Force `moduleResolution` to `node` when `typescript` projects are detected to correctly run Cypress. This change should not have a large impact as `commonjs` is already forced when `ts-node` is registered. This fix does not impact the ESM Typescript configuration loader. Fixes [#27731](https://github.com/cypress-io/cypress/issues/27731).
- No longer wait for additional frames when recording a video for a spec that was skipped by the Cloud due to Auto Cancellation. Fixes [#27898](https://github.com/cypress-io/cypress/issues/27898).
- Now `node_modules` will not be ignored if a project path or a provided path to spec files contains it. Fixes [#23616](https://github.com/cypress-io/cypress/issues/23616).
- Updated display of assertions and commands with a URL argument to escape markdown formatting so that values are displayed as is and assertion values display as bold. Fixes [#24960](https://github.com/cypress-io/cypress/issues/24960) and [#28100](https://github.com/cypress-io/cypress/issues/28100).
- When generating assertions via Cypress Studio, the preview of the generated assertions now correctly displays the past tense of 'expected' instead of 'expect'. Fixed in [#28593](https://github.com/cypress-io/cypress/pull/28593).
- Fixed a regression in [`13.6.2`](https://docs.cypress.io/guides/references/changelog#13.6.2) where the `body` element was not highlighted correctly in Test Replay. Fixed in [#28627](https://github.com/cypress-io/cypress/pull/28627).
- Correctly sync `Cypress.currentRetry` with secondary origin so test retries that leverage `cy.origin()` render logs as expected. Fixes [#28574](https://github.com/cypress-io/cypress/issues/28574).
- Fixed an issue where some cross-origin logs, like assertions or cy.clock(), were getting too many dom snapshots. Fixes [#28609](https://github.com/cypress-io/cypress/issues/28609).
- Fixed asset capture for Test Replay for requests that are routed through service workers. This addresses an issue where styles were not being applied properly in Test Replay and `cy.intercept()` was not working properly for requests in this scenario. Fixes [#28516](https://github.com/cypress-io/cypress/issues/28516).
- Fixed an issue where visiting an `http://` site would result in an infinite reload/redirect loop in Chrome 114+. Fixes [#25891](https://github.com/cypress-io/cypress/issues/25891).
- Fixed an issue where requests made from extra tabs do not include their original headers. Fixes [#28641](https://github.com/cypress-io/cypress/issues/28641).
- Fixed an issue where `cy.wait()` would sometimes throw an error reading a property of undefined when returning responses. Fixes [#28233](https://github.com/cypress-io/cypress/issues/28233).

**Performance:**

- Fixed a performance regression from [`13.3.2`](https://docs.cypress.io/guides/references/changelog#13.3.2) where requests may not correlate correctly when test isolation is off. Fixes [#28545](https://github.com/cypress-io/cypress/issues/28545).

**Dependency Updates:**

- Remove dependency on `@types/node` package. Addresses [#28473](https://github.com/cypress-io/cypress/issues/28473).
- Updated [`@cypress/unique-selector`](https://www.npmjs.com/package/@cypress/unique-selector) to include a performance optimization. It's possible this could improve performance of the selector playground. Addressed in [#28571](https://github.com/cypress-io/cypress/pull/28571).
- Replace [`CircularJSON`](https://www.npmjs.com/package/circular-json) with its successor [`flatted`](https://www.npmjs.com/package/flatted) version `3.2.9`. This resolves decoding issues observed in complex objects sent from the browser. Addressed in [#28683](https://github.com/cypress-io/cypress/pull/28683).
- Updated [`better-sqlite3`](https://www.npmjs.com/package/better-sqlite3) from `8.7.0` to `9.2.2` to fix macOS Catalina issues. Addresses [#28697](https://github.com/cypress-io/cypress/issues/28697).

**Misc:**

- Improved accessibility of some areas of the Cypress App. Addressed in [#28628](https://github.com/cypress-io/cypress/pull/28628).
- Updated some documentation links to go through on.cypress.io. Addressed in [#28623](https://github.com/cypress-io/cypress/pull/28623).

## 13.6.2

_Released 12/26/2023_

**Bugfixes:**

- Fixed a regression in [`13.6.1`](https://docs.cypress.io/guides/references/changelog#13.6.1) where a malformed URI would crash Cypress. Fixes [#28521](https://github.com/cypress-io/cypress/issues/28521).
- Fixed a regression in [`12.4.0`](https://docs.cypress.io/guides/references/changelog#12.4.0) where erroneous `<br>` tags were displaying in error messages in the Command Log making them less readable. Fixes [#28452](https://github.com/cypress-io/cypress/issues/28452).

**Performance:**

- Improved performance when finding unique selectors for command log snapshots for Test Replay. Addressed in [#28536](https://github.com/cypress-io/cypress/pull/28536).

**Dependency Updates:**

- Updated ts-node from `10.9.1` to `10.9.2`. Cypress will longer error during `cypress run` or `cypress open` when using Typescript 5.3.2+ with `extends` in `tsconfig.json`. Addresses [#28385](https://github.com/cypress-io/cypress/issues/28385).

## 13.6.1

_Released 12/5/2023_

**Bugfixes:**

- Fixed an issue where pages or downloads opened in a new tab were missing basic auth headers. Fixes [#28350](https://github.com/cypress-io/cypress/issues/28350).
- Fixed an issue where request logging would default the `message` to the `args` of the currently running command even though those `args` would not apply to the request log and are not displayed. If the `args` are sufficiently large (e.g. when running the `cy.task` from the [code-coverage](https://github.com/cypress-io/code-coverage/) plugin) there could be performance/memory implications. Addressed in [#28411](https://github.com/cypress-io/cypress/pull/28411).
- Fixed an issue where commands would fail with the error `must only be invoked from the spec file or support file` if the project's `baseUrl` included basic auth credentials. Fixes [#27457](https://github.com/cypress-io/cypress/issues/27457) and [#28336](https://github.com/cypress-io/cypress/issues/28336).
- Fixed an issue where some URLs would timeout in pre-request correlation. Addressed in [#28427](https://github.com/cypress-io/cypress/pull/28427).
- Cypress will now correctly log errors and debug logs on Linux machines. Fixes [#5051](https://github.com/cypress-io/cypress/issues/5051) and [#24713](https://github.com/cypress-io/cypress/issues/24713).

**Misc:**

- Artifact upload duration is now reported to Cypress Cloud. Fixes [#28238](https://github.com/cypress-io/cypress/issues/28238). Addressed in [#28418](https://github.com/cypress-io/cypress/pull/28418).

## 13.6.0

_Released 11/21/2023_

**Features:**

- Added an activity indicator to CLI output when artifacts (screenshots, videos, or Test Replay) are being uploaded to the cloud. Addresses [#28239](https://github.com/cypress-io/cypress/issues/28239). Addressed in [#28277](https://github.com/cypress-io/cypress/pull/28277).
- When artifacts are uploaded to the Cypress Cloud, the duration of each upload will be displayed in the terminal. Addresses [#28237](https://github.com/cypress-io/cypress/issues/28237).

**Bugfixes:**

- We now allow absolute paths when setting `component.indexHtmlFile` in the Cypress config. Fixes [#27750](https://github.com/cypress-io/cypress/issues/27750).
- Fixed an issue where dynamic intercept aliases now show with alias name instead of "no alias" in driver. Addresses [#24653](https://github.com/cypress-io/cypress/issues/24653)
- Fixed an issue where [aliasing individual requests](https://docs.cypress.io/api/commands/intercept#Aliasing-individual-requests) with `cy.intercept()` led to an error when retrieving all of the aliases with `cy.get(@alias.all)` . Addresses [#25448](https://github.com/cypress-io/cypress/issues/25448)
- The URL of the application under test and command error "Learn more" links now open externally instead of in the Cypress-launched browser. Fixes [#24572](https://github.com/cypress-io/cypress/issues/24572).
- Fixed issue where some URLs would timeout in pre-request correlation. Addressed in [#28354](https://github.com/cypress-io/cypress/pull/28354).

**Misc:**

- Browser tabs and windows other than the Cypress tab are now closed between tests in Chromium-based browsers. Addressed in [#28204](https://github.com/cypress-io/cypress/pull/28204).
- Cypress now ensures the main browser tab is active before running each command in Chromium-based browsers. Addressed in [#28334](https://github.com/cypress-io/cypress/pull/28334).

**Dependency Updates:**

- Upgraded [`chrome-remote-interface`](https://www.npmjs.com/package/chrome-remote-interface) from `0.31.3` to `0.33.0` to increase the max payload from 100MB to 256MB. Addressed in [#27998](https://github.com/cypress-io/cypress/pull/27998).

## 13.5.1

_Released 11/14/2023_

**Bugfixes:**

- Fixed a regression in [`13.5.0`](https://docs.cypress.io/guides/references/changelog#13.5.0) where requests cached within a given spec may take longer to load than they did previously. Addresses [#28295](https://github.com/cypress-io/cypress/issues/28295).
- Fixed an issue where pages opened in a new tab were missing response headers, causing them not to load properly. Fixes [#28293](https://github.com/cypress-io/cypress/issues/28293) and [#28303](https://github.com/cypress-io/cypress/issues/28303).
- We now pass a flag to Chromium browsers to disable default component extensions. This is a common flag passed during browser automation. Fixed in [#28294](https://github.com/cypress-io/cypress/pull/28294).

## 13.5.0

_Released 11/8/2023_

**Features:**

 - Added Component Testing support for [Angular](https://angular.io/) version 17. Addresses [#28153](https://github.com/cypress-io/cypress/issues/28153).

**Bugfixes:**

- Fixed an issue in chromium based browsers, where global style updates can trigger flooding of font face requests in DevTools and Test Replay. This can affect performance due to the flooding of messages in CDP. Fixes [#28150](https://github.com/cypress-io/cypress/issues/28150) and [#28215](https://github.com/cypress-io/cypress/issues/28215).
- Fixed a regression in [`13.3.3`](https://docs.cypress.io/guides/references/changelog#13.3.3) where Cypress would hang on loading shared workers when using `cy.reload` to reload the page. Fixes [#28248](https://github.com/cypress-io/cypress/issues/28248).
- Fixed an issue where network requests made from tabs, or windows other than the main Cypress tab, would be delayed. Fixes [#28113](https://github.com/cypress-io/cypress/issues/28113).
- Fixed an issue with 'other' targets (e.g. pdf documents embedded in an object tag) not fully loading. Fixes [#28228](https://github.com/cypress-io/cypress/issues/28228) and [#28162](https://github.com/cypress-io/cypress/issues/28162).
- Fixed an issue where clicking a link to download a file could cause a page load timeout when the download attribute was missing. Note: download behaviors in experimental Webkit are still an issue. Fixes [#14857](https://github.com/cypress-io/cypress/issues/14857).
- Fixed an issue to account for canceled and failed downloads to correctly reflect these status in Command log as a download failure where previously it would be pending. Fixed in [#28222](https://github.com/cypress-io/cypress/pull/28222).
- Fixed an issue determining visibility when an element is hidden by an ancestor with a shared edge. Fixes [#27514](https://github.com/cypress-io/cypress/issues/27514).
- We now pass a flag to Chromium browsers to disable Chrome translation, both the manual option and the popup prompt, when a page with a differing language is detected. Fixes [#28225](https://github.com/cypress-io/cypress/issues/28225).
- Stopped processing CDP events at the end of a spec when Test Isolation is off and Test Replay is enabled. Addressed in [#28213](https://github.com/cypress-io/cypress/pull/28213).

## 13.4.0

_Released 10/30/2023_

**Features:**

- Introduced experimental configuration options for advanced retry logic: adds `experimentalStrategy` and `experimentalOptions` keys to the `retry` configuration key. See [Experimental Flake Detection Features](https://docs.cypress.io/guides/references/experiments/#Experimental-Flake-Detection-Features) in the documentation. Addressed in [#27930](https://github.com/cypress-io/cypress/pull/27930).

**Bugfixes:**

- Fixed a regression in [`13.3.2`](https://docs.cypress.io/guides/references/changelog#13.3.2) where Cypress would crash with 'Inspected target navigated or closed' or 'Session with given id not found'. Fixes [#28141](https://github.com/cypress-io/cypress/issues/28141) and [#28148](https://github.com/cypress-io/cypress/issues/28148).

## 13.3.3

_Released 10/24/2023_

**Bugfixes:**

- Fixed a performance regression in `13.3.1` with proxy correlation timeouts and requests issued from web and shared workers. Fixes [#28104](https://github.com/cypress-io/cypress/issues/28104).
- Fixed a performance problem with proxy correlation when requests get aborted and then get miscorrelated with follow up requests. Addressed in [#28094](https://github.com/cypress-io/cypress/pull/28094).
- Fixed a regression in [10.0.0](#10.0.0), where search would not find a spec if the file name contains "-" or "\_", but search prompt contains " " instead (e.g. search file "spec-file.cy.ts" with prompt "spec file"). Fixes [#25303](https://github.com/cypress-io/cypress/issues/25303).

## 13.3.2

_Released 10/18/2023_

**Bugfixes:**

- Fixed a performance regression in `13.3.1` with proxy correlation timeouts and requests issued from service workers. Fixes [#28054](https://github.com/cypress-io/cypress/issues/28054) and [#28056](https://github.com/cypress-io/cypress/issues/28056).
- Fixed an issue where proxy correlation would leak over from a previous spec causing performance problems, `cy.intercept` problems, and Test Replay asset capturing issues. Addressed in [#28060](https://github.com/cypress-io/cypress/pull/28060).
- Fixed an issue where redirects of requests that knowingly don't have CDP traffic should also be assumed to not have CDP traffic. Addressed in [#28060](https://github.com/cypress-io/cypress/pull/28060).
- Fixed an issue with Accept Encoding headers by forcing gzip when no accept encoding header is sent and using identity if gzip is not sent. Fixes [#28025](https://github.com/cypress-io/cypress/issues/28025).

**Dependency Updates:**

- Upgraded [`@babel/core`](https://www.npmjs.com/package/@babel/core) from `7.22.9` to `7.23.2` to address the [SNYK-JS-SEMVER-3247795](https://snyk.io/vuln/SNYK-JS-SEMVER-3247795) security vulnerability. Addressed in [#28063](https://github.com/cypress-io/cypress/pull/28063).
- Upgraded [`@babel/traverse`](https://www.npmjs.com/package/@babel/traverse) from `7.22.8` to `7.23.2` to address the [SNYK-JS-BABELTRAVERSE-5962462](https://snyk.io/vuln/SNYK-JS-BABELTRAVERSE-5962462) security vulnerability. Addressed in [#28063](https://github.com/cypress-io/cypress/pull/28063).
- Upgraded [`react-docgen`](https://www.npmjs.com/package/react-docgen) from `6.0.0-alpha.3` to `6.0.4` to address the [SNYK-JS-BABELTRAVERSE-5962462](https://snyk.io/vuln/SNYK-JS-BABELTRAVERSE-5962462) security vulnerability. Addressed in [#28063](https://github.com/cypress-io/cypress/pull/28063).

## 13.3.1

_Released 10/11/2023_

**Bugfixes:**

- Fixed an issue where requests were correlated in the wrong order in the proxy. This could cause an issue where the wrong request is used for `cy.intercept` or assets (e.g. stylesheets or images) may not properly be available in Test Replay. Addressed in [#27892](https://github.com/cypress-io/cypress/pull/27892).
- Fixed an issue where a crashed Chrome renderer can cause the Test Replay recorder to hang. Addressed in [#27909](https://github.com/cypress-io/cypress/pull/27909).
- Fixed an issue where multiple responses yielded from calls to `cy.wait()` would sometimes be out of order. Fixes [#27337](https://github.com/cypress-io/cypress/issues/27337).
- Fixed an issue where requests were timing out in the proxy. This could cause an issue where the wrong request is used for `cy.intercept` or assets (e.g. stylesheets or images) may not properly be available in Test Replay. Addressed in [#27976](https://github.com/cypress-io/cypress/pull/27976).
- Fixed an issue where Test Replay couldn't record tests due to issues involving `GLIBC`. Fixed deprecation warnings during the rebuild of better-sqlite3. Fixes [#27891](https://github.com/cypress-io/cypress/issues/27891) and [#27902](https://github.com/cypress-io/cypress/issues/27902).
- Enables test replay for executed specs in runs that have a spec that causes a browser crash. Addressed in [#27786](https://github.com/cypress-io/cypress/pull/27786).

## 13.3.0

_Released 09/27/2023_

**Features:**

 - Introduces new layout for Runs page providing additional run information. Addresses [#27203](https://github.com/cypress-io/cypress/issues/27203).

**Bugfixes:**

- Fixed an issue where actionability checks trigger a flood of font requests. Removing the font requests has the potential to improve performance and removes clutter from Test Replay. Addressed in [#27860](https://github.com/cypress-io/cypress/pull/27860).
- Fixed network stubbing not permitting status code 999. Fixes [#27567](https://github.com/cypress-io/cypress/issues/27567). Addressed in [#27853](https://github.com/cypress-io/cypress/pull/27853).

## 13.2.0

_Released 09/12/2023_

**Features:**

 - Adds support for Nx users who want to run Angular Component Testing in parallel. Addressed in [#27723](https://github.com/cypress-io/cypress/pull/27723).

**Bugfixes:**

- Edge cases where `cy.intercept()` would not properly intercept and asset response bodies would not properly be captured for Test Replay have been addressed. Addressed in [#27771](https://github.com/cypress-io/cypress/pull/27771).
- Fixed an issue where `enter`, `keyup`, and `space` events were not triggering `click` events properly in some versions of Firefox. Addressed in [#27715](https://github.com/cypress-io/cypress/pull/27715).
- Fixed a regression in `13.0.0` where tests using Basic Authorization can potentially hang indefinitely on chromium browsers. Addressed in [#27781](https://github.com/cypress-io/cypress/pull/27781).
- Fixed a regression in `13.0.0` where component tests using an intercept that matches all requests can potentially hang indefinitely. Addressed in [#27788](https://github.com/cypress-io/cypress/pull/27788).

**Dependency Updates:**

- Upgraded Electron from `21.0.0` to `25.8.0`, which updates bundled Chromium from `106.0.5249.51` to `114.0.5735.289`. Additionally, the Node version binary has been upgraded from `16.16.0` to `18.15.0`. This does **NOT** have an impact on the node version you are using with Cypress and is merely an internal update to the repository & shipped binary. Addressed in [#27715](https://github.com/cypress-io/cypress/pull/27715). Addresses [#27595](https://github.com/cypress-io/cypress/issues/27595).

## 13.1.0

_Released 08/31/2023_

**Features:**

 - Introduces a status icon representing the `latest` test run in the Sidebar for the Runs Page. Addresses [#27206](https://github.com/cypress-io/cypress/issues/27206).

**Bugfixes:**

- Fixed a regression introduced in Cypress [13.0.0](#13-0-0) where the [Module API](https://docs.cypress.io/guides/guides/module-api), [`after:run`](https://docs.cypress.io/api/plugins/after-run-api), and  [`after:spec`](https://docs.cypress.io/api/plugins/after-spec-api) results did not include the `stats.skipped` field for each run result. Fixes [#27694](https://github.com/cypress-io/cypress/issues/27694). Addressed in [#27695](https://github.com/cypress-io/cypress/pull/27695).
- Individual CDP errors that occur while capturing data for Test Replay will no longer prevent the entire run from being available. Addressed in [#27709](https://github.com/cypress-io/cypress/pull/27709).
- Fixed an issue where the release date on the `v13` landing page was a day behind. Fixed in [#27711](https://github.com/cypress-io/cypress/pull/27711).
- Fixed an issue where fatal protocol errors would leak between specs causing all subsequent specs to fail to upload protocol information. Fixed in [#27720](https://github.com/cypress-io/cypress/pull/27720)
- Updated `plist` from `3.0.6` to `3.1.0` to address [CVE-2022-37616](https://github.com/advisories/GHSA-9pgh-qqpf-7wqj) and [CVE-2022-39353](https://github.com/advisories/GHSA-crh6-fp67-6883). Fixed in [#27710](https://github.com/cypress-io/cypress/pull/27710).

## 13.0.0

_Released 08/29/2023_

**Breaking Changes:**

- The [`video`](https://docs.cypress.io/guides/references/configuration#Videos) configuration option now defaults to `false`. Addresses [#26157](https://github.com/cypress-io/cypress/issues/26157).
- The [`videoCompression`](https://docs.cypress.io/guides/references/configuration#Videos) configuration option now defaults to `false`. Addresses [#26160](https://github.com/cypress-io/cypress/issues/26160).
- The [`videoUploadOnPasses`](https://docs.cypress.io/guides/references/configuration#Videos) configuration option has been removed. Please see our [screenshots & videos guide](https://docs.cypress.io/guides/guides/screenshots-and-videos#Delete-videos-for-specs-without-failing-or-retried-tests) on how to accomplish similar functionality. Addresses [#26899](https://github.com/cypress-io/cypress/issues/26899).
- Requests for assets at relative paths for component testing are now correctly forwarded to the dev server. Fixes [#26725](https://github.com/cypress-io/cypress/issues/26725).
- The [`cy.readFile()`](/api/commands/readfile) command is now retry-able as a [query command](https://on.cypress.io/retry-ability). This should not affect any tests using it; the functionality is unchanged. However, it can no longer be overwritten using [`Cypress.Commands.overwrite()`](/api/cypress-api/custom-commands#Overwrite-Existing-Commands). Addressed in [#25595](https://github.com/cypress-io/cypress/pull/25595).
- The current spec path is now passed from the AUT iframe using a query parameter rather than a path segment. This allows for requests for assets at relative paths to be correctly forwarded to the dev server. Fixes [#26725](https://github.com/cypress-io/cypress/issues/26725).
- The deprecated configuration option `nodeVersion` has been removed. Addresses [#27016](https://github.com/cypress-io/cypress/issues/27016).
- The properties and values returned by the [Module API](https://docs.cypress.io/guides/guides/module-api) and included in the arguments of handlers for the [`after:run`](https://docs.cypress.io/api/plugins/after-run-api) and  [`after:spec`](https://docs.cypress.io/api/plugins/after-spec-api) have been changed to be more consistent. Addresses [#23805](https://github.com/cypress-io/cypress/issues/23805).
- For Cypress Cloud runs with Test Replay enabled, the Cypress Runner UI is now hidden during the run since the Runner will be visible during Test Replay. As such, if video is recorded (which is now defaulted to `false`) during the run, the Runner will not be visible. In addition, if a runner screenshot (`cy.screenshot({ capture: runner })`) is captured, it will no longer contain the Runner.
- The browser and browser page unexpectedly closing in the middle of a test run are now gracefully handled. Addressed in [#27592](https://github.com/cypress-io/cypress/issues/27592).
- Automation performance is now improved by switching away from websockets to direct CDP calls for Chrome and Electron browsers. Addressed in [#27592](https://github.com/cypress-io/cypress/issues/27592).
- Edge cases where `cy.intercept()` would not properly intercept have been addressed. Addressed in [#27592](https://github.com/cypress-io/cypress/issues/27592).
- Node 14 support has been removed and Node 16 support has been deprecated. Node 16 may continue to work with Cypress `v13`, but will not be supported moving forward to closer coincide with [Node 16's end-of-life](https://nodejs.org/en/blog/announcements/nodejs16-eol) schedule. It is recommended that users update to at least Node 18.
- The minimum supported Typescript version is `4.x`.

**Features:**

- Consolidates and improves terminal output when uploading test artifacts to Cypress Cloud. Addressed in [#27402](https://github.com/cypress-io/cypress/pull/27402)

**Bugfixes:**

- Fixed an issue where Cypress's internal `tsconfig` would conflict with properties set in the user's `tsconfig.json` such as `module` and `moduleResolution`. Fixes [#26308](https://github.com/cypress-io/cypress/issues/26308) and [#27448](https://github.com/cypress-io/cypress/issues/27448).
- Clarified Svelte 4 works correctly with Component Testing and updated dependencies checks to reflect this. It was incorrectly flagged as not supported. Fixes [#27465](https://github.com/cypress-io/cypress/issues/27465).
- Resolve the `process/browser` global inside `@cypress/webpack-batteries-included-preprocessor` to resolve to `process/browser.js` in order to explicitly provide the file extension. File resolution must include the extension for `.mjs` and `.js` files inside ESM packages in order to resolve correctly. Fixes[#27599](https://github.com/cypress-io/cypress/issues/27599).
- Fixed an issue where the correct `pnp` process was not being discovered. Fixes [#27562](https://github.com/cypress-io/cypress/issues/27562).
- Fixed incorrect type declarations for Cypress and Chai globals that asserted them to be local variables of the global scope rather than properties on the global object. Fixes [#27539](https://github.com/cypress-io/cypress/issues/27539). Fixed in [#27540](https://github.com/cypress-io/cypress/pull/27540).
- Dev Servers will now respect and use the `port` configuration option if present. Fixes [#27675](https://github.com/cypress-io/cypress/issues/27675).

**Dependency Updates:**

- Upgraded [`@cypress/request`](https://www.npmjs.com/package/@cypress/request) from `^2.88.11` to `^3.0.0` to address the [CVE-2023-28155](https://github.com/advisories/GHSA-p8p7-x288-28g6) security vulnerability. Addresses [#27535](https://github.com/cypress-io/cypress/issues/27535). Addressed in [#27495](https://github.com/cypress-io/cypress/pull/27495).

## 12.17.4

_Released 08/15/2023_

**Bugfixes:**

- Fixed an issue where having `cypress.config` in a nested directory would cause problems with locating the `component-index.html` file when using component testing. Fixes [#26400](https://github.com/cypress-io/cypress/issues/26400).

**Dependency Updates:**

- Upgraded [`webpack`](https://www.npmjs.com/package/webpack) from `v4` to `v5`. This means that we are now bundling your `e2e` tests with webpack 5. We don't anticipate this causing any noticeable changes. However, if you'd like to keep bundling your `e2e` tests with wepback 4 you can use the same process as before by pinning [@cypress/webpack-batteries-included-preprocessor](https://www.npmjs.com/package/@cypress/webpack-batteries-included-preprocessor) to `v2.x.x` and hooking into the [file:preprocessor](https://docs.cypress.io/api/plugins/preprocessors-api#Usage) plugin event. This will restore the previous bundling process. Additionally, if you're using [@cypress/webpack-batteries-included-preprocessor](https://www.npmjs.com/package/@cypress/webpack-batteries-included-preprocessor) already, a new version has been published to support webpack `v5`.
- Upgraded [`tough-cookie`](https://www.npmjs.com/package/tough-cookie) from `4.0` to `4.1.3`, [`@cypress/request`](https://www.npmjs.com/package/@cypress/request) from `2.88.11` to `2.88.12` and [`@cypress/request-promise`](https://www.npmjs.com/package/@cypress/request-promise) from `4.2.6` to `4.2.7` to address a [security vulnerability](https://security.snyk.io/vuln/SNYK-JS-TOUGHCOOKIE-5672873). Fixes [#27261](https://github.com/cypress-io/cypress/issues/27261).

## 12.17.3

_Released 08/01/2023_

**Bugfixes:**

- Fixed an issue where unexpected branch names were being recorded for cypress runs when executed by GitHub Actions. The HEAD branch name will now be recorded by default for pull request workflows if a branch name cannot otherwise be detected from user overrides or from local git data. Fixes [#27389](https://github.com/cypress-io/cypress/issues/27389).

**Performance:**

- Fixed an issue where unnecessary requests were being paused. No longer sends `X-Cypress-Is-XHR-Or-Fetch` header and infers resource type off of the server pre-request object. Fixes [#26620](https://github.com/cypress-io/cypress/issues/26620) and [#26622](https://github.com/cypress-io/cypress/issues/26622).

## 12.17.2

_Released 07/20/2023_

**Bugfixes:**

- Fixed an issue where commands would fail with the error `must only be invoked from the spec file or support file` if their arguments were mutated. Fixes [#27200](https://github.com/cypress-io/cypress/issues/27200).
- Fixed an issue where `cy.writeFile()` would erroneously fail with the error `cy.writeFile() must only be invoked from the spec file or support file`. Fixes [#27097](https://github.com/cypress-io/cypress/issues/27097).
- Fixed an issue where web workers could not be created within a spec. Fixes [#27298](https://github.com/cypress-io/cypress/issues/27298).

## 12.17.1

_Released 07/10/2023_

**Bugfixes:**

- Fixed invalid stored preference when enabling in-app notifications that could cause the application to crash.  Fixes [#27228](https://github.com/cypress-io/cypress/issues/27228).
- Fixed an issue with the Typescript types of [`cy.screenshot()`](https://docs.cypress.io/api/commands/screenshot). Fixed in [#27130](https://github.com/cypress-io/cypress/pull/27130).

**Dependency Updates:**

- Upgraded [`@cypress/request`](https://www.npmjs.com/package/@cypress/request) from `2.88.10` to `2.88.11` to address [CVE-2022-24999](https://www.cve.org/CVERecord?id=CVE-2022-24999) security vulnerability. Addressed in [#27005](https://github.com/cypress-io/cypress/pull/27005).

## 12.17.0

_Released 07/05/2023_

**Features:**

- Cypress Cloud users can now receive desktop notifications about their runs, including when one starts, finishes, or fails. Addresses [#26686](https://github.com/cypress-io/cypress/issues/26686).

**Bugfixes:**

- Fixed issues where commands would fail with the error `must only be invoked from the spec file or support file`. Fixes [#27149](https://github.com/cypress-io/cypress/issues/27149) and [#27163](https://github.com/cypress-io/cypress/issues/27163).
- Fixed a regression introduced in Cypress [12.12.0](#12-12-0) where Cypress may fail to reconnect to the Chrome DevTools Protocol in Electron. Fixes [#26900](https://github.com/cypress-io/cypress/issues/26900).
- Fixed an issue where chrome was not recovering from browser crashes properly. Fixes [#24650](https://github.com/cypress-io/cypress/issues/24650).
- Fixed a race condition that was causing a GraphQL error to appear on the [Debug page](https://docs.cypress.io/guides/cloud/runs#Debug) when viewing a running Cypress Cloud build. Fixed in [#27134](https://github.com/cypress-io/cypress/pull/27134).
- Fixed a race condition in electron where the test window exiting prematurely during the browser launch process was causing the whole test run to fail. Addressed in [#27167](https://github.com/cypress-io/cypress/pull/27167).
- Fixed minor issues with Typescript types in the CLI. Fixes [#24110](https://github.com/cypress-io/cypress/issues/24110).
- Fixed an issue where a value for the Electron debug port would not be respected if defined using the `ELECTRON_EXTRA_LAUNCH_ARGS` environment variable. Fixes [#26711](https://github.com/cypress-io/cypress/issues/26711).

**Dependency Updates:**

- Update dependency semver to ^7.5.3. Addressed in [#27151](https://github.com/cypress-io/cypress/pull/27151).

## 12.16.0

_Released 06/26/2023_

**Features:**

- Added support for Angular 16.1.0 in Cypress Component Testing. Addresses [#27049](https://github.com/cypress-io/cypress/issues/27049).

**Bugfixes:**

- Fixed an issue where certain commands would fail with the error `must only be invoked from the spec file or support file` when invoked with a large argument. Fixes [#27099](https://github.com/cypress-io/cypress/issues/27099).

## 12.15.0

_Released 06/20/2023_

**Features:**

- Added support for running Cypress tests with [Chrome's new `--headless=new` flag](https://developer.chrome.com/articles/new-headless/). Chrome versions 112 and above will now be run in the `headless` mode that matches the `headed` browser implementation. Addresses [#25972](https://github.com/cypress-io/cypress/issues/25972).
- Cypress can now test pages with targeted `Content-Security-Policy` and `Content-Security-Policy-Report-Only` header directives by specifying the allow list via the [`experimentalCspAllowList`](https://docs.cypress.io/guides/references/configuration#Experimental-Csp-Allow-List) configuration option. Addresses [#1030](https://github.com/cypress-io/cypress/issues/1030). Addressed in [#26483](https://github.com/cypress-io/cypress/pull/26483)
- The [`videoCompression`](https://docs.cypress.io/guides/references/configuration#Videos) configuration option now accepts both a boolean or a Constant Rate Factor (CRF) number between `1` and `51`. The `videoCompression` default value is still `32` CRF and when `videoCompression` is set to `true` the default of `32` CRF will be used. Addresses [#26658](https://github.com/cypress-io/cypress/issues/26658).
- The Cypress Cloud data shown on the [Specs](https://docs.cypress.io/guides/core-concepts/cypress-app#Specs) page and [Runs](https://docs.cypress.io/guides/core-concepts/cypress-app#Runs) page will now reflect Cloud Runs that match the current Git tree if Git is being used. Addresses [#26693](https://github.com/cypress-io/cypress/issues/26693).

**Bugfixes:**

- Fixed an issue where video output was not being logged to the console when `videoCompression` was turned off. Videos will now log to the terminal regardless of the compression value. Addresses [#25945](https://github.com/cypress-io/cypress/issues/25945).

**Dependency Updates:**

- Removed [`@cypress/mocha-teamcity-reporter`](https://www.npmjs.com/package/@cypress/mocha-teamcity-reporter) as this package was no longer being referenced. Addressed in [#26938](https://github.com/cypress-io/cypress/pull/26938).

## 12.14.0

_Released 06/07/2023_

**Features:**

- A new testing type switcher has been added to the Spec Explorer to make it easier to move between E2E and Component Testing. An informational overview of each type is displayed if it hasn't already been configured to help educate and onboard new users to each testing type. Addresses [#26448](https://github.com/cypress-io/cypress/issues/26448), [#26836](https://github.com/cypress-io/cypress/issues/26836) and [#26837](https://github.com/cypress-io/cypress/issues/26837).

**Bugfixes:**

- Fixed an issue to now correctly detect Angular 16 dependencies
([@angular/cli](https://www.npmjs.com/package/@angular/cli),
[@angular-devkit/build-angular](https://www.npmjs.com/package/@angular-devkit/build-angular),
[@angular/core](https://www.npmjs.com/package/@angular/core), [@angular/common](https://www.npmjs.com/package/@angular/common),
[@angular/platform-browser-dynamic](https://www.npmjs.com/package/@angular/platform-browser-dynamic))
during Component Testing onboarding. Addresses [#26852](https://github.com/cypress-io/cypress/issues/26852).
- Ensures Git-related messages on the [Runs page](https://docs.cypress.io/guides/core-concepts/cypress-app#Runs) remain dismissed. Addresses [#26808](https://github.com/cypress-io/cypress/issues/26808).

**Dependency Updates:**

- Upgraded [`find-process`](https://www.npmjs.com/package/find-process) from `1.4.1` to `1.4.7` to address this [Synk](https://security.snyk.io/vuln/SNYK-JS-FINDPROCESS-1090284) security vulnerability. Addressed in [#26906](https://github.com/cypress-io/cypress/pull/26906).
- Upgraded [`firefox-profile`](https://www.npmjs.com/package/firefox-profile) from `4.0.0` to `4.3.2` to address security vulnerabilities within sub-dependencies. Addressed in [#26912](https://github.com/cypress-io/cypress/pull/26912).

## 12.13.0

_Released 05/23/2023_

**Features:**

- Adds Git-related messages for the [Runs page](https://docs.cypress.io/guides/core-concepts/cypress-app#Runs) and [Debug page](https://docs.cypress.io/guides/cloud/runs#Debug) when users aren't using Git or there are no recorded runs for the current branch. Addresses [#26680](https://github.com/cypress-io/cypress/issues/26680).

**Bugfixes:**

- Reverted [#26452](https://github.com/cypress-io/cypress/pull/26452) which introduced a bug that prevents users from using End to End with Yarn 3. Fixed in [#26735](https://github.com/cypress-io/cypress/pull/26735). Fixes [#26676](https://github.com/cypress-io/cypress/issues/26676).
- Moved `types` condition to the front of `package.json#exports` since keys there are meant to be order-sensitive. Fixed in [#26630](https://github.com/cypress-io/cypress/pull/26630).
- Fixed an issue where newly-installed dependencies would not be detected during Component Testing setup. Addresses [#26685](https://github.com/cypress-io/cypress/issues/26685).
- Fixed a UI regression that was flashing an "empty" state inappropriately when loading the Debug page. Fixed in [#26761](https://github.com/cypress-io/cypress/pull/26761).
- Fixed an issue in Component Testing setup where TypeScript version 5 was not properly detected. Fixes [#26204](https://github.com/cypress-io/cypress/issues/26204).

**Misc:**

- Updated styling & content of Cypress Cloud slideshows when not logged in or no runs have been recorded. Addresses [#26181](https://github.com/cypress-io/cypress/issues/26181).
- Changed the nomenclature of 'processing' to 'compressing' when terminal video output is printed during a run. Addresses [#26657](https://github.com/cypress-io/cypress/issues/26657).
- Changed the nomenclature of 'Upload Results' to 'Uploading Screenshots & Videos' when terminal output is printed during a run. Addresses [#26759](https://github.com/cypress-io/cypress/issues/26759).

## 12.12.0

_Released 05/09/2023_

**Features:**

- Added a new informational banner to help get started with component testing from an existing end-to-end test suite. Addresses [#26511](https://github.com/cypress-io/cypress/issues/26511).

**Bugfixes:**

- Fixed an issue in Electron where devtools gets out of sync with the DOM occasionally. Addresses [#15932](https://github.com/cypress-io/cypress/issues/15932).
- Updated the Chromium renderer process crash message to be more terse. Addressed in [#26597](https://github.com/cypress-io/cypress/pull/26597).
- Fixed an issue with `CYPRESS_DOWNLOAD_PATH_TEMPLATE` regex to allow multiple replacements. Addresses [#23670](https://github.com/cypress-io/cypress/issues/23670).
- Moved `types` condition to the front of `package.json#exports` since keys there are meant to be order-sensitive. Fixed in [#26630](https://github.com/cypress-io/cypress/pull/26630).

**Dependency Updates:**

- Upgraded [`plist`](https://www.npmjs.com/package/plist) from `3.0.5` to `3.0.6` to address [CVE-2022-26260](https://nvd.nist.gov/vuln/detail/CVE-2022-22912#range-8131646) NVD security vulnerability. Addressed in [#26631](https://github.com/cypress-io/cypress/pull/26631).
- Upgraded [`engine.io`](https://www.npmjs.com/package/engine.io) from `6.2.1` to `6.4.2` to address [CVE-2023-31125](https://github.com/socketio/engine.io/security/advisories/GHSA-q9mw-68c2-j6m5) NVD security vulnerability. Addressed in [#26664](https://github.com/cypress-io/cypress/pull/26664).
- Upgraded [`@vue/test-utils`](https://www.npmjs.com/package/@vue/test-utils) from `2.0.2` to `2.3.2`. Addresses [#26575](https://github.com/cypress-io/cypress/issues/26575).

## 12.11.0

_Released 04/26/2023_

**Features:**

- Adds Component Testing support for Angular 16. Addresses [#26044](https://github.com/cypress-io/cypress/issues/26044).
- The run navigation component on the [Debug page](https://on.cypress.io/debug-page) will now display a warning message if there are more relevant runs than can be displayed in the list. Addresses [#26288](https://github.com/cypress-io/cypress/issues/26288).

**Bugfixes:**

- Fixed an issue where setting `videoCompression` to `0` would cause the video output to be broken. `0` is now treated as false. Addresses [#5191](https://github.com/cypress-io/cypress/issues/5191) and [#24595](https://github.com/cypress-io/cypress/issues/24595).
- Fixed an issue on the [Debug page](https://on.cypress.io/debug-page) where the passing run status would appear even if the Cypress Cloud organization was over its monthly test result limit. Addresses [#26528](https://github.com/cypress-io/cypress/issues/26528).

**Misc:**

- Cleaned up our open telemetry dependencies, reducing the size of the open telemetry modules. Addressed in [#26522](https://github.com/cypress-io/cypress/pull/26522).

**Dependency Updates:**

- Upgraded [`vue`](https://www.npmjs.com/package/vue) from `3.2.31` to `3.2.47`. Addressed in [#26555](https://github.com/cypress-io/cypress/pull/26555).

## 12.10.0

_Released 04/17/2023_

**Features:**

- The Component Testing setup wizard will now show a warning message if an issue is encountered with an installed [third party framework definition](https://on.cypress.io/component-integrations). Addresses [#25838](https://github.com/cypress-io/cypress/issues/25838).

**Bugfixes:**

- Capture the [Azure](https://azure.microsoft.com/) CI provider's environment variable [`SYSTEM_PULLREQUEST_PULLREQUESTNUMBER`](https://learn.microsoft.com/en-us/azure/devops/pipelines/build/variables?view=azure-devops&tabs=yaml#system-variables-devops-services) to display the linked PR number in the Cloud. Addressed in [#26215](https://github.com/cypress-io/cypress/pull/26215).
- Fixed an issue in the onboarding wizard where project framework & bundler would not be auto-detected when opening directly into component testing mode using the `--component` CLI flag. Fixes [#22777](https://github.com/cypress-io/cypress/issues/22777) and [#26388](https://github.com/cypress-io/cypress/issues/26388).
- Updated to use the `SEMAPHORE_GIT_WORKING_BRANCH` [Semphore](https://docs.semaphoreci.com) CI environment variable to correctly associate a Cloud run to the current branch. Previously this was incorrectly associating a run to the target branch. Fixes [#26309](https://github.com/cypress-io/cypress/issues/26309).
- Fix an edge case in Component Testing where a custom `baseUrl` in `tsconfig.json` for Next.js 13.2.0+ is not respected. This was partially fixed in [#26005](https://github.com/cypress-io/cypress/pull/26005), but an edge case was missed. Fixes [#25951](https://github.com/cypress-io/cypress/issues/25951).
- Fixed an issue where `click` events fired on `.type('{enter}')` did not propagate through shadow roots. Fixes [#26392](https://github.com/cypress-io/cypress/issues/26392).

**Misc:**

- Removed unintentional debug logs. Addressed in [#26411](https://github.com/cypress-io/cypress/pull/26411).
- Improved styling on the [Runs Page](https://docs.cypress.io/guides/core-concepts/cypress-app#Runs). Addresses [#26180](https://github.com/cypress-io/cypress/issues/26180).

**Dependency Updates:**

- Upgraded [`commander`](https://www.npmjs.com/package/commander) from `^5.1.0` to `^6.2.1`. Addressed in [#26226](https://github.com/cypress-io/cypress/pull/26226).
- Upgraded [`minimist`](https://www.npmjs.com/package/minimist) from `1.2.6` to `1.2.8` to address this [CVE-2021-44906](https://github.com/advisories/GHSA-xvch-5gv4-984h) NVD security vulnerability. Addressed in [#26254](https://github.com/cypress-io/cypress/pull/26254).

## 12.9.0

_Released 03/28/2023_

**Features:**

- The [Debug page](https://docs.cypress.io/guides/cloud/runs#Debug) now allows for navigating between all runs recorded for a commit. Addresses [#25899](https://github.com/cypress-io/cypress/issues/25899) and [#26018](https://github.com/cypress-io/cypress/issues/26018).

**Bugfixes:**

- Fixed a compatibility issue so that component test projects can use [Vite](https://vitejs.dev/) version 4.2.0 and greater. Fixes [#26138](https://github.com/cypress-io/cypress/issues/26138).
- Fixed an issue where [`cy.intercept()`](https://docs.cypress.io/api/commands/intercept) added an additional `content-length` header to spied requests that did not set a `content-length` header on the original request. Fixes [#24407](https://github.com/cypress-io/cypress/issues/24407).
- Changed the way that Git hashes are loaded so that non-relevant runs are excluded from the Debug page. Fixes [#26058](https://github.com/cypress-io/cypress/issues/26058).
- Corrected the [`.type()`](https://docs.cypress.io/api/commands/type) command to account for shadow root elements when determining whether or not focus needs to be simulated before typing. Fixes [#26198](https://github.com/cypress-io/cypress/issues/26198).
- Fixed an issue where an incorrect working directory could be used for Git operations on Windows. Fixes [#23317](https://github.com/cypress-io/cypress/issues/23317).
- Capture the [Buildkite](https://buildkite.com/) CI provider's environment variable `BUILDKITE_RETRY_COUNT` to handle CI retries in the Cloud. Addressed in [#25750](https://github.com/cypress-io/cypress/pull/25750).

**Misc:**

- Made some minor styling updates to the Debug page. Addresses [#26041](https://github.com/cypress-io/cypress/issues/26041).

## 12.8.1

_Released 03/15/2023_

**Bugfixes:**

- Fixed a regression in Cypress [10](https://docs.cypress.io/guides/references/changelog#10-0-0) where the reporter auto-scroll configuration inside user preferences was unintentionally being toggled off. User's must now explicitly enable/disable auto-scroll under user preferences, which is enabled by default. Fixes [#24171](https://github.com/cypress-io/cypress/issues/24171) and [#26113](https://github.com/cypress-io/cypress/issues/26113).

**Dependency Updates:**

- Upgraded [`ejs`](https://www.npmjs.com/package/ejs) from `3.1.6` to `3.1.8` to address this [CVE-2022-29078](https://github.com/advisories/GHSA-phwq-j96m-2c2q) NVD security vulnerability. Addressed in [#25279](https://github.com/cypress-io/cypress/pull/25279).

## 12.8.0

_Released 03/14/2023_

**Features:**

- The [Debug page](https://docs.cypress.io/guides/cloud/runs#Debug) is now able to show real-time results from in-progress runs.  Addresses [#25759](https://github.com/cypress-io/cypress/issues/25759).
- Added the ability to control whether a request is logged to the command log via [`cy.intercept()`](https://docs.cypress.io/api/commands/intercept) by passing `log: false` or `log: true`. Addresses [#7362](https://github.com/cypress-io/cypress/issues/7362).
  - This can be used to override Cypress's default behavior of logging all XHRs and fetches, see the [example](https://docs.cypress.io/api/commands/intercept#Disabling-logs-for-a-request).
- It is now possible to control the number of connection attempts to the browser using the `CYPRESS_CONNECT_RETRY_THRESHOLD` Environment Variable. Learn more [here](https://docs.cypress.io/guides/references/advanced-installation#Environment-variables). Addressed in [#25848](https://github.com/cypress-io/cypress/pull/25848).

**Bugfixes:**

- Fixed an issue where using `Cypress.require()` would throw the error `Cannot find module 'typescript'`. Fixes [#25885](https://github.com/cypress-io/cypress/issues/25885).
- The [`before:spec`](https://docs.cypress.io/api/plugins/before-spec-api) API was updated to correctly support async event handlers in `run` mode. Fixes [#24403](https://github.com/cypress-io/cypress/issues/24403).
- Updated the Component Testing [community framework](https://docs.cypress.io/guides/component-testing/third-party-definitions) definition detection logic to take into account monorepo structures that hoist dependencies. Fixes [#25993](https://github.com/cypress-io/cypress/issues/25993).
- The onboarding wizard for Component Testing will now detect installed dependencies more reliably. Fixes [#25782](https://github.com/cypress-io/cypress/issues/25782).
- Fixed an issue where Angular components would sometimes be mounted in unexpected DOM locations in component tests. Fixes [#25956](https://github.com/cypress-io/cypress/issues/25956).
- Fixed an issue where Cypress component testing would fail to work with [Next.js](https://nextjs.org/) `13.2.1`. Fixes [#25951](https://github.com/cypress-io/cypress/issues/25951).
- Fixed an issue where migrating a project from a version of Cypress earlier than [10.0.0](#10-0-0) could fail if the project's `testFiles` configuration was an array of globs. Fixes [#25947](https://github.com/cypress-io/cypress/issues/25947).

**Misc:**

- Removed "New" badge in the navigation bar for the debug page icon. Addresses [#25925](https://github.com/cypress-io/cypress/issues/25925).
- Removed inline "Connect" buttons within the Specs Explorer. Addresses [#25926](https://github.com/cypress-io/cypress/issues/25926).
- Added an icon for "beta" versions of the Chrome browser. Addresses [#25968](https://github.com/cypress-io/cypress/issues/25968).

**Dependency Updates:**

- Upgraded [`mocha-junit-reporter`](https://www.npmjs.com/package/mocha-junit-reporter) from `2.1.0` to `2.2.0` to be able to use [new placeholders](https://github.com/michaelleeallen/mocha-junit-reporter/pull/163) such as `[suiteFilename]` or `[suiteName]` when defining the test report name. Addressed in [#25922](https://github.com/cypress-io/cypress/pull/25922).

## 12.7.0

_Released 02/24/2023_

**Features:**

- It is now possible to set `hostOnly` cookies with [`cy.setCookie()`](https://docs.cypress.io/api/commands/setcookie) for a given domain. Addresses [#16856](https://github.com/cypress-io/cypress/issues/16856) and [#17527](https://github.com/cypress-io/cypress/issues/17527).
- Added a Public API for third party component libraries to define a Framework Definition, embedding their library into the Cypress onboarding workflow. Learn more [here](https://docs.cypress.io/guides/component-testing/third-party-definitions). Implemented in [#25780](https://github.com/cypress-io/cypress/pull/25780) and closes [#25638](https://github.com/cypress-io/cypress/issues/25638).
- Added a Debug Page tutorial slideshow for projects that are not connected to Cypress Cloud. Addresses [#25768](https://github.com/cypress-io/cypress/issues/25768).
- Improved various error message around interactions with the Cypress cloud. Implemented in [#25837](https://github.com/cypress-io/cypress/pull/25837)
- Updated the "new" status badge for the Debug page navigation link to be less noticeable when the navigation is collapsed. Addresses [#25739](https://github.com/cypress-io/cypress/issues/25739).

**Bugfixes:**

- Fixed various bugs when recording to the cloud. Fixed in [#25837](https://github.com/cypress-io/cypress/pull/25837)
- Fixed an issue where cookies were being duplicated with the same hostname, but a prepended dot. Fixed an issue where cookies may not be expiring correctly. Fixes [#25174](https://github.com/cypress-io/cypress/issues/25174), [#25205](https://github.com/cypress-io/cypress/issues/25205) and [#25495](https://github.com/cypress-io/cypress/issues/25495).
- Fixed an issue where cookies weren't being synced when the application was stable. Fixed in [#25855](https://github.com/cypress-io/cypress/pull/25855). Fixes [#25835](https://github.com/cypress-io/cypress/issues/25835).
- Added missing TypeScript type definitions for the [`cy.reload()`](https://docs.cypress.io/api/commands/reload) command. Addressed in [#25779](https://github.com/cypress-io/cypress/pull/25779).
- Ensure Angular components are mounted inside the correct element. Fixes [#24385](https://github.com/cypress-io/cypress/issues/24385).
- Fix a bug where files outside the project root in a monorepo are not correctly served when using Vite. Addressed in [#25801](https://github.com/cypress-io/cypress/pull/25801).
- Fixed an issue where using [`cy.intercept`](https://docs.cypress.io/api/commands/intercept)'s `req.continue()` with a non-function parameter would not provide an appropriate error message. Fixed in [#25884](https://github.com/cypress-io/cypress/pull/25884).
- Fixed an issue where Cypress would erroneously launch and connect to multiple browser instances. Fixes [#24377](https://github.com/cypress-io/cypress/issues/24377).

**Misc:**

- Made updates to the way that the Debug Page header displays information. Addresses [#25796](https://github.com/cypress-io/cypress/issues/25796) and [#25798](https://github.com/cypress-io/cypress/issues/25798).

## 12.6.0

_Released 02/15/2023_

**Features:**

- Added a new CLI flag, called [`--auto-cancel-after-failures`](https://docs.cypress.io/guides/guides/command-line#Options), that overrides the project-level ["Auto Cancellation"](https://docs.cypress.io/guides/cloud/smart-orchestration#Auto-Cancellation) value when recording to the Cloud. This gives Cloud users on Business and Enterprise plans the flexibility to alter the auto-cancellation value per run. Addressed in [#25237](https://github.com/cypress-io/cypress/pull/25237).
- It is now possible to overwrite query commands using [`Cypress.Commands.overwriteQuery`](https://on.cypress.io/api/custom-queries). Addressed in [#25078](https://github.com/cypress-io/cypress/issues/25078).
- Added [`Cypress.require()`](https://docs.cypress.io/api/cypress-api/require) for including dependencies within the [`cy.origin()`](https://docs.cypress.io/api/commands/origin) callback. This change removed support for using `require()` and `import()` directly within the callback because we found that it impacted performance not only for spec files using them within the [`cy.origin()`](https://docs.cypress.io/api/commands/origin) callback, but even for spec files that did not use them. Addresses [#24976](https://github.com/cypress-io/cypress/issues/24976).
- Added the ability to open the failing test in the IDE from the Debug page before needing to re-run the test. Addressed in [#24850](https://github.com/cypress-io/cypress/issues/24850).

**Bugfixes:**

- When a Cloud user is apart of multiple Cloud organizations, the [Connect to Cloud setup](https://docs.cypress.io/guides/cloud/projects#Set-up-a-project-to-record) now shows the correct organizational prompts when connecting a new project. Fixes [#25520](https://github.com/cypress-io/cypress/issues/25520).
- Fixed an issue where Cypress would fail to load any specs if the project `specPattern` included a resource that could not be accessed due to filesystem permissions. Fixes [#24109](https://github.com/cypress-io/cypress/issues/24109).
- Fixed an issue where the Debug page would display a different number of specs for in-progress runs than the in-progress specs reported in Cypress Cloud. Fixes [#25647](https://github.com/cypress-io/cypress/issues/25647).
- Fixed an issue in middleware where error-handling code could itself generate an error and fail to report the original issue. Fixes [#22825](https://github.com/cypress-io/cypress/issues/22825).
- Fixed an regression introduced in Cypress [12.3.0](#12-3-0) where custom browsers that relied on process environment variables were not found on macOS arm64 architectures. Fixed in [#25753](https://github.com/cypress-io/cypress/pull/25753).

**Misc:**

- Improved the UI of the Debug page. Addresses [#25664](https://github.com/cypress-io/cypress/issues/25664),  [#25669](https://github.com/cypress-io/cypress/issues/25669), [#25665](https://github.com/cypress-io/cypress/issues/25665), [#25666](https://github.com/cypress-io/cypress/issues/25666), and [#25667](https://github.com/cypress-io/cypress/issues/25667).
- Updated the Debug page sidebar badge to to show 0 to 99+ failing tests, increased from showing 0 to 9+ failing tests, to provide better test failure insights. Addresses [#25662](https://github.com/cypress-io/cypress/issues/25662).

**Dependency Updates:**

- Upgrade [`debug`](https://www.npmjs.com/package/debug) to `4.3.4`. Addressed in [#25699](https://github.com/cypress-io/cypress/pull/25699).

## 12.5.1

_Released 02/02/2023_

**Bugfixes:**

- Fixed a regression introduced in Cypress [12.5.0](https://docs.cypress.io/guides/references/changelog#12-5-0) where the `runnable` was not included in the [`test:after:run`](https://docs.cypress.io/api/events/catalog-of-events) event. Fixes [#25663](https://github.com/cypress-io/cypress/issues/25663).

**Dependency Updates:**

- Upgraded [`simple-git`](https://github.com/steveukx/git-js) from `3.15.0` to `3.16.0` to address this [security vulnerability](https://github.com/advisories/GHSA-9p95-fxvg-qgq2) where Remote Code Execution (RCE) via the clone(), pull(), push() and listRemote() methods due to improper input sanitization was possible. Addressed in [#25603](https://github.com/cypress-io/cypress/pull/25603).

## 12.5.0

_Released 01/31/2023_

**Features:**

- Easily debug failed CI test runs recorded to the Cypress Cloud from your local Cypress app with the new Debug page. Please leave any feedback [here](https://github.com/cypress-io/cypress/discussions/25649). Your feedback will help us make decisions to improve the Debug experience. For more details, see [our blog post](https://on.cypress.io/debug-page-release). Addressed in [#25488](https://github.com/cypress-io/cypress/pull/25488).

**Performance:**

- Improved memory consumption in `run` mode by removing reporter logs for successful tests. Fixes [#25230](https://github.com/cypress-io/cypress/issues/25230).

**Bugfixes:**

- Fixed an issue where alternative Microsoft Edge Beta, Canary, and Dev binary versions were not being discovered by Cypress. Fixes [#25455](https://github.com/cypress-io/cypress/issues/25455).

**Dependency Updates:**

- Upgraded [`underscore.string`](https://github.com/esamattis/underscore.string/blob/HEAD/CHANGELOG.markdown) from `3.3.5` to `3.3.6` to reference rebuilt assets after security patch to fix regular expression DDOS exploit. Addressed in [#25574](https://github.com/cypress-io/cypress/pull/25574).

## 12.4.1

_Released 01/27/2023_

**Bugfixes:**

- Fixed a regression from Cypress [12.4.0](https://docs.cypress.io/guides/references/changelog#12-4-0) where Cypress was not exiting properly when running multiple Component Testing specs in `electron` in `run` mode. Fixes [#25568](https://github.com/cypress-io/cypress/issues/25568).

**Dependency Updates:**

- Upgraded [`ua-parser-js`](https://github.com/faisalman/ua-parser-js) from `0.7.24` to `0.7.33` to address this [security vulnerability](https://github.com/faisalman/ua-parser-js/security/advisories/GHSA-fhg7-m89q-25r3) where crafting a very-very-long user-agent string with specific pattern, an attacker can turn the script to get stuck processing for a very long time which results in a denial of service (DoS) condition. Addressed in [#25561](https://github.com/cypress-io/cypress/pull/25561).

## 12.4.0

_Released 1/24/2023_

**Features:**

- Added official support for Vite 4 in component testing. Addresses
  [#24969](https://github.com/cypress-io/cypress/issues/24969).
- Added new
  [`experimentalMemoryManagement`](/guides/references/experiments#Configuration)
  configuration option to improve memory management in Chromium-based browsers.
  Enable this option with `experimentalMemoryManagement=true` if you have
  experienced "Out of Memory" issues. Addresses
  [#23391](https://github.com/cypress-io/cypress/issues/23391).
- Added new
  [`experimentalSkipDomainInjection`](/guides/references/experiments#Experimental-Skip-Domain-Injection)
  configuration option to disable Cypress from setting `document.domain` on
  injection, allowing users to test Salesforce domains. If you believe you are
  having `document.domain` issues, please see the
  [`experimentalSkipDomainInjection`](/guides/references/experiments#Experimental-Skip-Domain-Injection)
  guide. This config option is end-to-end only. Addresses
  [#2367](https://github.com/cypress-io/cypress/issues/2367),
  [#23958](https://github.com/cypress-io/cypress/issues/23958),
  [#24290](https://github.com/cypress-io/cypress/issues/24290), and
  [#24418](https://github.com/cypress-io/cypress/issues/24418).
- The [`.as`](/api/commands/as) command now accepts an options argument,
  allowing an alias to be stored as type "query" or "static" value. This is
  stored as "query" by default. Addresses
  [#25173](https://github.com/cypress-io/cypress/issues/25173).
- The `cy.log()` command will now display a line break where the `\n` character
  is used. Addresses
  [#24964](https://github.com/cypress-io/cypress/issues/24964).
- [`component.specPattern`](/guides/references/configuration#component) now
  utilizes a JSX/TSX file extension when generating a new empty spec file if
  project contains at least one file with those extensions. This applies only to
  component testing and is skipped if
  [`component.specPattern`](/guides/references/configuration#component) has been
  configured to exclude files with those extensions. Addresses
  [#24495](https://github.com/cypress-io/cypress/issues/24495).
- Added support for the `data-qa` selector in the
  [Selector Playground](guides/core-concepts/cypress-app#Selector-Playground) in
  addition to `data-cy`, `data-test` and `data-testid`. Addresses
  [#25305](https://github.com/cypress-io/cypress/issues/25305).

**Bugfixes:**

- Fixed an issue where component tests could incorrectly treat new major
  versions of certain dependencies as supported. Fixes
  [#25379](https://github.com/cypress-io/cypress/issues/25379).
- Fixed an issue where new lines or spaces on new lines in the Command Log were
  not maintained. Fixes
  [#23679](https://github.com/cypress-io/cypress/issues/23679) and
  [#24964](https://github.com/cypress-io/cypress/issues/24964).
- Fixed an issue where Angular component testing projects would fail to
  initialize if an unsupported browserslist entry was specified in the project
  configuration. Fixes
  [#25312](https://github.com/cypress-io/cypress/issues/25312).

**Misc**

- Video output link in `cypress run` mode has been added to it's own line to
  make the video output link more easily clickable in the terminal. Addresses
  [#23913](https://github.com/cypress-io/cypress/issues/23913).<|MERGE_RESOLUTION|>--- conflicted
+++ resolved
@@ -9,13 +9,10 @@
 ## 13.6.4
 
 _Released 1/30/2024_
-<<<<<<< HEAD
 
 **Bugfixes:**
 
 - Fixed an issue with capturing assets for Test Replay when service workers are registered in Cypress support files. This issue would cause styles to not render properly in Test Replay. Fixes [#28747](https://github.com/cypress-io/cypress/issues/28747).
-=======
->>>>>>> 4af2a29b
 
 **Performance:**
 
