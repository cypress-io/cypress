<!-- See the ../guides/writing-the-cypress-changelog.md for details on writing the changelog. -->
<<<<<<< HEAD
## 12.16.1
=======
## 12.16.0
>>>>>>> 4aacfaa5

_Released 06/26/2023_

**Features:**

- Added support for Angular 16.1.0 in Cypress Component Testing. Addresses [#27049](https://github.com/cypress-io/cypress/issues/27049).

**Bugfixes:**

<<<<<<< HEAD
- Fixed a race condition that was causing a GraphQL error to appear on the [Debug page](https://docs.cypress.io/guides/cloud/runs#Debug) when viewing a running Cypress Cloud build. Fixed in [#27134](https://github.com/cypress-io/cypress/pull/27134).

## 12.16.0

_Released 06/26/2023_

**Bugfixes:**

- Fixed an issue where some internal file locations consumed by the Cypress Angular Handler moved as a result of [this commit](https://github.com/angular/angular-cli/commit/466d86dc8d3398695055f9eced7402804848a381) from Angular. Addressed in [#27030](https://github.com/cypress-io/cypress/pull/27030).
=======
>>>>>>> 4aacfaa5
- Fixed an issue where certain commands would fail with the error `must only be invoked from the spec file or support file` when invoked with a large argument. Fixes [#27099](https://github.com/cypress-io/cypress/issues/27099).

## 12.15.0

_Released 06/20/2023_

**Features:**

- Added support for running Cypress tests with [Chrome's new `--headless=new` flag](https://developer.chrome.com/articles/new-headless/). Chrome versions 112 and above will now be run in the `headless` mode that matches the `headed` browser implementation. Addresses [#25972](https://github.com/cypress-io/cypress/issues/25972).
- Cypress can now test pages with targeted `Content-Security-Policy` and `Content-Security-Policy-Report-Only` header directives by specifying the allow list via the [`experimentalCspAllowList`](https://docs.cypress.io/guides/references/configuration#Experimental-Csp-Allow-List) configuration option. Addresses [#1030](https://github.com/cypress-io/cypress/issues/1030). Addressed in [#26483](https://github.com/cypress-io/cypress/pull/26483)
- The [`videoCompression`](https://docs.cypress.io/guides/references/configuration#Videos) configuration option now accepts both a boolean or a Constant Rate Factor (CRF) number between `1` and `51`. The `videoCompression` default value is still `32` CRF and when `videoCompression` is set to `true` the default of `32` CRF will be used. Addresses [#26658](https://github.com/cypress-io/cypress/issues/26658).
- The Cypress Cloud data shown on the [Specs](https://docs.cypress.io/guides/core-concepts/cypress-app#Specs) page and [Runs](https://docs.cypress.io/guides/core-concepts/cypress-app#Runs) page will now reflect Cloud Runs that match the current Git tree if Git is being used. Addresses [#26693](https://github.com/cypress-io/cypress/issues/26693).

**Bugfixes:**

- Fixed an issue where video output was not being logged to the console when `videoCompression` was turned off. Videos will now log to the terminal regardless of the compression value. Addresses [#25945](https://github.com/cypress-io/cypress/issues/25945).

**Dependency Updates:**

- Removed [`@cypress/mocha-teamcity-reporter`](https://www.npmjs.com/package/@cypress/mocha-teamcity-reporter) as this package was no longer being referenced. Addressed in [#26938](https://github.com/cypress-io/cypress/pull/26938).

## 12.14.0

_Released 06/07/2023_

**Features:**

- A new testing type switcher has been added to the Spec Explorer to make it easier to move between E2E and Component Testing. An informational overview of each type is displayed if it hasn't already been configured to help educate and onboard new users to each testing type. Addresses [#26448](https://github.com/cypress-io/cypress/issues/26448), [#26836](https://github.com/cypress-io/cypress/issues/26836) and [#26837](https://github.com/cypress-io/cypress/issues/26837).

**Bugfixes:**

- Fixed an issue to now correctly detect Angular 16 dependencies
([@angular/cli](https://www.npmjs.com/package/@angular/cli),
[@angular-devkit/build-angular](https://www.npmjs.com/package/@angular-devkit/build-angular),
[@angular/core](https://www.npmjs.com/package/@angular/core), [@angular/common](https://www.npmjs.com/package/@angular/common),
[@angular/platform-browser-dynamic](https://www.npmjs.com/package/@angular/platform-browser-dynamic))
during Component Testing onboarding. Addresses [#26852](https://github.com/cypress-io/cypress/issues/26852).
- Ensures Git-related messages on the [Runs page](https://docs.cypress.io/guides/core-concepts/cypress-app#Runs) remain dismissed. Addresses [#26808](https://github.com/cypress-io/cypress/issues/26808).

**Dependency Updates:**

- Upgraded [`find-process`](https://www.npmjs.com/package/find-process) from `1.4.1` to `1.4.7` to address this [Synk](https://security.snyk.io/vuln/SNYK-JS-FINDPROCESS-1090284) security vulnerability. Addressed in [#26906](https://github.com/cypress-io/cypress/pull/26906).
- Upgraded [`firefox-profile`](https://www.npmjs.com/package/firefox-profile) from `4.0.0` to `4.3.2` to address security vulnerabilities within sub-dependencies. Addressed in [#26912](https://github.com/cypress-io/cypress/pull/26912).

## 12.13.0

_Released 05/23/2023_

**Features:**

- Adds Git-related messages for the [Runs page](https://docs.cypress.io/guides/core-concepts/cypress-app#Runs) and [Debug page](https://docs.cypress.io/guides/cloud/runs#Debug) when users aren't using Git or there are no recorded runs for the current branch. Addresses [#26680](https://github.com/cypress-io/cypress/issues/26680).

**Bugfixes:**

- Reverted [#26452](https://github.com/cypress-io/cypress/pull/26452) which introduced a bug that prevents users from using End to End with Yarn 3. Fixed in [#26735](https://github.com/cypress-io/cypress/pull/26735). Fixes [#26676](https://github.com/cypress-io/cypress/issues/26676).
- Moved `types` condition to the front of `package.json#exports` since keys there are meant to be order-sensitive. Fixed in [#26630](https://github.com/cypress-io/cypress/pull/26630).
- Fixed an issue where newly-installed dependencies would not be detected during Component Testing setup. Addresses [#26685](https://github.com/cypress-io/cypress/issues/26685).
- Fixed a UI regression that was flashing an "empty" state inappropriately when loading the Debug page. Fixed in [#26761](https://github.com/cypress-io/cypress/pull/26761).
- Fixed an issue in Component Testing setup where TypeScript version 5 was not properly detected. Fixes [#26204](https://github.com/cypress-io/cypress/issues/26204).

**Misc:**

- Updated styling & content of Cypress Cloud slideshows when not logged in or no runs have been recorded. Addresses [#26181](https://github.com/cypress-io/cypress/issues/26181).
- Changed the nomenclature of 'processing' to 'compressing' when terminal video output is printed during a run. Addresses [#26657](https://github.com/cypress-io/cypress/issues/26657).
- Changed the nomenclature of 'Upload Results' to 'Uploading Screenshots & Videos' when terminal output is printed during a run. Addresses [#26759](https://github.com/cypress-io/cypress/issues/26759).

## 12.12.0

_Released 05/09/2023_

**Features:**

- Added a new informational banner to help get started with component testing from an existing end-to-end test suite. Addresses [#26511](https://github.com/cypress-io/cypress/issues/26511).

**Bugfixes:**

- Fixed an issue in Electron where devtools gets out of sync with the DOM occasionally. Addresses [#15932](https://github.com/cypress-io/cypress/issues/15932).
- Updated the Chromium renderer process crash message to be more terse. Addressed in [#26597](https://github.com/cypress-io/cypress/pull/26597).
- Fixed an issue with `CYPRESS_DOWNLOAD_PATH_TEMPLATE` regex to allow multiple replacements. Addresses [#23670](https://github.com/cypress-io/cypress/issues/23670).
- Moved `types` condition to the front of `package.json#exports` since keys there are meant to be order-sensitive. Fixed in [#26630](https://github.com/cypress-io/cypress/pull/26630).

**Dependency Updates:**

- Upgraded [`plist`](https://www.npmjs.com/package/plist) from `3.0.5` to `3.0.6` to address [CVE-2022-26260](https://nvd.nist.gov/vuln/detail/CVE-2022-22912#range-8131646) NVD security vulnerability. Addressed in [#26631](https://github.com/cypress-io/cypress/pull/26631).
- Upgraded [`engine.io`](https://www.npmjs.com/package/engine.io) from `6.2.1` to `6.4.2` to address [CVE-2023-31125](https://github.com/socketio/engine.io/security/advisories/GHSA-q9mw-68c2-j6m5) NVD security vulnerability. Addressed in [#26664](https://github.com/cypress-io/cypress/pull/26664).
- Upgraded [`@vue/test-utils`](https://www.npmjs.com/package/@vue/test-utils) from `2.0.2` to `2.3.2`. Addresses [#26575](https://github.com/cypress-io/cypress/issues/26575).

## 12.11.0

_Released 04/26/2023_

**Features:**

- Adds Component Testing support for Angular 16. Addresses [#26044](https://github.com/cypress-io/cypress/issues/26044).
- The run navigation component on the [Debug page](https://on.cypress.io/debug-page) will now display a warning message if there are more relevant runs than can be displayed in the list. Addresses [#26288](https://github.com/cypress-io/cypress/issues/26288).

**Bugfixes:**

- Fixed an issue where setting `videoCompression` to `0` would cause the video output to be broken. `0` is now treated as false. Addresses [#5191](https://github.com/cypress-io/cypress/issues/5191) and [#24595](https://github.com/cypress-io/cypress/issues/24595).
- Fixed an issue on the [Debug page](https://on.cypress.io/debug-page) where the passing run status would appear even if the Cypress Cloud organization was over its monthly test result limit. Addresses [#26528](https://github.com/cypress-io/cypress/issues/26528).

**Misc:**

- Cleaned up our open telemetry dependencies, reducing the size of the open telemetry modules. Addressed in [#26522](https://github.com/cypress-io/cypress/pull/26522).

**Dependency Updates:**

- Upgraded [`vue`](https://www.npmjs.com/package/vue) from `3.2.31` to `3.2.47`. Addressed in [#26555](https://github.com/cypress-io/cypress/pull/26555).

## 12.10.0

_Released 04/17/2023_

**Features:**

- The Component Testing setup wizard will now show a warning message if an issue is encountered with an installed [third party framework definition](https://on.cypress.io/component-integrations). Addresses [#25838](https://github.com/cypress-io/cypress/issues/25838).

**Bugfixes:**

 - Capture the [Azure](https://azure.microsoft.com/) CI provider's environment variable [`SYSTEM_PULLREQUEST_PULLREQUESTNUMBER`](https://learn.microsoft.com/en-us/azure/devops/pipelines/build/variables?view=azure-devops&tabs=yaml#system-variables-devops-services) to display the linked PR number in the Cloud. Addressed in [#26215](https://github.com/cypress-io/cypress/pull/26215).
 - Fixed an issue in the onboarding wizard where project framework & bundler would not be auto-detected when opening directly into component testing mode using the `--component` CLI flag. Fixes [#22777](https://github.com/cypress-io/cypress/issues/22777) and [#26388](https://github.com/cypress-io/cypress/issues/26388).
 - Updated to use the `SEMAPHORE_GIT_WORKING_BRANCH` [Semphore](https://docs.semaphoreci.com) CI environment variable to correctly associate a Cloud run to the current branch. Previously this was incorrectly associating a run to the target branch. Fixes [#26309](https://github.com/cypress-io/cypress/issues/26309).
 - Fix an edge case in Component Testing where a custom `baseUrl` in `tsconfig.json` for Next.js 13.2.0+ is not respected. This was partially fixed in [#26005](https://github.com/cypress-io/cypress/pull/26005), but an edge case was missed. Fixes [#25951](https://github.com/cypress-io/cypress/issues/25951).
 - Fixed an issue where `click` events fired on `.type('{enter}')` did not propagate through shadow roots. Fixes [#26392](https://github.com/cypress-io/cypress/issues/26392).

**Misc:**

- Removed unintentional debug logs. Addressed in [#26411](https://github.com/cypress-io/cypress/pull/26411).
- Improved styling on the [Runs Page](https://docs.cypress.io/guides/core-concepts/cypress-app#Runs). Addresses [#26180](https://github.com/cypress-io/cypress/issues/26180).

**Dependency Updates:**

- Upgraded [`commander`](https://www.npmjs.com/package/commander) from `^5.1.0` to `^6.2.1`. Addressed in [#26226](https://github.com/cypress-io/cypress/pull/26226).
- Upgraded [`minimist`](https://www.npmjs.com/package/minimist) from `1.2.6` to `1.2.8` to address this [CVE-2021-44906](https://github.com/advisories/GHSA-xvch-5gv4-984h) NVD security vulnerability. Addressed in [#26254](https://github.com/cypress-io/cypress/pull/26254).

## 12.9.0

_Released 03/28/2023_

**Features:**

- The [Debug page](https://docs.cypress.io/guides/cloud/runs#Debug) now allows for navigating between all runs recorded for a commit. Addresses [#25899](https://github.com/cypress-io/cypress/issues/25899) and [#26018](https://github.com/cypress-io/cypress/issues/26018).

**Bugfixes:**

 - Fixed a compatibility issue so that component test projects can use [Vite](https://vitejs.dev/) version 4.2.0 and greater. Fixes [#26138](https://github.com/cypress-io/cypress/issues/26138).
 - Fixed an issue where [`cy.intercept()`](https://docs.cypress.io/api/commands/intercept) added an additional `content-length` header to spied requests that did not set a `content-length` header on the original request. Fixes [#24407](https://github.com/cypress-io/cypress/issues/24407).
 - Changed the way that Git hashes are loaded so that non-relevant runs are excluded from the Debug page. Fixes [#26058](https://github.com/cypress-io/cypress/issues/26058).
 - Corrected the [`.type()`](https://docs.cypress.io/api/commands/type) command to account for shadow root elements when determining whether or not focus needs to be simulated before typing. Fixes [#26198](https://github.com/cypress-io/cypress/issues/26198).
 - Fixed an issue where an incorrect working directory could be used for Git operations on Windows. Fixes [#23317](https://github.com/cypress-io/cypress/issues/23317).
 - Capture the [Buildkite](https://buildkite.com/) CI provider's environment variable `BUILDKITE_RETRY_COUNT` to handle CI retries in the Cloud. Addressed in [#25750](https://github.com/cypress-io/cypress/pull/25750).

**Misc:**

 - Made some minor styling updates to the Debug page. Addresses [#26041](https://github.com/cypress-io/cypress/issues/26041).

## 12.8.1

_Released 03/15/2023_

**Bugfixes:**

- Fixed a regression in Cypress [10](https://docs.cypress.io/guides/references/changelog#10-0-0) where the reporter auto-scroll configuration inside user preferences was unintentionally being toggled off. User's must now explicitly enable/disable auto-scroll under user preferences, which is enabled by default. Fixes [#24171](https://github.com/cypress-io/cypress/issues/24171) and [#26113](https://github.com/cypress-io/cypress/issues/26113).

**Dependency Updates:**

- Upgraded [`ejs`](https://www.npmjs.com/package/ejs) from `3.1.6` to `3.1.8` to address this [CVE-2022-29078](https://github.com/advisories/GHSA-phwq-j96m-2c2q) NVD security vulnerability. Addressed in [#25279](https://github.com/cypress-io/cypress/pull/25279).

## 12.8.0

_Released 03/14/2023_

**Features:**

- The [Debug page](https://docs.cypress.io/guides/cloud/runs#Debug) is now able to show real-time results from in-progress runs.  Addresses [#25759](https://github.com/cypress-io/cypress/issues/25759).
- Added the ability to control whether a request is logged to the command log via [`cy.intercept()`](https://docs.cypress.io/api/commands/intercept) by passing `log: false` or `log: true`. Addresses [#7362](https://github.com/cypress-io/cypress/issues/7362).
  - This can be used to override Cypress's default behavior of logging all XHRs and fetches, see the [example](https://docs.cypress.io/api/commands/intercept#Disabling-logs-for-a-request).
- It is now possible to control the number of connection attempts to the browser using the `CYPRESS_CONNECT_RETRY_THRESHOLD` Environment Variable. Learn more [here](https://docs.cypress.io/guides/references/advanced-installation#Environment-variables). Addressed in [#25848](https://github.com/cypress-io/cypress/pull/25848).

**Bugfixes:**

- Fixed an issue where using `Cypress.require()` would throw the error `Cannot find module 'typescript'`. Fixes [#25885](https://github.com/cypress-io/cypress/issues/25885).
- The [`before:spec`](https://docs.cypress.io/api/plugins/before-spec-api) API was updated to correctly support async event handlers in `run` mode. Fixes [#24403](https://github.com/cypress-io/cypress/issues/24403).
- Updated the Component Testing [community framework](https://docs.cypress.io/guides/component-testing/third-party-definitions) definition detection logic to take into account monorepo structures that hoist dependencies. Fixes [#25993](https://github.com/cypress-io/cypress/issues/25993).
- The onboarding wizard for Component Testing will now detect installed dependencies more reliably. Fixes [#25782](https://github.com/cypress-io/cypress/issues/25782).
- Fixed an issue where Angular components would sometimes be mounted in unexpected DOM locations in component tests. Fixes [#25956](https://github.com/cypress-io/cypress/issues/25956).
- Fixed an issue where Cypress component testing would fail to work with [Next.js](https://nextjs.org/) `13.2.1`. Fixes [#25951](https://github.com/cypress-io/cypress/issues/25951).
- Fixed an issue where migrating a project from a version of Cypress earlier than [10.0.0](#10-0-0) could fail if the project's `testFiles` configuration was an array of globs. Fixes [#25947](https://github.com/cypress-io/cypress/issues/25947).

**Misc:**

- Removed "New" badge in the navigation bar for the debug page icon. Addresses [#25925](https://github.com/cypress-io/cypress/issues/25925).
- Removed inline "Connect" buttons within the Specs Explorer. Addresses [#25926](https://github.com/cypress-io/cypress/issues/25926).
- Added an icon for "beta" versions of the Chrome browser. Addresses [#25968](https://github.com/cypress-io/cypress/issues/25968).

**Dependency Updates:**

- Upgraded [`mocha-junit-reporter`](https://www.npmjs.com/package/mocha-junit-reporter) from `2.1.0` to `2.2.0` to be able to use [new placeholders](https://github.com/michaelleeallen/mocha-junit-reporter/pull/163) such as `[suiteFilename]` or `[suiteName]` when defining the test report name. Addressed in [#25922](https://github.com/cypress-io/cypress/pull/25922).

## 12.7.0

_Released 02/24/2023_

**Features:**

- It is now possible to set `hostOnly` cookies with [`cy.setCookie()`](https://docs.cypress.io/api/commands/setcookie) for a given domain. Addresses [#16856](https://github.com/cypress-io/cypress/issues/16856) and [#17527](https://github.com/cypress-io/cypress/issues/17527).
- Added a Public API for third party component libraries to define a Framework Definition, embedding their library into the Cypress onboarding workflow. Learn more [here](https://docs.cypress.io/guides/component-testing/third-party-definitions). Implemented in [#25780](https://github.com/cypress-io/cypress/pull/25780) and closes [#25638](https://github.com/cypress-io/cypress/issues/25638).
- Added a Debug Page tutorial slideshow for projects that are not connected to Cypress Cloud. Addresses [#25768](https://github.com/cypress-io/cypress/issues/25768).
- Improved various error message around interactions with the Cypress cloud. Implemented in [#25837](https://github.com/cypress-io/cypress/pull/25837)
- Updated the "new" status badge for the Debug page navigation link to be less noticeable when the navigation is collapsed. Addresses [#25739](https://github.com/cypress-io/cypress/issues/25739).

**Bugfixes:**

- Fixed various bugs when recording to the cloud. Fixed in [#25837](https://github.com/cypress-io/cypress/pull/25837)
- Fixed an issue where cookies were being duplicated with the same hostname, but a prepended dot. Fixed an issue where cookies may not be expiring correctly. Fixes [#25174](https://github.com/cypress-io/cypress/issues/25174), [#25205](https://github.com/cypress-io/cypress/issues/25205) and [#25495](https://github.com/cypress-io/cypress/issues/25495).
- Fixed an issue where cookies weren't being synced when the application was stable. Fixed in [#25855](https://github.com/cypress-io/cypress/pull/25855). Fixes [#25835](https://github.com/cypress-io/cypress/issues/25835).
- Added missing TypeScript type definitions for the [`cy.reload()`](https://docs.cypress.io/api/commands/reload) command. Addressed in [#25779](https://github.com/cypress-io/cypress/pull/25779).
- Ensure Angular components are mounted inside the correct element. Fixes [#24385](https://github.com/cypress-io/cypress/issues/24385).
- Fix a bug where files outside the project root in a monorepo are not correctly served when using Vite. Addressed in [#25801](https://github.com/cypress-io/cypress/pull/25801).
- Fixed an issue where using [`cy.intercept`](https://docs.cypress.io/api/commands/intercept)'s `req.continue()` with a non-function parameter would not provide an appropriate error message. Fixed in [#25884](https://github.com/cypress-io/cypress/pull/25884).
- Fixed an issue where Cypress would erroneously launch and connect to multiple browser instances. Fixes [#24377](https://github.com/cypress-io/cypress/issues/24377).

**Misc:**

 - Made updates to the way that the Debug Page header displays information. Addresses [#25796](https://github.com/cypress-io/cypress/issues/25796) and [#25798](https://github.com/cypress-io/cypress/issues/25798).

## 12.6.0

_Released 02/15/2023_

**Features:**

- Added a new CLI flag, called [`--auto-cancel-after-failures`](https://docs.cypress.io/guides/guides/command-line#Options), that overrides the project-level ["Auto Cancellation"](https://docs.cypress.io/guides/cloud/smart-orchestration#Auto-Cancellation) value when recording to the Cloud. This gives Cloud users on Business and Enterprise plans the flexibility to alter the auto-cancellation value per run. Addressed in [#25237](https://github.com/cypress-io/cypress/pull/25237).
- It is now possible to overwrite query commands using [`Cypress.Commands.overwriteQuery`](https://on.cypress.io/api/custom-queries). Addressed in [#25078](https://github.com/cypress-io/cypress/issues/25078).
- Added [`Cypress.require()`](https://docs.cypress.io/api/cypress-api/require) for including dependencies within the [`cy.origin()`](https://docs.cypress.io/api/commands/origin) callback. This change removed support for using `require()` and `import()` directly within the callback because we found that it impacted performance not only for spec files using them within the [`cy.origin()`](https://docs.cypress.io/api/commands/origin) callback, but even for spec files that did not use them. Addresses [#24976](https://github.com/cypress-io/cypress/issues/24976).
- Added the ability to open the failing test in the IDE from the Debug page before needing to re-run the test. Addressed in [#24850](https://github.com/cypress-io/cypress/issues/24850).

**Bugfixes:**

- When a Cloud user is apart of multiple Cloud organizations, the [Connect to Cloud setup](https://docs.cypress.io/guides/cloud/projects#Set-up-a-project-to-record) now shows the correct organizational prompts when connecting a new project. Fixes [#25520](https://github.com/cypress-io/cypress/issues/25520).
- Fixed an issue where Cypress would fail to load any specs if the project `specPattern` included a resource that could not be accessed due to filesystem permissions. Fixes [#24109](https://github.com/cypress-io/cypress/issues/24109).
- Fixed an issue where the Debug page would display a different number of specs for in-progress runs than the in-progress specs reported in Cypress Cloud. Fixes [#25647](https://github.com/cypress-io/cypress/issues/25647).
- Fixed an issue in middleware where error-handling code could itself generate an error and fail to report the original issue. Fixes [#22825](https://github.com/cypress-io/cypress/issues/22825).
- Fixed an regression introduced in Cypress [12.3.0](#12-3-0) where custom browsers that relied on process environment variables were not found on macOS arm64 architectures. Fixed in [#25753](https://github.com/cypress-io/cypress/pull/25753).

**Misc:**

- Improved the UI of the Debug page. Addresses [#25664](https://github.com/cypress-io/cypress/issues/25664),  [#25669](https://github.com/cypress-io/cypress/issues/25669), [#25665](https://github.com/cypress-io/cypress/issues/25665), [#25666](https://github.com/cypress-io/cypress/issues/25666), and [#25667](https://github.com/cypress-io/cypress/issues/25667).
- Updated the Debug page sidebar badge to to show 0 to 99+ failing tests, increased from showing 0 to 9+ failing tests, to provide better test failure insights. Addresses [#25662](https://github.com/cypress-io/cypress/issues/25662).

**Dependency Updates:**

- Upgrade [`debug`](https://www.npmjs.com/package/debug) to `4.3.4`. Addressed in [#25699](https://github.com/cypress-io/cypress/pull/25699).

## 12.5.1

_Released 02/02/2023_

**Bugfixes:**

- Fixed a regression introduced in Cypress [12.5.0](https://docs.cypress.io/guides/references/changelog#12-5-0) where the `runnable` was not included in the [`test:after:run`](https://docs.cypress.io/api/events/catalog-of-events) event. Fixes [#25663](https://github.com/cypress-io/cypress/issues/25663).

**Dependency Updates:**

- Upgraded [`simple-git`](https://github.com/steveukx/git-js) from `3.15.0` to `3.16.0` to address this [security vulnerability](https://github.com/advisories/GHSA-9p95-fxvg-qgq2) where Remote Code Execution (RCE) via the clone(), pull(), push() and listRemote() methods due to improper input sanitization was possible. Addressed in [#25603](https://github.com/cypress-io/cypress/pull/25603).

## 12.5.0

_Released 01/31/2023_

**Features:**

- Easily debug failed CI test runs recorded to the Cypress Cloud from your local Cypress app with the new Debug page. Please leave any feedback [here](https://github.com/cypress-io/cypress/discussions/25649). Your feedback will help us make decisions to improve the Debug experience. For more details, see [our blog post](https://on.cypress.io/debug-page-release). Addressed in [#25488](https://github.com/cypress-io/cypress/pull/25488).

**Performance:**

- Improved memory consumption in `run` mode by removing reporter logs for successful tests. Fixes [#25230](https://github.com/cypress-io/cypress/issues/25230).

**Bugfixes:**

- Fixed an issue where alternative Microsoft Edge Beta, Canary, and Dev binary versions were not being discovered by Cypress. Fixes [#25455](https://github.com/cypress-io/cypress/issues/25455).

**Dependency Updates:**

- Upgraded [`underscore.string`](https://github.com/esamattis/underscore.string/blob/HEAD/CHANGELOG.markdown) from `3.3.5` to `3.3.6` to reference rebuilt assets after security patch to fix regular expression DDOS exploit. Addressed in [#25574](https://github.com/cypress-io/cypress/pull/25574).

## 12.4.1

_Released 01/27/2023_

**Bugfixes:**

- Fixed a regression from Cypress [12.4.0](https://docs.cypress.io/guides/references/changelog#12-4-0) where Cypress was not exiting properly when running multiple Component Testing specs in `electron` in `run` mode. Fixes [#25568](https://github.com/cypress-io/cypress/issues/25568).

**Dependency Updates:**

- Upgraded [`ua-parser-js`](https://github.com/faisalman/ua-parser-js) from `0.7.24` to `0.7.33` to address this [security vulnerability](https://github.com/faisalman/ua-parser-js/security/advisories/GHSA-fhg7-m89q-25r3) where crafting a very-very-long user-agent string with specific pattern, an attacker can turn the script to get stuck processing for a very long time which results in a denial of service (DoS) condition. Addressed in [#25561](https://github.com/cypress-io/cypress/pull/25561).

## 12.4.0

_Released 1/24/2023_

**Features:**

- Added official support for Vite 4 in component testing. Addresses
  [#24969](https://github.com/cypress-io/cypress/issues/24969).
- Added new
  [`experimentalMemoryManagement`](/guides/references/experiments#Configuration)
  configuration option to improve memory management in Chromium-based browsers.
  Enable this option with `experimentalMemoryManagement=true` if you have
  experienced "Out of Memory" issues. Addresses
  [#23391](https://github.com/cypress-io/cypress/issues/23391).
- Added new
  [`experimentalSkipDomainInjection`](/guides/references/experiments#Experimental-Skip-Domain-Injection)
  configuration option to disable Cypress from setting `document.domain` on
  injection, allowing users to test Salesforce domains. If you believe you are
  having `document.domain` issues, please see the
  [`experimentalSkipDomainInjection`](/guides/references/experiments#Experimental-Skip-Domain-Injection)
  guide. This config option is end-to-end only. Addresses
  [#2367](https://github.com/cypress-io/cypress/issues/2367),
  [#23958](https://github.com/cypress-io/cypress/issues/23958),
  [#24290](https://github.com/cypress-io/cypress/issues/24290), and
  [#24418](https://github.com/cypress-io/cypress/issues/24418).
- The [`.as`](/api/commands/as) command now accepts an options argument,
  allowing an alias to be stored as type "query" or "static" value. This is
  stored as "query" by default. Addresses
  [#25173](https://github.com/cypress-io/cypress/issues/25173).
- The `cy.log()` command will now display a line break where the `\n` character
  is used. Addresses
  [#24964](https://github.com/cypress-io/cypress/issues/24964).
- [`component.specPattern`](/guides/references/configuration#component) now
  utilizes a JSX/TSX file extension when generating a new empty spec file if
  project contains at least one file with those extensions. This applies only to
  component testing and is skipped if
  [`component.specPattern`](/guides/references/configuration#component) has been
  configured to exclude files with those extensions. Addresses
  [#24495](https://github.com/cypress-io/cypress/issues/24495).
- Added support for the `data-qa` selector in the
  [Selector Playground](guides/core-concepts/cypress-app#Selector-Playground) in
  addition to `data-cy`, `data-test` and `data-testid`. Addresses
  [#25305](https://github.com/cypress-io/cypress/issues/25305).

**Bugfixes:**

- Fixed an issue where component tests could incorrectly treat new major
  versions of certain dependencies as supported. Fixes
  [#25379](https://github.com/cypress-io/cypress/issues/25379).
- Fixed an issue where new lines or spaces on new lines in the Command Log were
  not maintained. Fixes
  [#23679](https://github.com/cypress-io/cypress/issues/23679) and
  [#24964](https://github.com/cypress-io/cypress/issues/24964).
- Fixed an issue where Angular component testing projects would fail to
  initialize if an unsupported browserslist entry was specified in the project
  configuration. Fixes
  [#25312](https://github.com/cypress-io/cypress/issues/25312).

**Misc**

- Video output link in `cypress run` mode has been added to it's own line to
  make the video output link more easily clickable in the terminal. Addresses
  [#23913](https://github.com/cypress-io/cypress/issues/23913).<|MERGE_RESOLUTION|>--- conflicted
+++ resolved
@@ -1,9 +1,13 @@
 <!-- See the ../guides/writing-the-cypress-changelog.md for details on writing the changelog. -->
-<<<<<<< HEAD
 ## 12.16.1
-=======
+
+_Released 07/05/2023 (PENDING)_
+
+**Bugfixes:**
+
+- Fixed a race condition that was causing a GraphQL error to appear on the [Debug page](https://docs.cypress.io/guides/cloud/runs#Debug) when viewing a running Cypress Cloud build. Fixed in [#27134](https://github.com/cypress-io/cypress/pull/27134).
+
 ## 12.16.0
->>>>>>> 4aacfaa5
 
 _Released 06/26/2023_
 
@@ -13,18 +17,6 @@
 
 **Bugfixes:**
 
-<<<<<<< HEAD
-- Fixed a race condition that was causing a GraphQL error to appear on the [Debug page](https://docs.cypress.io/guides/cloud/runs#Debug) when viewing a running Cypress Cloud build. Fixed in [#27134](https://github.com/cypress-io/cypress/pull/27134).
-
-## 12.16.0
-
-_Released 06/26/2023_
-
-**Bugfixes:**
-
-- Fixed an issue where some internal file locations consumed by the Cypress Angular Handler moved as a result of [this commit](https://github.com/angular/angular-cli/commit/466d86dc8d3398695055f9eced7402804848a381) from Angular. Addressed in [#27030](https://github.com/cypress-io/cypress/pull/27030).
-=======
->>>>>>> 4aacfaa5
 - Fixed an issue where certain commands would fail with the error `must only be invoked from the spec file or support file` when invoked with a large argument. Fixes [#27099](https://github.com/cypress-io/cypress/issues/27099).
 
 ## 12.15.0
