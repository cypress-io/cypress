<<<<<<< HEAD
 <!-- See the ../guides/writing-the-cypress-changelog.md for details on writing the changelog. -->

## 12.7.0

_Released 02/28/2023 (PENDING)_

**Features:**

- Added the ability to control whether a request is logged to the command log via `cy.intercept()` by passing `log: false` or `log: true`. Addresses [#7362](https://github.com/cypress-io/cypress/issues/7362).
  - This can be used to override Cypress's default behavior of logging all XHRs and fetches, see the [example](https://docs.cypress.io/api/commands/intercept#controlling-log-behavior).

=======
<!-- See the ../guides/writing-the-cypress-changelog.md for details on writing the changelog. -->
>>>>>>> a11e266b
## 12.6.0

_Released 02/14/2023 (PENDING)_

**Features:**

- It is now possible to overwrite query commands using [`Cypress.Commands.overwriteQuery`](https://on.cypress.io/api/custom-queries). Addressed in [#25674](https://github.com/cypress-io/cypress/pull/25674).
- Added the "Open in IDE" feature for failed tests reported from the Debug page. Addressed in [#25691](https://github.com/cypress-io/cypress/pull/25691).
- Added a new CLI flag, called [`--auto-cancel-after-failures`](https://docs.cypress.io/guides/guides/command-line#Options), that overrides the project-level CI ["Auto Cancellation"](https://docs.cypress.io/guides/cloud/smart-orchestration#Auto-Cancellation) value when recording to the Cloud. This gives Cloud users on Business and Enterprise plans the flexibility to alter the auto-cancellation value per run. Addressed in [#25237](https://github.com/cypress-io/cypress/pull/25237).
- Added `Cypress.require()` for including dependencies within the `cy.origin()` callback.  Removed support for `require()` and `import()` within the callback. Addresses [#24976](https://github.com/cypress-io/cypress/issues/24976).

**Bugfixes:**

- Fixed an issue with the Cloud project selection modal not showing the correct prompts. Fixes [#25520](https://github.com/cypress-io/cypress/issues/25520).
- Fixed an issue in middleware where error-handling code could itself generate an error and fail to report the original issue. Fixes [#22825](https://github.com/cypress-io/cypress/issues/22825).
- Fixed an issue that could cause the Debug page to display a different number of specs for in-progress runs than shown in Cypress Cloud. Fixes [#25647](https://github.com/cypress-io/cypress/issues/25647).

**Misc:**

- Improved the layout of the Debug Page on smaller viewports when there is a pending run. Addresses [#25664](https://github.com/cypress-io/cypress/issues/25664).
- Improved the layout of the Debug Page when displaying informational messages. Addresses [#25669](https://github.com/cypress-io/cypress/issues/25669).
- Icons in Debug page will no longer shrink at small viewports. Addresses [#25665](https://github.com/cypress-io/cypress/issues/25665).
- Increased maximum number of failing tests to reflect in sidebar badge to 99. Addresses [#25662](https://github.com/cypress-io/cypress/issues/25662).
- Improved the layout of the Debug Page empty states on smaller viewports. Addressed in [#25703](https://github.com/cypress-io/cypress/pull/25703).
- Increased the spacing between elements and their associated tooltip and added borders around artifact links on the Debug Page. Addresses [#25666](https://github.com/cypress-io/cypress/issues/25666).

**Dependency Updates:**

- Upgrade [`debug`][(https://www.npmjs.com/package/debug) to `4.3.4`. Addressed in [#25699](https://github.com/cypress-io/cypress/pull/25699).

## 12.5.1

_Released 02/02/2023_

**Bugfixes:**

- Fixed a regression introduced in Cypress [12.5.0](https://docs.cypress.io/guides/references/changelog#12-5-0) where the `runnable` was not included in the [`test:after:run`](https://docs.cypress.io/api/events/catalog-of-events) event. Fixes [#25663](https://github.com/cypress-io/cypress/issues/25663).

**Dependency Updates:**

- Upgraded [`simple-git`](https://github.com/steveukx/git-js) from `3.15.0` to `3.16.0` to address this [security vulnerability](https://github.com/advisories/GHSA-9p95-fxvg-qgq2) where Remote Code Execution (RCE) via the clone(), pull(), push() and listRemote() methods due to improper input sanitization was possible. Addressed in [#25603](https://github.com/cypress-io/cypress/pull/25603).

## 12.5.0

_Released 01/31/2023_

**Features:**

- Easily debug failed CI test runs recorded to the Cypress Cloud from your local Cypress app with the new Debug page. Please leave any feedback [here](https://github.com/cypress-io/cypress/discussions/25649). Your feedback will help us make decisions to improve the Debug experience. For more details, see [our blog post](https://on.cypress.io/debug-page-release). Addressed in [#25488](https://github.com/cypress-io/cypress/pull/25488).

**Performance:**

- Improved memory consumption in `run` mode by removing reporter logs for successful tests. Fixes [#25230](https://github.com/cypress-io/cypress/issues/25230).

**Bugfixes:**

- Fixed an issue where alternative Microsoft Edge Beta, Canary, and Dev binary versions were not being discovered by Cypress. Fixes [#25455](https://github.com/cypress-io/cypress/issues/25455).

**Dependency Updates:**

- Upgraded [`underscore.string`](https://github.com/esamattis/underscore.string/blob/HEAD/CHANGELOG.markdown) from `3.3.5` to `3.3.6` to reference rebuilt assets after security patch to fix regular expression DDOS exploit. Addressed in [#25574](https://github.com/cypress-io/cypress/pull/25574).

## 12.4.1

_Released 01/27/2023_

**Bugfixes:**

- Fixed a regression from Cypress [12.4.0](https://docs.cypress.io/guides/references/changelog#12-4-0) where Cypress was not exiting properly when running multiple Component Testing specs in `electron` in `run` mode. Fixes [#25568](https://github.com/cypress-io/cypress/issues/25568).

**Dependency Updates:**

- Upgraded [`ua-parser-js`](https://github.com/faisalman/ua-parser-js) from `0.7.24` to `0.7.33` to address this [security vulnerability](https://github.com/faisalman/ua-parser-js/security/advisories/GHSA-fhg7-m89q-25r3) where crafting a very-very-long user-agent string with specific pattern, an attacker can turn the script to get stuck processing for a very long time which results in a denial of service (DoS) condition. Addressed in [#25561](https://github.com/cypress-io/cypress/pull/25561).

## 12.4.0

_Released 1/24/2023_

**Features:**

- Added official support for Vite 4 in component testing. Addresses
  [#24969](https://github.com/cypress-io/cypress/issues/24969).
- Added new
  [`experimentalMemoryManagement`](/guides/references/experiments#Configuration)
  configuration option to improve memory management in Chromium-based browsers.
  Enable this option with `experimentalMemoryManagement=true` if you have
  experienced "Out of Memory" issues. Addresses
  [#23391](https://github.com/cypress-io/cypress/issues/23391).
- Added new
  [`experimentalSkipDomainInjection`](/guides/references/experiments#Experimental-Skip-Domain-Injection)
  configuration option to disable Cypress from setting `document.domain` on
  injection, allowing users to test Salesforce domains. If you believe you are
  having `document.domain` issues, please see the
  [`experimentalSkipDomainInjection`](/guides/references/experiments#Experimental-Skip-Domain-Injection)
  guide. This config option is end-to-end only. Addresses
  [#2367](https://github.com/cypress-io/cypress/issues/2367),
  [#23958](https://github.com/cypress-io/cypress/issues/23958),
  [#24290](https://github.com/cypress-io/cypress/issues/24290), and
  [#24418](https://github.com/cypress-io/cypress/issues/24418).
- The [`.as`](/api/commands/as) command now accepts an options argument,
  allowing an alias to be stored as type "query" or "static" value. This is
  stored as "query" by default. Addresses
  [#25173](https://github.com/cypress-io/cypress/issues/25173).
- The `cy.log()` command will now display a line break where the `\n` character
  is used. Addresses
  [#24964](https://github.com/cypress-io/cypress/issues/24964).
- [`component.specPattern`](/guides/references/configuration#component) now
  utilizes a JSX/TSX file extension when generating a new empty spec file if
  project contains at least one file with those extensions. This applies only to
  component testing and is skipped if
  [`component.specPattern`](/guides/references/configuration#component) has been
  configured to exclude files with those extensions. Addresses
  [#24495](https://github.com/cypress-io/cypress/issues/24495).
- Added support for the `data-qa` selector in the
  [Selector Playground](guides/core-concepts/cypress-app#Selector-Playground) in
  addition to `data-cy`, `data-test` and `data-testid`. Addresses
  [#25305](https://github.com/cypress-io/cypress/issues/25305).

**Bugfixes:**

- Fixed an issue where component tests could incorrectly treat new major
  versions of certain dependencies as supported. Fixes
  [#25379](https://github.com/cypress-io/cypress/issues/25379).
- Fixed an issue where new lines or spaces on new lines in the Command Log were
  not maintained. Fixes
  [#23679](https://github.com/cypress-io/cypress/issues/23679) and
  [#24964](https://github.com/cypress-io/cypress/issues/24964).
- Fixed an issue where Angular component testing projects would fail to
  initialize if an unsupported browserslist entry was specified in the project
  configuration. Fixes
  [#25312](https://github.com/cypress-io/cypress/issues/25312).

**Misc**

- Video output link in `cypress run` mode has been added to it's own line to
  make the video output link more easily clickable in the terminal. Addresses
  [#23913](https://github.com/cypress-io/cypress/issues/23913).<|MERGE_RESOLUTION|>--- conflicted
+++ resolved
@@ -1,5 +1,4 @@
-<<<<<<< HEAD
- <!-- See the ../guides/writing-the-cypress-changelog.md for details on writing the changelog. -->
+<!-- See the ../guides/writing-the-cypress-changelog.md for details on writing the changelog. -->
 
 ## 12.7.0
 
@@ -10,9 +9,6 @@
 - Added the ability to control whether a request is logged to the command log via `cy.intercept()` by passing `log: false` or `log: true`. Addresses [#7362](https://github.com/cypress-io/cypress/issues/7362).
   - This can be used to override Cypress's default behavior of logging all XHRs and fetches, see the [example](https://docs.cypress.io/api/commands/intercept#controlling-log-behavior).
 
-=======
-<!-- See the ../guides/writing-the-cypress-changelog.md for details on writing the changelog. -->
->>>>>>> a11e266b
 ## 12.6.0
 
 _Released 02/14/2023 (PENDING)_
