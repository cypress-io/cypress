--- conflicted
+++ resolved
@@ -13,6 +13,7 @@
 - Fixed a bug where fields using arrays in `cypress.config` are not correctly processed. Fixes [#27103](https://github.com/cypress-io/cypress/issues/27103). Fixed in [#27312](https://github.com/cypress-io/cypress/pull/27312).
 - Fixed a hang where Cypress would run indefinitely while recording to the cloud when CDP disconnects during the middle of a test. Fixes [#29209](https://github.com/cypress-io/cypress/issues/29209).
 - Fixed a bug where option values containing quotation marks could not be selected. Fixes [#29213](https://github.com/cypress-io/cypress/issues/29213)
+- `.its()` type now excludes null and undefined. Fixes [#28872](https://github.com/cypress-io/cypress/issues/28872).
 
 ## 13.7.1
 
@@ -44,14 +45,9 @@
 
 **Bugfixes:**
 
-<<<<<<< HEAD
-- Changed RequestBody type to allow for boolean and null literals to be passed as body values. Fixes [#28789](https://github.com/cypress-io/cypress/issues/28789).
-- `.its()` type now excludes null and undefined. Fixes [#28872](https://github.com/cypress-io/cypress/issues/28872).
-=======
 - Changed screenshot capture behavior in Chromium to activate the main Cypress tab before capturing. This prevents screenshot capture from timing out in certain situations. Fixed in [#29038](https://github.com/cypress-io/cypress/pull/29038). Fixes [#5016](https://github.com/cypress-io/cypress/issues/5016)
 - Fixed an issue where `.click()` commands on children of disabled elements would still produce "click" events -- even without `{ force: true }`. Fixes [#28788](https://github.com/cypress-io/cypress/issues/28788).
 - Changed RequestBody type to allow for boolean and null literals to be passed as body values. [#28789](https://github.com/cypress-io/cypress/issues/28789)
->>>>>>> 1ae7c9ef
 
 **Misc:**
 
