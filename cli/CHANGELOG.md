--- conflicted
+++ resolved
@@ -1,13 +1,4 @@
 <!-- See the ../guides/writing-the-cypress-changelog.md for details on writing the changelog. -->
-<<<<<<< HEAD
-## 12.7.0
-
-_Released 02/28/2023 (PENDING)_
-
-**Misc:**
-
- - Made updates to the way that the Debug Page header displays information. Addresses [#25796](https://github.com/cypress-io/cypress/issues/25796) and [#25798](https://github.com/cypress-io/cypress/issues/25798).
-=======
 ## 12.6.1
 
 _Released 03/1/2023 (PENDING)_
@@ -15,7 +6,10 @@
 **Bugfixes:**
 
 - Fixed an issue where cookies were being duplicated with the same hostname, but a prepended dot. Fixed an issue where cookies may not be expiring correctly. Fixes [#25174](https://github.com/cypress-io/cypress/issues/25174), [#25205](https://github.com/cypress-io/cypress/issues/25205) and [#25495](https://github.com/cypress-io/cypress/issues/25495).
->>>>>>> ab60ed40
+
+**Misc:**
+
+ - Made updates to the way that the Debug Page header displays information. Addresses [#25796](https://github.com/cypress-io/cypress/issues/25796) and [#25798](https://github.com/cypress-io/cypress/issues/25798).
 
 ## 12.6.0
 
