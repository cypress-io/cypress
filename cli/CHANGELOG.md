--- conflicted
+++ resolved
@@ -3,15 +3,12 @@
 
 _Released 02/14/2023 (PENDING)_
 
-<<<<<<< HEAD
-**Bugfixes:**
-
-- Fixed an issue in middleware where error-handling code could itself generate an error and fail to report the original issue. Fixes [#22825](https://github.com/cypress-io/cypress/issues/22825).
-=======
 **Features:**
 
 - Added the "Open in IDE" feature for failed tests reported from the Debug page. Addressed in [#25691](https://github.com/cypress-io/cypress/pull/25691).
->>>>>>> f1b0e557
+
+**Bugfixes:**
+- Fixed an issue in middleware where error-handling code could itself generate an error and fail to report the original issue. Fixes [#22825](https://github.com/cypress-io/cypress/issues/22825).
 
 **Misc:**
 
