--- conflicted
+++ resolved
@@ -10,10 +10,7 @@
 **Bugfixes:**
 
 - Fixed an issue where actionability checks trigger a flood of font requests. Removing the font requests has the potential to improve performance and removes clutter from Test Replay. Addressed in [#27860](https://github.com/cypress-io/cypress/pull/27860).
-<<<<<<< HEAD
-=======
 - Fixed network stubbing not permitting status code 999. Fixes [#27567](https://github.com/cypress-io/cypress/issues/27567). Addressed in [#27853](https://github.com/cypress-io/cypress/pull/27853).
->>>>>>> b114dced
 
 ## 13.2.0
 
