--- conflicted
+++ resolved
@@ -3,15 +3,13 @@
 
 _Released 7/16/2024 (PENDING)_
 
-<<<<<<< HEAD
+**Bugfixes:**
+
+- Fixed an issue where the ReadStream used to upload a Test Replay recording could erroneously be re-used when retrying in cases of retryable upload failures. Fixes [#29227](https://github.com/cypress-io/cypress/issues/29227).
+
 **Dependency Updates:**
 
 - Replaced `json-lint` with `json-parse-even-better-errors`. This removes the CVE-2021-23358 vulnerability being reported in security scans. Addresses [#28207](https://github.com/cypress-io/cypress/issues/28207).
-=======
-**Bugfixes:**
-
-- Fixed an issue where the ReadStream used to upload a Test Replay recording could erroneously be re-used when retrying in cases of retryable upload failures. Fixes [#29227](https://github.com/cypress-io/cypress/issues/29227)
->>>>>>> 5b5d2213
 
 ## 13.13.0
 
