--- conflicted
+++ resolved
@@ -3,15 +3,13 @@
 
 _Released 3/26/2024 (PENDING)_
 
-<<<<<<< HEAD
 **Bugfixes:**
 
 - Fixed an issue blurring shadow dom elements. Fixed in [#29125](https://github.com/cypress-io/cypress/pull/29125).
-=======
+
 **Dependency Updates:**
 
 - Updated jose from `4.11.2` to `4.15.5`. Addressed in [#29086](https://github.com/cypress-io/cypress/pull/29086).
->>>>>>> 85b85dde
 
 ## 13.7.0
 
