<!-- See the ../guides/writing-the-cypress-changelog.md for details on writing the changelog. -->
<<<<<<< HEAD
## 13.9.0

_Released 4/23/2024 (PENDING)_

**Features:**

- Added more descriptive error messages when Test Replay fails to record or upload. Addresses [#29022](https://github.com/cypress-io/cypress/issues/29022).s
=======
## 13.8.1

_Released 4/23/2024 (PENDING)_

**Dependency Updates:**

- Updated zod from `3.20.3` to `3.22.5`. Addressed in [#29367](https://github.com/cypress-io/cypress/pull/29367).
>>>>>>> 734968ab

## 13.8.0

_Released 4/18/2024_

**Features:**

- Added support for `webpack-dev-server` `v5` to `@cypress/webpack-dev-server`. Addresses [#29305](https://github.com/cypress-io/cypress/issues/29305).

**Bugfixes:**

- Fixed a regression introduced in [`13.7.3`](https://docs.cypress.io/guides/references/changelog#13-7-3) where Cypress could hang handling long assertion messages. Fixes [#29350](https://github.com/cypress-io/cypress/issues/29350).

**Misc:**

- The [`SEMAPHORE_GIT_PR_NUMBER`](https://docs.semaphoreci.com/ci-cd-environment/environment-variables/#semaphore_git_pr_number) environment variable from [Semaphore](https://semaphoreci.com/) CI is now captured to display the linked PR number in the Cloud. Addressed in [#29314](https://github.com/cypress-io/cypress/pull/29314).

## 13.7.3

_Released 4/11/2024_

**Bugfixes:**

- Fixed an issue where asserts with custom messages weren't displaying properly. Fixes [#29167](https://github.com/cypress-io/cypress/issues/29167).
- Fixed and issue where Cypress launch arguments were not being escaped correctly with multiple values inside quotes. Fixes [#27454](https://github.com/cypress-io/cypress/issues/27454).

**Misc:**

- Updated the Chrome flags to not show the "Enhanced Ad Privacy" dialog. Addresses [#29199](https://github.com/cypress-io/cypress/issues/29199).
- Suppresses benign warnings that reference Vulkan on GPU-less hosts. Addresses [#29085](https://github.com/cypress-io/cypress/issues/29085). Addressed in [#29278](https://github.com/cypress-io/cypress/pull/29278).

## 13.7.2

_Released 4/2/2024_

**Performance:**

- Improvements to Test Replay upload resiliency. Fixes [#28890](https://github.com/cypress-io/cypress/issues/28890). Addressed in [#29174](https://github.com/cypress-io/cypress/pull/29174)

**Bugfixes:**

- Fixed an issue where Cypress was not executing beyond the first spec in `cypress run` for versions of Firefox 124 and up when a custom user agent was provided. Fixes [#29190](https://github.com/cypress-io/cypress/issues/29190).
- Fixed a bug where fields using arrays in `cypress.config` are not correctly processed. Fixes [#27103](https://github.com/cypress-io/cypress/issues/27103). Fixed in [#27312](https://github.com/cypress-io/cypress/pull/27312).
- Fixed a hang where Cypress would run indefinitely while recording to the cloud when CDP disconnects during the middle of a test. Fixes [#29209](https://github.com/cypress-io/cypress/issues/29209).
- Fixed a bug where option values containing quotation marks could not be selected. Fixes [#29213](https://github.com/cypress-io/cypress/issues/29213)

**Dependency Updates:**

- Updated express from `4.17.3` to `4.19.2`. Addressed in [#29211](https://github.com/cypress-io/cypress/pull/29211).

## 13.7.1

_Released 3/21/2024_

**Bugfixes:**

- Fixed an issue where Cypress was not executing beyond the first spec in `cypress run` for versions of Firefox 124 and up. Fixes [#29172](https://github.com/cypress-io/cypress/issues/29172).
- Fixed an issue blurring shadow dom elements. Fixed in [#29125](https://github.com/cypress-io/cypress/pull/29125).

**Dependency Updates:**

- Updated jose from `4.11.2` to `4.15.5`. Addressed in [#29086](https://github.com/cypress-io/cypress/pull/29086).

## 13.7.0

_Released 3/13/2024_

**Features:**

- Added shadow DOM snapshot support within Test Replay in order to highlight elements correctly within the Cypress reporter. Addressed in [#28823](https://github.com/cypress-io/cypress/pull/28823).
- Added TypeScript support for [Vue 2.7+](https://github.com/vuejs/vue/blob/main/CHANGELOG.md#270-2022-07-01). Addresses [#28591](https://github.com/cypress-io/cypress/issues/28591).
- Adds additional context to error messages displayed when Test Replay artifacts fail to upload. Addressed in [#28986](https://github.com/cypress-io/cypress/pull/28986)

**Performance:**

- Fixed a performance regression from [`13.6.3`](https://docs.cypress.io/guides/references/changelog#13-6-3) where unhandled service worker requests may not correlate correctly. Fixes [#28868](https://github.com/cypress-io/cypress/issues/28868).
- Reduces the number of attempts to retry failed Test Replay artifact uploads from 8 to 3, to reduce time spent on artifact upload attempts that will not succeed. Addressed in [#28986](https://github.com/cypress-io/cypress/pull/28986)

**Bugfixes:**

- Changed screenshot capture behavior in Chromium to activate the main Cypress tab before capturing. This prevents screenshot capture from timing out in certain situations. Fixed in [#29038](https://github.com/cypress-io/cypress/pull/29038). Fixes [#5016](https://github.com/cypress-io/cypress/issues/5016)
- Fixed an issue where `.click()` commands on children of disabled elements would still produce "click" events -- even without `{ force: true }`. Fixes [#28788](https://github.com/cypress-io/cypress/issues/28788).
- Changed RequestBody type to allow for boolean and null literals to be passed as body values. [#28789](https://github.com/cypress-io/cypress/issues/28789)

**Misc:**

- Changed Component Testing scaffolding instruction to `pnpm add` to add framework dependencies when a project uses pnpm as package manager. Addresses [#29052](https://github.com/cypress-io/cypress/issues/29052).
- Command messages in the Cypress command logs will now truncate display at 100 lines instead of 50. Fixes [#29023](https://github.com/cypress-io/cypress/issues/29023).
- Capture the `beforeTest` timestamp inside the browser for the purposes of accurately determining test start for Test Replay. Addressed in [#29061](https://github.com/cypress-io/cypress/pull/29061).

**Dependency Updates:**

- Updated jimp from `0.14.0` to `0.22.12`. Addressed in [#29055](https://github.com/cypress-io/cypress/pull/29055).
- Updated http-proxy-middleware from `2.0.4` to `2.0.6`. Addressed in [#28902](https://github.com/cypress-io/cypress/pull/28902).
- Updated signal-exit from `3.0.3` to `3.0.7`. Addressed in [#28979](https://github.com/cypress-io/cypress/pull/28979).

## 13.6.6

_Released 2/22/2024_

**Bugfixes:**

- Fixed an issue where `cypress verify` was failing for `nx` users. Fixes [#28982](https://github.com/cypress-io/cypress/issues/28982).

## 13.6.5

_Released 2/20/2024_

**Bugfixes:**

- Fixed tests hanging when the Chrome browser extension is disabled. Fixes [#28392](https://github.com/cypress-io/cypress/issues/28392).
- Fixed an issue which caused the browser to relaunch after closing the browser from the Launchpad. Fixes [#28852](https://github.com/cypress-io/cypress/issues/28852).
- Fixed an issue with the unzip promise never being rejected when an empty error happens. Fixed in [#28850](https://github.com/cypress-io/cypress/pull/28850).
- Fixed a regression introduced in [`13.6.3`](https://docs.cypress.io/guides/references/changelog#13-6-3) where Cypress could crash when processing service worker requests through our proxy. Fixes [#28950](https://github.com/cypress-io/cypress/issues/28950).
- Fixed incorrect type definition of `dom.getContainsSelector`. Fixed in [#28339](https://github.com/cypress-io/cypress/pull/28339).

**Misc:**

- Improved accessibility of the Cypress App in some areas. Addressed in [#28774](https://github.com/cypress-io/cypress/pull/28774).
- Changed references of LayerCI to webapp.io. Addressed in [#28874](https://github.com/cypress-io/cypress/pull/28874).

**Dependency Updates:**

- Upgraded `electron` from `25.8.4` to `27.1.3`.
- Upgraded bundled Node.js version from `18.15.0` to `18.17.0`.
- Upgraded bundled Chromium version from `114.0.5735.289` to `118.0.5993.117`.
- Updated buffer from `5.6.0` to `5.7.1`. Addressed in [#28934](https://github.com/cypress-io/cypress/pull/28934).
- Updated [`duplexify`](https://www.npmjs.com/package/duplexify) from `4.1.1` to `4.1.2`. Addressed in [#28941](https://github.com/cypress-io/cypress/pull/28941).
- Updated [`is-ci`](https://www.npmjs.com/package/is-ci) from `3.0.0` to `3.0.1`. Addressed in [#28933](https://github.com/cypress-io/cypress/pull/28933).

## 13.6.4

_Released 1/30/2024_

**Performance:**

- Fixed a performance regression from [`13.3.2`](https://docs.cypress.io/guides/references/changelog#13.3.2) where aborted requests may not correlate correctly. Fixes [#28734](https://github.com/cypress-io/cypress/issues/28734).

**Bugfixes:**

- Fixed an issue with capturing assets for Test Replay when service workers are registered in Cypress support files. This issue would cause styles to not render properly in Test Replay. Fixes [#28747](https://github.com/cypress-io/cypress/issues/28747).

**Misc:**

- Added missing properties to the `Cypress.spec` interface for TypeScript users. Addresses [#27835](https://github.com/cypress-io/cypress/issues/27835).

## 13.6.3

_Released 1/16/2024_

**Bugfixes:**

- Force `moduleResolution` to `node` when `typescript` projects are detected to correctly run Cypress. This change should not have a large impact as `commonjs` is already forced when `ts-node` is registered. This fix does not impact the ESM Typescript configuration loader. Fixes [#27731](https://github.com/cypress-io/cypress/issues/27731).
- No longer wait for additional frames when recording a video for a spec that was skipped by the Cloud due to Auto Cancellation. Fixes [#27898](https://github.com/cypress-io/cypress/issues/27898).
- Now `node_modules` will not be ignored if a project path or a provided path to spec files contains it. Fixes [#23616](https://github.com/cypress-io/cypress/issues/23616).
- Updated display of assertions and commands with a URL argument to escape markdown formatting so that values are displayed as is and assertion values display as bold. Fixes [#24960](https://github.com/cypress-io/cypress/issues/24960) and [#28100](https://github.com/cypress-io/cypress/issues/28100).
- When generating assertions via Cypress Studio, the preview of the generated assertions now correctly displays the past tense of 'expected' instead of 'expect'. Fixed in [#28593](https://github.com/cypress-io/cypress/pull/28593).
- Fixed a regression in [`13.6.2`](https://docs.cypress.io/guides/references/changelog#13.6.2) where the `body` element was not highlighted correctly in Test Replay. Fixed in [#28627](https://github.com/cypress-io/cypress/pull/28627).
- Correctly sync `Cypress.currentRetry` with secondary origin so test retries that leverage `cy.origin()` render logs as expected. Fixes [#28574](https://github.com/cypress-io/cypress/issues/28574).
- Fixed an issue where some cross-origin logs, like assertions or cy.clock(), were getting too many dom snapshots. Fixes [#28609](https://github.com/cypress-io/cypress/issues/28609).
- Fixed asset capture for Test Replay for requests that are routed through service workers. This addresses an issue where styles were not being applied properly in Test Replay and `cy.intercept()` was not working properly for requests in this scenario. Fixes [#28516](https://github.com/cypress-io/cypress/issues/28516).
- Fixed an issue where visiting an `http://` site would result in an infinite reload/redirect loop in Chrome 114+. Fixes [#25891](https://github.com/cypress-io/cypress/issues/25891).
- Fixed an issue where requests made from extra tabs do not include their original headers. Fixes [#28641](https://github.com/cypress-io/cypress/issues/28641).
- Fixed an issue where `cy.wait()` would sometimes throw an error reading a property of undefined when returning responses. Fixes [#28233](https://github.com/cypress-io/cypress/issues/28233).

**Performance:**

- Fixed a performance regression from [`13.3.2`](https://docs.cypress.io/guides/references/changelog#13.3.2) where requests may not correlate correctly when test isolation is off. Fixes [#28545](https://github.com/cypress-io/cypress/issues/28545).

**Dependency Updates:**

- Remove dependency on `@types/node` package. Addresses [#28473](https://github.com/cypress-io/cypress/issues/28473).
- Updated [`@cypress/unique-selector`](https://www.npmjs.com/package/@cypress/unique-selector) to include a performance optimization. It's possible this could improve performance of the selector playground. Addressed in [#28571](https://github.com/cypress-io/cypress/pull/28571).
- Replace [`CircularJSON`](https://www.npmjs.com/package/circular-json) with its successor [`flatted`](https://www.npmjs.com/package/flatted) version `3.2.9`. This resolves decoding issues observed in complex objects sent from the browser. Addressed in [#28683](https://github.com/cypress-io/cypress/pull/28683).
- Updated [`better-sqlite3`](https://www.npmjs.com/package/better-sqlite3) from `8.7.0` to `9.2.2` to fix macOS Catalina issues. Addresses [#28697](https://github.com/cypress-io/cypress/issues/28697).

**Misc:**

- Improved accessibility of some areas of the Cypress App. Addressed in [#28628](https://github.com/cypress-io/cypress/pull/28628).
- Updated some documentation links to go through on.cypress.io. Addressed in [#28623](https://github.com/cypress-io/cypress/pull/28623).


## 13.6.2

_Released 12/26/2023_

**Bugfixes:**

- Fixed a regression in [`13.6.1`](https://docs.cypress.io/guides/references/changelog#13.6.1) where a malformed URI would crash Cypress. Fixes [#28521](https://github.com/cypress-io/cypress/issues/28521).
- Fixed a regression in [`12.4.0`](https://docs.cypress.io/guides/references/changelog#12.4.0) where erroneous `<br>` tags were displaying in error messages in the Command Log making them less readable. Fixes [#28452](https://github.com/cypress-io/cypress/issues/28452).

**Performance:**

- Improved performance when finding unique selectors for command log snapshots for Test Replay. Addressed in [#28536](https://github.com/cypress-io/cypress/pull/28536).

**Dependency Updates:**

- Updated ts-node from `10.9.1` to `10.9.2`. Cypress will longer error during `cypress run` or `cypress open` when using Typescript 5.3.2+ with `extends` in `tsconfig.json`. Addresses [#28385](https://github.com/cypress-io/cypress/issues/28385).

## 13.6.1

_Released 12/5/2023_

**Bugfixes:**

- Fixed an issue where pages or downloads opened in a new tab were missing basic auth headers. Fixes [#28350](https://github.com/cypress-io/cypress/issues/28350).
- Fixed an issue where request logging would default the `message` to the `args` of the currently running command even though those `args` would not apply to the request log and are not displayed. If the `args` are sufficiently large (e.g. when running the `cy.task` from the [code-coverage](https://github.com/cypress-io/code-coverage/) plugin) there could be performance/memory implications. Addressed in [#28411](https://github.com/cypress-io/cypress/pull/28411).
- Fixed an issue where commands would fail with the error `must only be invoked from the spec file or support file` if the project's `baseUrl` included basic auth credentials. Fixes [#27457](https://github.com/cypress-io/cypress/issues/27457) and [#28336](https://github.com/cypress-io/cypress/issues/28336).
- Fixed an issue where some URLs would timeout in pre-request correlation. Addressed in [#28427](https://github.com/cypress-io/cypress/pull/28427).
- Cypress will now correctly log errors and debug logs on Linux machines. Fixes [#5051](https://github.com/cypress-io/cypress/issues/5051) and [#24713](https://github.com/cypress-io/cypress/issues/24713).

**Misc:**

- Artifact upload duration is now reported to Cypress Cloud. Fixes [#28238](https://github.com/cypress-io/cypress/issues/28238). Addressed in [#28418](https://github.com/cypress-io/cypress/pull/28418).

## 13.6.0

_Released 11/21/2023_

**Features:**

- Added an activity indicator to CLI output when artifacts (screenshots, videos, or Test Replay) are being uploaded to the cloud. Addresses [#28239](https://github.com/cypress-io/cypress/issues/28239). Addressed in [#28277](https://github.com/cypress-io/cypress/pull/28277).
- When artifacts are uploaded to the Cypress Cloud, the duration of each upload will be displayed in the terminal. Addresses [#28237](https://github.com/cypress-io/cypress/issues/28237).

**Bugfixes:**

- We now allow absolute paths when setting `component.indexHtmlFile` in the Cypress config. Fixes [#27750](https://github.com/cypress-io/cypress/issues/27750).
- Fixed an issue where dynamic intercept aliases now show with alias name instead of "no alias" in driver. Addresses [#24653](https://github.com/cypress-io/cypress/issues/24653)
- Fixed an issue where [aliasing individual requests](https://docs.cypress.io/api/commands/intercept#Aliasing-individual-requests) with `cy.intercept()` led to an error when retrieving all of the aliases with `cy.get(@alias.all)` . Addresses [#25448](https://github.com/cypress-io/cypress/issues/25448)
- The URL of the application under test and command error "Learn more" links now open externally instead of in the Cypress-launched browser. Fixes [#24572](https://github.com/cypress-io/cypress/issues/24572).
- Fixed issue where some URLs would timeout in pre-request correlation. Addressed in [#28354](https://github.com/cypress-io/cypress/pull/28354).

**Misc:**

- Browser tabs and windows other than the Cypress tab are now closed between tests in Chromium-based browsers. Addressed in [#28204](https://github.com/cypress-io/cypress/pull/28204).
- Cypress now ensures the main browser tab is active before running each command in Chromium-based browsers. Addressed in [#28334](https://github.com/cypress-io/cypress/pull/28334).

**Dependency Updates:**

- Upgraded [`chrome-remote-interface`](https://www.npmjs.com/package/chrome-remote-interface) from `0.31.3` to `0.33.0` to increase the max payload from 100MB to 256MB. Addressed in [#27998](https://github.com/cypress-io/cypress/pull/27998).

## 13.5.1

_Released 11/14/2023_

**Bugfixes:**

- Fixed a regression in [`13.5.0`](https://docs.cypress.io/guides/references/changelog#13.5.0) where requests cached within a given spec may take longer to load than they did previously. Addresses [#28295](https://github.com/cypress-io/cypress/issues/28295).
- Fixed an issue where pages opened in a new tab were missing response headers, causing them not to load properly. Fixes [#28293](https://github.com/cypress-io/cypress/issues/28293) and [#28303](https://github.com/cypress-io/cypress/issues/28303).
- We now pass a flag to Chromium browsers to disable default component extensions. This is a common flag passed during browser automation. Fixed in [#28294](https://github.com/cypress-io/cypress/pull/28294).

## 13.5.0

_Released 11/8/2023_

**Features:**

 - Added Component Testing support for [Angular](https://angular.io/) version 17. Addresses [#28153](https://github.com/cypress-io/cypress/issues/28153).

**Bugfixes:**

- Fixed an issue in chromium based browsers, where global style updates can trigger flooding of font face requests in DevTools and Test Replay. This can affect performance due to the flooding of messages in CDP. Fixes [#28150](https://github.com/cypress-io/cypress/issues/28150) and [#28215](https://github.com/cypress-io/cypress/issues/28215).
- Fixed a regression in [`13.3.3`](https://docs.cypress.io/guides/references/changelog#13.3.3) where Cypress would hang on loading shared workers when using `cy.reload` to reload the page. Fixes [#28248](https://github.com/cypress-io/cypress/issues/28248).
- Fixed an issue where network requests made from tabs, or windows other than the main Cypress tab, would be delayed. Fixes [#28113](https://github.com/cypress-io/cypress/issues/28113).
- Fixed an issue with 'other' targets (e.g. pdf documents embedded in an object tag) not fully loading. Fixes [#28228](https://github.com/cypress-io/cypress/issues/28228) and [#28162](https://github.com/cypress-io/cypress/issues/28162).
- Fixed an issue where clicking a link to download a file could cause a page load timeout when the download attribute was missing. Note: download behaviors in experimental Webkit are still an issue. Fixes [#14857](https://github.com/cypress-io/cypress/issues/14857).
- Fixed an issue to account for canceled and failed downloads to correctly reflect these status in Command log as a download failure where previously it would be pending. Fixed in [#28222](https://github.com/cypress-io/cypress/pull/28222).
- Fixed an issue determining visibility when an element is hidden by an ancestor with a shared edge. Fixes [#27514](https://github.com/cypress-io/cypress/issues/27514).
- We now pass a flag to Chromium browsers to disable Chrome translation, both the manual option and the popup prompt, when a page with a differing language is detected. Fixes [#28225](https://github.com/cypress-io/cypress/issues/28225).
- Stopped processing CDP events at the end of a spec when Test Isolation is off and Test Replay is enabled. Addressed in [#28213](https://github.com/cypress-io/cypress/pull/28213).

## 13.4.0

_Released 10/30/2023_

**Features:**

- Introduced experimental configuration options for advanced retry logic: adds `experimentalStrategy` and `experimentalOptions` keys to the `retry` configuration key. See [Experimental Flake Detection Features](https://docs.cypress.io/guides/references/experiments/#Experimental-Flake-Detection-Features) in the documentation. Addressed in [#27930](https://github.com/cypress-io/cypress/pull/27930).

**Bugfixes:**

- Fixed a regression in [`13.3.2`](https://docs.cypress.io/guides/references/changelog#13.3.2) where Cypress would crash with 'Inspected target navigated or closed' or 'Session with given id not found'. Fixes [#28141](https://github.com/cypress-io/cypress/issues/28141) and [#28148](https://github.com/cypress-io/cypress/issues/28148).

## 13.3.3

_Released 10/24/2023_

**Bugfixes:**

- Fixed a performance regression in `13.3.1` with proxy correlation timeouts and requests issued from web and shared workers. Fixes [#28104](https://github.com/cypress-io/cypress/issues/28104).
- Fixed a performance problem with proxy correlation when requests get aborted and then get miscorrelated with follow up requests. Addressed in [#28094](https://github.com/cypress-io/cypress/pull/28094).
- Fixed a regression in [10.0.0](#10.0.0), where search would not find a spec if the file name contains "-" or "\_", but search prompt contains " " instead (e.g. search file "spec-file.cy.ts" with prompt "spec file"). Fixes [#25303](https://github.com/cypress-io/cypress/issues/25303).

## 13.3.2

_Released 10/18/2023_

**Bugfixes:**

- Fixed a performance regression in `13.3.1` with proxy correlation timeouts and requests issued from service workers. Fixes [#28054](https://github.com/cypress-io/cypress/issues/28054) and [#28056](https://github.com/cypress-io/cypress/issues/28056).
- Fixed an issue where proxy correlation would leak over from a previous spec causing performance problems, `cy.intercept` problems, and Test Replay asset capturing issues. Addressed in [#28060](https://github.com/cypress-io/cypress/pull/28060).
- Fixed an issue where redirects of requests that knowingly don't have CDP traffic should also be assumed to not have CDP traffic. Addressed in [#28060](https://github.com/cypress-io/cypress/pull/28060).
- Fixed an issue with Accept Encoding headers by forcing gzip when no accept encoding header is sent and using identity if gzip is not sent. Fixes [#28025](https://github.com/cypress-io/cypress/issues/28025).

**Dependency Updates:**

- Upgraded [`@babel/core`](https://www.npmjs.com/package/@babel/core) from `7.22.9` to `7.23.2` to address the [SNYK-JS-SEMVER-3247795](https://snyk.io/vuln/SNYK-JS-SEMVER-3247795) security vulnerability. Addressed in [#28063](https://github.com/cypress-io/cypress/pull/28063).
- Upgraded [`@babel/traverse`](https://www.npmjs.com/package/@babel/traverse) from `7.22.8` to `7.23.2` to address the [SNYK-JS-BABELTRAVERSE-5962462](https://snyk.io/vuln/SNYK-JS-BABELTRAVERSE-5962462) security vulnerability. Addressed in [#28063](https://github.com/cypress-io/cypress/pull/28063).
- Upgraded [`react-docgen`](https://www.npmjs.com/package/react-docgen) from `6.0.0-alpha.3` to `6.0.4` to address the [SNYK-JS-BABELTRAVERSE-5962462](https://snyk.io/vuln/SNYK-JS-BABELTRAVERSE-5962462) security vulnerability. Addressed in [#28063](https://github.com/cypress-io/cypress/pull/28063).

## 13.3.1

_Released 10/11/2023_

**Bugfixes:**

- Fixed an issue where requests were correlated in the wrong order in the proxy. This could cause an issue where the wrong request is used for `cy.intercept` or assets (e.g. stylesheets or images) may not properly be available in Test Replay. Addressed in [#27892](https://github.com/cypress-io/cypress/pull/27892).
- Fixed an issue where a crashed Chrome renderer can cause the Test Replay recorder to hang. Addressed in [#27909](https://github.com/cypress-io/cypress/pull/27909).
- Fixed an issue where multiple responses yielded from calls to `cy.wait()` would sometimes be out of order. Fixes [#27337](https://github.com/cypress-io/cypress/issues/27337).
- Fixed an issue where requests were timing out in the proxy. This could cause an issue where the wrong request is used for `cy.intercept` or assets (e.g. stylesheets or images) may not properly be available in Test Replay. Addressed in [#27976](https://github.com/cypress-io/cypress/pull/27976).
- Fixed an issue where Test Replay couldn't record tests due to issues involving `GLIBC`. Fixed deprecation warnings during the rebuild of better-sqlite3. Fixes [#27891](https://github.com/cypress-io/cypress/issues/27891) and [#27902](https://github.com/cypress-io/cypress/issues/27902).
- Enables test replay for executed specs in runs that have a spec that causes a browser crash. Addressed in [#27786](https://github.com/cypress-io/cypress/pull/27786).

## 13.3.0

_Released 09/27/2023_

**Features:**

 - Introduces new layout for Runs page providing additional run information. Addresses [#27203](https://github.com/cypress-io/cypress/issues/27203).

**Bugfixes:**

- Fixed an issue where actionability checks trigger a flood of font requests. Removing the font requests has the potential to improve performance and removes clutter from Test Replay. Addressed in [#27860](https://github.com/cypress-io/cypress/pull/27860).
- Fixed network stubbing not permitting status code 999. Fixes [#27567](https://github.com/cypress-io/cypress/issues/27567). Addressed in [#27853](https://github.com/cypress-io/cypress/pull/27853).

## 13.2.0

_Released 09/12/2023_

**Features:**

 - Adds support for Nx users who want to run Angular Component Testing in parallel. Addressed in [#27723](https://github.com/cypress-io/cypress/pull/27723).

**Bugfixes:**

- Edge cases where `cy.intercept()` would not properly intercept and asset response bodies would not properly be captured for Test Replay have been addressed. Addressed in [#27771](https://github.com/cypress-io/cypress/pull/27771).
- Fixed an issue where `enter`, `keyup`, and `space` events were not triggering `click` events properly in some versions of Firefox. Addressed in [#27715](https://github.com/cypress-io/cypress/pull/27715).
- Fixed a regression in `13.0.0` where tests using Basic Authorization can potentially hang indefinitely on chromium browsers. Addressed in [#27781](https://github.com/cypress-io/cypress/pull/27781).
- Fixed a regression in `13.0.0` where component tests using an intercept that matches all requests can potentially hang indefinitely. Addressed in [#27788](https://github.com/cypress-io/cypress/pull/27788).

**Dependency Updates:**

- Upgraded Electron from `21.0.0` to `25.8.0`, which updates bundled Chromium from `106.0.5249.51` to `114.0.5735.289`. Additionally, the Node version binary has been upgraded from `16.16.0` to `18.15.0`. This does **NOT** have an impact on the node version you are using with Cypress and is merely an internal update to the repository & shipped binary. Addressed in [#27715](https://github.com/cypress-io/cypress/pull/27715). Addresses [#27595](https://github.com/cypress-io/cypress/issues/27595).

## 13.1.0

_Released 08/31/2023_

**Features:**

 - Introduces a status icon representing the `latest` test run in the Sidebar for the Runs Page. Addresses [#27206](https://github.com/cypress-io/cypress/issues/27206).

**Bugfixes:**

- Fixed a regression introduced in Cypress [13.0.0](#13-0-0) where the [Module API](https://docs.cypress.io/guides/guides/module-api), [`after:run`](https://docs.cypress.io/api/plugins/after-run-api), and  [`after:spec`](https://docs.cypress.io/api/plugins/after-spec-api) results did not include the `stats.skipped` field for each run result. Fixes [#27694](https://github.com/cypress-io/cypress/issues/27694). Addressed in [#27695](https://github.com/cypress-io/cypress/pull/27695).
- Individual CDP errors that occur while capturing data for Test Replay will no longer prevent the entire run from being available. Addressed in [#27709](https://github.com/cypress-io/cypress/pull/27709).
- Fixed an issue where the release date on the `v13` landing page was a day behind. Fixed in [#27711](https://github.com/cypress-io/cypress/pull/27711).
- Fixed an issue where fatal protocol errors would leak between specs causing all subsequent specs to fail to upload protocol information. Fixed in [#27720](https://github.com/cypress-io/cypress/pull/27720)
- Updated `plist` from `3.0.6` to `3.1.0` to address [CVE-2022-37616](https://github.com/advisories/GHSA-9pgh-qqpf-7wqj) and [CVE-2022-39353](https://github.com/advisories/GHSA-crh6-fp67-6883). Fixed in [#27710](https://github.com/cypress-io/cypress/pull/27710).

## 13.0.0

_Released 08/29/2023_

**Breaking Changes:**

- The [`video`](https://docs.cypress.io/guides/references/configuration#Videos) configuration option now defaults to `false`. Addresses [#26157](https://github.com/cypress-io/cypress/issues/26157).
- The [`videoCompression`](https://docs.cypress.io/guides/references/configuration#Videos) configuration option now defaults to `false`. Addresses [#26160](https://github.com/cypress-io/cypress/issues/26160).
- The [`videoUploadOnPasses`](https://docs.cypress.io/guides/references/configuration#Videos) configuration option has been removed. Please see our [screenshots & videos guide](https://docs.cypress.io/guides/guides/screenshots-and-videos#Delete-videos-for-specs-without-failing-or-retried-tests) on how to accomplish similar functionality. Addresses [#26899](https://github.com/cypress-io/cypress/issues/26899).
- Requests for assets at relative paths for component testing are now correctly forwarded to the dev server. Fixes [#26725](https://github.com/cypress-io/cypress/issues/26725).
- The [`cy.readFile()`](/api/commands/readfile) command is now retry-able as a [query command](https://on.cypress.io/retry-ability). This should not affect any tests using it; the functionality is unchanged. However, it can no longer be overwritten using [`Cypress.Commands.overwrite()`](/api/cypress-api/custom-commands#Overwrite-Existing-Commands). Addressed in [#25595](https://github.com/cypress-io/cypress/pull/25595).
- The current spec path is now passed from the AUT iframe using a query parameter rather than a path segment. This allows for requests for assets at relative paths to be correctly forwarded to the dev server. Fixes [#26725](https://github.com/cypress-io/cypress/issues/26725).
- The deprecated configuration option `nodeVersion` has been removed. Addresses [#27016](https://github.com/cypress-io/cypress/issues/27016).
- The properties and values returned by the [Module API](https://docs.cypress.io/guides/guides/module-api) and included in the arguments of handlers for the [`after:run`](https://docs.cypress.io/api/plugins/after-run-api) and  [`after:spec`](https://docs.cypress.io/api/plugins/after-spec-api) have been changed to be more consistent. Addresses [#23805](https://github.com/cypress-io/cypress/issues/23805).
- For Cypress Cloud runs with Test Replay enabled, the Cypress Runner UI is now hidden during the run since the Runner will be visible during Test Replay. As such, if video is recorded (which is now defaulted to `false`) during the run, the Runner will not be visible. In addition, if a runner screenshot (`cy.screenshot({ capture: runner })`) is captured, it will no longer contain the Runner.
- The browser and browser page unexpectedly closing in the middle of a test run are now gracefully handled. Addressed in [#27592](https://github.com/cypress-io/cypress/issues/27592).
- Automation performance is now improved by switching away from websockets to direct CDP calls for Chrome and Electron browsers. Addressed in [#27592](https://github.com/cypress-io/cypress/issues/27592).
- Edge cases where `cy.intercept()` would not properly intercept have been addressed. Addressed in [#27592](https://github.com/cypress-io/cypress/issues/27592).
- Node 14 support has been removed and Node 16 support has been deprecated. Node 16 may continue to work with Cypress `v13`, but will not be supported moving forward to closer coincide with [Node 16's end-of-life](https://nodejs.org/en/blog/announcements/nodejs16-eol) schedule. It is recommended that users update to at least Node 18.
- The minimum supported Typescript version is `4.x`.

**Features:**

- Consolidates and improves terminal output when uploading test artifacts to Cypress Cloud. Addressed in [#27402](https://github.com/cypress-io/cypress/pull/27402)

**Bugfixes:**

- Fixed an issue where Cypress's internal `tsconfig` would conflict with properties set in the user's `tsconfig.json` such as `module` and `moduleResolution`. Fixes [#26308](https://github.com/cypress-io/cypress/issues/26308) and [#27448](https://github.com/cypress-io/cypress/issues/27448).
- Clarified Svelte 4 works correctly with Component Testing and updated dependencies checks to reflect this. It was incorrectly flagged as not supported. Fixes [#27465](https://github.com/cypress-io/cypress/issues/27465).
- Resolve the `process/browser` global inside `@cypress/webpack-batteries-included-preprocessor` to resolve to `process/browser.js` in order to explicitly provide the file extension. File resolution must include the extension for `.mjs` and `.js` files inside ESM packages in order to resolve correctly. Fixes[#27599](https://github.com/cypress-io/cypress/issues/27599).
- Fixed an issue where the correct `pnp` process was not being discovered. Fixes [#27562](https://github.com/cypress-io/cypress/issues/27562).
- Fixed incorrect type declarations for Cypress and Chai globals that asserted them to be local variables of the global scope rather than properties on the global object. Fixes [#27539](https://github.com/cypress-io/cypress/issues/27539). Fixed in [#27540](https://github.com/cypress-io/cypress/pull/27540).
- Dev Servers will now respect and use the `port` configuration option if present. Fixes [#27675](https://github.com/cypress-io/cypress/issues/27675).

**Dependency Updates:**

- Upgraded [`@cypress/request`](https://www.npmjs.com/package/@cypress/request) from `^2.88.11` to `^3.0.0` to address the [CVE-2023-28155](https://github.com/advisories/GHSA-p8p7-x288-28g6) security vulnerability. Addresses [#27535](https://github.com/cypress-io/cypress/issues/27535). Addressed in [#27495](https://github.com/cypress-io/cypress/pull/27495).

## 12.17.4

_Released 08/15/2023_

**Bugfixes:**

- Fixed an issue where having `cypress.config` in a nested directory would cause problems with locating the `component-index.html` file when using component testing. Fixes [#26400](https://github.com/cypress-io/cypress/issues/26400).

**Dependency Updates:**

- Upgraded [`webpack`](https://www.npmjs.com/package/webpack) from `v4` to `v5`. This means that we are now bundling your `e2e` tests with webpack 5. We don't anticipate this causing any noticeable changes. However, if you'd like to keep bundling your `e2e` tests with wepback 4 you can use the same process as before by pinning [@cypress/webpack-batteries-included-preprocessor](https://www.npmjs.com/package/@cypress/webpack-batteries-included-preprocessor) to `v2.x.x` and hooking into the [file:preprocessor](https://docs.cypress.io/api/plugins/preprocessors-api#Usage) plugin event. This will restore the previous bundling process. Additionally, if you're using [@cypress/webpack-batteries-included-preprocessor](https://www.npmjs.com/package/@cypress/webpack-batteries-included-preprocessor) already, a new version has been published to support webpack `v5`.
- Upgraded [`tough-cookie`](https://www.npmjs.com/package/tough-cookie) from `4.0` to `4.1.3`, [`@cypress/request`](https://www.npmjs.com/package/@cypress/request) from `2.88.11` to `2.88.12` and [`@cypress/request-promise`](https://www.npmjs.com/package/@cypress/request-promise) from `4.2.6` to `4.2.7` to address a [security vulnerability](https://security.snyk.io/vuln/SNYK-JS-TOUGHCOOKIE-5672873). Fixes [#27261](https://github.com/cypress-io/cypress/issues/27261).

## 12.17.3

_Released 08/01/2023_

**Bugfixes:**

- Fixed an issue where unexpected branch names were being recorded for cypress runs when executed by GitHub Actions. The HEAD branch name will now be recorded by default for pull request workflows if a branch name cannot otherwise be detected from user overrides or from local git data. Fixes [#27389](https://github.com/cypress-io/cypress/issues/27389).

**Performance:**

- Fixed an issue where unnecessary requests were being paused. No longer sends `X-Cypress-Is-XHR-Or-Fetch` header and infers resource type off of the server pre-request object. Fixes [#26620](https://github.com/cypress-io/cypress/issues/26620) and [#26622](https://github.com/cypress-io/cypress/issues/26622).

## 12.17.2

_Released 07/20/2023_

**Bugfixes:**

- Fixed an issue where commands would fail with the error `must only be invoked from the spec file or support file` if their arguments were mutated. Fixes [#27200](https://github.com/cypress-io/cypress/issues/27200).
- Fixed an issue where `cy.writeFile()` would erroneously fail with the error `cy.writeFile() must only be invoked from the spec file or support file`. Fixes [#27097](https://github.com/cypress-io/cypress/issues/27097).
- Fixed an issue where web workers could not be created within a spec. Fixes [#27298](https://github.com/cypress-io/cypress/issues/27298).

## 12.17.1

_Released 07/10/2023_

**Bugfixes:**

- Fixed invalid stored preference when enabling in-app notifications that could cause the application to crash.  Fixes [#27228](https://github.com/cypress-io/cypress/issues/27228).
- Fixed an issue with the Typescript types of [`cy.screenshot()`](https://docs.cypress.io/api/commands/screenshot). Fixed in [#27130](https://github.com/cypress-io/cypress/pull/27130).

**Dependency Updates:**

- Upgraded [`@cypress/request`](https://www.npmjs.com/package/@cypress/request) from `2.88.10` to `2.88.11` to address [CVE-2022-24999](https://www.cve.org/CVERecord?id=CVE-2022-24999) security vulnerability. Addressed in [#27005](https://github.com/cypress-io/cypress/pull/27005).

## 12.17.0

_Released 07/05/2023_

**Features:**

- Cypress Cloud users can now receive desktop notifications about their runs, including when one starts, finishes, or fails. Addresses [#26686](https://github.com/cypress-io/cypress/issues/26686).

**Bugfixes:**

- Fixed issues where commands would fail with the error `must only be invoked from the spec file or support file`. Fixes [#27149](https://github.com/cypress-io/cypress/issues/27149) and [#27163](https://github.com/cypress-io/cypress/issues/27163).
- Fixed a regression introduced in Cypress [12.12.0](#12-12-0) where Cypress may fail to reconnect to the Chrome DevTools Protocol in Electron. Fixes [#26900](https://github.com/cypress-io/cypress/issues/26900).
- Fixed an issue where chrome was not recovering from browser crashes properly. Fixes [#24650](https://github.com/cypress-io/cypress/issues/24650).
- Fixed a race condition that was causing a GraphQL error to appear on the [Debug page](https://docs.cypress.io/guides/cloud/runs#Debug) when viewing a running Cypress Cloud build. Fixed in [#27134](https://github.com/cypress-io/cypress/pull/27134).
- Fixed a race condition in electron where the test window exiting prematurely during the browser launch process was causing the whole test run to fail. Addressed in [#27167](https://github.com/cypress-io/cypress/pull/27167).
- Fixed minor issues with Typescript types in the CLI. Fixes [#24110](https://github.com/cypress-io/cypress/issues/24110).
- Fixed an issue where a value for the Electron debug port would not be respected if defined using the `ELECTRON_EXTRA_LAUNCH_ARGS` environment variable. Fixes [#26711](https://github.com/cypress-io/cypress/issues/26711).

**Dependency Updates:**

- Update dependency semver to ^7.5.3. Addressed in [#27151](https://github.com/cypress-io/cypress/pull/27151).

## 12.16.0

_Released 06/26/2023_

**Features:**

- Added support for Angular 16.1.0 in Cypress Component Testing. Addresses [#27049](https://github.com/cypress-io/cypress/issues/27049).

**Bugfixes:**

- Fixed an issue where certain commands would fail with the error `must only be invoked from the spec file or support file` when invoked with a large argument. Fixes [#27099](https://github.com/cypress-io/cypress/issues/27099).

## 12.15.0

_Released 06/20/2023_

**Features:**

- Added support for running Cypress tests with [Chrome's new `--headless=new` flag](https://developer.chrome.com/articles/new-headless/). Chrome versions 112 and above will now be run in the `headless` mode that matches the `headed` browser implementation. Addresses [#25972](https://github.com/cypress-io/cypress/issues/25972).
- Cypress can now test pages with targeted `Content-Security-Policy` and `Content-Security-Policy-Report-Only` header directives by specifying the allow list via the [`experimentalCspAllowList`](https://docs.cypress.io/guides/references/configuration#Experimental-Csp-Allow-List) configuration option. Addresses [#1030](https://github.com/cypress-io/cypress/issues/1030). Addressed in [#26483](https://github.com/cypress-io/cypress/pull/26483)
- The [`videoCompression`](https://docs.cypress.io/guides/references/configuration#Videos) configuration option now accepts both a boolean or a Constant Rate Factor (CRF) number between `1` and `51`. The `videoCompression` default value is still `32` CRF and when `videoCompression` is set to `true` the default of `32` CRF will be used. Addresses [#26658](https://github.com/cypress-io/cypress/issues/26658).
- The Cypress Cloud data shown on the [Specs](https://docs.cypress.io/guides/core-concepts/cypress-app#Specs) page and [Runs](https://docs.cypress.io/guides/core-concepts/cypress-app#Runs) page will now reflect Cloud Runs that match the current Git tree if Git is being used. Addresses [#26693](https://github.com/cypress-io/cypress/issues/26693).

**Bugfixes:**

- Fixed an issue where video output was not being logged to the console when `videoCompression` was turned off. Videos will now log to the terminal regardless of the compression value. Addresses [#25945](https://github.com/cypress-io/cypress/issues/25945).

**Dependency Updates:**

- Removed [`@cypress/mocha-teamcity-reporter`](https://www.npmjs.com/package/@cypress/mocha-teamcity-reporter) as this package was no longer being referenced. Addressed in [#26938](https://github.com/cypress-io/cypress/pull/26938).

## 12.14.0

_Released 06/07/2023_

**Features:**

- A new testing type switcher has been added to the Spec Explorer to make it easier to move between E2E and Component Testing. An informational overview of each type is displayed if it hasn't already been configured to help educate and onboard new users to each testing type. Addresses [#26448](https://github.com/cypress-io/cypress/issues/26448), [#26836](https://github.com/cypress-io/cypress/issues/26836) and [#26837](https://github.com/cypress-io/cypress/issues/26837).

**Bugfixes:**

- Fixed an issue to now correctly detect Angular 16 dependencies
([@angular/cli](https://www.npmjs.com/package/@angular/cli),
[@angular-devkit/build-angular](https://www.npmjs.com/package/@angular-devkit/build-angular),
[@angular/core](https://www.npmjs.com/package/@angular/core), [@angular/common](https://www.npmjs.com/package/@angular/common),
[@angular/platform-browser-dynamic](https://www.npmjs.com/package/@angular/platform-browser-dynamic))
during Component Testing onboarding. Addresses [#26852](https://github.com/cypress-io/cypress/issues/26852).
- Ensures Git-related messages on the [Runs page](https://docs.cypress.io/guides/core-concepts/cypress-app#Runs) remain dismissed. Addresses [#26808](https://github.com/cypress-io/cypress/issues/26808).

**Dependency Updates:**

- Upgraded [`find-process`](https://www.npmjs.com/package/find-process) from `1.4.1` to `1.4.7` to address this [Synk](https://security.snyk.io/vuln/SNYK-JS-FINDPROCESS-1090284) security vulnerability. Addressed in [#26906](https://github.com/cypress-io/cypress/pull/26906).
- Upgraded [`firefox-profile`](https://www.npmjs.com/package/firefox-profile) from `4.0.0` to `4.3.2` to address security vulnerabilities within sub-dependencies. Addressed in [#26912](https://github.com/cypress-io/cypress/pull/26912).

## 12.13.0

_Released 05/23/2023_

**Features:**

- Adds Git-related messages for the [Runs page](https://docs.cypress.io/guides/core-concepts/cypress-app#Runs) and [Debug page](https://docs.cypress.io/guides/cloud/runs#Debug) when users aren't using Git or there are no recorded runs for the current branch. Addresses [#26680](https://github.com/cypress-io/cypress/issues/26680).

**Bugfixes:**

- Reverted [#26452](https://github.com/cypress-io/cypress/pull/26452) which introduced a bug that prevents users from using End to End with Yarn 3. Fixed in [#26735](https://github.com/cypress-io/cypress/pull/26735). Fixes [#26676](https://github.com/cypress-io/cypress/issues/26676).
- Moved `types` condition to the front of `package.json#exports` since keys there are meant to be order-sensitive. Fixed in [#26630](https://github.com/cypress-io/cypress/pull/26630).
- Fixed an issue where newly-installed dependencies would not be detected during Component Testing setup. Addresses [#26685](https://github.com/cypress-io/cypress/issues/26685).
- Fixed a UI regression that was flashing an "empty" state inappropriately when loading the Debug page. Fixed in [#26761](https://github.com/cypress-io/cypress/pull/26761).
- Fixed an issue in Component Testing setup where TypeScript version 5 was not properly detected. Fixes [#26204](https://github.com/cypress-io/cypress/issues/26204).

**Misc:**

- Updated styling & content of Cypress Cloud slideshows when not logged in or no runs have been recorded. Addresses [#26181](https://github.com/cypress-io/cypress/issues/26181).
- Changed the nomenclature of 'processing' to 'compressing' when terminal video output is printed during a run. Addresses [#26657](https://github.com/cypress-io/cypress/issues/26657).
- Changed the nomenclature of 'Upload Results' to 'Uploading Screenshots & Videos' when terminal output is printed during a run. Addresses [#26759](https://github.com/cypress-io/cypress/issues/26759).

## 12.12.0

_Released 05/09/2023_

**Features:**

- Added a new informational banner to help get started with component testing from an existing end-to-end test suite. Addresses [#26511](https://github.com/cypress-io/cypress/issues/26511).

**Bugfixes:**

- Fixed an issue in Electron where devtools gets out of sync with the DOM occasionally. Addresses [#15932](https://github.com/cypress-io/cypress/issues/15932).
- Updated the Chromium renderer process crash message to be more terse. Addressed in [#26597](https://github.com/cypress-io/cypress/pull/26597).
- Fixed an issue with `CYPRESS_DOWNLOAD_PATH_TEMPLATE` regex to allow multiple replacements. Addresses [#23670](https://github.com/cypress-io/cypress/issues/23670).
- Moved `types` condition to the front of `package.json#exports` since keys there are meant to be order-sensitive. Fixed in [#26630](https://github.com/cypress-io/cypress/pull/26630).

**Dependency Updates:**

- Upgraded [`plist`](https://www.npmjs.com/package/plist) from `3.0.5` to `3.0.6` to address [CVE-2022-26260](https://nvd.nist.gov/vuln/detail/CVE-2022-22912#range-8131646) NVD security vulnerability. Addressed in [#26631](https://github.com/cypress-io/cypress/pull/26631).
- Upgraded [`engine.io`](https://www.npmjs.com/package/engine.io) from `6.2.1` to `6.4.2` to address [CVE-2023-31125](https://github.com/socketio/engine.io/security/advisories/GHSA-q9mw-68c2-j6m5) NVD security vulnerability. Addressed in [#26664](https://github.com/cypress-io/cypress/pull/26664).
- Upgraded [`@vue/test-utils`](https://www.npmjs.com/package/@vue/test-utils) from `2.0.2` to `2.3.2`. Addresses [#26575](https://github.com/cypress-io/cypress/issues/26575).

## 12.11.0

_Released 04/26/2023_

**Features:**

- Adds Component Testing support for Angular 16. Addresses [#26044](https://github.com/cypress-io/cypress/issues/26044).
- The run navigation component on the [Debug page](https://on.cypress.io/debug-page) will now display a warning message if there are more relevant runs than can be displayed in the list. Addresses [#26288](https://github.com/cypress-io/cypress/issues/26288).

**Bugfixes:**

- Fixed an issue where setting `videoCompression` to `0` would cause the video output to be broken. `0` is now treated as false. Addresses [#5191](https://github.com/cypress-io/cypress/issues/5191) and [#24595](https://github.com/cypress-io/cypress/issues/24595).
- Fixed an issue on the [Debug page](https://on.cypress.io/debug-page) where the passing run status would appear even if the Cypress Cloud organization was over its monthly test result limit. Addresses [#26528](https://github.com/cypress-io/cypress/issues/26528).

**Misc:**

- Cleaned up our open telemetry dependencies, reducing the size of the open telemetry modules. Addressed in [#26522](https://github.com/cypress-io/cypress/pull/26522).

**Dependency Updates:**

- Upgraded [`vue`](https://www.npmjs.com/package/vue) from `3.2.31` to `3.2.47`. Addressed in [#26555](https://github.com/cypress-io/cypress/pull/26555).

## 12.10.0

_Released 04/17/2023_

**Features:**

- The Component Testing setup wizard will now show a warning message if an issue is encountered with an installed [third party framework definition](https://on.cypress.io/component-integrations). Addresses [#25838](https://github.com/cypress-io/cypress/issues/25838).

**Bugfixes:**

- Capture the [Azure](https://azure.microsoft.com/) CI provider's environment variable [`SYSTEM_PULLREQUEST_PULLREQUESTNUMBER`](https://learn.microsoft.com/en-us/azure/devops/pipelines/build/variables?view=azure-devops&tabs=yaml#system-variables-devops-services) to display the linked PR number in the Cloud. Addressed in [#26215](https://github.com/cypress-io/cypress/pull/26215).
- Fixed an issue in the onboarding wizard where project framework & bundler would not be auto-detected when opening directly into component testing mode using the `--component` CLI flag. Fixes [#22777](https://github.com/cypress-io/cypress/issues/22777) and [#26388](https://github.com/cypress-io/cypress/issues/26388).
- Updated to use the `SEMAPHORE_GIT_WORKING_BRANCH` [Semphore](https://docs.semaphoreci.com) CI environment variable to correctly associate a Cloud run to the current branch. Previously this was incorrectly associating a run to the target branch. Fixes [#26309](https://github.com/cypress-io/cypress/issues/26309).
- Fix an edge case in Component Testing where a custom `baseUrl` in `tsconfig.json` for Next.js 13.2.0+ is not respected. This was partially fixed in [#26005](https://github.com/cypress-io/cypress/pull/26005), but an edge case was missed. Fixes [#25951](https://github.com/cypress-io/cypress/issues/25951).
- Fixed an issue where `click` events fired on `.type('{enter}')` did not propagate through shadow roots. Fixes [#26392](https://github.com/cypress-io/cypress/issues/26392).

**Misc:**

- Removed unintentional debug logs. Addressed in [#26411](https://github.com/cypress-io/cypress/pull/26411).
- Improved styling on the [Runs Page](https://docs.cypress.io/guides/core-concepts/cypress-app#Runs). Addresses [#26180](https://github.com/cypress-io/cypress/issues/26180).

**Dependency Updates:**

- Upgraded [`commander`](https://www.npmjs.com/package/commander) from `^5.1.0` to `^6.2.1`. Addressed in [#26226](https://github.com/cypress-io/cypress/pull/26226).
- Upgraded [`minimist`](https://www.npmjs.com/package/minimist) from `1.2.6` to `1.2.8` to address this [CVE-2021-44906](https://github.com/advisories/GHSA-xvch-5gv4-984h) NVD security vulnerability. Addressed in [#26254](https://github.com/cypress-io/cypress/pull/26254).

## 12.9.0

_Released 03/28/2023_

**Features:**

- The [Debug page](https://docs.cypress.io/guides/cloud/runs#Debug) now allows for navigating between all runs recorded for a commit. Addresses [#25899](https://github.com/cypress-io/cypress/issues/25899) and [#26018](https://github.com/cypress-io/cypress/issues/26018).

**Bugfixes:**

- Fixed a compatibility issue so that component test projects can use [Vite](https://vitejs.dev/) version 4.2.0 and greater. Fixes [#26138](https://github.com/cypress-io/cypress/issues/26138).
- Fixed an issue where [`cy.intercept()`](https://docs.cypress.io/api/commands/intercept) added an additional `content-length` header to spied requests that did not set a `content-length` header on the original request. Fixes [#24407](https://github.com/cypress-io/cypress/issues/24407).
- Changed the way that Git hashes are loaded so that non-relevant runs are excluded from the Debug page. Fixes [#26058](https://github.com/cypress-io/cypress/issues/26058).
- Corrected the [`.type()`](https://docs.cypress.io/api/commands/type) command to account for shadow root elements when determining whether or not focus needs to be simulated before typing. Fixes [#26198](https://github.com/cypress-io/cypress/issues/26198).
- Fixed an issue where an incorrect working directory could be used for Git operations on Windows. Fixes [#23317](https://github.com/cypress-io/cypress/issues/23317).
- Capture the [Buildkite](https://buildkite.com/) CI provider's environment variable `BUILDKITE_RETRY_COUNT` to handle CI retries in the Cloud. Addressed in [#25750](https://github.com/cypress-io/cypress/pull/25750).

**Misc:**

- Made some minor styling updates to the Debug page. Addresses [#26041](https://github.com/cypress-io/cypress/issues/26041).

## 12.8.1

_Released 03/15/2023_

**Bugfixes:**

- Fixed a regression in Cypress [10](https://docs.cypress.io/guides/references/changelog#10-0-0) where the reporter auto-scroll configuration inside user preferences was unintentionally being toggled off. User's must now explicitly enable/disable auto-scroll under user preferences, which is enabled by default. Fixes [#24171](https://github.com/cypress-io/cypress/issues/24171) and [#26113](https://github.com/cypress-io/cypress/issues/26113).

**Dependency Updates:**

- Upgraded [`ejs`](https://www.npmjs.com/package/ejs) from `3.1.6` to `3.1.8` to address this [CVE-2022-29078](https://github.com/advisories/GHSA-phwq-j96m-2c2q) NVD security vulnerability. Addressed in [#25279](https://github.com/cypress-io/cypress/pull/25279).

## 12.8.0

_Released 03/14/2023_

**Features:**

- The [Debug page](https://docs.cypress.io/guides/cloud/runs#Debug) is now able to show real-time results from in-progress runs.  Addresses [#25759](https://github.com/cypress-io/cypress/issues/25759).
- Added the ability to control whether a request is logged to the command log via [`cy.intercept()`](https://docs.cypress.io/api/commands/intercept) by passing `log: false` or `log: true`. Addresses [#7362](https://github.com/cypress-io/cypress/issues/7362).
  - This can be used to override Cypress's default behavior of logging all XHRs and fetches, see the [example](https://docs.cypress.io/api/commands/intercept#Disabling-logs-for-a-request).
- It is now possible to control the number of connection attempts to the browser using the `CYPRESS_CONNECT_RETRY_THRESHOLD` Environment Variable. Learn more [here](https://docs.cypress.io/guides/references/advanced-installation#Environment-variables). Addressed in [#25848](https://github.com/cypress-io/cypress/pull/25848).

**Bugfixes:**

- Fixed an issue where using `Cypress.require()` would throw the error `Cannot find module 'typescript'`. Fixes [#25885](https://github.com/cypress-io/cypress/issues/25885).
- The [`before:spec`](https://docs.cypress.io/api/plugins/before-spec-api) API was updated to correctly support async event handlers in `run` mode. Fixes [#24403](https://github.com/cypress-io/cypress/issues/24403).
- Updated the Component Testing [community framework](https://docs.cypress.io/guides/component-testing/third-party-definitions) definition detection logic to take into account monorepo structures that hoist dependencies. Fixes [#25993](https://github.com/cypress-io/cypress/issues/25993).
- The onboarding wizard for Component Testing will now detect installed dependencies more reliably. Fixes [#25782](https://github.com/cypress-io/cypress/issues/25782).
- Fixed an issue where Angular components would sometimes be mounted in unexpected DOM locations in component tests. Fixes [#25956](https://github.com/cypress-io/cypress/issues/25956).
- Fixed an issue where Cypress component testing would fail to work with [Next.js](https://nextjs.org/) `13.2.1`. Fixes [#25951](https://github.com/cypress-io/cypress/issues/25951).
- Fixed an issue where migrating a project from a version of Cypress earlier than [10.0.0](#10-0-0) could fail if the project's `testFiles` configuration was an array of globs. Fixes [#25947](https://github.com/cypress-io/cypress/issues/25947).

**Misc:**

- Removed "New" badge in the navigation bar for the debug page icon. Addresses [#25925](https://github.com/cypress-io/cypress/issues/25925).
- Removed inline "Connect" buttons within the Specs Explorer. Addresses [#25926](https://github.com/cypress-io/cypress/issues/25926).
- Added an icon for "beta" versions of the Chrome browser. Addresses [#25968](https://github.com/cypress-io/cypress/issues/25968).

**Dependency Updates:**

- Upgraded [`mocha-junit-reporter`](https://www.npmjs.com/package/mocha-junit-reporter) from `2.1.0` to `2.2.0` to be able to use [new placeholders](https://github.com/michaelleeallen/mocha-junit-reporter/pull/163) such as `[suiteFilename]` or `[suiteName]` when defining the test report name. Addressed in [#25922](https://github.com/cypress-io/cypress/pull/25922).

## 12.7.0

_Released 02/24/2023_

**Features:**

- It is now possible to set `hostOnly` cookies with [`cy.setCookie()`](https://docs.cypress.io/api/commands/setcookie) for a given domain. Addresses [#16856](https://github.com/cypress-io/cypress/issues/16856) and [#17527](https://github.com/cypress-io/cypress/issues/17527).
- Added a Public API for third party component libraries to define a Framework Definition, embedding their library into the Cypress onboarding workflow. Learn more [here](https://docs.cypress.io/guides/component-testing/third-party-definitions). Implemented in [#25780](https://github.com/cypress-io/cypress/pull/25780) and closes [#25638](https://github.com/cypress-io/cypress/issues/25638).
- Added a Debug Page tutorial slideshow for projects that are not connected to Cypress Cloud. Addresses [#25768](https://github.com/cypress-io/cypress/issues/25768).
- Improved various error message around interactions with the Cypress cloud. Implemented in [#25837](https://github.com/cypress-io/cypress/pull/25837)
- Updated the "new" status badge for the Debug page navigation link to be less noticeable when the navigation is collapsed. Addresses [#25739](https://github.com/cypress-io/cypress/issues/25739).

**Bugfixes:**

- Fixed various bugs when recording to the cloud. Fixed in [#25837](https://github.com/cypress-io/cypress/pull/25837)
- Fixed an issue where cookies were being duplicated with the same hostname, but a prepended dot. Fixed an issue where cookies may not be expiring correctly. Fixes [#25174](https://github.com/cypress-io/cypress/issues/25174), [#25205](https://github.com/cypress-io/cypress/issues/25205) and [#25495](https://github.com/cypress-io/cypress/issues/25495).
- Fixed an issue where cookies weren't being synced when the application was stable. Fixed in [#25855](https://github.com/cypress-io/cypress/pull/25855). Fixes [#25835](https://github.com/cypress-io/cypress/issues/25835).
- Added missing TypeScript type definitions for the [`cy.reload()`](https://docs.cypress.io/api/commands/reload) command. Addressed in [#25779](https://github.com/cypress-io/cypress/pull/25779).
- Ensure Angular components are mounted inside the correct element. Fixes [#24385](https://github.com/cypress-io/cypress/issues/24385).
- Fix a bug where files outside the project root in a monorepo are not correctly served when using Vite. Addressed in [#25801](https://github.com/cypress-io/cypress/pull/25801).
- Fixed an issue where using [`cy.intercept`](https://docs.cypress.io/api/commands/intercept)'s `req.continue()` with a non-function parameter would not provide an appropriate error message. Fixed in [#25884](https://github.com/cypress-io/cypress/pull/25884).
- Fixed an issue where Cypress would erroneously launch and connect to multiple browser instances. Fixes [#24377](https://github.com/cypress-io/cypress/issues/24377).

**Misc:**

- Made updates to the way that the Debug Page header displays information. Addresses [#25796](https://github.com/cypress-io/cypress/issues/25796) and [#25798](https://github.com/cypress-io/cypress/issues/25798).

## 12.6.0

_Released 02/15/2023_

**Features:**

- Added a new CLI flag, called [`--auto-cancel-after-failures`](https://docs.cypress.io/guides/guides/command-line#Options), that overrides the project-level ["Auto Cancellation"](https://docs.cypress.io/guides/cloud/smart-orchestration#Auto-Cancellation) value when recording to the Cloud. This gives Cloud users on Business and Enterprise plans the flexibility to alter the auto-cancellation value per run. Addressed in [#25237](https://github.com/cypress-io/cypress/pull/25237).
- It is now possible to overwrite query commands using [`Cypress.Commands.overwriteQuery`](https://on.cypress.io/api/custom-queries). Addressed in [#25078](https://github.com/cypress-io/cypress/issues/25078).
- Added [`Cypress.require()`](https://docs.cypress.io/api/cypress-api/require) for including dependencies within the [`cy.origin()`](https://docs.cypress.io/api/commands/origin) callback. This change removed support for using `require()` and `import()` directly within the callback because we found that it impacted performance not only for spec files using them within the [`cy.origin()`](https://docs.cypress.io/api/commands/origin) callback, but even for spec files that did not use them. Addresses [#24976](https://github.com/cypress-io/cypress/issues/24976).
- Added the ability to open the failing test in the IDE from the Debug page before needing to re-run the test. Addressed in [#24850](https://github.com/cypress-io/cypress/issues/24850).

**Bugfixes:**

- When a Cloud user is apart of multiple Cloud organizations, the [Connect to Cloud setup](https://docs.cypress.io/guides/cloud/projects#Set-up-a-project-to-record) now shows the correct organizational prompts when connecting a new project. Fixes [#25520](https://github.com/cypress-io/cypress/issues/25520).
- Fixed an issue where Cypress would fail to load any specs if the project `specPattern` included a resource that could not be accessed due to filesystem permissions. Fixes [#24109](https://github.com/cypress-io/cypress/issues/24109).
- Fixed an issue where the Debug page would display a different number of specs for in-progress runs than the in-progress specs reported in Cypress Cloud. Fixes [#25647](https://github.com/cypress-io/cypress/issues/25647).
- Fixed an issue in middleware where error-handling code could itself generate an error and fail to report the original issue. Fixes [#22825](https://github.com/cypress-io/cypress/issues/22825).
- Fixed an regression introduced in Cypress [12.3.0](#12-3-0) where custom browsers that relied on process environment variables were not found on macOS arm64 architectures. Fixed in [#25753](https://github.com/cypress-io/cypress/pull/25753).

**Misc:**

- Improved the UI of the Debug page. Addresses [#25664](https://github.com/cypress-io/cypress/issues/25664),  [#25669](https://github.com/cypress-io/cypress/issues/25669), [#25665](https://github.com/cypress-io/cypress/issues/25665), [#25666](https://github.com/cypress-io/cypress/issues/25666), and [#25667](https://github.com/cypress-io/cypress/issues/25667).
- Updated the Debug page sidebar badge to to show 0 to 99+ failing tests, increased from showing 0 to 9+ failing tests, to provide better test failure insights. Addresses [#25662](https://github.com/cypress-io/cypress/issues/25662).

**Dependency Updates:**

- Upgrade [`debug`](https://www.npmjs.com/package/debug) to `4.3.4`. Addressed in [#25699](https://github.com/cypress-io/cypress/pull/25699).

## 12.5.1

_Released 02/02/2023_

**Bugfixes:**

- Fixed a regression introduced in Cypress [12.5.0](https://docs.cypress.io/guides/references/changelog#12-5-0) where the `runnable` was not included in the [`test:after:run`](https://docs.cypress.io/api/events/catalog-of-events) event. Fixes [#25663](https://github.com/cypress-io/cypress/issues/25663).

**Dependency Updates:**

- Upgraded [`simple-git`](https://github.com/steveukx/git-js) from `3.15.0` to `3.16.0` to address this [security vulnerability](https://github.com/advisories/GHSA-9p95-fxvg-qgq2) where Remote Code Execution (RCE) via the clone(), pull(), push() and listRemote() methods due to improper input sanitization was possible. Addressed in [#25603](https://github.com/cypress-io/cypress/pull/25603).

## 12.5.0

_Released 01/31/2023_

**Features:**

- Easily debug failed CI test runs recorded to the Cypress Cloud from your local Cypress app with the new Debug page. Please leave any feedback [here](https://github.com/cypress-io/cypress/discussions/25649). Your feedback will help us make decisions to improve the Debug experience. For more details, see [our blog post](https://on.cypress.io/debug-page-release). Addressed in [#25488](https://github.com/cypress-io/cypress/pull/25488).

**Performance:**

- Improved memory consumption in `run` mode by removing reporter logs for successful tests. Fixes [#25230](https://github.com/cypress-io/cypress/issues/25230).

**Bugfixes:**

- Fixed an issue where alternative Microsoft Edge Beta, Canary, and Dev binary versions were not being discovered by Cypress. Fixes [#25455](https://github.com/cypress-io/cypress/issues/25455).

**Dependency Updates:**

- Upgraded [`underscore.string`](https://github.com/esamattis/underscore.string/blob/HEAD/CHANGELOG.markdown) from `3.3.5` to `3.3.6` to reference rebuilt assets after security patch to fix regular expression DDOS exploit. Addressed in [#25574](https://github.com/cypress-io/cypress/pull/25574).

## 12.4.1

_Released 01/27/2023_

**Bugfixes:**

- Fixed a regression from Cypress [12.4.0](https://docs.cypress.io/guides/references/changelog#12-4-0) where Cypress was not exiting properly when running multiple Component Testing specs in `electron` in `run` mode. Fixes [#25568](https://github.com/cypress-io/cypress/issues/25568).

**Dependency Updates:**

- Upgraded [`ua-parser-js`](https://github.com/faisalman/ua-parser-js) from `0.7.24` to `0.7.33` to address this [security vulnerability](https://github.com/faisalman/ua-parser-js/security/advisories/GHSA-fhg7-m89q-25r3) where crafting a very-very-long user-agent string with specific pattern, an attacker can turn the script to get stuck processing for a very long time which results in a denial of service (DoS) condition. Addressed in [#25561](https://github.com/cypress-io/cypress/pull/25561).

## 12.4.0

_Released 1/24/2023_

**Features:**

- Added official support for Vite 4 in component testing. Addresses
  [#24969](https://github.com/cypress-io/cypress/issues/24969).
- Added new
  [`experimentalMemoryManagement`](/guides/references/experiments#Configuration)
  configuration option to improve memory management in Chromium-based browsers.
  Enable this option with `experimentalMemoryManagement=true` if you have
  experienced "Out of Memory" issues. Addresses
  [#23391](https://github.com/cypress-io/cypress/issues/23391).
- Added new
  [`experimentalSkipDomainInjection`](/guides/references/experiments#Experimental-Skip-Domain-Injection)
  configuration option to disable Cypress from setting `document.domain` on
  injection, allowing users to test Salesforce domains. If you believe you are
  having `document.domain` issues, please see the
  [`experimentalSkipDomainInjection`](/guides/references/experiments#Experimental-Skip-Domain-Injection)
  guide. This config option is end-to-end only. Addresses
  [#2367](https://github.com/cypress-io/cypress/issues/2367),
  [#23958](https://github.com/cypress-io/cypress/issues/23958),
  [#24290](https://github.com/cypress-io/cypress/issues/24290), and
  [#24418](https://github.com/cypress-io/cypress/issues/24418).
- The [`.as`](/api/commands/as) command now accepts an options argument,
  allowing an alias to be stored as type "query" or "static" value. This is
  stored as "query" by default. Addresses
  [#25173](https://github.com/cypress-io/cypress/issues/25173).
- The `cy.log()` command will now display a line break where the `\n` character
  is used. Addresses
  [#24964](https://github.com/cypress-io/cypress/issues/24964).
- [`component.specPattern`](/guides/references/configuration#component) now
  utilizes a JSX/TSX file extension when generating a new empty spec file if
  project contains at least one file with those extensions. This applies only to
  component testing and is skipped if
  [`component.specPattern`](/guides/references/configuration#component) has been
  configured to exclude files with those extensions. Addresses
  [#24495](https://github.com/cypress-io/cypress/issues/24495).
- Added support for the `data-qa` selector in the
  [Selector Playground](guides/core-concepts/cypress-app#Selector-Playground) in
  addition to `data-cy`, `data-test` and `data-testid`. Addresses
  [#25305](https://github.com/cypress-io/cypress/issues/25305).

**Bugfixes:**

- Fixed an issue where component tests could incorrectly treat new major
  versions of certain dependencies as supported. Fixes
  [#25379](https://github.com/cypress-io/cypress/issues/25379).
- Fixed an issue where new lines or spaces on new lines in the Command Log were
  not maintained. Fixes
  [#23679](https://github.com/cypress-io/cypress/issues/23679) and
  [#24964](https://github.com/cypress-io/cypress/issues/24964).
- Fixed an issue where Angular component testing projects would fail to
  initialize if an unsupported browserslist entry was specified in the project
  configuration. Fixes
  [#25312](https://github.com/cypress-io/cypress/issues/25312).

**Misc**

- Video output link in `cypress run` mode has been added to it's own line to
  make the video output link more easily clickable in the terminal. Addresses
  [#23913](https://github.com/cypress-io/cypress/issues/23913).<|MERGE_RESOLUTION|>--- conflicted
+++ resolved
@@ -1,5 +1,4 @@
 <!-- See the ../guides/writing-the-cypress-changelog.md for details on writing the changelog. -->
-<<<<<<< HEAD
 ## 13.9.0
 
 _Released 4/23/2024 (PENDING)_
@@ -7,15 +6,10 @@
 **Features:**
 
 - Added more descriptive error messages when Test Replay fails to record or upload. Addresses [#29022](https://github.com/cypress-io/cypress/issues/29022).s
-=======
-## 13.8.1
-
-_Released 4/23/2024 (PENDING)_
 
 **Dependency Updates:**
 
 - Updated zod from `3.20.3` to `3.22.5`. Addressed in [#29367](https://github.com/cypress-io/cypress/pull/29367).
->>>>>>> 734968ab
 
 ## 13.8.0
 
