 <!-- See the ../guides/writing-the-cypress-changelog.md for details on writing the changelog. -->
## 12.4.1

_Released 01/27/2023_

**Bugfixes:**

<<<<<<< HEAD
- Fixed a regression from Cypress 12.4.0 where Cypress was not exiting properly when running multiple Component Testing specs in `electron` in `run` mode.
  Fixes [#25568](https://github.com/cypress-io/cypress/issues/25568).
- Fixed an issue where alternative Microsoft Edge Beta and Canary binary names were not being discovered by Cypress. 
  Fixes [#25455](https://github.com/cypress-io/cypress/issues/25455).
- Fixed an issue where alternative Microsoft Edge Beta, Canary, and Dev binary versions were not being discovered by Cypress. 
  Fixes [#25455](https://github.com/cypress-io/cypress/issues/25455).
=======
- Fixed a regression from Cypress [12.4.0](https://docs.cypress.io/guides/references/changelog#12-4-0) where Cypress was not exiting properly when running multiple Component Testing specs in `electron` in `run` mode. Fixes [#25568](https://github.com/cypress-io/cypress/issues/25568).
>>>>>>> 2d9abf71

**Dependency Updates:**

- Upgraded [`ua-parser-js`](https://github.com/faisalman/ua-parser-js) from `0.7.24` to `0.7.33` to address this [security vulnerability](https://github.com/faisalman/ua-parser-js/security/advisories/GHSA-fhg7-m89q-25r3) where crafting a very-very-long user-agent string with specific pattern, an attacker can turn the script to get stuck processing for a very long time which results in a denial of service (DoS) condition. Addressed in [#25561](https://github.com/cypress-io/cypress/pull/25561).

## 12.4.0

_Released 1/24/2023_

**Features:**

- Added official support for Vite 4 in component testing. Addresses
  [#24969](https://github.com/cypress-io/cypress/issues/24969).
- Added new
  [`experimentalMemoryManagement`](/guides/references/experiments#Configuration)
  configuration option to improve memory management in Chromium-based browsers.
  Enable this option with `experimentalMemoryManagement=true` if you have
  experienced "Out of Memory" issues. Addresses
  [#23391](https://github.com/cypress-io/cypress/issues/23391).
- Added new
  [`experimentalSkipDomainInjection`](/guides/references/experiments#Experimental-Skip-Domain-Injection)
  configuration option to disable Cypress from setting `document.domain` on
  injection, allowing users to test Salesforce domains. If you believe you are
  having `document.domain` issues, please see the
  [`experimentalSkipDomainInjection`](/guides/references/experiments#Experimental-Skip-Domain-Injection)
  guide. This config option is end-to-end only. Addresses
  [#2367](https://github.com/cypress-io/cypress/issues/2367),
  [#23958](https://github.com/cypress-io/cypress/issues/23958),
  [#24290](https://github.com/cypress-io/cypress/issues/24290), and
  [#24418](https://github.com/cypress-io/cypress/issues/24418).
- The [`.as`](/api/commands/as) command now accepts an options argument,
  allowing an alias to be stored as type "query" or "static" value. This is
  stored as "query" by default. Addresses
  [#25173](https://github.com/cypress-io/cypress/issues/25173).
- The `cy.log()` command will now display a line break where the `\n` character
  is used. Addresses
  [#24964](https://github.com/cypress-io/cypress/issues/24964).
- [`component.specPattern`](/guides/references/configuration#component) now
  utilizes a JSX/TSX file extension when generating a new empty spec file if
  project contains at least one file with those extensions. This applies only to
  component testing and is skipped if
  [`component.specPattern`](/guides/references/configuration#component) has been
  configured to exclude files with those extensions. Addresses
  [#24495](https://github.com/cypress-io/cypress/issues/24495).
- Added support for the `data-qa` selector in the
  [Selector Playground](guides/core-concepts/cypress-app#Selector-Playground) in
  addition to `data-cy`, `data-test` and `data-testid`. Addresses
  [#25305](https://github.com/cypress-io/cypress/issues/25305).

**Bugfixes:**

- Fixed an issue where component tests could incorrectly treat new major
  versions of certain dependencies as supported. Fixes
  [#25379](https://github.com/cypress-io/cypress/issues/25379).
- Fixed an issue where new lines or spaces on new lines in the Command Log were
  not maintained. Fixes
  [#23679](https://github.com/cypress-io/cypress/issues/23679) and
  [#24964](https://github.com/cypress-io/cypress/issues/24964).
- Fixed an issue where Angular component testing projects would fail to
  initialize if an unsupported browserslist entry was specified in the project
  configuration. Fixes
  [#25312](https://github.com/cypress-io/cypress/issues/25312).

**Misc**

- Video output link in `cypress run` mode has been added to it's own line to
  make the video output link more easily clickable in the terminal. Addresses
  [#23913](https://github.com/cypress-io/cypress/issues/23913).<|MERGE_RESOLUTION|>--- conflicted
+++ resolved
@@ -1,20 +1,20 @@
  <!-- See the ../guides/writing-the-cypress-changelog.md for details on writing the changelog. -->
+ ## 12.4.2
+
+_Released 01/32/2023 (PENDING)_
+
+**Bugfixes:**
+- Fixed an issue where alternative Microsoft Edge Beta, Canary, and Dev binary versions were not being discovered by Cypress. 
+  Fixes [#25455](https://github.com/cypress-io/cypress/issues/25455).
+
 ## 12.4.1
 
 _Released 01/27/2023_
 
 **Bugfixes:**
 
-<<<<<<< HEAD
-- Fixed a regression from Cypress 12.4.0 where Cypress was not exiting properly when running multiple Component Testing specs in `electron` in `run` mode.
-  Fixes [#25568](https://github.com/cypress-io/cypress/issues/25568).
-- Fixed an issue where alternative Microsoft Edge Beta and Canary binary names were not being discovered by Cypress. 
-  Fixes [#25455](https://github.com/cypress-io/cypress/issues/25455).
-- Fixed an issue where alternative Microsoft Edge Beta, Canary, and Dev binary versions were not being discovered by Cypress. 
-  Fixes [#25455](https://github.com/cypress-io/cypress/issues/25455).
-=======
+
 - Fixed a regression from Cypress [12.4.0](https://docs.cypress.io/guides/references/changelog#12-4-0) where Cypress was not exiting properly when running multiple Component Testing specs in `electron` in `run` mode. Fixes [#25568](https://github.com/cypress-io/cypress/issues/25568).
->>>>>>> 2d9abf71
 
 **Dependency Updates:**
 
