--- conflicted
+++ resolved
@@ -3,15 +3,13 @@
 
 _Released 7/30/2024 (PENDING)_
 
-<<<<<<< HEAD
 **Performance:**
 
 - Improved performance of `reduce` in a method within our proxy. Addressed in [#29887](https://github.com/cypress-io/cypress/pull/29887).
-=======
+
 **Bugfixes:**
 
 - Fixed an issue where yarn PnP was not working correctly with Cypress and `@cypress/webpack-batteries-included-preprocessor`. Fixes [#27947](https://github.com/cypress-io/cypress/issues/27947).
->>>>>>> 31a5d93c
 
 **Dependency Updates:**
 
