<!-- See the ../guides/writing-the-cypress-changelog.md for details on writing the changelog. -->
## 12.9.0

_Released 03/28/2023 (PENDING)_

**Bugfixes:**

 - Fixed a compatibility issue so that component test projects can use [Vite](https://vitejs.dev/) version 4.2.0 and greater. Fixes [#26138](https://github.com/cypress-io/cypress/issues/26138).
 - Changed the way that Git hashes are loaded so that non-relevant runs are excluded from the Debug page. Fixes [#26058](https://github.com/cypress-io/cypress/issues/26058).

**Misc:**

 - Made some minor styling updates to the Debug page. Addresses [#26041](https://github.com/cypress-io/cypress/issues/26041).

## 12.8.1

_Released 03/15/2023_

**Bugfixes:**

- Fixed a regression in Cypress [10](https://docs.cypress.io/guides/references/changelog#10-0-0) where the reporter auto-scroll configuration inside user preferences was unintentionally being toggled off. User's must now explicitly enable/disable auto-scroll under user preferences, which is enabled by default. Fixes [#24171](https://github.com/cypress-io/cypress/issues/24171) and [#26113](https://github.com/cypress-io/cypress/issues/26113).

**Misc:**

- Capture the [Buildkite](https://buildkite.com/) CI provider's environment variable `BUILDKITE_RETRY_COUNT` to handle CI retries in the Cloud. Addressed in [25750](https://github.com/cypress-io/cypress/pull/25750).

**Dependency Updates:**

- Upgraded [`ejs`](https://www.npmjs.com/package/ejs) from `3.1.6` to `3.1.8` to address this [CVE-2022-29078](https://github.com/advisories/GHSA-phwq-j96m-2c2q) NVD security vulnerability. Addressed in [#25279](https://github.com/cypress-io/cypress/pull/25279).

## 12.8.0

_Released 03/14/2023_

**Features:**

- The [Debug page](https://docs.cypress.io/guides/cloud/runs#Debug) is now able to show real-time results from in-progress runs.  Addresses [#25759](https://github.com/cypress-io/cypress/issues/25759).
- Added the ability to control whether a request is logged to the command log via [`cy.intercept()`](https://docs.cypress.io/api/commands/intercept) by passing `log: false` or `log: true`. Addresses [#7362](https://github.com/cypress-io/cypress/issues/7362).
  - This can be used to override Cypress's default behavior of logging all XHRs and fetches, see the [example](https://docs.cypress.io/api/commands/intercept#Disabling-logs-for-a-request).
- It is now possible to control the number of connection attempts to the browser using the `CYPRESS_CONNECT_RETRY_THRESHOLD` Environment Variable. Learn more [here](https://docs.cypress.io/guides/references/advanced-installation#Environment-variables). Addressed in [#25848](https://github.com/cypress-io/cypress/pull/25848).

**Bugfixes:**

- Fixed an issue where using `Cypress.require()` would throw the error `Cannot find module 'typescript'`. Fixes [#25885](https://github.com/cypress-io/cypress/issues/25885).
- The [`before:spec`](https://docs.cypress.io/api/plugins/before-spec-api) API was updated to correctly support async event handlers in `run` mode. Fixes [#24403](https://github.com/cypress-io/cypress/issues/24403).
- Updated the Component Testing [community framework](https://docs.cypress.io/guides/component-testing/third-party-definitions) definition detection logic to take into account monorepo structures that hoist dependencies. Fixes [#25993](https://github.com/cypress-io/cypress/issues/25993).
- The onboarding wizard for Component Testing will now detect installed dependencies more reliably. Fixes [#25782](https://github.com/cypress-io/cypress/issues/25782).
- Fixed an issue where Angular components would sometimes be mounted in unexpected DOM locations in component tests. Fixes [#25956](https://github.com/cypress-io/cypress/issues/25956).
- Fixed an issue where Cypress component testing would fail to work with [Next.js](https://nextjs.org/) `13.2.1`. Fixes [#25951](https://github.com/cypress-io/cypress/issues/25951).
- Fixed an issue where migrating a project from a version of Cypress earlier than [10.0.0](#10-0-0) could fail if the project's `testFiles` configuration was an array of globs. Fixes [#25947](https://github.com/cypress-io/cypress/issues/25947).

**Misc:**

- Removed "New" badge in the navigation bar for the debug page icon. Addresses [#25925](https://github.com/cypress-io/cypress/issues/25925).
- Removed inline "Connect" buttons within the Specs Explorer. Addresses [#25926](https://github.com/cypress-io/cypress/issues/25926).
- Added an icon for "beta" versions of the Chrome browser. Addresses [#25968](https://github.com/cypress-io/cypress/issues/25968).

**Dependency Updates:**

- Upgraded [`mocha-junit-reporter`](https://www.npmjs.com/package/mocha-junit-reporter) from `2.1.0` to `2.2.0` to be able to use [new placeholders](https://github.com/michaelleeallen/mocha-junit-reporter/pull/163) such as `[suiteFilename]` or `[suiteName]` when defining the test report name. Addressed in [#25922](https://github.com/cypress-io/cypress/pull/25922).

## 12.7.0

_Released 02/24/2023_

**Features:**

- It is now possible to set `hostOnly` cookies with [`cy.setCookie()`](https://docs.cypress.io/api/commands/setcookie) for a given domain. Addresses [#16856](https://github.com/cypress-io/cypress/issues/16856) and [#17527](https://github.com/cypress-io/cypress/issues/17527).
- Added a Public API for third party component libraries to define a Framework Definition, embedding their library into the Cypress onboarding workflow. Learn more [here](https://docs.cypress.io/guides/component-testing/third-party-definitions). Implemented in [#25780](https://github.com/cypress-io/cypress/pull/25780) and closes [#25638](https://github.com/cypress-io/cypress/issues/25638).
- Added a Debug Page tutorial slideshow for projects that are not connected to Cypress Cloud. Addresses [#25768](https://github.com/cypress-io/cypress/issues/25768).
- Improved various error message around interactions with the Cypress cloud. Implemented in [#25837](https://github.com/cypress-io/cypress/pull/25837)
- Updated the "new" status badge for the Debug page navigation link to be less noticeable when the navigation is collapsed. Addresses [#25739](https://github.com/cypress-io/cypress/issues/25739).

**Bugfixes:**

- Fixed various bugs when recording to the cloud. Fixed in [#25837](https://github.com/cypress-io/cypress/pull/25837)
- Fixed an issue where cookies were being duplicated with the same hostname, but a prepended dot. Fixed an issue where cookies may not be expiring correctly. Fixes [#25174](https://github.com/cypress-io/cypress/issues/25174), [#25205](https://github.com/cypress-io/cypress/issues/25205) and [#25495](https://github.com/cypress-io/cypress/issues/25495).
- Fixed an issue where cookies weren't being synced when the application was stable. Fixed in [#25855](https://github.com/cypress-io/cypress/pull/25855). Fixes [#25835](https://github.com/cypress-io/cypress/issues/25835).
- Added missing TypeScript type definitions for the [`cy.reload()`](https://docs.cypress.io/api/commands/reload) command. Addressed in [#25779](https://github.com/cypress-io/cypress/pull/25779).
- Ensure Angular components are mounted inside the correct element. Fixes [#24385](https://github.com/cypress-io/cypress/issues/24385).
- Fix a bug where files outside the project root in a monorepo are not correctly served when using Vite. Addressed in [#25801](https://github.com/cypress-io/cypress/pull/25801).
- Fixed an issue where using [`cy.intercept`](https://docs.cypress.io/api/commands/intercept)'s `req.continue()` with a non-function parameter would not provide an appropriate error message. Fixed in [#25884](https://github.com/cypress-io/cypress/pull/25884).
<<<<<<< HEAD
- Fixed an issue where using `cy.intercept` to spy re-computed a value for the `content-length` header even if no `content-length` header was present in the original request. Fixes [#24407](https://github.com/cypress-io/cypress/issues/24407).
=======
- Fixed an issue where Cypress would erroneously launch and connect to multiple browser instances. Fixes [#24377](https://github.com/cypress-io/cypress/issues/24377).
>>>>>>> b4443e7f

**Misc:**

 - Made updates to the way that the Debug Page header displays information. Addresses [#25796](https://github.com/cypress-io/cypress/issues/25796) and [#25798](https://github.com/cypress-io/cypress/issues/25798).

## 12.6.0

_Released 02/15/2023_

**Features:**

- Added a new CLI flag, called [`--auto-cancel-after-failures`](https://docs.cypress.io/guides/guides/command-line#Options), that overrides the project-level ["Auto Cancellation"](https://docs.cypress.io/guides/cloud/smart-orchestration#Auto-Cancellation) value when recording to the Cloud. This gives Cloud users on Business and Enterprise plans the flexibility to alter the auto-cancellation value per run. Addressed in [#25237](https://github.com/cypress-io/cypress/pull/25237).
- It is now possible to overwrite query commands using [`Cypress.Commands.overwriteQuery`](https://on.cypress.io/api/custom-queries). Addressed in [#25078](https://github.com/cypress-io/cypress/issues/25078).
- Added [`Cypress.require()`](https://docs.cypress.io/api/cypress-api/require) for including dependencies within the [`cy.origin()`](https://docs.cypress.io/api/commands/origin) callback. This change removed support for using `require()` and `import()` directly within the callback because we found that it impacted performance not only for spec files using them within the [`cy.origin()`](https://docs.cypress.io/api/commands/origin) callback, but even for spec files that did not use them. Addresses [#24976](https://github.com/cypress-io/cypress/issues/24976).
- Added the ability to open the failing test in the IDE from the Debug page before needing to re-run the test. Addressed in [#24850](https://github.com/cypress-io/cypress/issues/24850).

**Bugfixes:**

- When a Cloud user is apart of multiple Cloud organizations, the [Connect to Cloud setup](https://docs.cypress.io/guides/cloud/projects#Set-up-a-project-to-record) now shows the correct organizational prompts when connecting a new project. Fixes [#25520](https://github.com/cypress-io/cypress/issues/25520).
- Fixed an issue where Cypress would fail to load any specs if the project `specPattern` included a resource that could not be accessed due to filesystem permissions. Fixes [#24109](https://github.com/cypress-io/cypress/issues/24109).
- Fixed an issue where the Debug page would display a different number of specs for in-progress runs than the in-progress specs reported in Cypress Cloud. Fixes [#25647](https://github.com/cypress-io/cypress/issues/25647).
- Fixed an issue in middleware where error-handling code could itself generate an error and fail to report the original issue. Fixes [#22825](https://github.com/cypress-io/cypress/issues/22825).
- Fixed an regression introduced in Cypress [12.3.0](#12-3-0) where custom browsers that relied on process environment variables were not found on macOS arm64 architectures. Fixed in [#25753](https://github.com/cypress-io/cypress/pull/25753).

**Misc:**

- Improved the UI of the Debug page. Addresses [#25664](https://github.com/cypress-io/cypress/issues/25664),  [#25669](https://github.com/cypress-io/cypress/issues/25669), [#25665](https://github.com/cypress-io/cypress/issues/25665), [#25666](https://github.com/cypress-io/cypress/issues/25666), and [#25667](https://github.com/cypress-io/cypress/issues/25667).
- Updated the Debug page sidebar badge to to show 0 to 99+ failing tests, increased from showing 0 to 9+ failing tests, to provide better test failure insights. Addresses [#25662](https://github.com/cypress-io/cypress/issues/25662).

**Dependency Updates:**

- Upgrade [`debug`](https://www.npmjs.com/package/debug) to `4.3.4`. Addressed in [#25699](https://github.com/cypress-io/cypress/pull/25699).

## 12.5.1

_Released 02/02/2023_

**Bugfixes:**

- Fixed a regression introduced in Cypress [12.5.0](https://docs.cypress.io/guides/references/changelog#12-5-0) where the `runnable` was not included in the [`test:after:run`](https://docs.cypress.io/api/events/catalog-of-events) event. Fixes [#25663](https://github.com/cypress-io/cypress/issues/25663).

**Dependency Updates:**

- Upgraded [`simple-git`](https://github.com/steveukx/git-js) from `3.15.0` to `3.16.0` to address this [security vulnerability](https://github.com/advisories/GHSA-9p95-fxvg-qgq2) where Remote Code Execution (RCE) via the clone(), pull(), push() and listRemote() methods due to improper input sanitization was possible. Addressed in [#25603](https://github.com/cypress-io/cypress/pull/25603).

## 12.5.0

_Released 01/31/2023_

**Features:**

- Easily debug failed CI test runs recorded to the Cypress Cloud from your local Cypress app with the new Debug page. Please leave any feedback [here](https://github.com/cypress-io/cypress/discussions/25649). Your feedback will help us make decisions to improve the Debug experience. For more details, see [our blog post](https://on.cypress.io/debug-page-release). Addressed in [#25488](https://github.com/cypress-io/cypress/pull/25488).

**Performance:**

- Improved memory consumption in `run` mode by removing reporter logs for successful tests. Fixes [#25230](https://github.com/cypress-io/cypress/issues/25230).

**Bugfixes:**

- Fixed an issue where alternative Microsoft Edge Beta, Canary, and Dev binary versions were not being discovered by Cypress. Fixes [#25455](https://github.com/cypress-io/cypress/issues/25455).

**Dependency Updates:**

- Upgraded [`underscore.string`](https://github.com/esamattis/underscore.string/blob/HEAD/CHANGELOG.markdown) from `3.3.5` to `3.3.6` to reference rebuilt assets after security patch to fix regular expression DDOS exploit. Addressed in [#25574](https://github.com/cypress-io/cypress/pull/25574).

## 12.4.1

_Released 01/27/2023_

**Bugfixes:**

- Fixed a regression from Cypress [12.4.0](https://docs.cypress.io/guides/references/changelog#12-4-0) where Cypress was not exiting properly when running multiple Component Testing specs in `electron` in `run` mode. Fixes [#25568](https://github.com/cypress-io/cypress/issues/25568).

**Dependency Updates:**

- Upgraded [`ua-parser-js`](https://github.com/faisalman/ua-parser-js) from `0.7.24` to `0.7.33` to address this [security vulnerability](https://github.com/faisalman/ua-parser-js/security/advisories/GHSA-fhg7-m89q-25r3) where crafting a very-very-long user-agent string with specific pattern, an attacker can turn the script to get stuck processing for a very long time which results in a denial of service (DoS) condition. Addressed in [#25561](https://github.com/cypress-io/cypress/pull/25561).

## 12.4.0

_Released 1/24/2023_

**Features:**

- Added official support for Vite 4 in component testing. Addresses
  [#24969](https://github.com/cypress-io/cypress/issues/24969).
- Added new
  [`experimentalMemoryManagement`](/guides/references/experiments#Configuration)
  configuration option to improve memory management in Chromium-based browsers.
  Enable this option with `experimentalMemoryManagement=true` if you have
  experienced "Out of Memory" issues. Addresses
  [#23391](https://github.com/cypress-io/cypress/issues/23391).
- Added new
  [`experimentalSkipDomainInjection`](/guides/references/experiments#Experimental-Skip-Domain-Injection)
  configuration option to disable Cypress from setting `document.domain` on
  injection, allowing users to test Salesforce domains. If you believe you are
  having `document.domain` issues, please see the
  [`experimentalSkipDomainInjection`](/guides/references/experiments#Experimental-Skip-Domain-Injection)
  guide. This config option is end-to-end only. Addresses
  [#2367](https://github.com/cypress-io/cypress/issues/2367),
  [#23958](https://github.com/cypress-io/cypress/issues/23958),
  [#24290](https://github.com/cypress-io/cypress/issues/24290), and
  [#24418](https://github.com/cypress-io/cypress/issues/24418).
- The [`.as`](/api/commands/as) command now accepts an options argument,
  allowing an alias to be stored as type "query" or "static" value. This is
  stored as "query" by default. Addresses
  [#25173](https://github.com/cypress-io/cypress/issues/25173).
- The `cy.log()` command will now display a line break where the `\n` character
  is used. Addresses
  [#24964](https://github.com/cypress-io/cypress/issues/24964).
- [`component.specPattern`](/guides/references/configuration#component) now
  utilizes a JSX/TSX file extension when generating a new empty spec file if
  project contains at least one file with those extensions. This applies only to
  component testing and is skipped if
  [`component.specPattern`](/guides/references/configuration#component) has been
  configured to exclude files with those extensions. Addresses
  [#24495](https://github.com/cypress-io/cypress/issues/24495).
- Added support for the `data-qa` selector in the
  [Selector Playground](guides/core-concepts/cypress-app#Selector-Playground) in
  addition to `data-cy`, `data-test` and `data-testid`. Addresses
  [#25305](https://github.com/cypress-io/cypress/issues/25305).

**Bugfixes:**

- Fixed an issue where component tests could incorrectly treat new major
  versions of certain dependencies as supported. Fixes
  [#25379](https://github.com/cypress-io/cypress/issues/25379).
- Fixed an issue where new lines or spaces on new lines in the Command Log were
  not maintained. Fixes
  [#23679](https://github.com/cypress-io/cypress/issues/23679) and
  [#24964](https://github.com/cypress-io/cypress/issues/24964).
- Fixed an issue where Angular component testing projects would fail to
  initialize if an unsupported browserslist entry was specified in the project
  configuration. Fixes
  [#25312](https://github.com/cypress-io/cypress/issues/25312).

**Misc**

- Video output link in `cypress run` mode has been added to it's own line to
  make the video output link more easily clickable in the terminal. Addresses
  [#23913](https://github.com/cypress-io/cypress/issues/23913).<|MERGE_RESOLUTION|>--- conflicted
+++ resolved
@@ -7,6 +7,7 @@
 
  - Fixed a compatibility issue so that component test projects can use [Vite](https://vitejs.dev/) version 4.2.0 and greater. Fixes [#26138](https://github.com/cypress-io/cypress/issues/26138).
  - Changed the way that Git hashes are loaded so that non-relevant runs are excluded from the Debug page. Fixes [#26058](https://github.com/cypress-io/cypress/issues/26058).
+ - Fixed an issue where using `cy.intercept` to spy re-computed a value for the `content-length` header even if no `content-length` header was present in the original request. Fixes [#24407](https://github.com/cypress-io/cypress/issues/24407).
 
 **Misc:**
 
@@ -80,11 +81,7 @@
 - Ensure Angular components are mounted inside the correct element. Fixes [#24385](https://github.com/cypress-io/cypress/issues/24385).
 - Fix a bug where files outside the project root in a monorepo are not correctly served when using Vite. Addressed in [#25801](https://github.com/cypress-io/cypress/pull/25801).
 - Fixed an issue where using [`cy.intercept`](https://docs.cypress.io/api/commands/intercept)'s `req.continue()` with a non-function parameter would not provide an appropriate error message. Fixed in [#25884](https://github.com/cypress-io/cypress/pull/25884).
-<<<<<<< HEAD
-- Fixed an issue where using `cy.intercept` to spy re-computed a value for the `content-length` header even if no `content-length` header was present in the original request. Fixes [#24407](https://github.com/cypress-io/cypress/issues/24407).
-=======
 - Fixed an issue where Cypress would erroneously launch and connect to multiple browser instances. Fixes [#24377](https://github.com/cypress-io/cypress/issues/24377).
->>>>>>> b4443e7f
 
 **Misc:**
 
