--- conflicted
+++ resolved
@@ -3,14 +3,11 @@
 
 _Released 7/02/2024 (PENDING)_
 
-<<<<<<< HEAD
 **Bugfixes:**
 
 - Fixed an issue where Chrome launch instances would not recreate the browser CRI client correctly after recovering from an unexpected browser closure. Fixes [#27657](https://github.com/cypress-io/cypress/issues/27657). Fixed in [#29663](https://github.com/cypress-io/cypress/pull/29663).
 - Fixed an issue where the ReadStream used to upload a Test Replay recording could erroneously be re-used when retrying in cases of retryable upload failures. Fixes [#29227](https://github.com/cypress-io/cypress/issues/29227).
 
-=======
->>>>>>> c3694a88
 **Performance:**
 
 - Improved performance of `experimentalSourceRewriting` option. Fixed in [#29540](https://github.com/cypress-io/cypress/pull/29540).
