<!-- See the ../guides/writing-the-cypress-changelog.md for details on writing the changelog. -->
<<<<<<< HEAD
## 13.7.0
=======
## 13.6.3

_Released 1/16/2024 (PENDING)_

**Bugfixes:**

- Now 'node_modules' will not be ignored if a project path or a provided path to spec files contains it. Fixes [#23616](https://github.com/cypress-io/cypress/issues/23616).
- Updated display of assertions and commands with a URL argument to escape markdown formatting so that values are displayed as is and assertion values display as bold. Fixes [#24960](https://github.com/cypress-io/cypress/issues/24960) and [#28100](https://github.com/cypress-io/cypress/issues/28100).
- When generating assertions via Cypress Studio, the preview of the generated assertions now correctly displays the past tense of 'expected' instead of 'expect'. Fixed in [#28593](https://github.com/cypress-io/cypress/pull/28593).
- Fixed a regression in [`13.6.2`](https://docs.cypress.io/guides/references/changelog/13.6.2) where the `body` element was not highlighted correctly in Test Replay. Fixed in [#28627](https://github.com/cypress-io/cypress/pull/28627).
- Fixed an issue where some cross-origin logs, like assertions or cy.clock(), were getting too many dom snapshots. Fixes [#28609](https://github.com/cypress-io/cypress/issues/28609).
- Fixed asset capture for Test Replay for requests that are routed through service workers. This addresses an issue where styles were not being applied properly in Test Replay and `cy.intercept` was not working properly for requests in this scenario. Fixes [#28516](https://github.com/cypress-io/cypress/issues/28516).

**Performance:**

- Fixed a performance regression from [`13.3.2`](https://docs.cypress.io/guides/references/changelog/13.3.2) where requests may not correlate correctly when test isolation is off. Fixes [#28545](https://github.com/cypress-io/cypress/issues/28545).

**Dependency Updates:**

- Remove dependency on `@types/node` package. Addresses [#28473](https://github.com/cypress-io/cypress/issues/28473).
- Updated  `@cypress/unique-selector` to include a performance optimization. It's possible this could improve performance of the selector playground. Addressed in [#28571](https://github.com/cypress-io/cypress/pull/28571).

**Misc:**

- Updated some documentation links to go through on.cypress.io. Addressed in [#28623](https://github.com/cypress-io/cypress/pull/28623).

## 13.6.2
>>>>>>> 9528a671

_Released 12/26/2023_

**Bugfixes:**

- Fixed a regression in [`13.6.1`](https://docs.cypress.io/guides/references/changelog/13.6.1) where a malformed URI would crash Cypress. Fixes [#28521](https://github.com/cypress-io/cypress/issues/28521).
- Fixed a regression in [`12.4.0`](https://docs.cypress.io/guides/references/changelog/12.4.0) where erroneous `<br>` tags were displaying in error messages in the Command Log making them less readable. Fixes [#28452](https://github.com/cypress-io/cypress/issues/28452).
- Now 'node_modules' will not be ignored if a project path or a provided path to spec files contains it. Fixes [#23616](https://github.com/cypress-io/cypress/issues/23616).

**Performance:**

- Improved performance when finding unique selectors for command log snapshots for Test Replay. Addressed in [#28536](https://github.com/cypress-io/cypress/pull/28536).

**Dependency Updates:**

- Updated ts-node from `10.9.1` to `10.9.2`. Cypress will longer error during `cypress run` or `cypress open` when using Typescript 5.3.2+ with `extends` in `tsconfig.json`. Addresses [#28385](https://github.com/cypress-io/cypress/issues/28385).

**Misc:**

- Upgraded `electron` from `25.8.4` to `27.1.3`
- Upgraded bundled Node.js version from `18.15.0` to `18.17.0`
- Upraded bundled Chromium version from `114.0.5735.289` to `116.0.5845.228`

## 13.6.1

_Released 12/5/2023_

**Bugfixes:**

- Fixed an issue where pages or downloads opened in a new tab were missing basic auth headers. Fixes [#28350](https://github.com/cypress-io/cypress/issues/28350).
- Fixed an issue where request logging would default the `message` to the `args` of the currently running command even though those `args` would not apply to the request log and are not displayed. If the `args` are sufficiently large (e.g. when running the `cy.task` from the [code-coverage](https://github.com/cypress-io/code-coverage/) plugin) there could be performance/memory implications. Addressed in [#28411](https://github.com/cypress-io/cypress/pull/28411).
- Fixed an issue where commands would fail with the error `must only be invoked from the spec file or support file` if the project's `baseUrl` included basic auth credentials. Fixes [#27457](https://github.com/cypress-io/cypress/issues/27457) and [#28336](https://github.com/cypress-io/cypress/issues/28336).
- Fixed an issue where some URLs would timeout in pre-request correlation. Addressed in [#28427](https://github.com/cypress-io/cypress/pull/28427).
- Cypress will now correctly log errors and debug logs on Linux machines. Fixes [#5051](https://github.com/cypress-io/cypress/issues/5051) and [#24713](https://github.com/cypress-io/cypress/issues/24713).

**Misc:**

- Artifact upload duration is now reported to Cypress Cloud. Fixes [#28238](https://github.com/cypress-io/cypress/issues/28238). Addressed in [#28418](https://github.com/cypress-io/cypress/pull/28418).

## 13.6.0

_Released 11/21/2023_

**Features:**

- Added an activity indicator to CLI output when artifacts (screenshots, videos, or Test Replay) are being uploaded to the cloud. Addresses [#28239](https://github.com/cypress-io/cypress/issues/28239). Addressed in [#28277](https://github.com/cypress-io/cypress/pull/28277).
- When artifacts are uploaded to the Cypress Cloud, the duration of each upload will be displayed in the terminal. Addresses [#28237](https://github.com/cypress-io/cypress/issues/28237).

**Bugfixes:**

- We now allow absolute paths when setting `component.indexHtmlFile` in the Cypress config. Fixes [#27750](https://github.com/cypress-io/cypress/issues/27750).
- Fixed an issue where dynamic intercept aliases now show with alias name instead of "no alias" in driver. Addresses [#24653](https://github.com/cypress-io/cypress/issues/24653)
- Fixed an issue where [aliasing individual requests](https://docs.cypress.io/api/commands/intercept#Aliasing-individual-requests) with `cy.intercept()` led to an error when retrieving all of the aliases with `cy.get(@alias.all)` . Addresses [#25448](https://github.com/cypress-io/cypress/issues/25448)
- The URL of the application under test and command error "Learn more" links now open externally instead of in the Cypress-launched browser. Fixes [#24572](https://github.com/cypress-io/cypress/issues/24572).
- Fixed issue where some URLs would timeout in pre-request correlation. Addressed in [#28354](https://github.com/cypress-io/cypress/pull/28354).

**Misc:**

- Browser tabs and windows other than the Cypress tab are now closed between tests in Chromium-based browsers. Addressed in [#28204](https://github.com/cypress-io/cypress/pull/28204).
- Cypress now ensures the main browser tab is active before running each command in Chromium-based browsers. Addressed in [#28334](https://github.com/cypress-io/cypress/pull/28334).

**Dependency Updates:**

- Upgraded [`chrome-remote-interface`](https://www.npmjs.com/package/chrome-remote-interface) from `0.31.3` to `0.33.0` to increase the max payload from 100MB to 256MB. Addressed in [#27998](https://github.com/cypress-io/cypress/pull/27998).

## 13.5.1

_Released 11/14/2023_

**Bugfixes:**

- Fixed a regression in [`13.5.0`](https://docs.cypress.io/guides/references/changelog/13.5.0) where requests cached within a given spec may take longer to load than they did previously. Addresses [#28295](https://github.com/cypress-io/cypress/issues/28295).
- Fixed an issue where pages opened in a new tab were missing response headers, causing them not to load properly. Fixes [#28293](https://github.com/cypress-io/cypress/issues/28293) and [#28303](https://github.com/cypress-io/cypress/issues/28303).
- We now pass a flag to Chromium browsers to disable default component extensions. This is a common flag passed during browser automation. Fixed in [#28294](https://github.com/cypress-io/cypress/pull/28294).

## 13.5.0

_Released 11/8/2023_

**Features:**

 - Added Component Testing support for [Angular](https://angular.io/) version 17. Addresses [#28153](https://github.com/cypress-io/cypress/issues/28153).

**Bugfixes:**

- Fixed an issue in chromium based browsers, where global style updates can trigger flooding of font face requests in DevTools and Test Replay. This can affect performance due to the flooding of messages in CDP. Fixes [#28150](https://github.com/cypress-io/cypress/issues/28150) and [#28215](https://github.com/cypress-io/cypress/issues/28215).
- Fixed a regression in [`13.3.3`](https://docs.cypress.io/guides/references/changelog/13.3.3) where Cypress would hang on loading shared workers when using `cy.reload` to reload the page. Fixes [#28248](https://github.com/cypress-io/cypress/issues/28248).
- Fixed an issue where network requests made from tabs, or windows other than the main Cypress tab, would be delayed. Fixes [#28113](https://github.com/cypress-io/cypress/issues/28113).
- Fixed an issue with 'other' targets (e.g. pdf documents embedded in an object tag) not fully loading. Fixes [#28228](https://github.com/cypress-io/cypress/issues/28228) and [#28162](https://github.com/cypress-io/cypress/issues/28162).
- Fixed an issue where clicking a link to download a file could cause a page load timeout when the download attribute was missing. Note: download behaviors in experimental Webkit are still an issue. Fixes [#14857](https://github.com/cypress-io/cypress/issues/14857).
- Fixed an issue to account for canceled and failed downloads to correctly reflect these status in Command log as a download failure where previously it would be pending. Fixed in [#28222](https://github.com/cypress-io/cypress/pull/28222).
- Fixed an issue determining visibility when an element is hidden by an ancestor with a shared edge. Fixes [#27514](https://github.com/cypress-io/cypress/issues/27514).
- We now pass a flag to Chromium browsers to disable Chrome translation, both the manual option and the popup prompt, when a page with a differing language is detected. Fixes [#28225](https://github.com/cypress-io/cypress/issues/28225).
- Stopped processing CDP events at the end of a spec when Test Isolation is off and Test Replay is enabled. Addressed in [#28213](https://github.com/cypress-io/cypress/pull/28213).

## 13.4.0

_Released 10/30/2023_

**Features:**

- Introduced experimental configuration options for advanced retry logic: adds `experimentalStrategy` and `experimentalOptions` keys to the `retry` configuration key. See [Experimental Flake Detection Features](https://docs.cypress.io/guides/references/experiments/#Experimental-Flake-Detection-Features) in the documentation. Addressed in [#27930](https://github.com/cypress-io/cypress/pull/27930).

**Bugfixes:**

- Fixed a regression in [`13.3.2`](https://docs.cypress.io/guides/references/changelog/13.3.2) where Cypress would crash with 'Inspected target navigated or closed' or 'Session with given id not found'. Fixes [#28141](https://github.com/cypress-io/cypress/issues/28141) and [#28148](https://github.com/cypress-io/cypress/issues/28148).

## 13.3.3

_Released 10/24/2023_

**Bugfixes:**

- Fixed a performance regression in `13.3.1` with proxy correlation timeouts and requests issued from web and shared workers. Fixes [#28104](https://github.com/cypress-io/cypress/issues/28104).
- Fixed a performance problem with proxy correlation when requests get aborted and then get miscorrelated with follow up requests. Addressed in [#28094](https://github.com/cypress-io/cypress/pull/28094).
- Fixed a regression in [10.0.0](#10.0.0), where search would not find a spec if the file name contains "-" or "\_", but search prompt contains " " instead (e.g. search file "spec-file.cy.ts" with prompt "spec file"). Fixes [#25303](https://github.com/cypress-io/cypress/issues/25303).

## 13.3.2

_Released 10/18/2023_

**Bugfixes:**

- Fixed a performance regression in `13.3.1` with proxy correlation timeouts and requests issued from service workers. Fixes [#28054](https://github.com/cypress-io/cypress/issues/28054) and [#28056](https://github.com/cypress-io/cypress/issues/28056).
- Fixed an issue where proxy correlation would leak over from a previous spec causing performance problems, `cy.intercept` problems, and Test Replay asset capturing issues. Addressed in [#28060](https://github.com/cypress-io/cypress/pull/28060).
- Fixed an issue where redirects of requests that knowingly don't have CDP traffic should also be assumed to not have CDP traffic. Addressed in [#28060](https://github.com/cypress-io/cypress/pull/28060).
- Fixed an issue with Accept Encoding headers by forcing gzip when no accept encoding header is sent and using identity if gzip is not sent. Fixes [#28025](https://github.com/cypress-io/cypress/issues/28025).

**Dependency Updates:**

- Upgraded [`@babel/core`](https://www.npmjs.com/package/@babel/core) from `7.22.9` to `7.23.2` to address the [SNYK-JS-SEMVER-3247795](https://snyk.io/vuln/SNYK-JS-SEMVER-3247795) security vulnerability. Addressed in [#28063](https://github.com/cypress-io/cypress/pull/28063).
- Upgraded [`@babel/traverse`](https://www.npmjs.com/package/@babel/traverse) from `7.22.8` to `7.23.2` to address the [SNYK-JS-BABELTRAVERSE-5962462](https://snyk.io/vuln/SNYK-JS-BABELTRAVERSE-5962462) security vulnerability. Addressed in [#28063](https://github.com/cypress-io/cypress/pull/28063).
- Upgraded [`react-docgen`](https://www.npmjs.com/package/react-docgen) from `6.0.0-alpha.3` to `6.0.4` to address the [SNYK-JS-BABELTRAVERSE-5962462](https://snyk.io/vuln/SNYK-JS-BABELTRAVERSE-5962462) security vulnerability. Addressed in [#28063](https://github.com/cypress-io/cypress/pull/28063).

## 13.3.1

_Released 10/11/2023_

**Bugfixes:**

- Fixed an issue where requests were correlated in the wrong order in the proxy. This could cause an issue where the wrong request is used for `cy.intercept` or assets (e.g. stylesheets or images) may not properly be available in Test Replay. Addressed in [#27892](https://github.com/cypress-io/cypress/pull/27892).
- Fixed an issue where a crashed Chrome renderer can cause the Test Replay recorder to hang. Addressed in [#27909](https://github.com/cypress-io/cypress/pull/27909).
- Fixed an issue where multiple responses yielded from calls to `cy.wait()` would sometimes be out of order. Fixes [#27337](https://github.com/cypress-io/cypress/issues/27337).
- Fixed an issue where requests were timing out in the proxy. This could cause an issue where the wrong request is used for `cy.intercept` or assets (e.g. stylesheets or images) may not properly be available in Test Replay. Addressed in [#27976](https://github.com/cypress-io/cypress/pull/27976).
- Fixed an issue where Test Replay couldn't record tests due to issues involving `GLIBC`. Fixed deprecation warnings during the rebuild of better-sqlite3. Fixes [#27891](https://github.com/cypress-io/cypress/issues/27891) and [#27902](https://github.com/cypress-io/cypress/issues/27902).
- Enables test replay for executed specs in runs that have a spec that causes a browser crash. Addressed in [#27786](https://github.com/cypress-io/cypress/pull/27786).

## 13.3.0

_Released 09/27/2023_

**Features:**

 - Introduces new layout for Runs page providing additional run information. Addresses [#27203](https://github.com/cypress-io/cypress/issues/27203).

**Bugfixes:**

- Fixed an issue where actionability checks trigger a flood of font requests. Removing the font requests has the potential to improve performance and removes clutter from Test Replay. Addressed in [#27860](https://github.com/cypress-io/cypress/pull/27860).
- Fixed network stubbing not permitting status code 999. Fixes [#27567](https://github.com/cypress-io/cypress/issues/27567). Addressed in [#27853](https://github.com/cypress-io/cypress/pull/27853).

## 13.2.0

_Released 09/12/2023_

**Features:**

 - Adds support for Nx users who want to run Angular Component Testing in parallel. Addressed in [#27723](https://github.com/cypress-io/cypress/pull/27723).

**Bugfixes:**

- Edge cases where `cy.intercept()` would not properly intercept and asset response bodies would not properly be captured for Test Replay have been addressed. Addressed in [#27771](https://github.com/cypress-io/cypress/pull/27771).
- Fixed an issue where `enter`, `keyup`, and `space` events were not triggering `click` events properly in some versions of Firefox. Addressed in [#27715](https://github.com/cypress-io/cypress/pull/27715).
- Fixed a regression in `13.0.0` where tests using Basic Authorization can potentially hang indefinitely on chromium browsers. Addressed in [#27781](https://github.com/cypress-io/cypress/pull/27781).
- Fixed a regression in `13.0.0` where component tests using an intercept that matches all requests can potentially hang indefinitely. Addressed in [#27788](https://github.com/cypress-io/cypress/pull/27788).

**Dependency Updates:**

- Upgraded Electron from `21.0.0` to `25.8.0`, which updates bundled Chromium from `106.0.5249.51` to `114.0.5735.289`. Additionally, the Node version binary has been upgraded from `16.16.0` to `18.15.0`. This does **NOT** have an impact on the node version you are using with Cypress and is merely an internal update to the repository & shipped binary. Addressed in [#27715](https://github.com/cypress-io/cypress/pull/27715). Addresses [#27595](https://github.com/cypress-io/cypress/issues/27595).

## 13.1.0

_Released 08/31/2023_

**Features:**

 - Introduces a status icon representing the `latest` test run in the Sidebar for the Runs Page. Addresses [#27206](https://github.com/cypress-io/cypress/issues/27206).

**Bugfixes:**

- Fixed a regression introduced in Cypress [13.0.0](#13-0-0) where the [Module API](https://docs.cypress.io/guides/guides/module-api), [`after:run`](https://docs.cypress.io/api/plugins/after-run-api), and  [`after:spec`](https://docs.cypress.io/api/plugins/after-spec-api) results did not include the `stats.skipped` field for each run result. Fixes [#27694](https://github.com/cypress-io/cypress/issues/27694). Addressed in [#27695](https://github.com/cypress-io/cypress/pull/27695).
- Individual CDP errors that occur while capturing data for Test Replay will no longer prevent the entire run from being available. Addressed in [#27709](https://github.com/cypress-io/cypress/pull/27709).
- Fixed an issue where the release date on the `v13` landing page was a day behind. Fixed in [#27711](https://github.com/cypress-io/cypress/pull/27711).
- Fixed an issue where fatal protocol errors would leak between specs causing all subsequent specs to fail to upload protocol information. Fixed in [#27720](https://github.com/cypress-io/cypress/pull/27720)
- Updated `plist` from `3.0.6` to `3.1.0` to address [CVE-2022-37616](https://github.com/advisories/GHSA-9pgh-qqpf-7wqj) and [CVE-2022-39353](https://github.com/advisories/GHSA-crh6-fp67-6883). Fixed in [#27710](https://github.com/cypress-io/cypress/pull/27710).

## 13.0.0

_Released 08/29/2023_

**Breaking Changes:**

- The [`video`](https://docs.cypress.io/guides/references/configuration#Videos) configuration option now defaults to `false`. Addresses [#26157](https://github.com/cypress-io/cypress/issues/26157).
- The [`videoCompression`](https://docs.cypress.io/guides/references/configuration#Videos) configuration option now defaults to `false`. Addresses [#26160](https://github.com/cypress-io/cypress/issues/26160).
- The [`videoUploadOnPasses`](https://docs.cypress.io/guides/references/configuration#Videos) configuration option has been removed. Please see our [screenshots & videos guide](https://docs.cypress.io/guides/guides/screenshots-and-videos#Delete-videos-for-specs-without-failing-or-retried-tests) on how to accomplish similar functionality. Addresses [#26899](https://github.com/cypress-io/cypress/issues/26899).
- Requests for assets at relative paths for component testing are now correctly forwarded to the dev server. Fixes [#26725](https://github.com/cypress-io/cypress/issues/26725).
- The [`cy.readFile()`](/api/commands/readfile) command is now retry-able as a [query command](https://on.cypress.io/retry-ability). This should not affect any tests using it; the functionality is unchanged. However, it can no longer be overwritten using [`Cypress.Commands.overwrite()`](/api/cypress-api/custom-commands#Overwrite-Existing-Commands). Addressed in [#25595](https://github.com/cypress-io/cypress/pull/25595).
- The current spec path is now passed from the AUT iframe using a query parameter rather than a path segment. This allows for requests for assets at relative paths to be correctly forwarded to the dev server. Fixes [#26725](https://github.com/cypress-io/cypress/issues/26725).
- The deprecated configuration option `nodeVersion` has been removed. Addresses [#27016](https://github.com/cypress-io/cypress/issues/27016).
- The properties and values returned by the [Module API](https://docs.cypress.io/guides/guides/module-api) and included in the arguments of handlers for the [`after:run`](https://docs.cypress.io/api/plugins/after-run-api) and  [`after:spec`](https://docs.cypress.io/api/plugins/after-spec-api) have been changed to be more consistent. Addresses [#23805](https://github.com/cypress-io/cypress/issues/23805).
- For Cypress Cloud runs with Test Replay enabled, the Cypress Runner UI is now hidden during the run since the Runner will be visible during Test Replay. As such, if video is recorded (which is now defaulted to `false`) during the run, the Runner will not be visible. In addition, if a runner screenshot (`cy.screenshot({ capture: runner })`) is captured, it will no longer contain the Runner.
- The browser and browser page unexpectedly closing in the middle of a test run are now gracefully handled. Addressed in [#27592](https://github.com/cypress-io/cypress/issues/27592).
- Automation performance is now improved by switching away from websockets to direct CDP calls for Chrome and Electron browsers. Addressed in [#27592](https://github.com/cypress-io/cypress/issues/27592).
- Edge cases where `cy.intercept()` would not properly intercept have been addressed. Addressed in [#27592](https://github.com/cypress-io/cypress/issues/27592).
- Node 14 support has been removed and Node 16 support has been deprecated. Node 16 may continue to work with Cypress `v13`, but will not be supported moving forward to closer coincide with [Node 16's end-of-life](https://nodejs.org/en/blog/announcements/nodejs16-eol) schedule. It is recommended that users update to at least Node 18.
- The minimum supported Typescript version is `4.x`.

**Features:**

- Consolidates and improves terminal output when uploading test artifacts to Cypress Cloud. Addressed in [#27402](https://github.com/cypress-io/cypress/pull/27402)

**Bugfixes:**

- Fixed an issue where Cypress's internal `tsconfig` would conflict with properties set in the user's `tsconfig.json` such as `module` and `moduleResolution`. Fixes [#26308](https://github.com/cypress-io/cypress/issues/26308) and [#27448](https://github.com/cypress-io/cypress/issues/27448).
- Clarified Svelte 4 works correctly with Component Testing and updated dependencies checks to reflect this. It was incorrectly flagged as not supported. Fixes [#27465](https://github.com/cypress-io/cypress/issues/27465).
- Resolve the `process/browser` global inside `@cypress/webpack-batteries-included-preprocessor` to resolve to `process/browser.js` in order to explicitly provide the file extension. File resolution must include the extension for `.mjs` and `.js` files inside ESM packages in order to resolve correctly. Fixes[#27599](https://github.com/cypress-io/cypress/issues/27599).
- Fixed an issue where the correct `pnp` process was not being discovered. Fixes [#27562](https://github.com/cypress-io/cypress/issues/27562).
- Fixed incorrect type declarations for Cypress and Chai globals that asserted them to be local variables of the global scope rather than properties on the global object. Fixes [#27539](https://github.com/cypress-io/cypress/issues/27539). Fixed in [#27540](https://github.com/cypress-io/cypress/pull/27540).
- Dev Servers will now respect and use the `port` configuration option if present. Fixes [#27675](https://github.com/cypress-io/cypress/issues/27675).

**Dependency Updates:**

- Upgraded [`@cypress/request`](https://www.npmjs.com/package/@cypress/request) from `^2.88.11` to `^3.0.0` to address the [CVE-2023-28155](https://github.com/advisories/GHSA-p8p7-x288-28g6) security vulnerability. Addresses [#27535](https://github.com/cypress-io/cypress/issues/27535). Addressed in [#27495](https://github.com/cypress-io/cypress/pull/27495).

## 12.17.4

_Released 08/15/2023_

**Bugfixes:**

- Fixed an issue where having `cypress.config` in a nested directory would cause problems with locating the `component-index.html` file when using component testing. Fixes [#26400](https://github.com/cypress-io/cypress/issues/26400).

**Dependency Updates:**

- Upgraded [`webpack`](https://www.npmjs.com/package/webpack) from `v4` to `v5`. This means that we are now bundling your `e2e` tests with webpack 5. We don't anticipate this causing any noticeable changes. However, if you'd like to keep bundling your `e2e` tests with wepback 4 you can use the same process as before by pinning [@cypress/webpack-batteries-included-preprocessor](https://www.npmjs.com/package/@cypress/webpack-batteries-included-preprocessor) to `v2.x.x` and hooking into the [file:preprocessor](https://docs.cypress.io/api/plugins/preprocessors-api#Usage) plugin event. This will restore the previous bundling process. Additionally, if you're using [@cypress/webpack-batteries-included-preprocessor](https://www.npmjs.com/package/@cypress/webpack-batteries-included-preprocessor) already, a new version has been published to support webpack `v5`.
- Upgraded [`tough-cookie`](https://www.npmjs.com/package/tough-cookie) from `4.0` to `4.1.3`, [`@cypress/request`](https://www.npmjs.com/package/@cypress/request) from `2.88.11` to `2.88.12` and [`@cypress/request-promise`](https://www.npmjs.com/package/@cypress/request-promise) from `4.2.6` to `4.2.7` to address a [security vulnerability](https://security.snyk.io/vuln/SNYK-JS-TOUGHCOOKIE-5672873). Fixes [#27261](https://github.com/cypress-io/cypress/issues/27261).

## 12.17.3

_Released 08/01/2023_

**Bugfixes:**

- Fixed an issue where unexpected branch names were being recorded for cypress runs when executed by GitHub Actions. The HEAD branch name will now be recorded by default for pull request workflows if a branch name cannot otherwise be detected from user overrides or from local git data. Fixes [#27389](https://github.com/cypress-io/cypress/issues/27389).

**Performance:**

- Fixed an issue where unnecessary requests were being paused. No longer sends `X-Cypress-Is-XHR-Or-Fetch` header and infers resource type off of the server pre-request object. Fixes [#26620](https://github.com/cypress-io/cypress/issues/26620) and [#26622](https://github.com/cypress-io/cypress/issues/26622).

## 12.17.2

_Released 07/20/2023_

**Bugfixes:**

- Fixed an issue where commands would fail with the error `must only be invoked from the spec file or support file` if their arguments were mutated. Fixes [#27200](https://github.com/cypress-io/cypress/issues/27200).
- Fixed an issue where `cy.writeFile()` would erroneously fail with the error `cy.writeFile() must only be invoked from the spec file or support file`. Fixes [#27097](https://github.com/cypress-io/cypress/issues/27097).
- Fixed an issue where web workers could not be created within a spec. Fixes [#27298](https://github.com/cypress-io/cypress/issues/27298).

## 12.17.1

_Released 07/10/2023_

**Bugfixes:**

- Fixed invalid stored preference when enabling in-app notifications that could cause the application to crash.  Fixes [#27228](https://github.com/cypress-io/cypress/issues/27228).
- Fixed an issue with the Typescript types of [`cy.screenshot()`](https://docs.cypress.io/api/commands/screenshot). Fixed in [#27130](https://github.com/cypress-io/cypress/pull/27130).

**Dependency Updates:**

- Upgraded [`@cypress/request`](https://www.npmjs.com/package/@cypress/request) from `2.88.10` to `2.88.11` to address [CVE-2022-24999](https://www.cve.org/CVERecord?id=CVE-2022-24999) security vulnerability. Addressed in [#27005](https://github.com/cypress-io/cypress/pull/27005).

## 12.17.0

_Released 07/05/2023_

**Features:**

- Cypress Cloud users can now receive desktop notifications about their runs, including when one starts, finishes, or fails. Addresses [#26686](https://github.com/cypress-io/cypress/issues/26686).

**Bugfixes:**

- Fixed issues where commands would fail with the error `must only be invoked from the spec file or support file`. Fixes [#27149](https://github.com/cypress-io/cypress/issues/27149) and [#27163](https://github.com/cypress-io/cypress/issues/27163).
- Fixed a regression introduced in Cypress [12.12.0](#12-12-0) where Cypress may fail to reconnect to the Chrome DevTools Protocol in Electron. Fixes [#26900](https://github.com/cypress-io/cypress/issues/26900).
- Fixed an issue where chrome was not recovering from browser crashes properly. Fixes [#24650](https://github.com/cypress-io/cypress/issues/24650).
- Fixed a race condition that was causing a GraphQL error to appear on the [Debug page](https://docs.cypress.io/guides/cloud/runs#Debug) when viewing a running Cypress Cloud build. Fixed in [#27134](https://github.com/cypress-io/cypress/pull/27134).
- Fixed a race condition in electron where the test window exiting prematurely during the browser launch process was causing the whole test run to fail. Addressed in [#27167](https://github.com/cypress-io/cypress/pull/27167).
- Fixed minor issues with Typescript types in the CLI. Fixes [#24110](https://github.com/cypress-io/cypress/issues/24110).
- Fixed an issue where a value for the Electron debug port would not be respected if defined using the `ELECTRON_EXTRA_LAUNCH_ARGS` environment variable. Fixes [#26711](https://github.com/cypress-io/cypress/issues/26711).

**Dependency Updates:**

- Update dependency semver to ^7.5.3. Addressed in [#27151](https://github.com/cypress-io/cypress/pull/27151).

## 12.16.0

_Released 06/26/2023_

**Features:**

- Added support for Angular 16.1.0 in Cypress Component Testing. Addresses [#27049](https://github.com/cypress-io/cypress/issues/27049).

**Bugfixes:**

- Fixed an issue where certain commands would fail with the error `must only be invoked from the spec file or support file` when invoked with a large argument. Fixes [#27099](https://github.com/cypress-io/cypress/issues/27099).

## 12.15.0

_Released 06/20/2023_

**Features:**

- Added support for running Cypress tests with [Chrome's new `--headless=new` flag](https://developer.chrome.com/articles/new-headless/). Chrome versions 112 and above will now be run in the `headless` mode that matches the `headed` browser implementation. Addresses [#25972](https://github.com/cypress-io/cypress/issues/25972).
- Cypress can now test pages with targeted `Content-Security-Policy` and `Content-Security-Policy-Report-Only` header directives by specifying the allow list via the [`experimentalCspAllowList`](https://docs.cypress.io/guides/references/configuration#Experimental-Csp-Allow-List) configuration option. Addresses [#1030](https://github.com/cypress-io/cypress/issues/1030). Addressed in [#26483](https://github.com/cypress-io/cypress/pull/26483)
- The [`videoCompression`](https://docs.cypress.io/guides/references/configuration#Videos) configuration option now accepts both a boolean or a Constant Rate Factor (CRF) number between `1` and `51`. The `videoCompression` default value is still `32` CRF and when `videoCompression` is set to `true` the default of `32` CRF will be used. Addresses [#26658](https://github.com/cypress-io/cypress/issues/26658).
- The Cypress Cloud data shown on the [Specs](https://docs.cypress.io/guides/core-concepts/cypress-app#Specs) page and [Runs](https://docs.cypress.io/guides/core-concepts/cypress-app#Runs) page will now reflect Cloud Runs that match the current Git tree if Git is being used. Addresses [#26693](https://github.com/cypress-io/cypress/issues/26693).

**Bugfixes:**

- Fixed an issue where video output was not being logged to the console when `videoCompression` was turned off. Videos will now log to the terminal regardless of the compression value. Addresses [#25945](https://github.com/cypress-io/cypress/issues/25945).

**Dependency Updates:**

- Removed [`@cypress/mocha-teamcity-reporter`](https://www.npmjs.com/package/@cypress/mocha-teamcity-reporter) as this package was no longer being referenced. Addressed in [#26938](https://github.com/cypress-io/cypress/pull/26938).

## 12.14.0

_Released 06/07/2023_

**Features:**

- A new testing type switcher has been added to the Spec Explorer to make it easier to move between E2E and Component Testing. An informational overview of each type is displayed if it hasn't already been configured to help educate and onboard new users to each testing type. Addresses [#26448](https://github.com/cypress-io/cypress/issues/26448), [#26836](https://github.com/cypress-io/cypress/issues/26836) and [#26837](https://github.com/cypress-io/cypress/issues/26837).

**Bugfixes:**

- Fixed an issue to now correctly detect Angular 16 dependencies
([@angular/cli](https://www.npmjs.com/package/@angular/cli),
[@angular-devkit/build-angular](https://www.npmjs.com/package/@angular-devkit/build-angular),
[@angular/core](https://www.npmjs.com/package/@angular/core), [@angular/common](https://www.npmjs.com/package/@angular/common),
[@angular/platform-browser-dynamic](https://www.npmjs.com/package/@angular/platform-browser-dynamic))
during Component Testing onboarding. Addresses [#26852](https://github.com/cypress-io/cypress/issues/26852).
- Ensures Git-related messages on the [Runs page](https://docs.cypress.io/guides/core-concepts/cypress-app#Runs) remain dismissed. Addresses [#26808](https://github.com/cypress-io/cypress/issues/26808).

**Dependency Updates:**

- Upgraded [`find-process`](https://www.npmjs.com/package/find-process) from `1.4.1` to `1.4.7` to address this [Synk](https://security.snyk.io/vuln/SNYK-JS-FINDPROCESS-1090284) security vulnerability. Addressed in [#26906](https://github.com/cypress-io/cypress/pull/26906).
- Upgraded [`firefox-profile`](https://www.npmjs.com/package/firefox-profile) from `4.0.0` to `4.3.2` to address security vulnerabilities within sub-dependencies. Addressed in [#26912](https://github.com/cypress-io/cypress/pull/26912).

## 12.13.0

_Released 05/23/2023_

**Features:**

- Adds Git-related messages for the [Runs page](https://docs.cypress.io/guides/core-concepts/cypress-app#Runs) and [Debug page](https://docs.cypress.io/guides/cloud/runs#Debug) when users aren't using Git or there are no recorded runs for the current branch. Addresses [#26680](https://github.com/cypress-io/cypress/issues/26680).

**Bugfixes:**

- Reverted [#26452](https://github.com/cypress-io/cypress/pull/26452) which introduced a bug that prevents users from using End to End with Yarn 3. Fixed in [#26735](https://github.com/cypress-io/cypress/pull/26735). Fixes [#26676](https://github.com/cypress-io/cypress/issues/26676).
- Moved `types` condition to the front of `package.json#exports` since keys there are meant to be order-sensitive. Fixed in [#26630](https://github.com/cypress-io/cypress/pull/26630).
- Fixed an issue where newly-installed dependencies would not be detected during Component Testing setup. Addresses [#26685](https://github.com/cypress-io/cypress/issues/26685).
- Fixed a UI regression that was flashing an "empty" state inappropriately when loading the Debug page. Fixed in [#26761](https://github.com/cypress-io/cypress/pull/26761).
- Fixed an issue in Component Testing setup where TypeScript version 5 was not properly detected. Fixes [#26204](https://github.com/cypress-io/cypress/issues/26204).

**Misc:**

- Updated styling & content of Cypress Cloud slideshows when not logged in or no runs have been recorded. Addresses [#26181](https://github.com/cypress-io/cypress/issues/26181).
- Changed the nomenclature of 'processing' to 'compressing' when terminal video output is printed during a run. Addresses [#26657](https://github.com/cypress-io/cypress/issues/26657).
- Changed the nomenclature of 'Upload Results' to 'Uploading Screenshots & Videos' when terminal output is printed during a run. Addresses [#26759](https://github.com/cypress-io/cypress/issues/26759).

## 12.12.0

_Released 05/09/2023_

**Features:**

- Added a new informational banner to help get started with component testing from an existing end-to-end test suite. Addresses [#26511](https://github.com/cypress-io/cypress/issues/26511).

**Bugfixes:**

- Fixed an issue in Electron where devtools gets out of sync with the DOM occasionally. Addresses [#15932](https://github.com/cypress-io/cypress/issues/15932).
- Updated the Chromium renderer process crash message to be more terse. Addressed in [#26597](https://github.com/cypress-io/cypress/pull/26597).
- Fixed an issue with `CYPRESS_DOWNLOAD_PATH_TEMPLATE` regex to allow multiple replacements. Addresses [#23670](https://github.com/cypress-io/cypress/issues/23670).
- Moved `types` condition to the front of `package.json#exports` since keys there are meant to be order-sensitive. Fixed in [#26630](https://github.com/cypress-io/cypress/pull/26630).

**Dependency Updates:**

- Upgraded [`plist`](https://www.npmjs.com/package/plist) from `3.0.5` to `3.0.6` to address [CVE-2022-26260](https://nvd.nist.gov/vuln/detail/CVE-2022-22912#range-8131646) NVD security vulnerability. Addressed in [#26631](https://github.com/cypress-io/cypress/pull/26631).
- Upgraded [`engine.io`](https://www.npmjs.com/package/engine.io) from `6.2.1` to `6.4.2` to address [CVE-2023-31125](https://github.com/socketio/engine.io/security/advisories/GHSA-q9mw-68c2-j6m5) NVD security vulnerability. Addressed in [#26664](https://github.com/cypress-io/cypress/pull/26664).
- Upgraded [`@vue/test-utils`](https://www.npmjs.com/package/@vue/test-utils) from `2.0.2` to `2.3.2`. Addresses [#26575](https://github.com/cypress-io/cypress/issues/26575).

## 12.11.0

_Released 04/26/2023_

**Features:**

- Adds Component Testing support for Angular 16. Addresses [#26044](https://github.com/cypress-io/cypress/issues/26044).
- The run navigation component on the [Debug page](https://on.cypress.io/debug-page) will now display a warning message if there are more relevant runs than can be displayed in the list. Addresses [#26288](https://github.com/cypress-io/cypress/issues/26288).

**Bugfixes:**

- Fixed an issue where setting `videoCompression` to `0` would cause the video output to be broken. `0` is now treated as false. Addresses [#5191](https://github.com/cypress-io/cypress/issues/5191) and [#24595](https://github.com/cypress-io/cypress/issues/24595).
- Fixed an issue on the [Debug page](https://on.cypress.io/debug-page) where the passing run status would appear even if the Cypress Cloud organization was over its monthly test result limit. Addresses [#26528](https://github.com/cypress-io/cypress/issues/26528).

**Misc:**

- Cleaned up our open telemetry dependencies, reducing the size of the open telemetry modules. Addressed in [#26522](https://github.com/cypress-io/cypress/pull/26522).

**Dependency Updates:**

- Upgraded [`vue`](https://www.npmjs.com/package/vue) from `3.2.31` to `3.2.47`. Addressed in [#26555](https://github.com/cypress-io/cypress/pull/26555).

## 12.10.0

_Released 04/17/2023_

**Features:**

- The Component Testing setup wizard will now show a warning message if an issue is encountered with an installed [third party framework definition](https://on.cypress.io/component-integrations). Addresses [#25838](https://github.com/cypress-io/cypress/issues/25838).

**Bugfixes:**

- Capture the [Azure](https://azure.microsoft.com/) CI provider's environment variable [`SYSTEM_PULLREQUEST_PULLREQUESTNUMBER`](https://learn.microsoft.com/en-us/azure/devops/pipelines/build/variables?view=azure-devops&tabs=yaml#system-variables-devops-services) to display the linked PR number in the Cloud. Addressed in [#26215](https://github.com/cypress-io/cypress/pull/26215).
- Fixed an issue in the onboarding wizard where project framework & bundler would not be auto-detected when opening directly into component testing mode using the `--component` CLI flag. Fixes [#22777](https://github.com/cypress-io/cypress/issues/22777) and [#26388](https://github.com/cypress-io/cypress/issues/26388).
- Updated to use the `SEMAPHORE_GIT_WORKING_BRANCH` [Semphore](https://docs.semaphoreci.com) CI environment variable to correctly associate a Cloud run to the current branch. Previously this was incorrectly associating a run to the target branch. Fixes [#26309](https://github.com/cypress-io/cypress/issues/26309).
- Fix an edge case in Component Testing where a custom `baseUrl` in `tsconfig.json` for Next.js 13.2.0+ is not respected. This was partially fixed in [#26005](https://github.com/cypress-io/cypress/pull/26005), but an edge case was missed. Fixes [#25951](https://github.com/cypress-io/cypress/issues/25951).
- Fixed an issue where `click` events fired on `.type('{enter}')` did not propagate through shadow roots. Fixes [#26392](https://github.com/cypress-io/cypress/issues/26392).

**Misc:**

- Removed unintentional debug logs. Addressed in [#26411](https://github.com/cypress-io/cypress/pull/26411).
- Improved styling on the [Runs Page](https://docs.cypress.io/guides/core-concepts/cypress-app#Runs). Addresses [#26180](https://github.com/cypress-io/cypress/issues/26180).

**Dependency Updates:**

- Upgraded [`commander`](https://www.npmjs.com/package/commander) from `^5.1.0` to `^6.2.1`. Addressed in [#26226](https://github.com/cypress-io/cypress/pull/26226).
- Upgraded [`minimist`](https://www.npmjs.com/package/minimist) from `1.2.6` to `1.2.8` to address this [CVE-2021-44906](https://github.com/advisories/GHSA-xvch-5gv4-984h) NVD security vulnerability. Addressed in [#26254](https://github.com/cypress-io/cypress/pull/26254).

## 12.9.0

_Released 03/28/2023_

**Features:**

- The [Debug page](https://docs.cypress.io/guides/cloud/runs#Debug) now allows for navigating between all runs recorded for a commit. Addresses [#25899](https://github.com/cypress-io/cypress/issues/25899) and [#26018](https://github.com/cypress-io/cypress/issues/26018).

**Bugfixes:**

- Fixed a compatibility issue so that component test projects can use [Vite](https://vitejs.dev/) version 4.2.0 and greater. Fixes [#26138](https://github.com/cypress-io/cypress/issues/26138).
- Fixed an issue where [`cy.intercept()`](https://docs.cypress.io/api/commands/intercept) added an additional `content-length` header to spied requests that did not set a `content-length` header on the original request. Fixes [#24407](https://github.com/cypress-io/cypress/issues/24407).
- Changed the way that Git hashes are loaded so that non-relevant runs are excluded from the Debug page. Fixes [#26058](https://github.com/cypress-io/cypress/issues/26058).
- Corrected the [`.type()`](https://docs.cypress.io/api/commands/type) command to account for shadow root elements when determining whether or not focus needs to be simulated before typing. Fixes [#26198](https://github.com/cypress-io/cypress/issues/26198).
- Fixed an issue where an incorrect working directory could be used for Git operations on Windows. Fixes [#23317](https://github.com/cypress-io/cypress/issues/23317).
- Capture the [Buildkite](https://buildkite.com/) CI provider's environment variable `BUILDKITE_RETRY_COUNT` to handle CI retries in the Cloud. Addressed in [#25750](https://github.com/cypress-io/cypress/pull/25750).

**Misc:**

- Made some minor styling updates to the Debug page. Addresses [#26041](https://github.com/cypress-io/cypress/issues/26041).

## 12.8.1

_Released 03/15/2023_

**Bugfixes:**

- Fixed a regression in Cypress [10](https://docs.cypress.io/guides/references/changelog#10-0-0) where the reporter auto-scroll configuration inside user preferences was unintentionally being toggled off. User's must now explicitly enable/disable auto-scroll under user preferences, which is enabled by default. Fixes [#24171](https://github.com/cypress-io/cypress/issues/24171) and [#26113](https://github.com/cypress-io/cypress/issues/26113).

**Dependency Updates:**

- Upgraded [`ejs`](https://www.npmjs.com/package/ejs) from `3.1.6` to `3.1.8` to address this [CVE-2022-29078](https://github.com/advisories/GHSA-phwq-j96m-2c2q) NVD security vulnerability. Addressed in [#25279](https://github.com/cypress-io/cypress/pull/25279).

## 12.8.0

_Released 03/14/2023_

**Features:**

- The [Debug page](https://docs.cypress.io/guides/cloud/runs#Debug) is now able to show real-time results from in-progress runs.  Addresses [#25759](https://github.com/cypress-io/cypress/issues/25759).
- Added the ability to control whether a request is logged to the command log via [`cy.intercept()`](https://docs.cypress.io/api/commands/intercept) by passing `log: false` or `log: true`. Addresses [#7362](https://github.com/cypress-io/cypress/issues/7362).
  - This can be used to override Cypress's default behavior of logging all XHRs and fetches, see the [example](https://docs.cypress.io/api/commands/intercept#Disabling-logs-for-a-request).
- It is now possible to control the number of connection attempts to the browser using the `CYPRESS_CONNECT_RETRY_THRESHOLD` Environment Variable. Learn more [here](https://docs.cypress.io/guides/references/advanced-installation#Environment-variables). Addressed in [#25848](https://github.com/cypress-io/cypress/pull/25848).

**Bugfixes:**

- Fixed an issue where using `Cypress.require()` would throw the error `Cannot find module 'typescript'`. Fixes [#25885](https://github.com/cypress-io/cypress/issues/25885).
- The [`before:spec`](https://docs.cypress.io/api/plugins/before-spec-api) API was updated to correctly support async event handlers in `run` mode. Fixes [#24403](https://github.com/cypress-io/cypress/issues/24403).
- Updated the Component Testing [community framework](https://docs.cypress.io/guides/component-testing/third-party-definitions) definition detection logic to take into account monorepo structures that hoist dependencies. Fixes [#25993](https://github.com/cypress-io/cypress/issues/25993).
- The onboarding wizard for Component Testing will now detect installed dependencies more reliably. Fixes [#25782](https://github.com/cypress-io/cypress/issues/25782).
- Fixed an issue where Angular components would sometimes be mounted in unexpected DOM locations in component tests. Fixes [#25956](https://github.com/cypress-io/cypress/issues/25956).
- Fixed an issue where Cypress component testing would fail to work with [Next.js](https://nextjs.org/) `13.2.1`. Fixes [#25951](https://github.com/cypress-io/cypress/issues/25951).
- Fixed an issue where migrating a project from a version of Cypress earlier than [10.0.0](#10-0-0) could fail if the project's `testFiles` configuration was an array of globs. Fixes [#25947](https://github.com/cypress-io/cypress/issues/25947).

**Misc:**

- Removed "New" badge in the navigation bar for the debug page icon. Addresses [#25925](https://github.com/cypress-io/cypress/issues/25925).
- Removed inline "Connect" buttons within the Specs Explorer. Addresses [#25926](https://github.com/cypress-io/cypress/issues/25926).
- Added an icon for "beta" versions of the Chrome browser. Addresses [#25968](https://github.com/cypress-io/cypress/issues/25968).

**Dependency Updates:**

- Upgraded [`mocha-junit-reporter`](https://www.npmjs.com/package/mocha-junit-reporter) from `2.1.0` to `2.2.0` to be able to use [new placeholders](https://github.com/michaelleeallen/mocha-junit-reporter/pull/163) such as `[suiteFilename]` or `[suiteName]` when defining the test report name. Addressed in [#25922](https://github.com/cypress-io/cypress/pull/25922).

## 12.7.0

_Released 02/24/2023_

**Features:**

- It is now possible to set `hostOnly` cookies with [`cy.setCookie()`](https://docs.cypress.io/api/commands/setcookie) for a given domain. Addresses [#16856](https://github.com/cypress-io/cypress/issues/16856) and [#17527](https://github.com/cypress-io/cypress/issues/17527).
- Added a Public API for third party component libraries to define a Framework Definition, embedding their library into the Cypress onboarding workflow. Learn more [here](https://docs.cypress.io/guides/component-testing/third-party-definitions). Implemented in [#25780](https://github.com/cypress-io/cypress/pull/25780) and closes [#25638](https://github.com/cypress-io/cypress/issues/25638).
- Added a Debug Page tutorial slideshow for projects that are not connected to Cypress Cloud. Addresses [#25768](https://github.com/cypress-io/cypress/issues/25768).
- Improved various error message around interactions with the Cypress cloud. Implemented in [#25837](https://github.com/cypress-io/cypress/pull/25837)
- Updated the "new" status badge for the Debug page navigation link to be less noticeable when the navigation is collapsed. Addresses [#25739](https://github.com/cypress-io/cypress/issues/25739).

**Bugfixes:**

- Fixed various bugs when recording to the cloud. Fixed in [#25837](https://github.com/cypress-io/cypress/pull/25837)
- Fixed an issue where cookies were being duplicated with the same hostname, but a prepended dot. Fixed an issue where cookies may not be expiring correctly. Fixes [#25174](https://github.com/cypress-io/cypress/issues/25174), [#25205](https://github.com/cypress-io/cypress/issues/25205) and [#25495](https://github.com/cypress-io/cypress/issues/25495).
- Fixed an issue where cookies weren't being synced when the application was stable. Fixed in [#25855](https://github.com/cypress-io/cypress/pull/25855). Fixes [#25835](https://github.com/cypress-io/cypress/issues/25835).
- Added missing TypeScript type definitions for the [`cy.reload()`](https://docs.cypress.io/api/commands/reload) command. Addressed in [#25779](https://github.com/cypress-io/cypress/pull/25779).
- Ensure Angular components are mounted inside the correct element. Fixes [#24385](https://github.com/cypress-io/cypress/issues/24385).
- Fix a bug where files outside the project root in a monorepo are not correctly served when using Vite. Addressed in [#25801](https://github.com/cypress-io/cypress/pull/25801).
- Fixed an issue where using [`cy.intercept`](https://docs.cypress.io/api/commands/intercept)'s `req.continue()` with a non-function parameter would not provide an appropriate error message. Fixed in [#25884](https://github.com/cypress-io/cypress/pull/25884).
- Fixed an issue where Cypress would erroneously launch and connect to multiple browser instances. Fixes [#24377](https://github.com/cypress-io/cypress/issues/24377).

**Misc:**

- Made updates to the way that the Debug Page header displays information. Addresses [#25796](https://github.com/cypress-io/cypress/issues/25796) and [#25798](https://github.com/cypress-io/cypress/issues/25798).

## 12.6.0

_Released 02/15/2023_

**Features:**

- Added a new CLI flag, called [`--auto-cancel-after-failures`](https://docs.cypress.io/guides/guides/command-line#Options), that overrides the project-level ["Auto Cancellation"](https://docs.cypress.io/guides/cloud/smart-orchestration#Auto-Cancellation) value when recording to the Cloud. This gives Cloud users on Business and Enterprise plans the flexibility to alter the auto-cancellation value per run. Addressed in [#25237](https://github.com/cypress-io/cypress/pull/25237).
- It is now possible to overwrite query commands using [`Cypress.Commands.overwriteQuery`](https://on.cypress.io/api/custom-queries). Addressed in [#25078](https://github.com/cypress-io/cypress/issues/25078).
- Added [`Cypress.require()`](https://docs.cypress.io/api/cypress-api/require) for including dependencies within the [`cy.origin()`](https://docs.cypress.io/api/commands/origin) callback. This change removed support for using `require()` and `import()` directly within the callback because we found that it impacted performance not only for spec files using them within the [`cy.origin()`](https://docs.cypress.io/api/commands/origin) callback, but even for spec files that did not use them. Addresses [#24976](https://github.com/cypress-io/cypress/issues/24976).
- Added the ability to open the failing test in the IDE from the Debug page before needing to re-run the test. Addressed in [#24850](https://github.com/cypress-io/cypress/issues/24850).

**Bugfixes:**

- When a Cloud user is apart of multiple Cloud organizations, the [Connect to Cloud setup](https://docs.cypress.io/guides/cloud/projects#Set-up-a-project-to-record) now shows the correct organizational prompts when connecting a new project. Fixes [#25520](https://github.com/cypress-io/cypress/issues/25520).
- Fixed an issue where Cypress would fail to load any specs if the project `specPattern` included a resource that could not be accessed due to filesystem permissions. Fixes [#24109](https://github.com/cypress-io/cypress/issues/24109).
- Fixed an issue where the Debug page would display a different number of specs for in-progress runs than the in-progress specs reported in Cypress Cloud. Fixes [#25647](https://github.com/cypress-io/cypress/issues/25647).
- Fixed an issue in middleware where error-handling code could itself generate an error and fail to report the original issue. Fixes [#22825](https://github.com/cypress-io/cypress/issues/22825).
- Fixed an regression introduced in Cypress [12.3.0](#12-3-0) where custom browsers that relied on process environment variables were not found on macOS arm64 architectures. Fixed in [#25753](https://github.com/cypress-io/cypress/pull/25753).

**Misc:**

- Improved the UI of the Debug page. Addresses [#25664](https://github.com/cypress-io/cypress/issues/25664),  [#25669](https://github.com/cypress-io/cypress/issues/25669), [#25665](https://github.com/cypress-io/cypress/issues/25665), [#25666](https://github.com/cypress-io/cypress/issues/25666), and [#25667](https://github.com/cypress-io/cypress/issues/25667).
- Updated the Debug page sidebar badge to to show 0 to 99+ failing tests, increased from showing 0 to 9+ failing tests, to provide better test failure insights. Addresses [#25662](https://github.com/cypress-io/cypress/issues/25662).

**Dependency Updates:**

- Upgrade [`debug`](https://www.npmjs.com/package/debug) to `4.3.4`. Addressed in [#25699](https://github.com/cypress-io/cypress/pull/25699).

## 12.5.1

_Released 02/02/2023_

**Bugfixes:**

- Fixed a regression introduced in Cypress [12.5.0](https://docs.cypress.io/guides/references/changelog#12-5-0) where the `runnable` was not included in the [`test:after:run`](https://docs.cypress.io/api/events/catalog-of-events) event. Fixes [#25663](https://github.com/cypress-io/cypress/issues/25663).

**Dependency Updates:**

- Upgraded [`simple-git`](https://github.com/steveukx/git-js) from `3.15.0` to `3.16.0` to address this [security vulnerability](https://github.com/advisories/GHSA-9p95-fxvg-qgq2) where Remote Code Execution (RCE) via the clone(), pull(), push() and listRemote() methods due to improper input sanitization was possible. Addressed in [#25603](https://github.com/cypress-io/cypress/pull/25603).

## 12.5.0

_Released 01/31/2023_

**Features:**

- Easily debug failed CI test runs recorded to the Cypress Cloud from your local Cypress app with the new Debug page. Please leave any feedback [here](https://github.com/cypress-io/cypress/discussions/25649). Your feedback will help us make decisions to improve the Debug experience. For more details, see [our blog post](https://on.cypress.io/debug-page-release). Addressed in [#25488](https://github.com/cypress-io/cypress/pull/25488).

**Performance:**

- Improved memory consumption in `run` mode by removing reporter logs for successful tests. Fixes [#25230](https://github.com/cypress-io/cypress/issues/25230).

**Bugfixes:**

- Fixed an issue where alternative Microsoft Edge Beta, Canary, and Dev binary versions were not being discovered by Cypress. Fixes [#25455](https://github.com/cypress-io/cypress/issues/25455).

**Dependency Updates:**

- Upgraded [`underscore.string`](https://github.com/esamattis/underscore.string/blob/HEAD/CHANGELOG.markdown) from `3.3.5` to `3.3.6` to reference rebuilt assets after security patch to fix regular expression DDOS exploit. Addressed in [#25574](https://github.com/cypress-io/cypress/pull/25574).

## 12.4.1

_Released 01/27/2023_

**Bugfixes:**

- Fixed a regression from Cypress [12.4.0](https://docs.cypress.io/guides/references/changelog#12-4-0) where Cypress was not exiting properly when running multiple Component Testing specs in `electron` in `run` mode. Fixes [#25568](https://github.com/cypress-io/cypress/issues/25568).

**Dependency Updates:**

- Upgraded [`ua-parser-js`](https://github.com/faisalman/ua-parser-js) from `0.7.24` to `0.7.33` to address this [security vulnerability](https://github.com/faisalman/ua-parser-js/security/advisories/GHSA-fhg7-m89q-25r3) where crafting a very-very-long user-agent string with specific pattern, an attacker can turn the script to get stuck processing for a very long time which results in a denial of service (DoS) condition. Addressed in [#25561](https://github.com/cypress-io/cypress/pull/25561).

## 12.4.0

_Released 1/24/2023_

**Features:**

- Added official support for Vite 4 in component testing. Addresses
  [#24969](https://github.com/cypress-io/cypress/issues/24969).
- Added new
  [`experimentalMemoryManagement`](/guides/references/experiments#Configuration)
  configuration option to improve memory management in Chromium-based browsers.
  Enable this option with `experimentalMemoryManagement=true` if you have
  experienced "Out of Memory" issues. Addresses
  [#23391](https://github.com/cypress-io/cypress/issues/23391).
- Added new
  [`experimentalSkipDomainInjection`](/guides/references/experiments#Experimental-Skip-Domain-Injection)
  configuration option to disable Cypress from setting `document.domain` on
  injection, allowing users to test Salesforce domains. If you believe you are
  having `document.domain` issues, please see the
  [`experimentalSkipDomainInjection`](/guides/references/experiments#Experimental-Skip-Domain-Injection)
  guide. This config option is end-to-end only. Addresses
  [#2367](https://github.com/cypress-io/cypress/issues/2367),
  [#23958](https://github.com/cypress-io/cypress/issues/23958),
  [#24290](https://github.com/cypress-io/cypress/issues/24290), and
  [#24418](https://github.com/cypress-io/cypress/issues/24418).
- The [`.as`](/api/commands/as) command now accepts an options argument,
  allowing an alias to be stored as type "query" or "static" value. This is
  stored as "query" by default. Addresses
  [#25173](https://github.com/cypress-io/cypress/issues/25173).
- The `cy.log()` command will now display a line break where the `\n` character
  is used. Addresses
  [#24964](https://github.com/cypress-io/cypress/issues/24964).
- [`component.specPattern`](/guides/references/configuration#component) now
  utilizes a JSX/TSX file extension when generating a new empty spec file if
  project contains at least one file with those extensions. This applies only to
  component testing and is skipped if
  [`component.specPattern`](/guides/references/configuration#component) has been
  configured to exclude files with those extensions. Addresses
  [#24495](https://github.com/cypress-io/cypress/issues/24495).
- Added support for the `data-qa` selector in the
  [Selector Playground](guides/core-concepts/cypress-app#Selector-Playground) in
  addition to `data-cy`, `data-test` and `data-testid`. Addresses
  [#25305](https://github.com/cypress-io/cypress/issues/25305).

**Bugfixes:**

- Fixed an issue where component tests could incorrectly treat new major
  versions of certain dependencies as supported. Fixes
  [#25379](https://github.com/cypress-io/cypress/issues/25379).
- Fixed an issue where new lines or spaces on new lines in the Command Log were
  not maintained. Fixes
  [#23679](https://github.com/cypress-io/cypress/issues/23679) and
  [#24964](https://github.com/cypress-io/cypress/issues/24964).
- Fixed an issue where Angular component testing projects would fail to
  initialize if an unsupported browserslist entry was specified in the project
  configuration. Fixes
  [#25312](https://github.com/cypress-io/cypress/issues/25312).

**Misc**

- Video output link in `cypress run` mode has been added to it's own line to
  make the video output link more easily clickable in the terminal. Addresses
  [#23913](https://github.com/cypress-io/cypress/issues/23913).<|MERGE_RESOLUTION|>--- conflicted
+++ resolved
@@ -1,7 +1,4 @@
 <!-- See the ../guides/writing-the-cypress-changelog.md for details on writing the changelog. -->
-<<<<<<< HEAD
-## 13.7.0
-=======
 ## 13.6.3
 
 _Released 1/16/2024 (PENDING)_
@@ -23,13 +20,16 @@
 
 - Remove dependency on `@types/node` package. Addresses [#28473](https://github.com/cypress-io/cypress/issues/28473).
 - Updated  `@cypress/unique-selector` to include a performance optimization. It's possible this could improve performance of the selector playground. Addressed in [#28571](https://github.com/cypress-io/cypress/pull/28571).
+- Upgraded `electron` from `25.8.4` to `27.1.3`
+- Upgraded bundled Node.js version from `18.15.0` to `18.17.0`
+- Upraded bundled Chromium version from `114.0.5735.289` to `116.0.5845.228`
 
 **Misc:**
 
 - Updated some documentation links to go through on.cypress.io. Addressed in [#28623](https://github.com/cypress-io/cypress/pull/28623).
 
+
 ## 13.6.2
->>>>>>> 9528a671
 
 _Released 12/26/2023_
 
@@ -46,12 +46,6 @@
 **Dependency Updates:**
 
 - Updated ts-node from `10.9.1` to `10.9.2`. Cypress will longer error during `cypress run` or `cypress open` when using Typescript 5.3.2+ with `extends` in `tsconfig.json`. Addresses [#28385](https://github.com/cypress-io/cypress/issues/28385).
-
-**Misc:**
-
-- Upgraded `electron` from `25.8.4` to `27.1.3`
-- Upgraded bundled Node.js version from `18.15.0` to `18.17.0`
-- Upraded bundled Chromium version from `114.0.5735.289` to `116.0.5845.228`
 
 ## 13.6.1
 
