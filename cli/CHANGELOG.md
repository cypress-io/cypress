--- conflicted
+++ resolved
@@ -33,13 +33,8 @@
  - Made some minor styling updates to the Debug page. Addresses [#26041](https://github.com/cypress-io/cypress/issues/26041).
  
 **Dependency Updates:**
-<<<<<<< HEAD
- 
- - Added [`better-sqlite3`](https://github.com/WiseLibs/better-sqlite3) and [`kysely`](https://github.com/koskimas/kysely) to support storing test run information which will be sent when recording to the Cloud
-=======
 
  - Added [`better-sqlite3`](https://github.com/WiseLibs/better-sqlite3) to support storing test run information which will be sent when recording to the Cloud
->>>>>>> e76ab0ca
 
 ## 12.8.1
 
