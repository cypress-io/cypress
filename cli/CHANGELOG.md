<!-- See the ../guides/writing-the-cypress-changelog.md for details on writing the changelog. -->
<<<<<<< HEAD
## 13.0.0

_Released 12/31/2024 (PENDING)_

**Features:**

- Added ability to specify the default running browser in cypress config. Addresses [#6646](https://github.com/cypress-io/cypress/issues/6646).
=======
## 12.17.2

_Released 07/20/2023_

**Bugfixes:**

- Fixed an issue where commands would fail with the error `must only be invoked from the spec file or support file` if their arguments were mutated. Fixes [#27200](https://github.com/cypress-io/cypress/issues/27200).
- Fixed an issue where `cy.writeFile()` would erroneously fail with the error `cy.writeFile() must only be invoked from the spec file or support file`. Fixes [#27097](https://github.com/cypress-io/cypress/issues/27097).
- Fixed an issue where web workers could not be created within a spec. Fixes [#27298](https://github.com/cypress-io/cypress/issues/27298).
>>>>>>> cffa9d1a

## 12.17.1

_Released 07/10/2023_

**Bugfixes:**

- Fixed invalid stored preference when enabling in-app notifications that could cause the application to crash.  Fixes [#27228](https://github.com/cypress-io/cypress/issues/27228).
- Fixed an issue with the Typescript types of [`cy.screenshot()`](https://docs.cypress.io/api/commands/screenshot). Fixed in [#27130](https://github.com/cypress-io/cypress/pull/27130).

**Dependency Updates:**

- Upgraded [`@cypress/request`](https://www.npmjs.com/package/@cypress/request) from `2.88.10` to `2.88.11` to address [CVE-2022-24999](https://www.cve.org/CVERecord?id=CVE-2022-24999) security vulnerability. Addressed in [#27005](https://github.com/cypress-io/cypress/pull/27005).

## 12.17.0

_Released 07/05/2023_

**Features:**

- Cypress Cloud users can now receive desktop notifications about their runs, including when one starts, finishes, or fails. Addresses [#26686](https://github.com/cypress-io/cypress/issues/26686).

**Bugfixes:**

- Fixed issues where commands would fail with the error `must only be invoked from the spec file or support file`. Fixes [#27149](https://github.com/cypress-io/cypress/issues/27149) and [#27163](https://github.com/cypress-io/cypress/issues/27163).
- Fixed a regression introduced in Cypress [12.12.0](#12-12-0) where Cypress may fail to reconnect to the Chrome DevTools Protocol in Electron. Fixes [#26900](https://github.com/cypress-io/cypress/issues/26900).
- Fixed an issue where chrome was not recovering from browser crashes properly. Fixes [#24650](https://github.com/cypress-io/cypress/issues/24650).
- Fixed a race condition that was causing a GraphQL error to appear on the [Debug page](https://docs.cypress.io/guides/cloud/runs#Debug) when viewing a running Cypress Cloud build. Fixed in [#27134](https://github.com/cypress-io/cypress/pull/27134).
- Fixed a race condition in electron where the test window exiting prematurely during the browser launch process was causing the whole test run to fail. Addressed in [#27167](https://github.com/cypress-io/cypress/pull/27167).
- Fixed minor issues with Typescript types in the CLI. Fixes [#24110](https://github.com/cypress-io/cypress/issues/24110).
- Fixed an issue where a value for the Electron debug port would not be respected if defined using the `ELECTRON_EXTRA_LAUNCH_ARGS` environment variable. Fixes [#26711](https://github.com/cypress-io/cypress/issues/26711).

**Dependency Updates:**

- Update dependency semver to ^7.5.3. Addressed in [#27151](https://github.com/cypress-io/cypress/pull/27151).

## 12.16.0

_Released 06/26/2023_

**Features:**

- Added support for Angular 16.1.0 in Cypress Component Testing. Addresses [#27049](https://github.com/cypress-io/cypress/issues/27049).

**Bugfixes:**

- Fixed an issue where certain commands would fail with the error `must only be invoked from the spec file or support file` when invoked with a large argument. Fixes [#27099](https://github.com/cypress-io/cypress/issues/27099).

## 12.15.0

_Released 06/20/2023_

**Features:**

- Added support for running Cypress tests with [Chrome's new `--headless=new` flag](https://developer.chrome.com/articles/new-headless/). Chrome versions 112 and above will now be run in the `headless` mode that matches the `headed` browser implementation. Addresses [#25972](https://github.com/cypress-io/cypress/issues/25972).
- Cypress can now test pages with targeted `Content-Security-Policy` and `Content-Security-Policy-Report-Only` header directives by specifying the allow list via the [`experimentalCspAllowList`](https://docs.cypress.io/guides/references/configuration#Experimental-Csp-Allow-List) configuration option. Addresses [#1030](https://github.com/cypress-io/cypress/issues/1030). Addressed in [#26483](https://github.com/cypress-io/cypress/pull/26483)
- The [`videoCompression`](https://docs.cypress.io/guides/references/configuration#Videos) configuration option now accepts both a boolean or a Constant Rate Factor (CRF) number between `1` and `51`. The `videoCompression` default value is still `32` CRF and when `videoCompression` is set to `true` the default of `32` CRF will be used. Addresses [#26658](https://github.com/cypress-io/cypress/issues/26658).
- The Cypress Cloud data shown on the [Specs](https://docs.cypress.io/guides/core-concepts/cypress-app#Specs) page and [Runs](https://docs.cypress.io/guides/core-concepts/cypress-app#Runs) page will now reflect Cloud Runs that match the current Git tree if Git is being used. Addresses [#26693](https://github.com/cypress-io/cypress/issues/26693).

**Bugfixes:**

- Fixed an issue where video output was not being logged to the console when `videoCompression` was turned off. Videos will now log to the terminal regardless of the compression value. Addresses [#25945](https://github.com/cypress-io/cypress/issues/25945).

**Dependency Updates:**

- Removed [`@cypress/mocha-teamcity-reporter`](https://www.npmjs.com/package/@cypress/mocha-teamcity-reporter) as this package was no longer being referenced. Addressed in [#26938](https://github.com/cypress-io/cypress/pull/26938).

## 12.14.0

_Released 06/07/2023_

**Features:**

- A new testing type switcher has been added to the Spec Explorer to make it easier to move between E2E and Component Testing. An informational overview of each type is displayed if it hasn't already been configured to help educate and onboard new users to each testing type. Addresses [#26448](https://github.com/cypress-io/cypress/issues/26448), [#26836](https://github.com/cypress-io/cypress/issues/26836) and [#26837](https://github.com/cypress-io/cypress/issues/26837).

**Bugfixes:**

- Fixed an issue to now correctly detect Angular 16 dependencies
([@angular/cli](https://www.npmjs.com/package/@angular/cli),
[@angular-devkit/build-angular](https://www.npmjs.com/package/@angular-devkit/build-angular),
[@angular/core](https://www.npmjs.com/package/@angular/core), [@angular/common](https://www.npmjs.com/package/@angular/common),
[@angular/platform-browser-dynamic](https://www.npmjs.com/package/@angular/platform-browser-dynamic))
during Component Testing onboarding. Addresses [#26852](https://github.com/cypress-io/cypress/issues/26852).
- Ensures Git-related messages on the [Runs page](https://docs.cypress.io/guides/core-concepts/cypress-app#Runs) remain dismissed. Addresses [#26808](https://github.com/cypress-io/cypress/issues/26808).

**Dependency Updates:**

- Upgraded [`find-process`](https://www.npmjs.com/package/find-process) from `1.4.1` to `1.4.7` to address this [Synk](https://security.snyk.io/vuln/SNYK-JS-FINDPROCESS-1090284) security vulnerability. Addressed in [#26906](https://github.com/cypress-io/cypress/pull/26906).
- Upgraded [`firefox-profile`](https://www.npmjs.com/package/firefox-profile) from `4.0.0` to `4.3.2` to address security vulnerabilities within sub-dependencies. Addressed in [#26912](https://github.com/cypress-io/cypress/pull/26912).

## 12.13.0

_Released 05/23/2023_

**Features:**

- Adds Git-related messages for the [Runs page](https://docs.cypress.io/guides/core-concepts/cypress-app#Runs) and [Debug page](https://docs.cypress.io/guides/cloud/runs#Debug) when users aren't using Git or there are no recorded runs for the current branch. Addresses [#26680](https://github.com/cypress-io/cypress/issues/26680).

**Bugfixes:**

- Reverted [#26452](https://github.com/cypress-io/cypress/pull/26452) which introduced a bug that prevents users from using End to End with Yarn 3. Fixed in [#26735](https://github.com/cypress-io/cypress/pull/26735). Fixes [#26676](https://github.com/cypress-io/cypress/issues/26676).
- Moved `types` condition to the front of `package.json#exports` since keys there are meant to be order-sensitive. Fixed in [#26630](https://github.com/cypress-io/cypress/pull/26630).
- Fixed an issue where newly-installed dependencies would not be detected during Component Testing setup. Addresses [#26685](https://github.com/cypress-io/cypress/issues/26685).
- Fixed a UI regression that was flashing an "empty" state inappropriately when loading the Debug page. Fixed in [#26761](https://github.com/cypress-io/cypress/pull/26761).
- Fixed an issue in Component Testing setup where TypeScript version 5 was not properly detected. Fixes [#26204](https://github.com/cypress-io/cypress/issues/26204).

**Misc:**

- Updated styling & content of Cypress Cloud slideshows when not logged in or no runs have been recorded. Addresses [#26181](https://github.com/cypress-io/cypress/issues/26181).
- Changed the nomenclature of 'processing' to 'compressing' when terminal video output is printed during a run. Addresses [#26657](https://github.com/cypress-io/cypress/issues/26657).
- Changed the nomenclature of 'Upload Results' to 'Uploading Screenshots & Videos' when terminal output is printed during a run. Addresses [#26759](https://github.com/cypress-io/cypress/issues/26759).

## 12.12.0

_Released 05/09/2023_

**Features:**

- Added a new informational banner to help get started with component testing from an existing end-to-end test suite. Addresses [#26511](https://github.com/cypress-io/cypress/issues/26511).

**Bugfixes:**

- Fixed an issue in Electron where devtools gets out of sync with the DOM occasionally. Addresses [#15932](https://github.com/cypress-io/cypress/issues/15932).
- Updated the Chromium renderer process crash message to be more terse. Addressed in [#26597](https://github.com/cypress-io/cypress/pull/26597).
- Fixed an issue with `CYPRESS_DOWNLOAD_PATH_TEMPLATE` regex to allow multiple replacements. Addresses [#23670](https://github.com/cypress-io/cypress/issues/23670).
- Moved `types` condition to the front of `package.json#exports` since keys there are meant to be order-sensitive. Fixed in [#26630](https://github.com/cypress-io/cypress/pull/26630).

**Dependency Updates:**

- Upgraded [`plist`](https://www.npmjs.com/package/plist) from `3.0.5` to `3.0.6` to address [CVE-2022-26260](https://nvd.nist.gov/vuln/detail/CVE-2022-22912#range-8131646) NVD security vulnerability. Addressed in [#26631](https://github.com/cypress-io/cypress/pull/26631).
- Upgraded [`engine.io`](https://www.npmjs.com/package/engine.io) from `6.2.1` to `6.4.2` to address [CVE-2023-31125](https://github.com/socketio/engine.io/security/advisories/GHSA-q9mw-68c2-j6m5) NVD security vulnerability. Addressed in [#26664](https://github.com/cypress-io/cypress/pull/26664).
- Upgraded [`@vue/test-utils`](https://www.npmjs.com/package/@vue/test-utils) from `2.0.2` to `2.3.2`. Addresses [#26575](https://github.com/cypress-io/cypress/issues/26575).

## 12.11.0

_Released 04/26/2023_

**Features:**

- Adds Component Testing support for Angular 16. Addresses [#26044](https://github.com/cypress-io/cypress/issues/26044).
- The run navigation component on the [Debug page](https://on.cypress.io/debug-page) will now display a warning message if there are more relevant runs than can be displayed in the list. Addresses [#26288](https://github.com/cypress-io/cypress/issues/26288).

**Bugfixes:**

- Fixed an issue where setting `videoCompression` to `0` would cause the video output to be broken. `0` is now treated as false. Addresses [#5191](https://github.com/cypress-io/cypress/issues/5191) and [#24595](https://github.com/cypress-io/cypress/issues/24595).
- Fixed an issue on the [Debug page](https://on.cypress.io/debug-page) where the passing run status would appear even if the Cypress Cloud organization was over its monthly test result limit. Addresses [#26528](https://github.com/cypress-io/cypress/issues/26528).

**Misc:**

- Cleaned up our open telemetry dependencies, reducing the size of the open telemetry modules. Addressed in [#26522](https://github.com/cypress-io/cypress/pull/26522).

**Dependency Updates:**

- Upgraded [`vue`](https://www.npmjs.com/package/vue) from `3.2.31` to `3.2.47`. Addressed in [#26555](https://github.com/cypress-io/cypress/pull/26555).

## 12.10.0

_Released 04/17/2023_

**Features:**

- The Component Testing setup wizard will now show a warning message if an issue is encountered with an installed [third party framework definition](https://on.cypress.io/component-integrations). Addresses [#25838](https://github.com/cypress-io/cypress/issues/25838).

**Bugfixes:**

 - Capture the [Azure](https://azure.microsoft.com/) CI provider's environment variable [`SYSTEM_PULLREQUEST_PULLREQUESTNUMBER`](https://learn.microsoft.com/en-us/azure/devops/pipelines/build/variables?view=azure-devops&tabs=yaml#system-variables-devops-services) to display the linked PR number in the Cloud. Addressed in [#26215](https://github.com/cypress-io/cypress/pull/26215).
 - Fixed an issue in the onboarding wizard where project framework & bundler would not be auto-detected when opening directly into component testing mode using the `--component` CLI flag. Fixes [#22777](https://github.com/cypress-io/cypress/issues/22777) and [#26388](https://github.com/cypress-io/cypress/issues/26388).
 - Updated to use the `SEMAPHORE_GIT_WORKING_BRANCH` [Semphore](https://docs.semaphoreci.com) CI environment variable to correctly associate a Cloud run to the current branch. Previously this was incorrectly associating a run to the target branch. Fixes [#26309](https://github.com/cypress-io/cypress/issues/26309).
 - Fix an edge case in Component Testing where a custom `baseUrl` in `tsconfig.json` for Next.js 13.2.0+ is not respected. This was partially fixed in [#26005](https://github.com/cypress-io/cypress/pull/26005), but an edge case was missed. Fixes [#25951](https://github.com/cypress-io/cypress/issues/25951).
 - Fixed an issue where `click` events fired on `.type('{enter}')` did not propagate through shadow roots. Fixes [#26392](https://github.com/cypress-io/cypress/issues/26392).

**Misc:**

- Removed unintentional debug logs. Addressed in [#26411](https://github.com/cypress-io/cypress/pull/26411).
- Improved styling on the [Runs Page](https://docs.cypress.io/guides/core-concepts/cypress-app#Runs). Addresses [#26180](https://github.com/cypress-io/cypress/issues/26180).

**Dependency Updates:**

- Upgraded [`commander`](https://www.npmjs.com/package/commander) from `^5.1.0` to `^6.2.1`. Addressed in [#26226](https://github.com/cypress-io/cypress/pull/26226).
- Upgraded [`minimist`](https://www.npmjs.com/package/minimist) from `1.2.6` to `1.2.8` to address this [CVE-2021-44906](https://github.com/advisories/GHSA-xvch-5gv4-984h) NVD security vulnerability. Addressed in [#26254](https://github.com/cypress-io/cypress/pull/26254).

## 12.9.0

_Released 03/28/2023_

**Features:**

- The [Debug page](https://docs.cypress.io/guides/cloud/runs#Debug) now allows for navigating between all runs recorded for a commit. Addresses [#25899](https://github.com/cypress-io/cypress/issues/25899) and [#26018](https://github.com/cypress-io/cypress/issues/26018).

**Bugfixes:**

 - Fixed a compatibility issue so that component test projects can use [Vite](https://vitejs.dev/) version 4.2.0 and greater. Fixes [#26138](https://github.com/cypress-io/cypress/issues/26138).
 - Fixed an issue where [`cy.intercept()`](https://docs.cypress.io/api/commands/intercept) added an additional `content-length` header to spied requests that did not set a `content-length` header on the original request. Fixes [#24407](https://github.com/cypress-io/cypress/issues/24407).
 - Changed the way that Git hashes are loaded so that non-relevant runs are excluded from the Debug page. Fixes [#26058](https://github.com/cypress-io/cypress/issues/26058).
 - Corrected the [`.type()`](https://docs.cypress.io/api/commands/type) command to account for shadow root elements when determining whether or not focus needs to be simulated before typing. Fixes [#26198](https://github.com/cypress-io/cypress/issues/26198).
 - Fixed an issue where an incorrect working directory could be used for Git operations on Windows. Fixes [#23317](https://github.com/cypress-io/cypress/issues/23317).
 - Capture the [Buildkite](https://buildkite.com/) CI provider's environment variable `BUILDKITE_RETRY_COUNT` to handle CI retries in the Cloud. Addressed in [#25750](https://github.com/cypress-io/cypress/pull/25750).

**Misc:**

 - Made some minor styling updates to the Debug page. Addresses [#26041](https://github.com/cypress-io/cypress/issues/26041).

## 12.8.1

_Released 03/15/2023_

**Bugfixes:**

- Fixed a regression in Cypress [10](https://docs.cypress.io/guides/references/changelog#10-0-0) where the reporter auto-scroll configuration inside user preferences was unintentionally being toggled off. User's must now explicitly enable/disable auto-scroll under user preferences, which is enabled by default. Fixes [#24171](https://github.com/cypress-io/cypress/issues/24171) and [#26113](https://github.com/cypress-io/cypress/issues/26113).

**Dependency Updates:**

- Upgraded [`ejs`](https://www.npmjs.com/package/ejs) from `3.1.6` to `3.1.8` to address this [CVE-2022-29078](https://github.com/advisories/GHSA-phwq-j96m-2c2q) NVD security vulnerability. Addressed in [#25279](https://github.com/cypress-io/cypress/pull/25279).

## 12.8.0

_Released 03/14/2023_

**Features:**

- The [Debug page](https://docs.cypress.io/guides/cloud/runs#Debug) is now able to show real-time results from in-progress runs.  Addresses [#25759](https://github.com/cypress-io/cypress/issues/25759).
- Added the ability to control whether a request is logged to the command log via [`cy.intercept()`](https://docs.cypress.io/api/commands/intercept) by passing `log: false` or `log: true`. Addresses [#7362](https://github.com/cypress-io/cypress/issues/7362).
  - This can be used to override Cypress's default behavior of logging all XHRs and fetches, see the [example](https://docs.cypress.io/api/commands/intercept#Disabling-logs-for-a-request).
- It is now possible to control the number of connection attempts to the browser using the `CYPRESS_CONNECT_RETRY_THRESHOLD` Environment Variable. Learn more [here](https://docs.cypress.io/guides/references/advanced-installation#Environment-variables). Addressed in [#25848](https://github.com/cypress-io/cypress/pull/25848).

**Bugfixes:**

- Fixed an issue where using `Cypress.require()` would throw the error `Cannot find module 'typescript'`. Fixes [#25885](https://github.com/cypress-io/cypress/issues/25885).
- The [`before:spec`](https://docs.cypress.io/api/plugins/before-spec-api) API was updated to correctly support async event handlers in `run` mode. Fixes [#24403](https://github.com/cypress-io/cypress/issues/24403).
- Updated the Component Testing [community framework](https://docs.cypress.io/guides/component-testing/third-party-definitions) definition detection logic to take into account monorepo structures that hoist dependencies. Fixes [#25993](https://github.com/cypress-io/cypress/issues/25993).
- The onboarding wizard for Component Testing will now detect installed dependencies more reliably. Fixes [#25782](https://github.com/cypress-io/cypress/issues/25782).
- Fixed an issue where Angular components would sometimes be mounted in unexpected DOM locations in component tests. Fixes [#25956](https://github.com/cypress-io/cypress/issues/25956).
- Fixed an issue where Cypress component testing would fail to work with [Next.js](https://nextjs.org/) `13.2.1`. Fixes [#25951](https://github.com/cypress-io/cypress/issues/25951).
- Fixed an issue where migrating a project from a version of Cypress earlier than [10.0.0](#10-0-0) could fail if the project's `testFiles` configuration was an array of globs. Fixes [#25947](https://github.com/cypress-io/cypress/issues/25947).

**Misc:**

- Removed "New" badge in the navigation bar for the debug page icon. Addresses [#25925](https://github.com/cypress-io/cypress/issues/25925).
- Removed inline "Connect" buttons within the Specs Explorer. Addresses [#25926](https://github.com/cypress-io/cypress/issues/25926).
- Added an icon for "beta" versions of the Chrome browser. Addresses [#25968](https://github.com/cypress-io/cypress/issues/25968).

**Dependency Updates:**

- Upgraded [`mocha-junit-reporter`](https://www.npmjs.com/package/mocha-junit-reporter) from `2.1.0` to `2.2.0` to be able to use [new placeholders](https://github.com/michaelleeallen/mocha-junit-reporter/pull/163) such as `[suiteFilename]` or `[suiteName]` when defining the test report name. Addressed in [#25922](https://github.com/cypress-io/cypress/pull/25922).

## 12.7.0

_Released 02/24/2023_

**Features:**

- It is now possible to set `hostOnly` cookies with [`cy.setCookie()`](https://docs.cypress.io/api/commands/setcookie) for a given domain. Addresses [#16856](https://github.com/cypress-io/cypress/issues/16856) and [#17527](https://github.com/cypress-io/cypress/issues/17527).
- Added a Public API for third party component libraries to define a Framework Definition, embedding their library into the Cypress onboarding workflow. Learn more [here](https://docs.cypress.io/guides/component-testing/third-party-definitions). Implemented in [#25780](https://github.com/cypress-io/cypress/pull/25780) and closes [#25638](https://github.com/cypress-io/cypress/issues/25638).
- Added a Debug Page tutorial slideshow for projects that are not connected to Cypress Cloud. Addresses [#25768](https://github.com/cypress-io/cypress/issues/25768).
- Improved various error message around interactions with the Cypress cloud. Implemented in [#25837](https://github.com/cypress-io/cypress/pull/25837)
- Updated the "new" status badge for the Debug page navigation link to be less noticeable when the navigation is collapsed. Addresses [#25739](https://github.com/cypress-io/cypress/issues/25739).

**Bugfixes:**

- Fixed various bugs when recording to the cloud. Fixed in [#25837](https://github.com/cypress-io/cypress/pull/25837)
- Fixed an issue where cookies were being duplicated with the same hostname, but a prepended dot. Fixed an issue where cookies may not be expiring correctly. Fixes [#25174](https://github.com/cypress-io/cypress/issues/25174), [#25205](https://github.com/cypress-io/cypress/issues/25205) and [#25495](https://github.com/cypress-io/cypress/issues/25495).
- Fixed an issue where cookies weren't being synced when the application was stable. Fixed in [#25855](https://github.com/cypress-io/cypress/pull/25855). Fixes [#25835](https://github.com/cypress-io/cypress/issues/25835).
- Added missing TypeScript type definitions for the [`cy.reload()`](https://docs.cypress.io/api/commands/reload) command. Addressed in [#25779](https://github.com/cypress-io/cypress/pull/25779).
- Ensure Angular components are mounted inside the correct element. Fixes [#24385](https://github.com/cypress-io/cypress/issues/24385).
- Fix a bug where files outside the project root in a monorepo are not correctly served when using Vite. Addressed in [#25801](https://github.com/cypress-io/cypress/pull/25801).
- Fixed an issue where using [`cy.intercept`](https://docs.cypress.io/api/commands/intercept)'s `req.continue()` with a non-function parameter would not provide an appropriate error message. Fixed in [#25884](https://github.com/cypress-io/cypress/pull/25884).
- Fixed an issue where Cypress would erroneously launch and connect to multiple browser instances. Fixes [#24377](https://github.com/cypress-io/cypress/issues/24377).

**Misc:**

 - Made updates to the way that the Debug Page header displays information. Addresses [#25796](https://github.com/cypress-io/cypress/issues/25796) and [#25798](https://github.com/cypress-io/cypress/issues/25798).

## 12.6.0

_Released 02/15/2023_

**Features:**

- Added a new CLI flag, called [`--auto-cancel-after-failures`](https://docs.cypress.io/guides/guides/command-line#Options), that overrides the project-level ["Auto Cancellation"](https://docs.cypress.io/guides/cloud/smart-orchestration#Auto-Cancellation) value when recording to the Cloud. This gives Cloud users on Business and Enterprise plans the flexibility to alter the auto-cancellation value per run. Addressed in [#25237](https://github.com/cypress-io/cypress/pull/25237).
- It is now possible to overwrite query commands using [`Cypress.Commands.overwriteQuery`](https://on.cypress.io/api/custom-queries). Addressed in [#25078](https://github.com/cypress-io/cypress/issues/25078).
- Added [`Cypress.require()`](https://docs.cypress.io/api/cypress-api/require) for including dependencies within the [`cy.origin()`](https://docs.cypress.io/api/commands/origin) callback. This change removed support for using `require()` and `import()` directly within the callback because we found that it impacted performance not only for spec files using them within the [`cy.origin()`](https://docs.cypress.io/api/commands/origin) callback, but even for spec files that did not use them. Addresses [#24976](https://github.com/cypress-io/cypress/issues/24976).
- Added the ability to open the failing test in the IDE from the Debug page before needing to re-run the test. Addressed in [#24850](https://github.com/cypress-io/cypress/issues/24850).

**Bugfixes:**

- When a Cloud user is apart of multiple Cloud organizations, the [Connect to Cloud setup](https://docs.cypress.io/guides/cloud/projects#Set-up-a-project-to-record) now shows the correct organizational prompts when connecting a new project. Fixes [#25520](https://github.com/cypress-io/cypress/issues/25520).
- Fixed an issue where Cypress would fail to load any specs if the project `specPattern` included a resource that could not be accessed due to filesystem permissions. Fixes [#24109](https://github.com/cypress-io/cypress/issues/24109).
- Fixed an issue where the Debug page would display a different number of specs for in-progress runs than the in-progress specs reported in Cypress Cloud. Fixes [#25647](https://github.com/cypress-io/cypress/issues/25647).
- Fixed an issue in middleware where error-handling code could itself generate an error and fail to report the original issue. Fixes [#22825](https://github.com/cypress-io/cypress/issues/22825).
- Fixed an regression introduced in Cypress [12.3.0](#12-3-0) where custom browsers that relied on process environment variables were not found on macOS arm64 architectures. Fixed in [#25753](https://github.com/cypress-io/cypress/pull/25753).

**Misc:**

- Improved the UI of the Debug page. Addresses [#25664](https://github.com/cypress-io/cypress/issues/25664),  [#25669](https://github.com/cypress-io/cypress/issues/25669), [#25665](https://github.com/cypress-io/cypress/issues/25665), [#25666](https://github.com/cypress-io/cypress/issues/25666), and [#25667](https://github.com/cypress-io/cypress/issues/25667).
- Updated the Debug page sidebar badge to to show 0 to 99+ failing tests, increased from showing 0 to 9+ failing tests, to provide better test failure insights. Addresses [#25662](https://github.com/cypress-io/cypress/issues/25662).

**Dependency Updates:**

- Upgrade [`debug`](https://www.npmjs.com/package/debug) to `4.3.4`. Addressed in [#25699](https://github.com/cypress-io/cypress/pull/25699).

## 12.5.1

_Released 02/02/2023_

**Bugfixes:**

- Fixed a regression introduced in Cypress [12.5.0](https://docs.cypress.io/guides/references/changelog#12-5-0) where the `runnable` was not included in the [`test:after:run`](https://docs.cypress.io/api/events/catalog-of-events) event. Fixes [#25663](https://github.com/cypress-io/cypress/issues/25663).

**Dependency Updates:**

- Upgraded [`simple-git`](https://github.com/steveukx/git-js) from `3.15.0` to `3.16.0` to address this [security vulnerability](https://github.com/advisories/GHSA-9p95-fxvg-qgq2) where Remote Code Execution (RCE) via the clone(), pull(), push() and listRemote() methods due to improper input sanitization was possible. Addressed in [#25603](https://github.com/cypress-io/cypress/pull/25603).

## 12.5.0

_Released 01/31/2023_

**Features:**

- Easily debug failed CI test runs recorded to the Cypress Cloud from your local Cypress app with the new Debug page. Please leave any feedback [here](https://github.com/cypress-io/cypress/discussions/25649). Your feedback will help us make decisions to improve the Debug experience. For more details, see [our blog post](https://on.cypress.io/debug-page-release). Addressed in [#25488](https://github.com/cypress-io/cypress/pull/25488).

**Performance:**

- Improved memory consumption in `run` mode by removing reporter logs for successful tests. Fixes [#25230](https://github.com/cypress-io/cypress/issues/25230).

**Bugfixes:**

- Fixed an issue where alternative Microsoft Edge Beta, Canary, and Dev binary versions were not being discovered by Cypress. Fixes [#25455](https://github.com/cypress-io/cypress/issues/25455).

**Dependency Updates:**

- Upgraded [`underscore.string`](https://github.com/esamattis/underscore.string/blob/HEAD/CHANGELOG.markdown) from `3.3.5` to `3.3.6` to reference rebuilt assets after security patch to fix regular expression DDOS exploit. Addressed in [#25574](https://github.com/cypress-io/cypress/pull/25574).

## 12.4.1

_Released 01/27/2023_

**Bugfixes:**

- Fixed a regression from Cypress [12.4.0](https://docs.cypress.io/guides/references/changelog#12-4-0) where Cypress was not exiting properly when running multiple Component Testing specs in `electron` in `run` mode. Fixes [#25568](https://github.com/cypress-io/cypress/issues/25568).

**Dependency Updates:**

- Upgraded [`ua-parser-js`](https://github.com/faisalman/ua-parser-js) from `0.7.24` to `0.7.33` to address this [security vulnerability](https://github.com/faisalman/ua-parser-js/security/advisories/GHSA-fhg7-m89q-25r3) where crafting a very-very-long user-agent string with specific pattern, an attacker can turn the script to get stuck processing for a very long time which results in a denial of service (DoS) condition. Addressed in [#25561](https://github.com/cypress-io/cypress/pull/25561).

## 12.4.0

_Released 1/24/2023_

**Features:**

- Added official support for Vite 4 in component testing. Addresses
  [#24969](https://github.com/cypress-io/cypress/issues/24969).
- Added new
  [`experimentalMemoryManagement`](/guides/references/experiments#Configuration)
  configuration option to improve memory management in Chromium-based browsers.
  Enable this option with `experimentalMemoryManagement=true` if you have
  experienced "Out of Memory" issues. Addresses
  [#23391](https://github.com/cypress-io/cypress/issues/23391).
- Added new
  [`experimentalSkipDomainInjection`](/guides/references/experiments#Experimental-Skip-Domain-Injection)
  configuration option to disable Cypress from setting `document.domain` on
  injection, allowing users to test Salesforce domains. If you believe you are
  having `document.domain` issues, please see the
  [`experimentalSkipDomainInjection`](/guides/references/experiments#Experimental-Skip-Domain-Injection)
  guide. This config option is end-to-end only. Addresses
  [#2367](https://github.com/cypress-io/cypress/issues/2367),
  [#23958](https://github.com/cypress-io/cypress/issues/23958),
  [#24290](https://github.com/cypress-io/cypress/issues/24290), and
  [#24418](https://github.com/cypress-io/cypress/issues/24418).
- The [`.as`](/api/commands/as) command now accepts an options argument,
  allowing an alias to be stored as type "query" or "static" value. This is
  stored as "query" by default. Addresses
  [#25173](https://github.com/cypress-io/cypress/issues/25173).
- The `cy.log()` command will now display a line break where the `\n` character
  is used. Addresses
  [#24964](https://github.com/cypress-io/cypress/issues/24964).
- [`component.specPattern`](/guides/references/configuration#component) now
  utilizes a JSX/TSX file extension when generating a new empty spec file if
  project contains at least one file with those extensions. This applies only to
  component testing and is skipped if
  [`component.specPattern`](/guides/references/configuration#component) has been
  configured to exclude files with those extensions. Addresses
  [#24495](https://github.com/cypress-io/cypress/issues/24495).
- Added support for the `data-qa` selector in the
  [Selector Playground](guides/core-concepts/cypress-app#Selector-Playground) in
  addition to `data-cy`, `data-test` and `data-testid`. Addresses
  [#25305](https://github.com/cypress-io/cypress/issues/25305).

**Bugfixes:**

- Fixed an issue where component tests could incorrectly treat new major
  versions of certain dependencies as supported. Fixes
  [#25379](https://github.com/cypress-io/cypress/issues/25379).
- Fixed an issue where new lines or spaces on new lines in the Command Log were
  not maintained. Fixes
  [#23679](https://github.com/cypress-io/cypress/issues/23679) and
  [#24964](https://github.com/cypress-io/cypress/issues/24964).
- Fixed an issue where Angular component testing projects would fail to
  initialize if an unsupported browserslist entry was specified in the project
  configuration. Fixes
  [#25312](https://github.com/cypress-io/cypress/issues/25312).

**Misc**

- Video output link in `cypress run` mode has been added to it's own line to
  make the video output link more easily clickable in the terminal. Addresses
  [#23913](https://github.com/cypress-io/cypress/issues/23913).<|MERGE_RESOLUTION|>--- conflicted
+++ resolved
@@ -1,13 +1,12 @@
 <!-- See the ../guides/writing-the-cypress-changelog.md for details on writing the changelog. -->
-<<<<<<< HEAD
-## 13.0.0
-
-_Released 12/31/2024 (PENDING)_
+## 12.18.0
+
+_Released 08/01/2024 (PENDING)_
 
 **Features:**
 
 - Added ability to specify the default running browser in cypress config. Addresses [#6646](https://github.com/cypress-io/cypress/issues/6646).
-=======
+
 ## 12.17.2
 
 _Released 07/20/2023_
@@ -17,7 +16,6 @@
 - Fixed an issue where commands would fail with the error `must only be invoked from the spec file or support file` if their arguments were mutated. Fixes [#27200](https://github.com/cypress-io/cypress/issues/27200).
 - Fixed an issue where `cy.writeFile()` would erroneously fail with the error `cy.writeFile() must only be invoked from the spec file or support file`. Fixes [#27097](https://github.com/cypress-io/cypress/issues/27097).
 - Fixed an issue where web workers could not be created within a spec. Fixes [#27298](https://github.com/cypress-io/cypress/issues/27298).
->>>>>>> cffa9d1a
 
 ## 12.17.1
 
