<!-- See the ../guides/writing-the-cypress-changelog.md for details on writing the changelog. -->
## 13.13.2

_Released 7/30/2024 (PENDING)_

<<<<<<< HEAD
**Bugfixes:**

- Fixed an issue where yarn PnP was not working correctly with Cypress and `@cypress/webpack-batteries-included-preprocessor`. Fixes [#27947](https://github.com/cypress-io/cypress/issues/27947).
=======
**Dependency Updates:**

- Updated `@cypress/request` from `3.0.0` to `3.0.1`. Addresses [#29863](https://github.com/cypress-io/cypress/issues/29863).
>>>>>>> a0922027

## 13.13.1

_Released 7/16/2024_

**Bugfixes:**

- Fixed an issue where unhandled `WebSocket connection closed` exceptions would be thrown when CDP connections rapidly connect, disconnect, and connect again while there are pending commands. Fixes [#29572](https://github.com/cypress-io/cypress/issues/29572).
- CLI output properly displays non-JSON response bodies when a Test Replay upload attempt returns a non-JSON response body for a non-200 status code. Addressed in [#29801](https://github.com/cypress-io/cypress/pull/29801).
- Fixed an issue where the ReadStream used to upload a Test Replay recording could erroneously be re-used when retrying in cases of retryable upload failures. Fixes [#29227](https://github.com/cypress-io/cypress/issues/29227).
- Fixed an issue where command snapshots were not being captured within the `cy.origin()` command within Test Replay. Addressed in [#29828](https://github.com/cypress-io/cypress/pull/29828).

**Dependency Updates:**

- Updated `jquery` from `3.1.1` to `3.4.1`. Addresses [#29822](https://github.com/cypress-io/cypress/issues/29822). Addressed in [#29837](https://github.com/cypress-io/cypress/pull/29837).
- Replaced `json-lint` with `json-parse-even-better-errors`. This removes the [CVE-2021-23358](https://nvd.nist.gov/vuln/detail/CVE-2021-23358) vulnerability being reported in security scans. Addresses [#28207](https://github.com/cypress-io/cypress/issues/28207).
- Updated `minimatch` from `3.0.4` to `3.1.2`. Addressed in [#29821](https://github.com/cypress-io/cypress/pull/29821).

## 13.13.0

_Released 7/01/2024_

**Performance:**

- Improved performance of `experimentalSourceRewriting` option. Fixed in [#29540](https://github.com/cypress-io/cypress/pull/29540).

**Features:**

- Adds Signal support for Angular Component Testing versions 17.2 and up. Addresses [#29264](https://github.com/cypress-io/cypress/issues/29264).

**Bugfixes:**

- Fixed an issue where Chrome launch instances would not recreate the browser CRI client correctly after recovering from an unexpected browser closure. Fixes [#27657](https://github.com/cypress-io/cypress/issues/27657). Fixed in [#29663](https://github.com/cypress-io/cypress/pull/29663).
- Fixed an issue where Firefox 129 (Firefox Nightly) would not launch with Cypress. Fixes [#29713](https://github.com/cypress-io/cypress/issues/29713). Fixed in [#29720](https://github.com/cypress-io/cypress/pull/29720).

**Dependency Updates:**

- Updated `launch-editor` from `2.3.0` to `2.8.0`. Addressed in [#29770](https://github.com/cypress-io/cypress/pull/29770).
- Updated `memfs` from `3.4.12` to `3.5.3`. Addressed in [#29746](https://github.com/cypress-io/cypress/pull/29746).
- Updated `tmp` from `0.2.1` to `0.2.3`. Addresses [#29693](https://github.com/cypress-io/cypress/issues/29693).
- Updated `ws` from `5.2.3` to `5.2.4`. Addressed in [#29698](https://github.com/cypress-io/cypress/pull/29698).

## 13.12.0

_Released 6/18/2024_

**Features:**

- Added Component Testing support for Angular version 18. Addresses [#29309](https://github.com/cypress-io/cypress/issues/29309).

**Bugfixes:**

- We now trigger `input` and `change` events when typing `{upArrow}` and `{downArrow}` via `.type()` on `input[type=number]` elements. Fixes [#29611](https://github.com/cypress-io/cypress/issues/29611)
- Fixed an issue where auto scrolling the reporter would sometimes be disabled without the user's intent. Fixes [#25084](https://github.com/cypress-io/cypress/issues/25084).
- Fixed an issue where `inlineSourceMaps` was still being used when `sourceMaps` was provided in a users typescript config for typescript version 5. Fixes [#26203](https://github.com/cypress-io/cypress/issues/26203).
- When capture protocol script fails verification, an appropriate error is now displayed. Previously, an error regarding Test Replay archive location was shown. Addressed in [#29603](https://github.com/cypress-io/cypress/pull/29603).
- Fixed an issue where receiving HTTP responses with invalid headers raised an error. Now cypress removes the invalid headers and gives a warning in the console with debug mode on. Fixes [#28865](https://github.com/cypress-io/cypress/issues/28865).

**Misc:**

- Report afterSpec durations to Cloud API when running in record mode with Test Replay enabled. Addressed in [#29500](https://github.com/cypress-io/cypress/pull/29500).

**Dependency Updates:**

- Updated firefox-profile from `4.3.1` to `4.6.0`. Addressed in [#29662](https://github.com/cypress-io/cypress/pull/29662).
- Updated typescript from `4.7.4` to `5.3.3`. Addressed in [#29568](https://github.com/cypress-io/cypress/pull/29568).
- Updated url-parse from `1.5.9` to `1.5.10`. Addressed in [#29650](https://github.com/cypress-io/cypress/pull/29650).

## 13.11.0

_Released 6/4/2024_

**Performance:**

- Improved performance when setting console props within `Cypress.log`. Addressed in [#29501](https://github.com/cypress-io/cypress/pull/29501).

**Features:**

- Added support for [Next.js 14](https://nextjs.org/blog/next-14) for component testing. Addresses [#28185](https://github.com/cypress-io/cypress/issues/28185).
- Added an `IGNORE_CHROME_PREFERENCES` environment variable to ignore Chrome preferences when launching Chrome. Addresses [#29330](https://github.com/cypress-io/cypress/issues/29330).

**Bugfixes:**

- Fixed a situation where the Launchpad would hang if the project config had not been loaded when the Launchpad first queries the current project. Fixes [#29486](https://github.com/cypress-io/cypress/issues/29486).
- Pre-emptively fix behavior with Chrome for when `unload` events are forcefully deprecated by using `pagehide` as a proxy. Fixes [#29241](https://github.com/cypress-io/cypress/issues/29241).


**Misc:**

- Enhanced the type definitions available to `cy.intercept` and `cy.wait`. The `body` property of both the request and response in an interception can optionally be specified with user-defined types. Addresses [#29507](https://github.com/cypress-io/cypress/issues/29507).

## 13.10.0

_Released 5/21/2024_

**Features:**

- Added support for `vite` `v5` to `@cypress/vite-dev-server`. Addresses [#28347](https://github.com/cypress-io/cypress/issues/28347).

**Bugfixes:**

- Fixed an issue where orphaned Electron processes were inadvertently terminating the browser's CRI client. Fixes [#28397](https://github.com/cypress-io/cypress/issues/28397). Fixed in [#29515](https://github.com/cypress-io/cypress/pull/29515).
- Fixed an issue where Cypress would use the wrong URL to upload Test Replay recordings when it wasn't able to determine the upload URL. It now displays an error when the upload URL cannot be determined, rather than a "Request Entity Too Large" error. Addressed in [#29512](https://github.com/cypress-io/cypress/pull/29512).
- Fixed an issue where Cypress was unable to search in the Specs list for files or folders containing numbers. Fixes [#29034](https://github.com/cypress-io/cypress/issues/29034).
- Fixed an issue setting the `x-cypress-file-path` header when there are invalid header characters in the file path. Fixes [#25839](https://github.com/cypress-io/cypress/issues/25839).
- Fixed the display of some command assertions. Fixed in [#29517](https://github.com/cypress-io/cypress/pull/29517).

**Dependency Updates:**

- Updated js-cookie from `2.2.1` to `3.0.5`. Addressed in [#29497](https://github.com/cypress-io/cypress/pull/29497).
- Updated randomstring from `1.1.5` to `1.3.0`. Addressed in [#29503](https://github.com/cypress-io/cypress/pull/29503).

## 13.9.0

_Released 5/7/2024_

**Features:**

- Added more descriptive error messages when Test Replay fails to record or upload. Addresses [#29022](https://github.com/cypress-io/cypress/issues/29022).

**Bugfixes:**

- Fixed a bug where promises rejected with `undefined` were failing inside `cy.origin()`. Addresses [#23937](https://github.com/cypress-io/cypress/issues/23937).
- We now pass the same default Chromium flags to Electron as we do to Chrome. As a result of this change, the application under test's `navigator.webdriver` property will now correctly be `true` when testing in Electron. Fixes [#27939](https://github.com/cypress-io/cypress/issues/27939).
- Fixed network issues in requests using fetch for users where Cypress is run behind a proxy that performs HTTPS decryption (common among corporate proxies). Fixes [#29171](https://github.com/cypress-io/cypress/issues/29171).
- Fixed an issue where extra windows weren't being closed between specs in Firefox causing potential issues in subsequent specs. Fixes [#29473](https://github.com/cypress-io/cypress/issues/29473).

**Misc:**

- Improved accessibility of the Cypress App in some areas. Addressed in [#29322](https://github.com/cypress-io/cypress/pull/29322).

**Dependency Updates:**

- Updated electron from `27.1.3` to `27.3.10` to address [CVE-2024-3156](https://nvd.nist.gov/vuln/detail/CVE-2024-3156). Addressed in [#29431](https://github.com/cypress-io/cypress/pull/29431).

## 13.8.1

_Released 4/23/2024_

**Performance:**

- Fixed a performance issue with activated service workers that aren't controlling clients which could lead to correlation timeouts. Fixes [#29333](https://github.com/cypress-io/cypress/issues/29333) and [#29126](https://github.com/cypress-io/cypress/issues/29126).

**Bugfixes:**

- Fixed a regression introduced in [`13.6.0`](https://docs.cypress.io/guides/references/changelog#13-6-0) where Cypress would occasionally exit with status code 1, even when a test run was successful, due to an unhandled WebSocket exception (`Error: WebSocket connection closed`). Addresses [#28523](https://github.com/cypress-io/cypress/issues/28523).
- Fixed an issue where Cypress would hang on some commands when an invalid `timeout` option was provided. Fixes [#29323](https://github.com/cypress-io/cypress/issues/29323).

**Misc:**

- `.its()` type now excludes null and undefined. Fixes [#28872](https://github.com/cypress-io/cypress/issues/28872).

**Dependency Updates:**

- Updated zod from `3.20.3` to `3.22.5`. Addressed in [#29367](https://github.com/cypress-io/cypress/pull/29367).

## 13.8.0

_Released 4/18/2024_

**Features:**

- Added support for `webpack-dev-server` `v5` to `@cypress/webpack-dev-server`. Addresses [#29305](https://github.com/cypress-io/cypress/issues/29305).

**Bugfixes:**

- Fixed a regression introduced in [`13.7.3`](https://docs.cypress.io/guides/references/changelog#13-7-3) where Cypress could hang handling long assertion messages. Fixes [#29350](https://github.com/cypress-io/cypress/issues/29350).

**Misc:**

- The [`SEMAPHORE_GIT_PR_NUMBER`](https://docs.semaphoreci.com/ci-cd-environment/environment-variables/#semaphore_git_pr_number) environment variable from [Semaphore](https://semaphoreci.com/) CI is now captured to display the linked PR number in the Cloud. Addressed in [#29314](https://github.com/cypress-io/cypress/pull/29314).

## 13.7.3

_Released 4/11/2024_

**Bugfixes:**

- Fixed an issue where asserts with custom messages weren't displaying properly. Fixes [#29167](https://github.com/cypress-io/cypress/issues/29167).
- Fixed and issue where Cypress launch arguments were not being escaped correctly with multiple values inside quotes. Fixes [#27454](https://github.com/cypress-io/cypress/issues/27454).

**Misc:**

- Updated the Chrome flags to not show the "Enhanced Ad Privacy" dialog. Addresses [#29199](https://github.com/cypress-io/cypress/issues/29199).
- Suppresses benign warnings that reference Vulkan on GPU-less hosts. Addresses [#29085](https://github.com/cypress-io/cypress/issues/29085). Addressed in [#29278](https://github.com/cypress-io/cypress/pull/29278).

## 13.7.2

_Released 4/2/2024_

**Performance:**

- Improvements to Test Replay upload resiliency. Fixes [#28890](https://github.com/cypress-io/cypress/issues/28890). Addressed in [#29174](https://github.com/cypress-io/cypress/pull/29174)

**Bugfixes:**

- Fixed an issue where Cypress was not executing beyond the first spec in `cypress run` for versions of Firefox 124 and up when a custom user agent was provided. Fixes [#29190](https://github.com/cypress-io/cypress/issues/29190).
- Fixed a bug where fields using arrays in `cypress.config` are not correctly processed. Fixes [#27103](https://github.com/cypress-io/cypress/issues/27103). Fixed in [#27312](https://github.com/cypress-io/cypress/pull/27312).
- Fixed a hang where Cypress would run indefinitely while recording to the cloud when CDP disconnects during the middle of a test. Fixes [#29209](https://github.com/cypress-io/cypress/issues/29209).
- Fixed a bug where option values containing quotation marks could not be selected. Fixes [#29213](https://github.com/cypress-io/cypress/issues/29213)

**Dependency Updates:**

- Updated express from `4.17.3` to `4.19.2`. Addressed in [#29211](https://github.com/cypress-io/cypress/pull/29211).

## 13.7.1

_Released 3/21/2024_

**Bugfixes:**

- Fixed an issue where Cypress was not executing beyond the first spec in `cypress run` for versions of Firefox 124 and up. Fixes [#29172](https://github.com/cypress-io/cypress/issues/29172).
- Fixed an issue blurring shadow dom elements. Fixed in [#29125](https://github.com/cypress-io/cypress/pull/29125).

**Dependency Updates:**

- Updated jose from `4.11.2` to `4.15.5`. Addressed in [#29086](https://github.com/cypress-io/cypress/pull/29086).

## 13.7.0

_Released 3/13/2024_

**Features:**

- Added shadow DOM snapshot support within Test Replay in order to highlight elements correctly within the Cypress reporter. Addressed in [#28823](https://github.com/cypress-io/cypress/pull/28823).
- Added TypeScript support for [Vue 2.7+](https://github.com/vuejs/vue/blob/main/CHANGELOG.md#270-2022-07-01). Addresses [#28591](https://github.com/cypress-io/cypress/issues/28591).
- Adds additional context to error messages displayed when Test Replay artifacts fail to upload. Addressed in [#28986](https://github.com/cypress-io/cypress/pull/28986)

**Performance:**

- Fixed a performance regression from [`13.6.3`](https://docs.cypress.io/guides/references/changelog#13-6-3) where unhandled service worker requests may not correlate correctly. Fixes [#28868](https://github.com/cypress-io/cypress/issues/28868).
- Reduces the number of attempts to retry failed Test Replay artifact uploads from 8 to 3, to reduce time spent on artifact upload attempts that will not succeed. Addressed in [#28986](https://github.com/cypress-io/cypress/pull/28986)

**Bugfixes:**

- Changed screenshot capture behavior in Chromium to activate the main Cypress tab before capturing. This prevents screenshot capture from timing out in certain situations. Fixed in [#29038](https://github.com/cypress-io/cypress/pull/29038). Fixes [#5016](https://github.com/cypress-io/cypress/issues/5016)
- Fixed an issue where `.click()` commands on children of disabled elements would still produce "click" events -- even without `{ force: true }`. Fixes [#28788](https://github.com/cypress-io/cypress/issues/28788).
- Changed RequestBody type to allow for boolean and null literals to be passed as body values. [#28789](https://github.com/cypress-io/cypress/issues/28789)

**Misc:**

- Changed Component Testing scaffolding instruction to `pnpm add` to add framework dependencies when a project uses pnpm as package manager. Addresses [#29052](https://github.com/cypress-io/cypress/issues/29052).
- Command messages in the Cypress command logs will now truncate display at 100 lines instead of 50. Fixes [#29023](https://github.com/cypress-io/cypress/issues/29023).
- Capture the `beforeTest` timestamp inside the browser for the purposes of accurately determining test start for Test Replay. Addressed in [#29061](https://github.com/cypress-io/cypress/pull/29061).

**Dependency Updates:**

- Updated jimp from `0.14.0` to `0.22.12`. Addressed in [#29055](https://github.com/cypress-io/cypress/pull/29055).
- Updated http-proxy-middleware from `2.0.4` to `2.0.6`. Addressed in [#28902](https://github.com/cypress-io/cypress/pull/28902).
- Updated signal-exit from `3.0.3` to `3.0.7`. Addressed in [#28979](https://github.com/cypress-io/cypress/pull/28979).

## 13.6.6

_Released 2/22/2024_

**Bugfixes:**

- Fixed an issue where `cypress verify` was failing for `nx` users. Fixes [#28982](https://github.com/cypress-io/cypress/issues/28982).

## 13.6.5

_Released 2/20/2024_

**Bugfixes:**

- Fixed tests hanging when the Chrome browser extension is disabled. Fixes [#28392](https://github.com/cypress-io/cypress/issues/28392).
- Fixed an issue which caused the browser to relaunch after closing the browser from the Launchpad. Fixes [#28852](https://github.com/cypress-io/cypress/issues/28852).
- Fixed an issue with the unzip promise never being rejected when an empty error happens. Fixed in [#28850](https://github.com/cypress-io/cypress/pull/28850).
- Fixed a regression introduced in [`13.6.3`](https://docs.cypress.io/guides/references/changelog#13-6-3) where Cypress could crash when processing service worker requests through our proxy. Fixes [#28950](https://github.com/cypress-io/cypress/issues/28950).
- Fixed incorrect type definition of `dom.getContainsSelector`. Fixed in [#28339](https://github.com/cypress-io/cypress/pull/28339).

**Misc:**

- Improved accessibility of the Cypress App in some areas. Addressed in [#28774](https://github.com/cypress-io/cypress/pull/28774).
- Changed references of LayerCI to webapp.io. Addressed in [#28874](https://github.com/cypress-io/cypress/pull/28874).

**Dependency Updates:**

- Upgraded `electron` from `25.8.4` to `27.1.3`.
- Upgraded bundled Node.js version from `18.15.0` to `18.17.0`.
- Upgraded bundled Chromium version from `114.0.5735.289` to `118.0.5993.117`.
- Updated buffer from `5.6.0` to `5.7.1`. Addressed in [#28934](https://github.com/cypress-io/cypress/pull/28934).
- Updated [`duplexify`](https://www.npmjs.com/package/duplexify) from `4.1.1` to `4.1.2`. Addressed in [#28941](https://github.com/cypress-io/cypress/pull/28941).
- Updated [`is-ci`](https://www.npmjs.com/package/is-ci) from `3.0.0` to `3.0.1`. Addressed in [#28933](https://github.com/cypress-io/cypress/pull/28933).

## 13.6.4

_Released 1/30/2024_

**Performance:**

- Fixed a performance regression from [`13.3.2`](https://docs.cypress.io/guides/references/changelog#13.3.2) where aborted requests may not correlate correctly. Fixes [#28734](https://github.com/cypress-io/cypress/issues/28734).

**Bugfixes:**

- Fixed an issue with capturing assets for Test Replay when service workers are registered in Cypress support files. This issue would cause styles to not render properly in Test Replay. Fixes [#28747](https://github.com/cypress-io/cypress/issues/28747).

**Misc:**

- Added missing properties to the `Cypress.spec` interface for TypeScript users. Addresses [#27835](https://github.com/cypress-io/cypress/issues/27835).

## 13.6.3

_Released 1/16/2024_

**Bugfixes:**

- Force `moduleResolution` to `node` when `typescript` projects are detected to correctly run Cypress. This change should not have a large impact as `commonjs` is already forced when `ts-node` is registered. This fix does not impact the ESM Typescript configuration loader. Fixes [#27731](https://github.com/cypress-io/cypress/issues/27731).
- No longer wait for additional frames when recording a video for a spec that was skipped by the Cloud due to Auto Cancellation. Fixes [#27898](https://github.com/cypress-io/cypress/issues/27898).
- Now `node_modules` will not be ignored if a project path or a provided path to spec files contains it. Fixes [#23616](https://github.com/cypress-io/cypress/issues/23616).
- Updated display of assertions and commands with a URL argument to escape markdown formatting so that values are displayed as is and assertion values display as bold. Fixes [#24960](https://github.com/cypress-io/cypress/issues/24960) and [#28100](https://github.com/cypress-io/cypress/issues/28100).
- When generating assertions via Cypress Studio, the preview of the generated assertions now correctly displays the past tense of 'expected' instead of 'expect'. Fixed in [#28593](https://github.com/cypress-io/cypress/pull/28593).
- Fixed a regression in [`13.6.2`](https://docs.cypress.io/guides/references/changelog#13.6.2) where the `body` element was not highlighted correctly in Test Replay. Fixed in [#28627](https://github.com/cypress-io/cypress/pull/28627).
- Correctly sync `Cypress.currentRetry` with secondary origin so test retries that leverage `cy.origin()` render logs as expected. Fixes [#28574](https://github.com/cypress-io/cypress/issues/28574).
- Fixed an issue where some cross-origin logs, like assertions or cy.clock(), were getting too many dom snapshots. Fixes [#28609](https://github.com/cypress-io/cypress/issues/28609).
- Fixed asset capture for Test Replay for requests that are routed through service workers. This addresses an issue where styles were not being applied properly in Test Replay and `cy.intercept()` was not working properly for requests in this scenario. Fixes [#28516](https://github.com/cypress-io/cypress/issues/28516).
- Fixed an issue where visiting an `http://` site would result in an infinite reload/redirect loop in Chrome 114+. Fixes [#25891](https://github.com/cypress-io/cypress/issues/25891).
- Fixed an issue where requests made from extra tabs do not include their original headers. Fixes [#28641](https://github.com/cypress-io/cypress/issues/28641).
- Fixed an issue where `cy.wait()` would sometimes throw an error reading a property of undefined when returning responses. Fixes [#28233](https://github.com/cypress-io/cypress/issues/28233).

**Performance:**

- Fixed a performance regression from [`13.3.2`](https://docs.cypress.io/guides/references/changelog#13.3.2) where requests may not correlate correctly when test isolation is off. Fixes [#28545](https://github.com/cypress-io/cypress/issues/28545).

**Dependency Updates:**

- Remove dependency on `@types/node` package. Addresses [#28473](https://github.com/cypress-io/cypress/issues/28473).
- Updated [`@cypress/unique-selector`](https://www.npmjs.com/package/@cypress/unique-selector) to include a performance optimization. It's possible this could improve performance of the selector playground. Addressed in [#28571](https://github.com/cypress-io/cypress/pull/28571).
- Replace [`CircularJSON`](https://www.npmjs.com/package/circular-json) with its successor [`flatted`](https://www.npmjs.com/package/flatted) version `3.2.9`. This resolves decoding issues observed in complex objects sent from the browser. Addressed in [#28683](https://github.com/cypress-io/cypress/pull/28683).
- Updated [`better-sqlite3`](https://www.npmjs.com/package/better-sqlite3) from `8.7.0` to `9.2.2` to fix macOS Catalina issues. Addresses [#28697](https://github.com/cypress-io/cypress/issues/28697).

**Misc:**

- Improved accessibility of some areas of the Cypress App. Addressed in [#28628](https://github.com/cypress-io/cypress/pull/28628).
- Updated some documentation links to go through on.cypress.io. Addressed in [#28623](https://github.com/cypress-io/cypress/pull/28623).


## 13.6.2

_Released 12/26/2023_

**Bugfixes:**

- Fixed a regression in [`13.6.1`](https://docs.cypress.io/guides/references/changelog#13.6.1) where a malformed URI would crash Cypress. Fixes [#28521](https://github.com/cypress-io/cypress/issues/28521).
- Fixed a regression in [`12.4.0`](https://docs.cypress.io/guides/references/changelog#12.4.0) where erroneous `<br>` tags were displaying in error messages in the Command Log making them less readable. Fixes [#28452](https://github.com/cypress-io/cypress/issues/28452).

**Performance:**

- Improved performance when finding unique selectors for command log snapshots for Test Replay. Addressed in [#28536](https://github.com/cypress-io/cypress/pull/28536).

**Dependency Updates:**

- Updated ts-node from `10.9.1` to `10.9.2`. Cypress will longer error during `cypress run` or `cypress open` when using Typescript 5.3.2+ with `extends` in `tsconfig.json`. Addresses [#28385](https://github.com/cypress-io/cypress/issues/28385).

## 13.6.1

_Released 12/5/2023_

**Bugfixes:**

- Fixed an issue where pages or downloads opened in a new tab were missing basic auth headers. Fixes [#28350](https://github.com/cypress-io/cypress/issues/28350).
- Fixed an issue where request logging would default the `message` to the `args` of the currently running command even though those `args` would not apply to the request log and are not displayed. If the `args` are sufficiently large (e.g. when running the `cy.task` from the [code-coverage](https://github.com/cypress-io/code-coverage/) plugin) there could be performance/memory implications. Addressed in [#28411](https://github.com/cypress-io/cypress/pull/28411).
- Fixed an issue where commands would fail with the error `must only be invoked from the spec file or support file` if the project's `baseUrl` included basic auth credentials. Fixes [#27457](https://github.com/cypress-io/cypress/issues/27457) and [#28336](https://github.com/cypress-io/cypress/issues/28336).
- Fixed an issue where some URLs would timeout in pre-request correlation. Addressed in [#28427](https://github.com/cypress-io/cypress/pull/28427).
- Cypress will now correctly log errors and debug logs on Linux machines. Fixes [#5051](https://github.com/cypress-io/cypress/issues/5051) and [#24713](https://github.com/cypress-io/cypress/issues/24713).

**Misc:**

- Artifact upload duration is now reported to Cypress Cloud. Fixes [#28238](https://github.com/cypress-io/cypress/issues/28238). Addressed in [#28418](https://github.com/cypress-io/cypress/pull/28418).

## 13.6.0

_Released 11/21/2023_

**Features:**

- Added an activity indicator to CLI output when artifacts (screenshots, videos, or Test Replay) are being uploaded to the cloud. Addresses [#28239](https://github.com/cypress-io/cypress/issues/28239). Addressed in [#28277](https://github.com/cypress-io/cypress/pull/28277).
- When artifacts are uploaded to the Cypress Cloud, the duration of each upload will be displayed in the terminal. Addresses [#28237](https://github.com/cypress-io/cypress/issues/28237).

**Bugfixes:**

- We now allow absolute paths when setting `component.indexHtmlFile` in the Cypress config. Fixes [#27750](https://github.com/cypress-io/cypress/issues/27750).
- Fixed an issue where dynamic intercept aliases now show with alias name instead of "no alias" in driver. Addresses [#24653](https://github.com/cypress-io/cypress/issues/24653)
- Fixed an issue where [aliasing individual requests](https://docs.cypress.io/api/commands/intercept#Aliasing-individual-requests) with `cy.intercept()` led to an error when retrieving all of the aliases with `cy.get(@alias.all)` . Addresses [#25448](https://github.com/cypress-io/cypress/issues/25448)
- The URL of the application under test and command error "Learn more" links now open externally instead of in the Cypress-launched browser. Fixes [#24572](https://github.com/cypress-io/cypress/issues/24572).
- Fixed issue where some URLs would timeout in pre-request correlation. Addressed in [#28354](https://github.com/cypress-io/cypress/pull/28354).

**Misc:**

- Browser tabs and windows other than the Cypress tab are now closed between tests in Chromium-based browsers. Addressed in [#28204](https://github.com/cypress-io/cypress/pull/28204).
- Cypress now ensures the main browser tab is active before running each command in Chromium-based browsers. Addressed in [#28334](https://github.com/cypress-io/cypress/pull/28334).

**Dependency Updates:**

- Upgraded [`chrome-remote-interface`](https://www.npmjs.com/package/chrome-remote-interface) from `0.31.3` to `0.33.0` to increase the max payload from 100MB to 256MB. Addressed in [#27998](https://github.com/cypress-io/cypress/pull/27998).

## 13.5.1

_Released 11/14/2023_

**Bugfixes:**

- Fixed a regression in [`13.5.0`](https://docs.cypress.io/guides/references/changelog#13.5.0) where requests cached within a given spec may take longer to load than they did previously. Addresses [#28295](https://github.com/cypress-io/cypress/issues/28295).
- Fixed an issue where pages opened in a new tab were missing response headers, causing them not to load properly. Fixes [#28293](https://github.com/cypress-io/cypress/issues/28293) and [#28303](https://github.com/cypress-io/cypress/issues/28303).
- We now pass a flag to Chromium browsers to disable default component extensions. This is a common flag passed during browser automation. Fixed in [#28294](https://github.com/cypress-io/cypress/pull/28294).

## 13.5.0

_Released 11/8/2023_

**Features:**

 - Added Component Testing support for [Angular](https://angular.io/) version 17. Addresses [#28153](https://github.com/cypress-io/cypress/issues/28153).

**Bugfixes:**

- Fixed an issue in chromium based browsers, where global style updates can trigger flooding of font face requests in DevTools and Test Replay. This can affect performance due to the flooding of messages in CDP. Fixes [#28150](https://github.com/cypress-io/cypress/issues/28150) and [#28215](https://github.com/cypress-io/cypress/issues/28215).
- Fixed a regression in [`13.3.3`](https://docs.cypress.io/guides/references/changelog#13.3.3) where Cypress would hang on loading shared workers when using `cy.reload` to reload the page. Fixes [#28248](https://github.com/cypress-io/cypress/issues/28248).
- Fixed an issue where network requests made from tabs, or windows other than the main Cypress tab, would be delayed. Fixes [#28113](https://github.com/cypress-io/cypress/issues/28113).
- Fixed an issue with 'other' targets (e.g. pdf documents embedded in an object tag) not fully loading. Fixes [#28228](https://github.com/cypress-io/cypress/issues/28228) and [#28162](https://github.com/cypress-io/cypress/issues/28162).
- Fixed an issue where clicking a link to download a file could cause a page load timeout when the download attribute was missing. Note: download behaviors in experimental Webkit are still an issue. Fixes [#14857](https://github.com/cypress-io/cypress/issues/14857).
- Fixed an issue to account for canceled and failed downloads to correctly reflect these status in Command log as a download failure where previously it would be pending. Fixed in [#28222](https://github.com/cypress-io/cypress/pull/28222).
- Fixed an issue determining visibility when an element is hidden by an ancestor with a shared edge. Fixes [#27514](https://github.com/cypress-io/cypress/issues/27514).
- We now pass a flag to Chromium browsers to disable Chrome translation, both the manual option and the popup prompt, when a page with a differing language is detected. Fixes [#28225](https://github.com/cypress-io/cypress/issues/28225).
- Stopped processing CDP events at the end of a spec when Test Isolation is off and Test Replay is enabled. Addressed in [#28213](https://github.com/cypress-io/cypress/pull/28213).

## 13.4.0

_Released 10/30/2023_

**Features:**

- Introduced experimental configuration options for advanced retry logic: adds `experimentalStrategy` and `experimentalOptions` keys to the `retry` configuration key. See [Experimental Flake Detection Features](https://docs.cypress.io/guides/references/experiments/#Experimental-Flake-Detection-Features) in the documentation. Addressed in [#27930](https://github.com/cypress-io/cypress/pull/27930).

**Bugfixes:**

- Fixed a regression in [`13.3.2`](https://docs.cypress.io/guides/references/changelog#13.3.2) where Cypress would crash with 'Inspected target navigated or closed' or 'Session with given id not found'. Fixes [#28141](https://github.com/cypress-io/cypress/issues/28141) and [#28148](https://github.com/cypress-io/cypress/issues/28148).

## 13.3.3

_Released 10/24/2023_

**Bugfixes:**

- Fixed a performance regression in `13.3.1` with proxy correlation timeouts and requests issued from web and shared workers. Fixes [#28104](https://github.com/cypress-io/cypress/issues/28104).
- Fixed a performance problem with proxy correlation when requests get aborted and then get miscorrelated with follow up requests. Addressed in [#28094](https://github.com/cypress-io/cypress/pull/28094).
- Fixed a regression in [10.0.0](#10.0.0), where search would not find a spec if the file name contains "-" or "\_", but search prompt contains " " instead (e.g. search file "spec-file.cy.ts" with prompt "spec file"). Fixes [#25303](https://github.com/cypress-io/cypress/issues/25303).

## 13.3.2

_Released 10/18/2023_

**Bugfixes:**

- Fixed a performance regression in `13.3.1` with proxy correlation timeouts and requests issued from service workers. Fixes [#28054](https://github.com/cypress-io/cypress/issues/28054) and [#28056](https://github.com/cypress-io/cypress/issues/28056).
- Fixed an issue where proxy correlation would leak over from a previous spec causing performance problems, `cy.intercept` problems, and Test Replay asset capturing issues. Addressed in [#28060](https://github.com/cypress-io/cypress/pull/28060).
- Fixed an issue where redirects of requests that knowingly don't have CDP traffic should also be assumed to not have CDP traffic. Addressed in [#28060](https://github.com/cypress-io/cypress/pull/28060).
- Fixed an issue with Accept Encoding headers by forcing gzip when no accept encoding header is sent and using identity if gzip is not sent. Fixes [#28025](https://github.com/cypress-io/cypress/issues/28025).

**Dependency Updates:**

- Upgraded [`@babel/core`](https://www.npmjs.com/package/@babel/core) from `7.22.9` to `7.23.2` to address the [SNYK-JS-SEMVER-3247795](https://snyk.io/vuln/SNYK-JS-SEMVER-3247795) security vulnerability. Addressed in [#28063](https://github.com/cypress-io/cypress/pull/28063).
- Upgraded [`@babel/traverse`](https://www.npmjs.com/package/@babel/traverse) from `7.22.8` to `7.23.2` to address the [SNYK-JS-BABELTRAVERSE-5962462](https://snyk.io/vuln/SNYK-JS-BABELTRAVERSE-5962462) security vulnerability. Addressed in [#28063](https://github.com/cypress-io/cypress/pull/28063).
- Upgraded [`react-docgen`](https://www.npmjs.com/package/react-docgen) from `6.0.0-alpha.3` to `6.0.4` to address the [SNYK-JS-BABELTRAVERSE-5962462](https://snyk.io/vuln/SNYK-JS-BABELTRAVERSE-5962462) security vulnerability. Addressed in [#28063](https://github.com/cypress-io/cypress/pull/28063).

## 13.3.1

_Released 10/11/2023_

**Bugfixes:**

- Fixed an issue where requests were correlated in the wrong order in the proxy. This could cause an issue where the wrong request is used for `cy.intercept` or assets (e.g. stylesheets or images) may not properly be available in Test Replay. Addressed in [#27892](https://github.com/cypress-io/cypress/pull/27892).
- Fixed an issue where a crashed Chrome renderer can cause the Test Replay recorder to hang. Addressed in [#27909](https://github.com/cypress-io/cypress/pull/27909).
- Fixed an issue where multiple responses yielded from calls to `cy.wait()` would sometimes be out of order. Fixes [#27337](https://github.com/cypress-io/cypress/issues/27337).
- Fixed an issue where requests were timing out in the proxy. This could cause an issue where the wrong request is used for `cy.intercept` or assets (e.g. stylesheets or images) may not properly be available in Test Replay. Addressed in [#27976](https://github.com/cypress-io/cypress/pull/27976).
- Fixed an issue where Test Replay couldn't record tests due to issues involving `GLIBC`. Fixed deprecation warnings during the rebuild of better-sqlite3. Fixes [#27891](https://github.com/cypress-io/cypress/issues/27891) and [#27902](https://github.com/cypress-io/cypress/issues/27902).
- Enables test replay for executed specs in runs that have a spec that causes a browser crash. Addressed in [#27786](https://github.com/cypress-io/cypress/pull/27786).

## 13.3.0

_Released 09/27/2023_

**Features:**

 - Introduces new layout for Runs page providing additional run information. Addresses [#27203](https://github.com/cypress-io/cypress/issues/27203).

**Bugfixes:**

- Fixed an issue where actionability checks trigger a flood of font requests. Removing the font requests has the potential to improve performance and removes clutter from Test Replay. Addressed in [#27860](https://github.com/cypress-io/cypress/pull/27860).
- Fixed network stubbing not permitting status code 999. Fixes [#27567](https://github.com/cypress-io/cypress/issues/27567). Addressed in [#27853](https://github.com/cypress-io/cypress/pull/27853).

## 13.2.0

_Released 09/12/2023_

**Features:**

 - Adds support for Nx users who want to run Angular Component Testing in parallel. Addressed in [#27723](https://github.com/cypress-io/cypress/pull/27723).

**Bugfixes:**

- Edge cases where `cy.intercept()` would not properly intercept and asset response bodies would not properly be captured for Test Replay have been addressed. Addressed in [#27771](https://github.com/cypress-io/cypress/pull/27771).
- Fixed an issue where `enter`, `keyup`, and `space` events were not triggering `click` events properly in some versions of Firefox. Addressed in [#27715](https://github.com/cypress-io/cypress/pull/27715).
- Fixed a regression in `13.0.0` where tests using Basic Authorization can potentially hang indefinitely on chromium browsers. Addressed in [#27781](https://github.com/cypress-io/cypress/pull/27781).
- Fixed a regression in `13.0.0` where component tests using an intercept that matches all requests can potentially hang indefinitely. Addressed in [#27788](https://github.com/cypress-io/cypress/pull/27788).

**Dependency Updates:**

- Upgraded Electron from `21.0.0` to `25.8.0`, which updates bundled Chromium from `106.0.5249.51` to `114.0.5735.289`. Additionally, the Node version binary has been upgraded from `16.16.0` to `18.15.0`. This does **NOT** have an impact on the node version you are using with Cypress and is merely an internal update to the repository & shipped binary. Addressed in [#27715](https://github.com/cypress-io/cypress/pull/27715). Addresses [#27595](https://github.com/cypress-io/cypress/issues/27595).

## 13.1.0

_Released 08/31/2023_

**Features:**

 - Introduces a status icon representing the `latest` test run in the Sidebar for the Runs Page. Addresses [#27206](https://github.com/cypress-io/cypress/issues/27206).

**Bugfixes:**

- Fixed a regression introduced in Cypress [13.0.0](#13-0-0) where the [Module API](https://docs.cypress.io/guides/guides/module-api), [`after:run`](https://docs.cypress.io/api/plugins/after-run-api), and  [`after:spec`](https://docs.cypress.io/api/plugins/after-spec-api) results did not include the `stats.skipped` field for each run result. Fixes [#27694](https://github.com/cypress-io/cypress/issues/27694). Addressed in [#27695](https://github.com/cypress-io/cypress/pull/27695).
- Individual CDP errors that occur while capturing data for Test Replay will no longer prevent the entire run from being available. Addressed in [#27709](https://github.com/cypress-io/cypress/pull/27709).
- Fixed an issue where the release date on the `v13` landing page was a day behind. Fixed in [#27711](https://github.com/cypress-io/cypress/pull/27711).
- Fixed an issue where fatal protocol errors would leak between specs causing all subsequent specs to fail to upload protocol information. Fixed in [#27720](https://github.com/cypress-io/cypress/pull/27720)
- Updated `plist` from `3.0.6` to `3.1.0` to address [CVE-2022-37616](https://github.com/advisories/GHSA-9pgh-qqpf-7wqj) and [CVE-2022-39353](https://github.com/advisories/GHSA-crh6-fp67-6883). Fixed in [#27710](https://github.com/cypress-io/cypress/pull/27710).

## 13.0.0

_Released 08/29/2023_

**Breaking Changes:**

- The [`video`](https://docs.cypress.io/guides/references/configuration#Videos) configuration option now defaults to `false`. Addresses [#26157](https://github.com/cypress-io/cypress/issues/26157).
- The [`videoCompression`](https://docs.cypress.io/guides/references/configuration#Videos) configuration option now defaults to `false`. Addresses [#26160](https://github.com/cypress-io/cypress/issues/26160).
- The [`videoUploadOnPasses`](https://docs.cypress.io/guides/references/configuration#Videos) configuration option has been removed. Please see our [screenshots & videos guide](https://docs.cypress.io/guides/guides/screenshots-and-videos#Delete-videos-for-specs-without-failing-or-retried-tests) on how to accomplish similar functionality. Addresses [#26899](https://github.com/cypress-io/cypress/issues/26899).
- Requests for assets at relative paths for component testing are now correctly forwarded to the dev server. Fixes [#26725](https://github.com/cypress-io/cypress/issues/26725).
- The [`cy.readFile()`](/api/commands/readfile) command is now retry-able as a [query command](https://on.cypress.io/retry-ability). This should not affect any tests using it; the functionality is unchanged. However, it can no longer be overwritten using [`Cypress.Commands.overwrite()`](/api/cypress-api/custom-commands#Overwrite-Existing-Commands). Addressed in [#25595](https://github.com/cypress-io/cypress/pull/25595).
- The current spec path is now passed from the AUT iframe using a query parameter rather than a path segment. This allows for requests for assets at relative paths to be correctly forwarded to the dev server. Fixes [#26725](https://github.com/cypress-io/cypress/issues/26725).
- The deprecated configuration option `nodeVersion` has been removed. Addresses [#27016](https://github.com/cypress-io/cypress/issues/27016).
- The properties and values returned by the [Module API](https://docs.cypress.io/guides/guides/module-api) and included in the arguments of handlers for the [`after:run`](https://docs.cypress.io/api/plugins/after-run-api) and  [`after:spec`](https://docs.cypress.io/api/plugins/after-spec-api) have been changed to be more consistent. Addresses [#23805](https://github.com/cypress-io/cypress/issues/23805).
- For Cypress Cloud runs with Test Replay enabled, the Cypress Runner UI is now hidden during the run since the Runner will be visible during Test Replay. As such, if video is recorded (which is now defaulted to `false`) during the run, the Runner will not be visible. In addition, if a runner screenshot (`cy.screenshot({ capture: runner })`) is captured, it will no longer contain the Runner.
- The browser and browser page unexpectedly closing in the middle of a test run are now gracefully handled. Addressed in [#27592](https://github.com/cypress-io/cypress/issues/27592).
- Automation performance is now improved by switching away from websockets to direct CDP calls for Chrome and Electron browsers. Addressed in [#27592](https://github.com/cypress-io/cypress/issues/27592).
- Edge cases where `cy.intercept()` would not properly intercept have been addressed. Addressed in [#27592](https://github.com/cypress-io/cypress/issues/27592).
- Node 14 support has been removed and Node 16 support has been deprecated. Node 16 may continue to work with Cypress `v13`, but will not be supported moving forward to closer coincide with [Node 16's end-of-life](https://nodejs.org/en/blog/announcements/nodejs16-eol) schedule. It is recommended that users update to at least Node 18.
- The minimum supported Typescript version is `4.x`.

**Features:**

- Consolidates and improves terminal output when uploading test artifacts to Cypress Cloud. Addressed in [#27402](https://github.com/cypress-io/cypress/pull/27402)

**Bugfixes:**

- Fixed an issue where Cypress's internal `tsconfig` would conflict with properties set in the user's `tsconfig.json` such as `module` and `moduleResolution`. Fixes [#26308](https://github.com/cypress-io/cypress/issues/26308) and [#27448](https://github.com/cypress-io/cypress/issues/27448).
- Clarified Svelte 4 works correctly with Component Testing and updated dependencies checks to reflect this. It was incorrectly flagged as not supported. Fixes [#27465](https://github.com/cypress-io/cypress/issues/27465).
- Resolve the `process/browser` global inside `@cypress/webpack-batteries-included-preprocessor` to resolve to `process/browser.js` in order to explicitly provide the file extension. File resolution must include the extension for `.mjs` and `.js` files inside ESM packages in order to resolve correctly. Fixes[#27599](https://github.com/cypress-io/cypress/issues/27599).
- Fixed an issue where the correct `pnp` process was not being discovered. Fixes [#27562](https://github.com/cypress-io/cypress/issues/27562).
- Fixed incorrect type declarations for Cypress and Chai globals that asserted them to be local variables of the global scope rather than properties on the global object. Fixes [#27539](https://github.com/cypress-io/cypress/issues/27539). Fixed in [#27540](https://github.com/cypress-io/cypress/pull/27540).
- Dev Servers will now respect and use the `port` configuration option if present. Fixes [#27675](https://github.com/cypress-io/cypress/issues/27675).

**Dependency Updates:**

- Upgraded [`@cypress/request`](https://www.npmjs.com/package/@cypress/request) from `^2.88.11` to `^3.0.0` to address the [CVE-2023-28155](https://github.com/advisories/GHSA-p8p7-x288-28g6) security vulnerability. Addresses [#27535](https://github.com/cypress-io/cypress/issues/27535). Addressed in [#27495](https://github.com/cypress-io/cypress/pull/27495).

## 12.17.4

_Released 08/15/2023_

**Bugfixes:**

- Fixed an issue where having `cypress.config` in a nested directory would cause problems with locating the `component-index.html` file when using component testing. Fixes [#26400](https://github.com/cypress-io/cypress/issues/26400).

**Dependency Updates:**

- Upgraded [`webpack`](https://www.npmjs.com/package/webpack) from `v4` to `v5`. This means that we are now bundling your `e2e` tests with webpack 5. We don't anticipate this causing any noticeable changes. However, if you'd like to keep bundling your `e2e` tests with wepback 4 you can use the same process as before by pinning [@cypress/webpack-batteries-included-preprocessor](https://www.npmjs.com/package/@cypress/webpack-batteries-included-preprocessor) to `v2.x.x` and hooking into the [file:preprocessor](https://docs.cypress.io/api/plugins/preprocessors-api#Usage) plugin event. This will restore the previous bundling process. Additionally, if you're using [@cypress/webpack-batteries-included-preprocessor](https://www.npmjs.com/package/@cypress/webpack-batteries-included-preprocessor) already, a new version has been published to support webpack `v5`.
- Upgraded [`tough-cookie`](https://www.npmjs.com/package/tough-cookie) from `4.0` to `4.1.3`, [`@cypress/request`](https://www.npmjs.com/package/@cypress/request) from `2.88.11` to `2.88.12` and [`@cypress/request-promise`](https://www.npmjs.com/package/@cypress/request-promise) from `4.2.6` to `4.2.7` to address a [security vulnerability](https://security.snyk.io/vuln/SNYK-JS-TOUGHCOOKIE-5672873). Fixes [#27261](https://github.com/cypress-io/cypress/issues/27261).

## 12.17.3

_Released 08/01/2023_

**Bugfixes:**

- Fixed an issue where unexpected branch names were being recorded for cypress runs when executed by GitHub Actions. The HEAD branch name will now be recorded by default for pull request workflows if a branch name cannot otherwise be detected from user overrides or from local git data. Fixes [#27389](https://github.com/cypress-io/cypress/issues/27389).

**Performance:**

- Fixed an issue where unnecessary requests were being paused. No longer sends `X-Cypress-Is-XHR-Or-Fetch` header and infers resource type off of the server pre-request object. Fixes [#26620](https://github.com/cypress-io/cypress/issues/26620) and [#26622](https://github.com/cypress-io/cypress/issues/26622).

## 12.17.2

_Released 07/20/2023_

**Bugfixes:**

- Fixed an issue where commands would fail with the error `must only be invoked from the spec file or support file` if their arguments were mutated. Fixes [#27200](https://github.com/cypress-io/cypress/issues/27200).
- Fixed an issue where `cy.writeFile()` would erroneously fail with the error `cy.writeFile() must only be invoked from the spec file or support file`. Fixes [#27097](https://github.com/cypress-io/cypress/issues/27097).
- Fixed an issue where web workers could not be created within a spec. Fixes [#27298](https://github.com/cypress-io/cypress/issues/27298).

## 12.17.1

_Released 07/10/2023_

**Bugfixes:**

- Fixed invalid stored preference when enabling in-app notifications that could cause the application to crash.  Fixes [#27228](https://github.com/cypress-io/cypress/issues/27228).
- Fixed an issue with the Typescript types of [`cy.screenshot()`](https://docs.cypress.io/api/commands/screenshot). Fixed in [#27130](https://github.com/cypress-io/cypress/pull/27130).

**Dependency Updates:**

- Upgraded [`@cypress/request`](https://www.npmjs.com/package/@cypress/request) from `2.88.10` to `2.88.11` to address [CVE-2022-24999](https://www.cve.org/CVERecord?id=CVE-2022-24999) security vulnerability. Addressed in [#27005](https://github.com/cypress-io/cypress/pull/27005).

## 12.17.0

_Released 07/05/2023_

**Features:**

- Cypress Cloud users can now receive desktop notifications about their runs, including when one starts, finishes, or fails. Addresses [#26686](https://github.com/cypress-io/cypress/issues/26686).

**Bugfixes:**

- Fixed issues where commands would fail with the error `must only be invoked from the spec file or support file`. Fixes [#27149](https://github.com/cypress-io/cypress/issues/27149) and [#27163](https://github.com/cypress-io/cypress/issues/27163).
- Fixed a regression introduced in Cypress [12.12.0](#12-12-0) where Cypress may fail to reconnect to the Chrome DevTools Protocol in Electron. Fixes [#26900](https://github.com/cypress-io/cypress/issues/26900).
- Fixed an issue where chrome was not recovering from browser crashes properly. Fixes [#24650](https://github.com/cypress-io/cypress/issues/24650).
- Fixed a race condition that was causing a GraphQL error to appear on the [Debug page](https://docs.cypress.io/guides/cloud/runs#Debug) when viewing a running Cypress Cloud build. Fixed in [#27134](https://github.com/cypress-io/cypress/pull/27134).
- Fixed a race condition in electron where the test window exiting prematurely during the browser launch process was causing the whole test run to fail. Addressed in [#27167](https://github.com/cypress-io/cypress/pull/27167).
- Fixed minor issues with Typescript types in the CLI. Fixes [#24110](https://github.com/cypress-io/cypress/issues/24110).
- Fixed an issue where a value for the Electron debug port would not be respected if defined using the `ELECTRON_EXTRA_LAUNCH_ARGS` environment variable. Fixes [#26711](https://github.com/cypress-io/cypress/issues/26711).

**Dependency Updates:**

- Update dependency semver to ^7.5.3. Addressed in [#27151](https://github.com/cypress-io/cypress/pull/27151).

## 12.16.0

_Released 06/26/2023_

**Features:**

- Added support for Angular 16.1.0 in Cypress Component Testing. Addresses [#27049](https://github.com/cypress-io/cypress/issues/27049).

**Bugfixes:**

- Fixed an issue where certain commands would fail with the error `must only be invoked from the spec file or support file` when invoked with a large argument. Fixes [#27099](https://github.com/cypress-io/cypress/issues/27099).

## 12.15.0

_Released 06/20/2023_

**Features:**

- Added support for running Cypress tests with [Chrome's new `--headless=new` flag](https://developer.chrome.com/articles/new-headless/). Chrome versions 112 and above will now be run in the `headless` mode that matches the `headed` browser implementation. Addresses [#25972](https://github.com/cypress-io/cypress/issues/25972).
- Cypress can now test pages with targeted `Content-Security-Policy` and `Content-Security-Policy-Report-Only` header directives by specifying the allow list via the [`experimentalCspAllowList`](https://docs.cypress.io/guides/references/configuration#Experimental-Csp-Allow-List) configuration option. Addresses [#1030](https://github.com/cypress-io/cypress/issues/1030). Addressed in [#26483](https://github.com/cypress-io/cypress/pull/26483)
- The [`videoCompression`](https://docs.cypress.io/guides/references/configuration#Videos) configuration option now accepts both a boolean or a Constant Rate Factor (CRF) number between `1` and `51`. The `videoCompression` default value is still `32` CRF and when `videoCompression` is set to `true` the default of `32` CRF will be used. Addresses [#26658](https://github.com/cypress-io/cypress/issues/26658).
- The Cypress Cloud data shown on the [Specs](https://docs.cypress.io/guides/core-concepts/cypress-app#Specs) page and [Runs](https://docs.cypress.io/guides/core-concepts/cypress-app#Runs) page will now reflect Cloud Runs that match the current Git tree if Git is being used. Addresses [#26693](https://github.com/cypress-io/cypress/issues/26693).

**Bugfixes:**

- Fixed an issue where video output was not being logged to the console when `videoCompression` was turned off. Videos will now log to the terminal regardless of the compression value. Addresses [#25945](https://github.com/cypress-io/cypress/issues/25945).

**Dependency Updates:**

- Removed [`@cypress/mocha-teamcity-reporter`](https://www.npmjs.com/package/@cypress/mocha-teamcity-reporter) as this package was no longer being referenced. Addressed in [#26938](https://github.com/cypress-io/cypress/pull/26938).

## 12.14.0

_Released 06/07/2023_

**Features:**

- A new testing type switcher has been added to the Spec Explorer to make it easier to move between E2E and Component Testing. An informational overview of each type is displayed if it hasn't already been configured to help educate and onboard new users to each testing type. Addresses [#26448](https://github.com/cypress-io/cypress/issues/26448), [#26836](https://github.com/cypress-io/cypress/issues/26836) and [#26837](https://github.com/cypress-io/cypress/issues/26837).

**Bugfixes:**

- Fixed an issue to now correctly detect Angular 16 dependencies
([@angular/cli](https://www.npmjs.com/package/@angular/cli),
[@angular-devkit/build-angular](https://www.npmjs.com/package/@angular-devkit/build-angular),
[@angular/core](https://www.npmjs.com/package/@angular/core), [@angular/common](https://www.npmjs.com/package/@angular/common),
[@angular/platform-browser-dynamic](https://www.npmjs.com/package/@angular/platform-browser-dynamic))
during Component Testing onboarding. Addresses [#26852](https://github.com/cypress-io/cypress/issues/26852).
- Ensures Git-related messages on the [Runs page](https://docs.cypress.io/guides/core-concepts/cypress-app#Runs) remain dismissed. Addresses [#26808](https://github.com/cypress-io/cypress/issues/26808).

**Dependency Updates:**

- Upgraded [`find-process`](https://www.npmjs.com/package/find-process) from `1.4.1` to `1.4.7` to address this [Synk](https://security.snyk.io/vuln/SNYK-JS-FINDPROCESS-1090284) security vulnerability. Addressed in [#26906](https://github.com/cypress-io/cypress/pull/26906).
- Upgraded [`firefox-profile`](https://www.npmjs.com/package/firefox-profile) from `4.0.0` to `4.3.2` to address security vulnerabilities within sub-dependencies. Addressed in [#26912](https://github.com/cypress-io/cypress/pull/26912).

## 12.13.0

_Released 05/23/2023_

**Features:**

- Adds Git-related messages for the [Runs page](https://docs.cypress.io/guides/core-concepts/cypress-app#Runs) and [Debug page](https://docs.cypress.io/guides/cloud/runs#Debug) when users aren't using Git or there are no recorded runs for the current branch. Addresses [#26680](https://github.com/cypress-io/cypress/issues/26680).

**Bugfixes:**

- Reverted [#26452](https://github.com/cypress-io/cypress/pull/26452) which introduced a bug that prevents users from using End to End with Yarn 3. Fixed in [#26735](https://github.com/cypress-io/cypress/pull/26735). Fixes [#26676](https://github.com/cypress-io/cypress/issues/26676).
- Moved `types` condition to the front of `package.json#exports` since keys there are meant to be order-sensitive. Fixed in [#26630](https://github.com/cypress-io/cypress/pull/26630).
- Fixed an issue where newly-installed dependencies would not be detected during Component Testing setup. Addresses [#26685](https://github.com/cypress-io/cypress/issues/26685).
- Fixed a UI regression that was flashing an "empty" state inappropriately when loading the Debug page. Fixed in [#26761](https://github.com/cypress-io/cypress/pull/26761).
- Fixed an issue in Component Testing setup where TypeScript version 5 was not properly detected. Fixes [#26204](https://github.com/cypress-io/cypress/issues/26204).

**Misc:**

- Updated styling & content of Cypress Cloud slideshows when not logged in or no runs have been recorded. Addresses [#26181](https://github.com/cypress-io/cypress/issues/26181).
- Changed the nomenclature of 'processing' to 'compressing' when terminal video output is printed during a run. Addresses [#26657](https://github.com/cypress-io/cypress/issues/26657).
- Changed the nomenclature of 'Upload Results' to 'Uploading Screenshots & Videos' when terminal output is printed during a run. Addresses [#26759](https://github.com/cypress-io/cypress/issues/26759).

## 12.12.0

_Released 05/09/2023_

**Features:**

- Added a new informational banner to help get started with component testing from an existing end-to-end test suite. Addresses [#26511](https://github.com/cypress-io/cypress/issues/26511).

**Bugfixes:**

- Fixed an issue in Electron where devtools gets out of sync with the DOM occasionally. Addresses [#15932](https://github.com/cypress-io/cypress/issues/15932).
- Updated the Chromium renderer process crash message to be more terse. Addressed in [#26597](https://github.com/cypress-io/cypress/pull/26597).
- Fixed an issue with `CYPRESS_DOWNLOAD_PATH_TEMPLATE` regex to allow multiple replacements. Addresses [#23670](https://github.com/cypress-io/cypress/issues/23670).
- Moved `types` condition to the front of `package.json#exports` since keys there are meant to be order-sensitive. Fixed in [#26630](https://github.com/cypress-io/cypress/pull/26630).

**Dependency Updates:**

- Upgraded [`plist`](https://www.npmjs.com/package/plist) from `3.0.5` to `3.0.6` to address [CVE-2022-26260](https://nvd.nist.gov/vuln/detail/CVE-2022-22912#range-8131646) NVD security vulnerability. Addressed in [#26631](https://github.com/cypress-io/cypress/pull/26631).
- Upgraded [`engine.io`](https://www.npmjs.com/package/engine.io) from `6.2.1` to `6.4.2` to address [CVE-2023-31125](https://github.com/socketio/engine.io/security/advisories/GHSA-q9mw-68c2-j6m5) NVD security vulnerability. Addressed in [#26664](https://github.com/cypress-io/cypress/pull/26664).
- Upgraded [`@vue/test-utils`](https://www.npmjs.com/package/@vue/test-utils) from `2.0.2` to `2.3.2`. Addresses [#26575](https://github.com/cypress-io/cypress/issues/26575).

## 12.11.0

_Released 04/26/2023_

**Features:**

- Adds Component Testing support for Angular 16. Addresses [#26044](https://github.com/cypress-io/cypress/issues/26044).
- The run navigation component on the [Debug page](https://on.cypress.io/debug-page) will now display a warning message if there are more relevant runs than can be displayed in the list. Addresses [#26288](https://github.com/cypress-io/cypress/issues/26288).

**Bugfixes:**

- Fixed an issue where setting `videoCompression` to `0` would cause the video output to be broken. `0` is now treated as false. Addresses [#5191](https://github.com/cypress-io/cypress/issues/5191) and [#24595](https://github.com/cypress-io/cypress/issues/24595).
- Fixed an issue on the [Debug page](https://on.cypress.io/debug-page) where the passing run status would appear even if the Cypress Cloud organization was over its monthly test result limit. Addresses [#26528](https://github.com/cypress-io/cypress/issues/26528).

**Misc:**

- Cleaned up our open telemetry dependencies, reducing the size of the open telemetry modules. Addressed in [#26522](https://github.com/cypress-io/cypress/pull/26522).

**Dependency Updates:**

- Upgraded [`vue`](https://www.npmjs.com/package/vue) from `3.2.31` to `3.2.47`. Addressed in [#26555](https://github.com/cypress-io/cypress/pull/26555).

## 12.10.0

_Released 04/17/2023_

**Features:**

- The Component Testing setup wizard will now show a warning message if an issue is encountered with an installed [third party framework definition](https://on.cypress.io/component-integrations). Addresses [#25838](https://github.com/cypress-io/cypress/issues/25838).

**Bugfixes:**

- Capture the [Azure](https://azure.microsoft.com/) CI provider's environment variable [`SYSTEM_PULLREQUEST_PULLREQUESTNUMBER`](https://learn.microsoft.com/en-us/azure/devops/pipelines/build/variables?view=azure-devops&tabs=yaml#system-variables-devops-services) to display the linked PR number in the Cloud. Addressed in [#26215](https://github.com/cypress-io/cypress/pull/26215).
- Fixed an issue in the onboarding wizard where project framework & bundler would not be auto-detected when opening directly into component testing mode using the `--component` CLI flag. Fixes [#22777](https://github.com/cypress-io/cypress/issues/22777) and [#26388](https://github.com/cypress-io/cypress/issues/26388).
- Updated to use the `SEMAPHORE_GIT_WORKING_BRANCH` [Semphore](https://docs.semaphoreci.com) CI environment variable to correctly associate a Cloud run to the current branch. Previously this was incorrectly associating a run to the target branch. Fixes [#26309](https://github.com/cypress-io/cypress/issues/26309).
- Fix an edge case in Component Testing where a custom `baseUrl` in `tsconfig.json` for Next.js 13.2.0+ is not respected. This was partially fixed in [#26005](https://github.com/cypress-io/cypress/pull/26005), but an edge case was missed. Fixes [#25951](https://github.com/cypress-io/cypress/issues/25951).
- Fixed an issue where `click` events fired on `.type('{enter}')` did not propagate through shadow roots. Fixes [#26392](https://github.com/cypress-io/cypress/issues/26392).

**Misc:**

- Removed unintentional debug logs. Addressed in [#26411](https://github.com/cypress-io/cypress/pull/26411).
- Improved styling on the [Runs Page](https://docs.cypress.io/guides/core-concepts/cypress-app#Runs). Addresses [#26180](https://github.com/cypress-io/cypress/issues/26180).

**Dependency Updates:**

- Upgraded [`commander`](https://www.npmjs.com/package/commander) from `^5.1.0` to `^6.2.1`. Addressed in [#26226](https://github.com/cypress-io/cypress/pull/26226).
- Upgraded [`minimist`](https://www.npmjs.com/package/minimist) from `1.2.6` to `1.2.8` to address this [CVE-2021-44906](https://github.com/advisories/GHSA-xvch-5gv4-984h) NVD security vulnerability. Addressed in [#26254](https://github.com/cypress-io/cypress/pull/26254).

## 12.9.0

_Released 03/28/2023_

**Features:**

- The [Debug page](https://docs.cypress.io/guides/cloud/runs#Debug) now allows for navigating between all runs recorded for a commit. Addresses [#25899](https://github.com/cypress-io/cypress/issues/25899) and [#26018](https://github.com/cypress-io/cypress/issues/26018).

**Bugfixes:**

- Fixed a compatibility issue so that component test projects can use [Vite](https://vitejs.dev/) version 4.2.0 and greater. Fixes [#26138](https://github.com/cypress-io/cypress/issues/26138).
- Fixed an issue where [`cy.intercept()`](https://docs.cypress.io/api/commands/intercept) added an additional `content-length` header to spied requests that did not set a `content-length` header on the original request. Fixes [#24407](https://github.com/cypress-io/cypress/issues/24407).
- Changed the way that Git hashes are loaded so that non-relevant runs are excluded from the Debug page. Fixes [#26058](https://github.com/cypress-io/cypress/issues/26058).
- Corrected the [`.type()`](https://docs.cypress.io/api/commands/type) command to account for shadow root elements when determining whether or not focus needs to be simulated before typing. Fixes [#26198](https://github.com/cypress-io/cypress/issues/26198).
- Fixed an issue where an incorrect working directory could be used for Git operations on Windows. Fixes [#23317](https://github.com/cypress-io/cypress/issues/23317).
- Capture the [Buildkite](https://buildkite.com/) CI provider's environment variable `BUILDKITE_RETRY_COUNT` to handle CI retries in the Cloud. Addressed in [#25750](https://github.com/cypress-io/cypress/pull/25750).

**Misc:**

- Made some minor styling updates to the Debug page. Addresses [#26041](https://github.com/cypress-io/cypress/issues/26041).

## 12.8.1

_Released 03/15/2023_

**Bugfixes:**

- Fixed a regression in Cypress [10](https://docs.cypress.io/guides/references/changelog#10-0-0) where the reporter auto-scroll configuration inside user preferences was unintentionally being toggled off. User's must now explicitly enable/disable auto-scroll under user preferences, which is enabled by default. Fixes [#24171](https://github.com/cypress-io/cypress/issues/24171) and [#26113](https://github.com/cypress-io/cypress/issues/26113).

**Dependency Updates:**

- Upgraded [`ejs`](https://www.npmjs.com/package/ejs) from `3.1.6` to `3.1.8` to address this [CVE-2022-29078](https://github.com/advisories/GHSA-phwq-j96m-2c2q) NVD security vulnerability. Addressed in [#25279](https://github.com/cypress-io/cypress/pull/25279).

## 12.8.0

_Released 03/14/2023_

**Features:**

- The [Debug page](https://docs.cypress.io/guides/cloud/runs#Debug) is now able to show real-time results from in-progress runs.  Addresses [#25759](https://github.com/cypress-io/cypress/issues/25759).
- Added the ability to control whether a request is logged to the command log via [`cy.intercept()`](https://docs.cypress.io/api/commands/intercept) by passing `log: false` or `log: true`. Addresses [#7362](https://github.com/cypress-io/cypress/issues/7362).
  - This can be used to override Cypress's default behavior of logging all XHRs and fetches, see the [example](https://docs.cypress.io/api/commands/intercept#Disabling-logs-for-a-request).
- It is now possible to control the number of connection attempts to the browser using the `CYPRESS_CONNECT_RETRY_THRESHOLD` Environment Variable. Learn more [here](https://docs.cypress.io/guides/references/advanced-installation#Environment-variables). Addressed in [#25848](https://github.com/cypress-io/cypress/pull/25848).

**Bugfixes:**

- Fixed an issue where using `Cypress.require()` would throw the error `Cannot find module 'typescript'`. Fixes [#25885](https://github.com/cypress-io/cypress/issues/25885).
- The [`before:spec`](https://docs.cypress.io/api/plugins/before-spec-api) API was updated to correctly support async event handlers in `run` mode. Fixes [#24403](https://github.com/cypress-io/cypress/issues/24403).
- Updated the Component Testing [community framework](https://docs.cypress.io/guides/component-testing/third-party-definitions) definition detection logic to take into account monorepo structures that hoist dependencies. Fixes [#25993](https://github.com/cypress-io/cypress/issues/25993).
- The onboarding wizard for Component Testing will now detect installed dependencies more reliably. Fixes [#25782](https://github.com/cypress-io/cypress/issues/25782).
- Fixed an issue where Angular components would sometimes be mounted in unexpected DOM locations in component tests. Fixes [#25956](https://github.com/cypress-io/cypress/issues/25956).
- Fixed an issue where Cypress component testing would fail to work with [Next.js](https://nextjs.org/) `13.2.1`. Fixes [#25951](https://github.com/cypress-io/cypress/issues/25951).
- Fixed an issue where migrating a project from a version of Cypress earlier than [10.0.0](#10-0-0) could fail if the project's `testFiles` configuration was an array of globs. Fixes [#25947](https://github.com/cypress-io/cypress/issues/25947).

**Misc:**

- Removed "New" badge in the navigation bar for the debug page icon. Addresses [#25925](https://github.com/cypress-io/cypress/issues/25925).
- Removed inline "Connect" buttons within the Specs Explorer. Addresses [#25926](https://github.com/cypress-io/cypress/issues/25926).
- Added an icon for "beta" versions of the Chrome browser. Addresses [#25968](https://github.com/cypress-io/cypress/issues/25968).

**Dependency Updates:**

- Upgraded [`mocha-junit-reporter`](https://www.npmjs.com/package/mocha-junit-reporter) from `2.1.0` to `2.2.0` to be able to use [new placeholders](https://github.com/michaelleeallen/mocha-junit-reporter/pull/163) such as `[suiteFilename]` or `[suiteName]` when defining the test report name. Addressed in [#25922](https://github.com/cypress-io/cypress/pull/25922).

## 12.7.0

_Released 02/24/2023_

**Features:**

- It is now possible to set `hostOnly` cookies with [`cy.setCookie()`](https://docs.cypress.io/api/commands/setcookie) for a given domain. Addresses [#16856](https://github.com/cypress-io/cypress/issues/16856) and [#17527](https://github.com/cypress-io/cypress/issues/17527).
- Added a Public API for third party component libraries to define a Framework Definition, embedding their library into the Cypress onboarding workflow. Learn more [here](https://docs.cypress.io/guides/component-testing/third-party-definitions). Implemented in [#25780](https://github.com/cypress-io/cypress/pull/25780) and closes [#25638](https://github.com/cypress-io/cypress/issues/25638).
- Added a Debug Page tutorial slideshow for projects that are not connected to Cypress Cloud. Addresses [#25768](https://github.com/cypress-io/cypress/issues/25768).
- Improved various error message around interactions with the Cypress cloud. Implemented in [#25837](https://github.com/cypress-io/cypress/pull/25837)
- Updated the "new" status badge for the Debug page navigation link to be less noticeable when the navigation is collapsed. Addresses [#25739](https://github.com/cypress-io/cypress/issues/25739).

**Bugfixes:**

- Fixed various bugs when recording to the cloud. Fixed in [#25837](https://github.com/cypress-io/cypress/pull/25837)
- Fixed an issue where cookies were being duplicated with the same hostname, but a prepended dot. Fixed an issue where cookies may not be expiring correctly. Fixes [#25174](https://github.com/cypress-io/cypress/issues/25174), [#25205](https://github.com/cypress-io/cypress/issues/25205) and [#25495](https://github.com/cypress-io/cypress/issues/25495).
- Fixed an issue where cookies weren't being synced when the application was stable. Fixed in [#25855](https://github.com/cypress-io/cypress/pull/25855). Fixes [#25835](https://github.com/cypress-io/cypress/issues/25835).
- Added missing TypeScript type definitions for the [`cy.reload()`](https://docs.cypress.io/api/commands/reload) command. Addressed in [#25779](https://github.com/cypress-io/cypress/pull/25779).
- Ensure Angular components are mounted inside the correct element. Fixes [#24385](https://github.com/cypress-io/cypress/issues/24385).
- Fix a bug where files outside the project root in a monorepo are not correctly served when using Vite. Addressed in [#25801](https://github.com/cypress-io/cypress/pull/25801).
- Fixed an issue where using [`cy.intercept`](https://docs.cypress.io/api/commands/intercept)'s `req.continue()` with a non-function parameter would not provide an appropriate error message. Fixed in [#25884](https://github.com/cypress-io/cypress/pull/25884).
- Fixed an issue where Cypress would erroneously launch and connect to multiple browser instances. Fixes [#24377](https://github.com/cypress-io/cypress/issues/24377).

**Misc:**

- Made updates to the way that the Debug Page header displays information. Addresses [#25796](https://github.com/cypress-io/cypress/issues/25796) and [#25798](https://github.com/cypress-io/cypress/issues/25798).

## 12.6.0

_Released 02/15/2023_

**Features:**

- Added a new CLI flag, called [`--auto-cancel-after-failures`](https://docs.cypress.io/guides/guides/command-line#Options), that overrides the project-level ["Auto Cancellation"](https://docs.cypress.io/guides/cloud/smart-orchestration#Auto-Cancellation) value when recording to the Cloud. This gives Cloud users on Business and Enterprise plans the flexibility to alter the auto-cancellation value per run. Addressed in [#25237](https://github.com/cypress-io/cypress/pull/25237).
- It is now possible to overwrite query commands using [`Cypress.Commands.overwriteQuery`](https://on.cypress.io/api/custom-queries). Addressed in [#25078](https://github.com/cypress-io/cypress/issues/25078).
- Added [`Cypress.require()`](https://docs.cypress.io/api/cypress-api/require) for including dependencies within the [`cy.origin()`](https://docs.cypress.io/api/commands/origin) callback. This change removed support for using `require()` and `import()` directly within the callback because we found that it impacted performance not only for spec files using them within the [`cy.origin()`](https://docs.cypress.io/api/commands/origin) callback, but even for spec files that did not use them. Addresses [#24976](https://github.com/cypress-io/cypress/issues/24976).
- Added the ability to open the failing test in the IDE from the Debug page before needing to re-run the test. Addressed in [#24850](https://github.com/cypress-io/cypress/issues/24850).

**Bugfixes:**

- When a Cloud user is apart of multiple Cloud organizations, the [Connect to Cloud setup](https://docs.cypress.io/guides/cloud/projects#Set-up-a-project-to-record) now shows the correct organizational prompts when connecting a new project. Fixes [#25520](https://github.com/cypress-io/cypress/issues/25520).
- Fixed an issue where Cypress would fail to load any specs if the project `specPattern` included a resource that could not be accessed due to filesystem permissions. Fixes [#24109](https://github.com/cypress-io/cypress/issues/24109).
- Fixed an issue where the Debug page would display a different number of specs for in-progress runs than the in-progress specs reported in Cypress Cloud. Fixes [#25647](https://github.com/cypress-io/cypress/issues/25647).
- Fixed an issue in middleware where error-handling code could itself generate an error and fail to report the original issue. Fixes [#22825](https://github.com/cypress-io/cypress/issues/22825).
- Fixed an regression introduced in Cypress [12.3.0](#12-3-0) where custom browsers that relied on process environment variables were not found on macOS arm64 architectures. Fixed in [#25753](https://github.com/cypress-io/cypress/pull/25753).

**Misc:**

- Improved the UI of the Debug page. Addresses [#25664](https://github.com/cypress-io/cypress/issues/25664),  [#25669](https://github.com/cypress-io/cypress/issues/25669), [#25665](https://github.com/cypress-io/cypress/issues/25665), [#25666](https://github.com/cypress-io/cypress/issues/25666), and [#25667](https://github.com/cypress-io/cypress/issues/25667).
- Updated the Debug page sidebar badge to to show 0 to 99+ failing tests, increased from showing 0 to 9+ failing tests, to provide better test failure insights. Addresses [#25662](https://github.com/cypress-io/cypress/issues/25662).

**Dependency Updates:**

- Upgrade [`debug`](https://www.npmjs.com/package/debug) to `4.3.4`. Addressed in [#25699](https://github.com/cypress-io/cypress/pull/25699).

## 12.5.1

_Released 02/02/2023_

**Bugfixes:**

- Fixed a regression introduced in Cypress [12.5.0](https://docs.cypress.io/guides/references/changelog#12-5-0) where the `runnable` was not included in the [`test:after:run`](https://docs.cypress.io/api/events/catalog-of-events) event. Fixes [#25663](https://github.com/cypress-io/cypress/issues/25663).

**Dependency Updates:**

- Upgraded [`simple-git`](https://github.com/steveukx/git-js) from `3.15.0` to `3.16.0` to address this [security vulnerability](https://github.com/advisories/GHSA-9p95-fxvg-qgq2) where Remote Code Execution (RCE) via the clone(), pull(), push() and listRemote() methods due to improper input sanitization was possible. Addressed in [#25603](https://github.com/cypress-io/cypress/pull/25603).

## 12.5.0

_Released 01/31/2023_

**Features:**

- Easily debug failed CI test runs recorded to the Cypress Cloud from your local Cypress app with the new Debug page. Please leave any feedback [here](https://github.com/cypress-io/cypress/discussions/25649). Your feedback will help us make decisions to improve the Debug experience. For more details, see [our blog post](https://on.cypress.io/debug-page-release). Addressed in [#25488](https://github.com/cypress-io/cypress/pull/25488).

**Performance:**

- Improved memory consumption in `run` mode by removing reporter logs for successful tests. Fixes [#25230](https://github.com/cypress-io/cypress/issues/25230).

**Bugfixes:**

- Fixed an issue where alternative Microsoft Edge Beta, Canary, and Dev binary versions were not being discovered by Cypress. Fixes [#25455](https://github.com/cypress-io/cypress/issues/25455).

**Dependency Updates:**

- Upgraded [`underscore.string`](https://github.com/esamattis/underscore.string/blob/HEAD/CHANGELOG.markdown) from `3.3.5` to `3.3.6` to reference rebuilt assets after security patch to fix regular expression DDOS exploit. Addressed in [#25574](https://github.com/cypress-io/cypress/pull/25574).

## 12.4.1

_Released 01/27/2023_

**Bugfixes:**

- Fixed a regression from Cypress [12.4.0](https://docs.cypress.io/guides/references/changelog#12-4-0) where Cypress was not exiting properly when running multiple Component Testing specs in `electron` in `run` mode. Fixes [#25568](https://github.com/cypress-io/cypress/issues/25568).

**Dependency Updates:**

- Upgraded [`ua-parser-js`](https://github.com/faisalman/ua-parser-js) from `0.7.24` to `0.7.33` to address this [security vulnerability](https://github.com/faisalman/ua-parser-js/security/advisories/GHSA-fhg7-m89q-25r3) where crafting a very-very-long user-agent string with specific pattern, an attacker can turn the script to get stuck processing for a very long time which results in a denial of service (DoS) condition. Addressed in [#25561](https://github.com/cypress-io/cypress/pull/25561).

## 12.4.0

_Released 1/24/2023_

**Features:**

- Added official support for Vite 4 in component testing. Addresses
  [#24969](https://github.com/cypress-io/cypress/issues/24969).
- Added new
  [`experimentalMemoryManagement`](/guides/references/experiments#Configuration)
  configuration option to improve memory management in Chromium-based browsers.
  Enable this option with `experimentalMemoryManagement=true` if you have
  experienced "Out of Memory" issues. Addresses
  [#23391](https://github.com/cypress-io/cypress/issues/23391).
- Added new
  [`experimentalSkipDomainInjection`](/guides/references/experiments#Experimental-Skip-Domain-Injection)
  configuration option to disable Cypress from setting `document.domain` on
  injection, allowing users to test Salesforce domains. If you believe you are
  having `document.domain` issues, please see the
  [`experimentalSkipDomainInjection`](/guides/references/experiments#Experimental-Skip-Domain-Injection)
  guide. This config option is end-to-end only. Addresses
  [#2367](https://github.com/cypress-io/cypress/issues/2367),
  [#23958](https://github.com/cypress-io/cypress/issues/23958),
  [#24290](https://github.com/cypress-io/cypress/issues/24290), and
  [#24418](https://github.com/cypress-io/cypress/issues/24418).
- The [`.as`](/api/commands/as) command now accepts an options argument,
  allowing an alias to be stored as type "query" or "static" value. This is
  stored as "query" by default. Addresses
  [#25173](https://github.com/cypress-io/cypress/issues/25173).
- The `cy.log()` command will now display a line break where the `\n` character
  is used. Addresses
  [#24964](https://github.com/cypress-io/cypress/issues/24964).
- [`component.specPattern`](/guides/references/configuration#component) now
  utilizes a JSX/TSX file extension when generating a new empty spec file if
  project contains at least one file with those extensions. This applies only to
  component testing and is skipped if
  [`component.specPattern`](/guides/references/configuration#component) has been
  configured to exclude files with those extensions. Addresses
  [#24495](https://github.com/cypress-io/cypress/issues/24495).
- Added support for the `data-qa` selector in the
  [Selector Playground](guides/core-concepts/cypress-app#Selector-Playground) in
  addition to `data-cy`, `data-test` and `data-testid`. Addresses
  [#25305](https://github.com/cypress-io/cypress/issues/25305).

**Bugfixes:**

- Fixed an issue where component tests could incorrectly treat new major
  versions of certain dependencies as supported. Fixes
  [#25379](https://github.com/cypress-io/cypress/issues/25379).
- Fixed an issue where new lines or spaces on new lines in the Command Log were
  not maintained. Fixes
  [#23679](https://github.com/cypress-io/cypress/issues/23679) and
  [#24964](https://github.com/cypress-io/cypress/issues/24964).
- Fixed an issue where Angular component testing projects would fail to
  initialize if an unsupported browserslist entry was specified in the project
  configuration. Fixes
  [#25312](https://github.com/cypress-io/cypress/issues/25312).

**Misc**

- Video output link in `cypress run` mode has been added to it's own line to
  make the video output link more easily clickable in the terminal. Addresses
  [#23913](https://github.com/cypress-io/cypress/issues/23913).<|MERGE_RESOLUTION|>--- conflicted
+++ resolved
@@ -3,15 +3,13 @@
 
 _Released 7/30/2024 (PENDING)_
 
-<<<<<<< HEAD
 **Bugfixes:**
 
 - Fixed an issue where yarn PnP was not working correctly with Cypress and `@cypress/webpack-batteries-included-preprocessor`. Fixes [#27947](https://github.com/cypress-io/cypress/issues/27947).
-=======
+
 **Dependency Updates:**
 
 - Updated `@cypress/request` from `3.0.0` to `3.0.1`. Addresses [#29863](https://github.com/cypress-io/cypress/issues/29863).
->>>>>>> a0922027
 
 ## 13.13.1
 
