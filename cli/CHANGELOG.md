--- conflicted
+++ resolved
@@ -1,5 +1,4 @@
 <!-- See the ../guides/writing-the-cypress-changelog.md for details on writing the changelog. -->
-<<<<<<< HEAD
 ## 13.9.0
 
 _Released 5/7/2024 (PENDING)_
@@ -7,15 +6,10 @@
 **Features:**
 
 - Added more descriptive error messages when Test Replay fails to record or upload. Addresses [#29022](https://github.com/cypress-io/cypress/issues/29022).
-=======
-## 13.8.2
-
-_Released 5/7/2024 (PENDING)_
 
 **Dependency Updates:**
 
 - Updated electron from `27.1.3` to `27.3.10` to address [CVE-2024-3156](https://nvd.nist.gov/vuln/detail/CVE-2024-3156). Addressed in [#29367](https://github.com/cypress-io/cypress/pull/29367).
->>>>>>> bcd36efc
 
 ## 13.8.1
 
