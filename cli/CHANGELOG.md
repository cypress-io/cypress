<!-- See the ../guides/writing-the-cypress-changelog.md for details on writing the changelog. -->
## 13.15.0

<<<<<<< HEAD
_Released 10/02/2024 (PENDING)_

**Bugfixes:**

- Change visibility check to use checkVisibility browser API. Fixed in [#29741](https://github.com/cypress-io/cypress/pull/29741).
=======
_Released 9/25/2024_

**Features:**

- Cypress now displays more actionable errors when a Test Replay upload takes too long, and more verbose messages when uncategorized errors occur during the upload process. Addressed in [#30235](https://github.com/cypress-io/cypress/pull/30235).

**Bugfixes:**

- Fixed an issue where Firefox was incorrectly mutating the state of click events on checkboxes after Firefox version `129` and up. Addressed in [#30245](https://github.com/cypress-io/cypress/pull/30245).
- Fixed a regression introduced in 13.13.0 where 'Open in IDE' would not work for filepaths containing spaces and various other characters on Windows. Addresses [#29820](https://github.com/cypress-io/cypress/issues/29820).

**Misc:**

- Pass along the related log to the `createSnapshot` function for protocol usage. Addressed in [#30244](https://github.com/cypress-io/cypress/pull/30244).

**Dependency Updates:**

- Update `@cypress/request` from `3.0.1` to `3.0.4`. Addressed in [#30194](https://github.com/cypress-io/cypress/pull/30194).
- Updated `express` from `4.19.2` to `4.21.0`. This removes the [CVE-2024-43796](https://www.cve.org/CVERecord?id=CVE-2024-43796), [CVE-2024-45590](https://www.cve.org/CVERecord?id=CVE-2024-45590), and [CVE-2024-43800](https://www.cve.org/CVERecord?id=CVE-2024-43800) vulnerabilities being reported in security scans. Addresses [#30241](https://github.com/cypress-io/cypress/pull/30241).
- Update `launch-editor` from `2.8.0` to `2.9.1`. Addressed in [#30247](https://github.com/cypress-io/cypress/pull/30247).
- Updated `loader-utils` from `1.4.0` to `1.4.2`. This removes the [CVE-2022-37601](https://nvd.nist.gov/vuln/detail/CVE-2022-37601) vulnerability being reported in security scans. Addresses [#28208](https://github.com/cypress-io/cypress/issues/28208).
- Updated `send` from `0.17.1` to `0.19.0`. This removes the [CVE-2024-43799](https://www.cve.org/CVERecord?id=CVE-2024-43799) vulnerability being reported in security scans. Addressed in [#30241](https://github.com/cypress-io/cypress/pull/30241).

## 13.14.2

_Released 9/4/2024_

**Bugfixes:**

- Fixed an issue where Cypress could crash with a `WebSocket Connection Closed` error. Fixes [#30100](https://github.com/cypress-io/cypress/issues/30100).
- Fixed an issue where `cy.screenshot()` was timing out and Cypress was failing to start due to `GLib-GIO-ERROR` error. Reverts [#30109](https://github.com/cypress-io/cypress/pull/30109), the change to allow HiDPI screen for Wayland users. Fixes [#30172](https://github.com/cypress-io/cypress/issues/30172) and [#30160](https://github.com/cypress-io/cypress/issues/30160).
>>>>>>> 80e70b89

## 13.14.1

_Released 8/29/2024_

**Bugfixes:**

- Fixed an issue where no description was available for the `experimentalJustInTimeCompile` feature inside the Cypress application settings page. Addresses [#30126](https://github.com/cypress-io/cypress/issues/30126).

## 13.14.0

_Released 8/27/2024_

**Performance:**

- Fixed a potential memory leak in the Cypress server when re-connecting to an unintentionally disconnected CDP connection. Fixes [#29744](https://github.com/cypress-io/cypress/issues/29744). Addressed in [#29988](https://github.com/cypress-io/cypress/pull/29988).

**Features:**

- Added new
  [`experimentalJustInTimeCompile`](https://docs.cypress.io/guides/references/experiments#Configuration)
  configuration option for component testing. This option will only compile resources directly related to your spec, compiling them 'just-in-time' before spec execution. This should result in improved memory management and performance for component tests in `cypress open` and `cypress run` modes, in particular for large component testing suites. [`experimentalJustInTimeCompile`](https://docs.cypress.io/guides/references/experiments#Configuration) is currently supported for [`webpack`](https://www.npmjs.com/package/webpack) and [`vite`](https://www.npmjs.com/package/vite). Addresses [#29244](https://github.com/cypress-io/cypress/issues/29244).
- `.type({upArrow})` and `.type({downArrow})` now also works for date, month, week, time, datetime-local and range input types. Addresses [#29665](https://github.com/cypress-io/cypress/issues/29665).
- Added a `CYPRESS_SKIP_VERIFY` flag to enable suppressing Cypress verification checks. Addresses [#22243](https://github.com/cypress-io/cypress/issues/22243).
- Updated the protocol to allow making Cloud API requests. Addressed in [#30066](https://github.com/cypress-io/cypress/pull/30066).
- Passing `--browser` flag alone will automatically launch browser after being guided through project and/or testing type selection. Addressed in [#28538](https://github.com/cypress-io/cypress/pull/28538).

**Bugfixes:**

- Fixed an issue where files outside the Cypress project directory were not calculating the bundle output path correctly for the `file:preprocessor`. Addresses [#8599](https://github.com/cypress-io/cypress/issues/8599).
- Fixed an issue where Cypress would not run if Node.js version `22.7.0` was being used with TypeScript and ES Modules. Fixes [#30084](https://github.com/cypress-io/cypress/issues/30084).
- Correctly determines current browser family when choosing between `unload` and `pagehide` options in App Runner. Fixes [#29880](https://github.com/cypress-io/cypress/issues/29880).

**Misc:**

- Allow HiDPI screen running Wayland to use Cypress window/browser by adding `--ozone-platform-hint=auto` flag to Electron's runtime argument. Addresses [#20891](https://github.com/cypress-io/cypress/issues/20891).

**Dependency Updates:**

- Updated `detect-port` from `1.3.0` to `1.6.1`. Addressed in [#30038](https://github.com/cypress-io/cypress/pull/30038).

## 13.13.3

_Released 8/14/2024_

**Bugfixes:**

- A console error will no longer display in Chrome about a deprecated unload call originating from jQuery. Addressed in [#29944](https://github.com/cypress-io/cypress/pull/29944).
- Fixed an issue where certain Test Replay upload error messages were too vague. Connection failures now report the precise system error, and the stall error message is reported rather than the vague, "The user aborted a request." Addressed in [#29959](https://github.com/cypress-io/cypress/pull/29959).

**Misc:**

- Updated `cypress open` hints displayed after Cypress binary install. Addresses [#29935](https://github.com/cypress-io/cypress/issues/29935).

**Dependency Updates:**

- Updated `image-size` from `0.8.3` to `1.1.1`. Addressed in [#30023](https://github.com/cypress-io/cypress/pull/30023).

## 13.13.2

_Released 7/31/2024_

**Performance:**

- Fixed a memory leak with command logs with Test Replay enabled. Addressed in [#29939](https://github.com/cypress-io/cypress/pull/29939).
- Improved performance of `reduce` in a method within our proxy. Addressed in [#29887](https://github.com/cypress-io/cypress/pull/29887).

**Bugfixes:**

- Fixed an issue where Yarn PnP was not working correctly with Cypress and `@cypress/webpack-batteries-included-preprocessor`. Fixes [#27947](https://github.com/cypress-io/cypress/issues/27947).

**Dependency Updates:**

- Updated `@cypress/request` from `3.0.0` to `3.0.1`. Addresses [#29863](https://github.com/cypress-io/cypress/issues/29863).
- Updated `chrome-remote-interface` from `0.33.0` to `0.33.2`. Addressed in [#29932](https://github.com/cypress-io/cypress/pull/29932).
- Updated `mime` from `2.4.4` to `2.6.0`. Addressed in [#29870](https://github.com/cypress-io/cypress/pull/29870).
- Updated `strip-ansi` from `6.0.0` to `6.0.1`. Addressed in [#29931](https://github.com/cypress-io/cypress/pull/29931).

## 13.13.1

_Released 7/16/2024_

**Bugfixes:**

- Fixed an issue where unhandled `WebSocket connection closed` exceptions would be thrown when CDP connections rapidly connect, disconnect, and connect again while there are pending commands. Fixes [#29572](https://github.com/cypress-io/cypress/issues/29572).
- CLI output properly displays non-JSON response bodies when a Test Replay upload attempt returns a non-JSON response body for a non-200 status code. Addressed in [#29801](https://github.com/cypress-io/cypress/pull/29801).

- Fixed an issue where the ReadStream used to upload a Test Replay recording could erroneously be re-used when retrying in cases of retryable upload failures. Fixes [#29227](https://github.com/cypress-io/cypress/issues/29227).
- Fixed an issue where command snapshots were not being captured within the `cy.origin()` command within Test Replay. Addressed in [#29828](https://github.com/cypress-io/cypress/pull/29828).

**Dependency Updates:**

- Updated `jquery` from `3.1.1` to `3.4.1`. Addresses [#29822](https://github.com/cypress-io/cypress/issues/29822). Addressed in [#29837](https://github.com/cypress-io/cypress/pull/29837).
- Replaced `json-lint` with `json-parse-even-better-errors`. This removes the [CVE-2021-23358](https://nvd.nist.gov/vuln/detail/CVE-2021-23358) vulnerability being reported in security scans. Addresses [#28207](https://github.com/cypress-io/cypress/issues/28207).
- Updated `minimatch` from `3.0.4` to `3.1.2`. Addressed in [#29821](https://github.com/cypress-io/cypress/pull/29821).

## 13.13.0

_Released 07/02/2024

**Performance:**

- Improved performance of `experimentalSourceRewriting` option. Fixed in [#29540](https://github.com/cypress-io/cypress/pull/29540).

**Features:**

- Adds Signal support for Angular Component Testing versions 17.2 and up. Addresses [#29264](https://github.com/cypress-io/cypress/issues/29264).

**Bugfixes:**

- Change visibility check to use checkVisibility browser API. Fixed in [#29741](https://github.com/cypress-io/cypress/pull/29741).
- Fixed an issue where Chrome launch instances would not recreate the browser CRI client correctly after recovering from an unexpected browser closure. Fixes [#27657](https://github.com/cypress-io/cypress/issues/27657). Fixed in [#29663](https://github.com/cypress-io/cypress/pull/29663).
- Fixed an issue where Firefox 129 (Firefox Nightly) would not launch with Cypress. Fixes [#29713](https://github.com/cypress-io/cypress/issues/29713). Fixed in [#29720](https://github.com/cypress-io/cypress/pull/29720).

**Dependency Updates:**

- Updated `launch-editor` from `2.3.0` to `2.8.0`. Addressed in [#29770](https://github.com/cypress-io/cypress/pull/29770).
- Updated `memfs` from `3.4.12` to `3.5.3`. Addressed in [#29746](https://github.com/cypress-io/cypress/pull/29746).
- Updated `tmp` from `0.2.1` to `0.2.3`. Addresses [#29693](https://github.com/cypress-io/cypress/issues/29693).
- Updated `ws` from `5.2.3` to `5.2.4`. Addressed in [#29698](https://github.com/cypress-io/cypress/pull/29698).

## 13.12.0

_Released 6/18/2024_

**Features:**

- Added Component Testing support for Angular version 18. Addresses [#29309](https://github.com/cypress-io/cypress/issues/29309).

**Bugfixes:**

- We now trigger `input` and `change` events when typing `{upArrow}` and `{downArrow}` via `.type()` on `input[type=number]` elements. Fixes [#29611](https://github.com/cypress-io/cypress/issues/29611)
- Fixed an issue where auto scrolling the reporter would sometimes be disabled without the user's intent. Fixes [#25084](https://github.com/cypress-io/cypress/issues/25084).
- Fixed an issue where `inlineSourceMaps` was still being used when `sourceMaps` was provided in a users typescript config for typescript version 5. Fixes [#26203](https://github.com/cypress-io/cypress/issues/26203).
- When capture protocol script fails verification, an appropriate error is now displayed. Previously, an error regarding Test Replay archive location was shown. Addressed in [#29603](https://github.com/cypress-io/cypress/pull/29603).
- Fixed an issue where receiving HTTP responses with invalid headers raised an error. Now cypress removes the invalid headers and gives a warning in the console with debug mode on. Fixes [#28865](https://github.com/cypress-io/cypress/issues/28865).

**Misc:**

- Report afterSpec durations to Cloud API when running in record mode with Test Replay enabled. Addressed in [#29500](https://github.com/cypress-io/cypress/pull/29500).

**Dependency Updates:**

- Updated firefox-profile from `4.3.1` to `4.6.0`. Addressed in [#29662](https://github.com/cypress-io/cypress/pull/29662).
- Updated typescript from `4.7.4` to `5.3.3`. Addressed in [#29568](https://github.com/cypress-io/cypress/pull/29568).
- Updated url-parse from `1.5.9` to `1.5.10`. Addressed in [#29650](https://github.com/cypress-io/cypress/pull/29650).

## 13.11.0

_Released 6/4/2024_

**Performance:**

- Improved performance when setting console props within `Cypress.log`. Addressed in [#29501](https://github.com/cypress-io/cypress/pull/29501).

**Features:**

- Added support for [Next.js 14](https://nextjs.org/blog/next-14) for component testing. Addresses [#28185](https://github.com/cypress-io/cypress/issues/28185).
- Added an `IGNORE_CHROME_PREFERENCES` environment variable to ignore Chrome preferences when launching Chrome. Addresses [#29330](https://github.com/cypress-io/cypress/issues/29330).

**Bugfixes:**

- Fixed a situation where the Launchpad would hang if the project config had not been loaded when the Launchpad first queries the current project. Fixes [#29486](https://github.com/cypress-io/cypress/issues/29486).
- Pre-emptively fix behavior with Chrome for when `unload` events are forcefully deprecated by using `pagehide` as a proxy. Fixes [#29241](https://github.com/cypress-io/cypress/issues/29241).


**Misc:**

- Enhanced the type definitions available to `cy.intercept` and `cy.wait`. The `body` property of both the request and response in an interception can optionally be specified with user-defined types. Addresses [#29507](https://github.com/cypress-io/cypress/issues/29507).

## 13.10.0

_Released 5/21/2024_

**Features:**

- Added support for `vite` `v5` to `@cypress/vite-dev-server`. Addresses [#28347](https://github.com/cypress-io/cypress/issues/28347).

**Bugfixes:**

- Fixed an issue where orphaned Electron processes were inadvertently terminating the browser's CRI client. Fixes [#28397](https://github.com/cypress-io/cypress/issues/28397). Fixed in [#29515](https://github.com/cypress-io/cypress/pull/29515).
- Fixed an issue where Cypress would use the wrong URL to upload Test Replay recordings when it wasn't able to determine the upload URL. It now displays an error when the upload URL cannot be determined, rather than a "Request Entity Too Large" error. Addressed in [#29512](https://github.com/cypress-io/cypress/pull/29512).
- Fixed an issue where Cypress was unable to search in the Specs list for files or folders containing numbers. Fixes [#29034](https://github.com/cypress-io/cypress/issues/29034).
- Fixed an issue setting the `x-cypress-file-path` header when there are invalid header characters in the file path. Fixes [#25839](https://github.com/cypress-io/cypress/issues/25839).
- Fixed the display of some command assertions. Fixed in [#29517](https://github.com/cypress-io/cypress/pull/29517).

**Dependency Updates:**

- Updated js-cookie from `2.2.1` to `3.0.5`. Addressed in [#29497](https://github.com/cypress-io/cypress/pull/29497).
- Updated randomstring from `1.1.5` to `1.3.0`. Addressed in [#29503](https://github.com/cypress-io/cypress/pull/29503).

## 13.9.0

_Released 5/7/2024_

**Features:**

- Added more descriptive error messages when Test Replay fails to record or upload. Addresses [#29022](https://github.com/cypress-io/cypress/issues/29022).

**Bugfixes:**

- Fixed a bug where promises rejected with `undefined` were failing inside `cy.origin()`. Addresses [#23937](https://github.com/cypress-io/cypress/issues/23937).
- We now pass the same default Chromium flags to Electron as we do to Chrome. As a result of this change, the application under test's `navigator.webdriver` property will now correctly be `true` when testing in Electron. Fixes [#27939](https://github.com/cypress-io/cypress/issues/27939).
- Fixed network issues in requests using fetch for users where Cypress is run behind a proxy that performs HTTPS decryption (common among corporate proxies). Fixes [#29171](https://github.com/cypress-io/cypress/issues/29171).
- Fixed an issue where extra windows weren't being closed between specs in Firefox causing potential issues in subsequent specs. Fixes [#29473](https://github.com/cypress-io/cypress/issues/29473).

**Misc:**

- Improved accessibility of the Cypress App in some areas. Addressed in [#29322](https://github.com/cypress-io/cypress/pull/29322).

**Dependency Updates:**

- Updated electron from `27.1.3` to `27.3.10` to address [CVE-2024-3156](https://nvd.nist.gov/vuln/detail/CVE-2024-3156). Addressed in [#29431](https://github.com/cypress-io/cypress/pull/29431).

## 13.8.1

_Released 4/23/2024_

**Performance:**

- Fixed a performance issue with activated service workers that aren't controlling clients which could lead to correlation timeouts. Fixes [#29333](https://github.com/cypress-io/cypress/issues/29333) and [#29126](https://github.com/cypress-io/cypress/issues/29126).

**Bugfixes:**

- Fixed a regression introduced in [`13.6.0`](https://docs.cypress.io/guides/references/changelog#13-6-0) where Cypress would occasionally exit with status code 1, even when a test run was successful, due to an unhandled WebSocket exception (`Error: WebSocket connection closed`). Addresses [#28523](https://github.com/cypress-io/cypress/issues/28523).
- Fixed an issue where Cypress would hang on some commands when an invalid `timeout` option was provided. Fixes [#29323](https://github.com/cypress-io/cypress/issues/29323).

**Misc:**

- `.its()` type now excludes null and undefined. Fixes [#28872](https://github.com/cypress-io/cypress/issues/28872).

**Dependency Updates:**

- Updated zod from `3.20.3` to `3.22.5`. Addressed in [#29367](https://github.com/cypress-io/cypress/pull/29367).

## 13.8.0

_Released 4/18/2024_

**Features:**

- Added support for `webpack-dev-server` `v5` to `@cypress/webpack-dev-server`. Addresses [#29305](https://github.com/cypress-io/cypress/issues/29305).

**Bugfixes:**

- Fixed a regression introduced in [`13.7.3`](https://docs.cypress.io/guides/references/changelog#13-7-3) where Cypress could hang handling long assertion messages. Fixes [#29350](https://github.com/cypress-io/cypress/issues/29350).

**Misc:**

- The [`SEMAPHORE_GIT_PR_NUMBER`](https://docs.semaphoreci.com/ci-cd-environment/environment-variables/#semaphore_git_pr_number) environment variable from [Semaphore](https://semaphoreci.com/) CI is now captured to display the linked PR number in the Cloud. Addressed in [#29314](https://github.com/cypress-io/cypress/pull/29314).

## 13.7.3

_Released 4/11/2024_

**Bugfixes:**

- Fixed an issue where asserts with custom messages weren't displaying properly. Fixes [#29167](https://github.com/cypress-io/cypress/issues/29167).
- Fixed and issue where Cypress launch arguments were not being escaped correctly with multiple values inside quotes. Fixes [#27454](https://github.com/cypress-io/cypress/issues/27454).

**Misc:**

- Updated the Chrome flags to not show the "Enhanced Ad Privacy" dialog. Addresses [#29199](https://github.com/cypress-io/cypress/issues/29199).
- Suppresses benign warnings that reference Vulkan on GPU-less hosts. Addresses [#29085](https://github.com/cypress-io/cypress/issues/29085). Addressed in [#29278](https://github.com/cypress-io/cypress/pull/29278).

## 13.7.2

_Released 4/2/2024_

**Performance:**

- Improvements to Test Replay upload resiliency. Fixes [#28890](https://github.com/cypress-io/cypress/issues/28890). Addressed in [#29174](https://github.com/cypress-io/cypress/pull/29174)

**Bugfixes:**

- Fixed an issue where Cypress was not executing beyond the first spec in `cypress run` for versions of Firefox 124 and up when a custom user agent was provided. Fixes [#29190](https://github.com/cypress-io/cypress/issues/29190).
- Fixed a bug where fields using arrays in `cypress.config` are not correctly processed. Fixes [#27103](https://github.com/cypress-io/cypress/issues/27103). Fixed in [#27312](https://github.com/cypress-io/cypress/pull/27312).
- Fixed a hang where Cypress would run indefinitely while recording to the cloud when CDP disconnects during the middle of a test. Fixes [#29209](https://github.com/cypress-io/cypress/issues/29209).
- Fixed a bug where option values containing quotation marks could not be selected. Fixes [#29213](https://github.com/cypress-io/cypress/issues/29213)

**Dependency Updates:**

- Updated express from `4.17.3` to `4.19.2`. Addressed in [#29211](https://github.com/cypress-io/cypress/pull/29211).

## 13.7.1

_Released 3/21/2024_

**Bugfixes:**

- Fixed an issue where Cypress was not executing beyond the first spec in `cypress run` for versions of Firefox 124 and up. Fixes [#29172](https://github.com/cypress-io/cypress/issues/29172).
- Fixed an issue blurring shadow dom elements. Fixed in [#29125](https://github.com/cypress-io/cypress/pull/29125).

**Dependency Updates:**

- Updated jose from `4.11.2` to `4.15.5`. Addressed in [#29086](https://github.com/cypress-io/cypress/pull/29086).

## 13.7.0

_Released 3/13/2024_

**Features:**

- Added shadow DOM snapshot support within Test Replay in order to highlight elements correctly within the Cypress reporter. Addressed in [#28823](https://github.com/cypress-io/cypress/pull/28823).
- Added TypeScript support for [Vue 2.7+](https://github.com/vuejs/vue/blob/main/CHANGELOG.md#270-2022-07-01). Addresses [#28591](https://github.com/cypress-io/cypress/issues/28591).
- Adds additional context to error messages displayed when Test Replay artifacts fail to upload. Addressed in [#28986](https://github.com/cypress-io/cypress/pull/28986)

**Performance:**

- Fixed a performance regression from [`13.6.3`](https://docs.cypress.io/guides/references/changelog#13-6-3) where unhandled service worker requests may not correlate correctly. Fixes [#28868](https://github.com/cypress-io/cypress/issues/28868).
- Reduces the number of attempts to retry failed Test Replay artifact uploads from 8 to 3, to reduce time spent on artifact upload attempts that will not succeed. Addressed in [#28986](https://github.com/cypress-io/cypress/pull/28986)

**Bugfixes:**

- Changed screenshot capture behavior in Chromium to activate the main Cypress tab before capturing. This prevents screenshot capture from timing out in certain situations. Fixed in [#29038](https://github.com/cypress-io/cypress/pull/29038). Fixes [#5016](https://github.com/cypress-io/cypress/issues/5016)
- Fixed an issue where `.click()` commands on children of disabled elements would still produce "click" events -- even without `{ force: true }`. Fixes [#28788](https://github.com/cypress-io/cypress/issues/28788).
- Changed RequestBody type to allow for boolean and null literals to be passed as body values. [#28789](https://github.com/cypress-io/cypress/issues/28789)

**Misc:**

- Changed Component Testing scaffolding instruction to `pnpm add` to add framework dependencies when a project uses pnpm as package manager. Addresses [#29052](https://github.com/cypress-io/cypress/issues/29052).
- Command messages in the Cypress command logs will now truncate display at 100 lines instead of 50. Fixes [#29023](https://github.com/cypress-io/cypress/issues/29023).
- Capture the `beforeTest` timestamp inside the browser for the purposes of accurately determining test start for Test Replay. Addressed in [#29061](https://github.com/cypress-io/cypress/pull/29061).

**Dependency Updates:**

- Updated jimp from `0.14.0` to `0.22.12`. Addressed in [#29055](https://github.com/cypress-io/cypress/pull/29055).
- Updated http-proxy-middleware from `2.0.4` to `2.0.6`. Addressed in [#28902](https://github.com/cypress-io/cypress/pull/28902).
- Updated signal-exit from `3.0.3` to `3.0.7`. Addressed in [#28979](https://github.com/cypress-io/cypress/pull/28979).

## 13.6.6

_Released 2/22/2024_

**Bugfixes:**

- Fixed an issue where `cypress verify` was failing for `nx` users. Fixes [#28982](https://github.com/cypress-io/cypress/issues/28982).

## 13.6.5

_Released 2/20/2024_

**Bugfixes:**

- Fixed tests hanging when the Chrome browser extension is disabled. Fixes [#28392](https://github.com/cypress-io/cypress/issues/28392).
- Fixed an issue which caused the browser to relaunch after closing the browser from the Launchpad. Fixes [#28852](https://github.com/cypress-io/cypress/issues/28852).
- Fixed an issue with the unzip promise never being rejected when an empty error happens. Fixed in [#28850](https://github.com/cypress-io/cypress/pull/28850).
- Fixed a regression introduced in [`13.6.3`](https://docs.cypress.io/guides/references/changelog#13-6-3) where Cypress could crash when processing service worker requests through our proxy. Fixes [#28950](https://github.com/cypress-io/cypress/issues/28950).
- Fixed incorrect type definition of `dom.getContainsSelector`. Fixed in [#28339](https://github.com/cypress-io/cypress/pull/28339).

**Misc:**

- Improved accessibility of the Cypress App in some areas. Addressed in [#28774](https://github.com/cypress-io/cypress/pull/28774).
- Changed references of LayerCI to webapp.io. Addressed in [#28874](https://github.com/cypress-io/cypress/pull/28874).

**Dependency Updates:**

- Upgraded `electron` from `25.8.4` to `27.1.3`.
- Upgraded bundled Node.js version from `18.15.0` to `18.17.0`.
- Upgraded bundled Chromium version from `114.0.5735.289` to `118.0.5993.117`.
- Updated buffer from `5.6.0` to `5.7.1`. Addressed in [#28934](https://github.com/cypress-io/cypress/pull/28934).
- Updated [`duplexify`](https://www.npmjs.com/package/duplexify) from `4.1.1` to `4.1.2`. Addressed in [#28941](https://github.com/cypress-io/cypress/pull/28941).
- Updated [`is-ci`](https://www.npmjs.com/package/is-ci) from `3.0.0` to `3.0.1`. Addressed in [#28933](https://github.com/cypress-io/cypress/pull/28933).

## 13.6.4

_Released 1/30/2024_

**Performance:**

- Fixed a performance regression from [`13.3.2`](https://docs.cypress.io/guides/references/changelog#13.3.2) where aborted requests may not correlate correctly. Fixes [#28734](https://github.com/cypress-io/cypress/issues/28734).

**Bugfixes:**

- Fixed an issue with capturing assets for Test Replay when service workers are registered in Cypress support files. This issue would cause styles to not render properly in Test Replay. Fixes [#28747](https://github.com/cypress-io/cypress/issues/28747).

**Misc:**

- Added missing properties to the `Cypress.spec` interface for TypeScript users. Addresses [#27835](https://github.com/cypress-io/cypress/issues/27835).

## 13.6.3

_Released 1/16/2024_

**Bugfixes:**

- Force `moduleResolution` to `node` when `typescript` projects are detected to correctly run Cypress. This change should not have a large impact as `commonjs` is already forced when `ts-node` is registered. This fix does not impact the ESM Typescript configuration loader. Fixes [#27731](https://github.com/cypress-io/cypress/issues/27731).
- No longer wait for additional frames when recording a video for a spec that was skipped by the Cloud due to Auto Cancellation. Fixes [#27898](https://github.com/cypress-io/cypress/issues/27898).
- Now `node_modules` will not be ignored if a project path or a provided path to spec files contains it. Fixes [#23616](https://github.com/cypress-io/cypress/issues/23616).
- Updated display of assertions and commands with a URL argument to escape markdown formatting so that values are displayed as is and assertion values display as bold. Fixes [#24960](https://github.com/cypress-io/cypress/issues/24960) and [#28100](https://github.com/cypress-io/cypress/issues/28100).
- When generating assertions via Cypress Studio, the preview of the generated assertions now correctly displays the past tense of 'expected' instead of 'expect'. Fixed in [#28593](https://github.com/cypress-io/cypress/pull/28593).
- Fixed a regression in [`13.6.2`](https://docs.cypress.io/guides/references/changelog#13.6.2) where the `body` element was not highlighted correctly in Test Replay. Fixed in [#28627](https://github.com/cypress-io/cypress/pull/28627).
- Correctly sync `Cypress.currentRetry` with secondary origin so test retries that leverage `cy.origin()` render logs as expected. Fixes [#28574](https://github.com/cypress-io/cypress/issues/28574).
- Fixed an issue where some cross-origin logs, like assertions or cy.clock(), were getting too many dom snapshots. Fixes [#28609](https://github.com/cypress-io/cypress/issues/28609).
- Fixed asset capture for Test Replay for requests that are routed through service workers. This addresses an issue where styles were not being applied properly in Test Replay and `cy.intercept()` was not working properly for requests in this scenario. Fixes [#28516](https://github.com/cypress-io/cypress/issues/28516).
- Fixed an issue where visiting an `http://` site would result in an infinite reload/redirect loop in Chrome 114+. Fixes [#25891](https://github.com/cypress-io/cypress/issues/25891).
- Fixed an issue where requests made from extra tabs do not include their original headers. Fixes [#28641](https://github.com/cypress-io/cypress/issues/28641).
- Fixed an issue where `cy.wait()` would sometimes throw an error reading a property of undefined when returning responses. Fixes [#28233](https://github.com/cypress-io/cypress/issues/28233).

**Performance:**

- Fixed a performance regression from [`13.3.2`](https://docs.cypress.io/guides/references/changelog#13.3.2) where requests may not correlate correctly when test isolation is off. Fixes [#28545](https://github.com/cypress-io/cypress/issues/28545).

**Dependency Updates:**

- Remove dependency on `@types/node` package. Addresses [#28473](https://github.com/cypress-io/cypress/issues/28473).
- Updated [`@cypress/unique-selector`](https://www.npmjs.com/package/@cypress/unique-selector) to include a performance optimization. It's possible this could improve performance of the selector playground. Addressed in [#28571](https://github.com/cypress-io/cypress/pull/28571).
- Replace [`CircularJSON`](https://www.npmjs.com/package/circular-json) with its successor [`flatted`](https://www.npmjs.com/package/flatted) version `3.2.9`. This resolves decoding issues observed in complex objects sent from the browser. Addressed in [#28683](https://github.com/cypress-io/cypress/pull/28683).
- Updated [`better-sqlite3`](https://www.npmjs.com/package/better-sqlite3) from `8.7.0` to `9.2.2` to fix macOS Catalina issues. Addresses [#28697](https://github.com/cypress-io/cypress/issues/28697).

**Misc:**

- Improved accessibility of some areas of the Cypress App. Addressed in [#28628](https://github.com/cypress-io/cypress/pull/28628).
- Updated some documentation links to go through on.cypress.io. Addressed in [#28623](https://github.com/cypress-io/cypress/pull/28623).


## 13.6.2

_Released 12/26/2023_

**Bugfixes:**

- Fixed a regression in [`13.6.1`](https://docs.cypress.io/guides/references/changelog#13.6.1) where a malformed URI would crash Cypress. Fixes [#28521](https://github.com/cypress-io/cypress/issues/28521).
- Fixed a regression in [`12.4.0`](https://docs.cypress.io/guides/references/changelog#12.4.0) where erroneous `<br>` tags were displaying in error messages in the Command Log making them less readable. Fixes [#28452](https://github.com/cypress-io/cypress/issues/28452).

**Performance:**

- Improved performance when finding unique selectors for command log snapshots for Test Replay. Addressed in [#28536](https://github.com/cypress-io/cypress/pull/28536).

**Dependency Updates:**

- Updated ts-node from `10.9.1` to `10.9.2`. Cypress will longer error during `cypress run` or `cypress open` when using Typescript 5.3.2+ with `extends` in `tsconfig.json`. Addresses [#28385](https://github.com/cypress-io/cypress/issues/28385).

## 13.6.1

_Released 12/5/2023_

**Bugfixes:**

- Fixed an issue where pages or downloads opened in a new tab were missing basic auth headers. Fixes [#28350](https://github.com/cypress-io/cypress/issues/28350).
- Fixed an issue where request logging would default the `message` to the `args` of the currently running command even though those `args` would not apply to the request log and are not displayed. If the `args` are sufficiently large (e.g. when running the `cy.task` from the [code-coverage](https://github.com/cypress-io/code-coverage/) plugin) there could be performance/memory implications. Addressed in [#28411](https://github.com/cypress-io/cypress/pull/28411).
- Fixed an issue where commands would fail with the error `must only be invoked from the spec file or support file` if the project's `baseUrl` included basic auth credentials. Fixes [#27457](https://github.com/cypress-io/cypress/issues/27457) and [#28336](https://github.com/cypress-io/cypress/issues/28336).
- Fixed an issue where some URLs would timeout in pre-request correlation. Addressed in [#28427](https://github.com/cypress-io/cypress/pull/28427).
- Cypress will now correctly log errors and debug logs on Linux machines. Fixes [#5051](https://github.com/cypress-io/cypress/issues/5051) and [#24713](https://github.com/cypress-io/cypress/issues/24713).

**Misc:**

- Artifact upload duration is now reported to Cypress Cloud. Fixes [#28238](https://github.com/cypress-io/cypress/issues/28238). Addressed in [#28418](https://github.com/cypress-io/cypress/pull/28418).

## 13.6.0

_Released 11/21/2023_

**Features:**

- Added an activity indicator to CLI output when artifacts (screenshots, videos, or Test Replay) are being uploaded to the cloud. Addresses [#28239](https://github.com/cypress-io/cypress/issues/28239). Addressed in [#28277](https://github.com/cypress-io/cypress/pull/28277).
- When artifacts are uploaded to the Cypress Cloud, the duration of each upload will be displayed in the terminal. Addresses [#28237](https://github.com/cypress-io/cypress/issues/28237).

**Bugfixes:**

- We now allow absolute paths when setting `component.indexHtmlFile` in the Cypress config. Fixes [#27750](https://github.com/cypress-io/cypress/issues/27750).
- Fixed an issue where dynamic intercept aliases now show with alias name instead of "no alias" in driver. Addresses [#24653](https://github.com/cypress-io/cypress/issues/24653)
- Fixed an issue where [aliasing individual requests](https://docs.cypress.io/api/commands/intercept#Aliasing-individual-requests) with `cy.intercept()` led to an error when retrieving all of the aliases with `cy.get(@alias.all)` . Addresses [#25448](https://github.com/cypress-io/cypress/issues/25448)
- The URL of the application under test and command error "Learn more" links now open externally instead of in the Cypress-launched browser. Fixes [#24572](https://github.com/cypress-io/cypress/issues/24572).
- Fixed issue where some URLs would timeout in pre-request correlation. Addressed in [#28354](https://github.com/cypress-io/cypress/pull/28354).

**Misc:**

- Browser tabs and windows other than the Cypress tab are now closed between tests in Chromium-based browsers. Addressed in [#28204](https://github.com/cypress-io/cypress/pull/28204).
- Cypress now ensures the main browser tab is active before running each command in Chromium-based browsers. Addressed in [#28334](https://github.com/cypress-io/cypress/pull/28334).

**Dependency Updates:**

- Upgraded [`chrome-remote-interface`](https://www.npmjs.com/package/chrome-remote-interface) from `0.31.3` to `0.33.0` to increase the max payload from 100MB to 256MB. Addressed in [#27998](https://github.com/cypress-io/cypress/pull/27998).

## 13.5.1

_Released 11/14/2023_

**Bugfixes:**

- Fixed a regression in [`13.5.0`](https://docs.cypress.io/guides/references/changelog#13.5.0) where requests cached within a given spec may take longer to load than they did previously. Addresses [#28295](https://github.com/cypress-io/cypress/issues/28295).
- Fixed an issue where pages opened in a new tab were missing response headers, causing them not to load properly. Fixes [#28293](https://github.com/cypress-io/cypress/issues/28293) and [#28303](https://github.com/cypress-io/cypress/issues/28303).
- We now pass a flag to Chromium browsers to disable default component extensions. This is a common flag passed during browser automation. Fixed in [#28294](https://github.com/cypress-io/cypress/pull/28294).

## 13.5.0

_Released 11/8/2023_

**Features:**

 - Added Component Testing support for [Angular](https://angular.io/) version 17. Addresses [#28153](https://github.com/cypress-io/cypress/issues/28153).

**Bugfixes:**

- Fixed an issue in chromium based browsers, where global style updates can trigger flooding of font face requests in DevTools and Test Replay. This can affect performance due to the flooding of messages in CDP. Fixes [#28150](https://github.com/cypress-io/cypress/issues/28150) and [#28215](https://github.com/cypress-io/cypress/issues/28215).
- Fixed a regression in [`13.3.3`](https://docs.cypress.io/guides/references/changelog#13.3.3) where Cypress would hang on loading shared workers when using `cy.reload` to reload the page. Fixes [#28248](https://github.com/cypress-io/cypress/issues/28248).
- Fixed an issue where network requests made from tabs, or windows other than the main Cypress tab, would be delayed. Fixes [#28113](https://github.com/cypress-io/cypress/issues/28113).
- Fixed an issue with 'other' targets (e.g. pdf documents embedded in an object tag) not fully loading. Fixes [#28228](https://github.com/cypress-io/cypress/issues/28228) and [#28162](https://github.com/cypress-io/cypress/issues/28162).
- Fixed an issue where clicking a link to download a file could cause a page load timeout when the download attribute was missing. Note: download behaviors in experimental Webkit are still an issue. Fixes [#14857](https://github.com/cypress-io/cypress/issues/14857).
- Fixed an issue to account for canceled and failed downloads to correctly reflect these status in Command log as a download failure where previously it would be pending. Fixed in [#28222](https://github.com/cypress-io/cypress/pull/28222).
- Fixed an issue determining visibility when an element is hidden by an ancestor with a shared edge. Fixes [#27514](https://github.com/cypress-io/cypress/issues/27514).
- We now pass a flag to Chromium browsers to disable Chrome translation, both the manual option and the popup prompt, when a page with a differing language is detected. Fixes [#28225](https://github.com/cypress-io/cypress/issues/28225).
- Stopped processing CDP events at the end of a spec when Test Isolation is off and Test Replay is enabled. Addressed in [#28213](https://github.com/cypress-io/cypress/pull/28213).

## 13.4.0

_Released 10/30/2023_

**Features:**

- Introduced experimental configuration options for advanced retry logic: adds `experimentalStrategy` and `experimentalOptions` keys to the `retry` configuration key. See [Experimental Flake Detection Features](https://docs.cypress.io/guides/references/experiments/#Experimental-Flake-Detection-Features) in the documentation. Addressed in [#27930](https://github.com/cypress-io/cypress/pull/27930).

**Bugfixes:**

- Fixed a regression in [`13.3.2`](https://docs.cypress.io/guides/references/changelog#13.3.2) where Cypress would crash with 'Inspected target navigated or closed' or 'Session with given id not found'. Fixes [#28141](https://github.com/cypress-io/cypress/issues/28141) and [#28148](https://github.com/cypress-io/cypress/issues/28148).

## 13.3.3

_Released 10/24/2023_

**Bugfixes:**

- Fixed a performance regression in `13.3.1` with proxy correlation timeouts and requests issued from web and shared workers. Fixes [#28104](https://github.com/cypress-io/cypress/issues/28104).
- Fixed a performance problem with proxy correlation when requests get aborted and then get miscorrelated with follow up requests. Addressed in [#28094](https://github.com/cypress-io/cypress/pull/28094).
- Fixed a regression in [10.0.0](#10.0.0), where search would not find a spec if the file name contains "-" or "\_", but search prompt contains " " instead (e.g. search file "spec-file.cy.ts" with prompt "spec file"). Fixes [#25303](https://github.com/cypress-io/cypress/issues/25303).

## 13.3.2

_Released 10/18/2023_

**Bugfixes:**

- Fixed a performance regression in `13.3.1` with proxy correlation timeouts and requests issued from service workers. Fixes [#28054](https://github.com/cypress-io/cypress/issues/28054) and [#28056](https://github.com/cypress-io/cypress/issues/28056).
- Fixed an issue where proxy correlation would leak over from a previous spec causing performance problems, `cy.intercept` problems, and Test Replay asset capturing issues. Addressed in [#28060](https://github.com/cypress-io/cypress/pull/28060).
- Fixed an issue where redirects of requests that knowingly don't have CDP traffic should also be assumed to not have CDP traffic. Addressed in [#28060](https://github.com/cypress-io/cypress/pull/28060).
- Fixed an issue with Accept Encoding headers by forcing gzip when no accept encoding header is sent and using identity if gzip is not sent. Fixes [#28025](https://github.com/cypress-io/cypress/issues/28025).

**Dependency Updates:**

- Upgraded [`@babel/core`](https://www.npmjs.com/package/@babel/core) from `7.22.9` to `7.23.2` to address the [SNYK-JS-SEMVER-3247795](https://snyk.io/vuln/SNYK-JS-SEMVER-3247795) security vulnerability. Addressed in [#28063](https://github.com/cypress-io/cypress/pull/28063).
- Upgraded [`@babel/traverse`](https://www.npmjs.com/package/@babel/traverse) from `7.22.8` to `7.23.2` to address the [SNYK-JS-BABELTRAVERSE-5962462](https://snyk.io/vuln/SNYK-JS-BABELTRAVERSE-5962462) security vulnerability. Addressed in [#28063](https://github.com/cypress-io/cypress/pull/28063).
- Upgraded [`react-docgen`](https://www.npmjs.com/package/react-docgen) from `6.0.0-alpha.3` to `6.0.4` to address the [SNYK-JS-BABELTRAVERSE-5962462](https://snyk.io/vuln/SNYK-JS-BABELTRAVERSE-5962462) security vulnerability. Addressed in [#28063](https://github.com/cypress-io/cypress/pull/28063).

## 13.3.1

_Released 10/11/2023_

**Bugfixes:**

- Fixed an issue where requests were correlated in the wrong order in the proxy. This could cause an issue where the wrong request is used for `cy.intercept` or assets (e.g. stylesheets or images) may not properly be available in Test Replay. Addressed in [#27892](https://github.com/cypress-io/cypress/pull/27892).
- Fixed an issue where a crashed Chrome renderer can cause the Test Replay recorder to hang. Addressed in [#27909](https://github.com/cypress-io/cypress/pull/27909).
- Fixed an issue where multiple responses yielded from calls to `cy.wait()` would sometimes be out of order. Fixes [#27337](https://github.com/cypress-io/cypress/issues/27337).
- Fixed an issue where requests were timing out in the proxy. This could cause an issue where the wrong request is used for `cy.intercept` or assets (e.g. stylesheets or images) may not properly be available in Test Replay. Addressed in [#27976](https://github.com/cypress-io/cypress/pull/27976).
- Fixed an issue where Test Replay couldn't record tests due to issues involving `GLIBC`. Fixed deprecation warnings during the rebuild of better-sqlite3. Fixes [#27891](https://github.com/cypress-io/cypress/issues/27891) and [#27902](https://github.com/cypress-io/cypress/issues/27902).
- Enables test replay for executed specs in runs that have a spec that causes a browser crash. Addressed in [#27786](https://github.com/cypress-io/cypress/pull/27786).

## 13.3.0

_Released 09/27/2023_

**Features:**

 - Introduces new layout for Runs page providing additional run information. Addresses [#27203](https://github.com/cypress-io/cypress/issues/27203).

**Bugfixes:**

- Fixed an issue where actionability checks trigger a flood of font requests. Removing the font requests has the potential to improve performance and removes clutter from Test Replay. Addressed in [#27860](https://github.com/cypress-io/cypress/pull/27860).
- Fixed network stubbing not permitting status code 999. Fixes [#27567](https://github.com/cypress-io/cypress/issues/27567). Addressed in [#27853](https://github.com/cypress-io/cypress/pull/27853).

## 13.2.0

_Released 09/12/2023_

**Features:**

 - Adds support for Nx users who want to run Angular Component Testing in parallel. Addressed in [#27723](https://github.com/cypress-io/cypress/pull/27723).

**Bugfixes:**

- Edge cases where `cy.intercept()` would not properly intercept and asset response bodies would not properly be captured for Test Replay have been addressed. Addressed in [#27771](https://github.com/cypress-io/cypress/pull/27771).
- Fixed an issue where `enter`, `keyup`, and `space` events were not triggering `click` events properly in some versions of Firefox. Addressed in [#27715](https://github.com/cypress-io/cypress/pull/27715).
- Fixed a regression in `13.0.0` where tests using Basic Authorization can potentially hang indefinitely on chromium browsers. Addressed in [#27781](https://github.com/cypress-io/cypress/pull/27781).
- Fixed a regression in `13.0.0` where component tests using an intercept that matches all requests can potentially hang indefinitely. Addressed in [#27788](https://github.com/cypress-io/cypress/pull/27788).

**Dependency Updates:**

- Upgraded Electron from `21.0.0` to `25.8.0`, which updates bundled Chromium from `106.0.5249.51` to `114.0.5735.289`. Additionally, the Node version binary has been upgraded from `16.16.0` to `18.15.0`. This does **NOT** have an impact on the node version you are using with Cypress and is merely an internal update to the repository & shipped binary. Addressed in [#27715](https://github.com/cypress-io/cypress/pull/27715). Addresses [#27595](https://github.com/cypress-io/cypress/issues/27595).

## 13.1.0

_Released 08/31/2023_

**Features:**

 - Introduces a status icon representing the `latest` test run in the Sidebar for the Runs Page. Addresses [#27206](https://github.com/cypress-io/cypress/issues/27206).

**Bugfixes:**

- Fixed a regression introduced in Cypress [13.0.0](#13-0-0) where the [Module API](https://docs.cypress.io/guides/guides/module-api), [`after:run`](https://docs.cypress.io/api/plugins/after-run-api), and  [`after:spec`](https://docs.cypress.io/api/plugins/after-spec-api) results did not include the `stats.skipped` field for each run result. Fixes [#27694](https://github.com/cypress-io/cypress/issues/27694). Addressed in [#27695](https://github.com/cypress-io/cypress/pull/27695).
- Individual CDP errors that occur while capturing data for Test Replay will no longer prevent the entire run from being available. Addressed in [#27709](https://github.com/cypress-io/cypress/pull/27709).
- Fixed an issue where the release date on the `v13` landing page was a day behind. Fixed in [#27711](https://github.com/cypress-io/cypress/pull/27711).
- Fixed an issue where fatal protocol errors would leak between specs causing all subsequent specs to fail to upload protocol information. Fixed in [#27720](https://github.com/cypress-io/cypress/pull/27720)
- Updated `plist` from `3.0.6` to `3.1.0` to address [CVE-2022-37616](https://github.com/advisories/GHSA-9pgh-qqpf-7wqj) and [CVE-2022-39353](https://github.com/advisories/GHSA-crh6-fp67-6883). Fixed in [#27710](https://github.com/cypress-io/cypress/pull/27710).

## 13.0.0

_Released 08/29/2023_

**Breaking Changes:**

- The [`video`](https://docs.cypress.io/guides/references/configuration#Videos) configuration option now defaults to `false`. Addresses [#26157](https://github.com/cypress-io/cypress/issues/26157).
- The [`videoCompression`](https://docs.cypress.io/guides/references/configuration#Videos) configuration option now defaults to `false`. Addresses [#26160](https://github.com/cypress-io/cypress/issues/26160).
- The [`videoUploadOnPasses`](https://docs.cypress.io/guides/references/configuration#Videos) configuration option has been removed. Please see our [screenshots & videos guide](https://docs.cypress.io/guides/guides/screenshots-and-videos#Delete-videos-for-specs-without-failing-or-retried-tests) on how to accomplish similar functionality. Addresses [#26899](https://github.com/cypress-io/cypress/issues/26899).
- Requests for assets at relative paths for component testing are now correctly forwarded to the dev server. Fixes [#26725](https://github.com/cypress-io/cypress/issues/26725).
- The [`cy.readFile()`](/api/commands/readfile) command is now retry-able as a [query command](https://on.cypress.io/retry-ability). This should not affect any tests using it; the functionality is unchanged. However, it can no longer be overwritten using [`Cypress.Commands.overwrite()`](/api/cypress-api/custom-commands#Overwrite-Existing-Commands). Addressed in [#25595](https://github.com/cypress-io/cypress/pull/25595).
- The current spec path is now passed from the AUT iframe using a query parameter rather than a path segment. This allows for requests for assets at relative paths to be correctly forwarded to the dev server. Fixes [#26725](https://github.com/cypress-io/cypress/issues/26725).
- The deprecated configuration option `nodeVersion` has been removed. Addresses [#27016](https://github.com/cypress-io/cypress/issues/27016).
- The properties and values returned by the [Module API](https://docs.cypress.io/guides/guides/module-api) and included in the arguments of handlers for the [`after:run`](https://docs.cypress.io/api/plugins/after-run-api) and  [`after:spec`](https://docs.cypress.io/api/plugins/after-spec-api) have been changed to be more consistent. Addresses [#23805](https://github.com/cypress-io/cypress/issues/23805).
- For Cypress Cloud runs with Test Replay enabled, the Cypress Runner UI is now hidden during the run since the Runner will be visible during Test Replay. As such, if video is recorded (which is now defaulted to `false`) during the run, the Runner will not be visible. In addition, if a runner screenshot (`cy.screenshot({ capture: runner })`) is captured, it will no longer contain the Runner.
- The browser and browser page unexpectedly closing in the middle of a test run are now gracefully handled. Addressed in [#27592](https://github.com/cypress-io/cypress/issues/27592).
- Automation performance is now improved by switching away from websockets to direct CDP calls for Chrome and Electron browsers. Addressed in [#27592](https://github.com/cypress-io/cypress/issues/27592).
- Edge cases where `cy.intercept()` would not properly intercept have been addressed. Addressed in [#27592](https://github.com/cypress-io/cypress/issues/27592).
- Node 14 support has been removed and Node 16 support has been deprecated. Node 16 may continue to work with Cypress `v13`, but will not be supported moving forward to closer coincide with [Node 16's end-of-life](https://nodejs.org/en/blog/announcements/nodejs16-eol) schedule. It is recommended that users update to at least Node 18.
- The minimum supported Typescript version is `4.x`.

**Features:**

- Consolidates and improves terminal output when uploading test artifacts to Cypress Cloud. Addressed in [#27402](https://github.com/cypress-io/cypress/pull/27402)

**Bugfixes:**

- Fixed an issue where Cypress's internal `tsconfig` would conflict with properties set in the user's `tsconfig.json` such as `module` and `moduleResolution`. Fixes [#26308](https://github.com/cypress-io/cypress/issues/26308) and [#27448](https://github.com/cypress-io/cypress/issues/27448).
- Clarified Svelte 4 works correctly with Component Testing and updated dependencies checks to reflect this. It was incorrectly flagged as not supported. Fixes [#27465](https://github.com/cypress-io/cypress/issues/27465).
- Resolve the `process/browser` global inside `@cypress/webpack-batteries-included-preprocessor` to resolve to `process/browser.js` in order to explicitly provide the file extension. File resolution must include the extension for `.mjs` and `.js` files inside ESM packages in order to resolve correctly. Fixes[#27599](https://github.com/cypress-io/cypress/issues/27599).
- Fixed an issue where the correct `pnp` process was not being discovered. Fixes [#27562](https://github.com/cypress-io/cypress/issues/27562).
- Fixed incorrect type declarations for Cypress and Chai globals that asserted them to be local variables of the global scope rather than properties on the global object. Fixes [#27539](https://github.com/cypress-io/cypress/issues/27539). Fixed in [#27540](https://github.com/cypress-io/cypress/pull/27540).
- Dev Servers will now respect and use the `port` configuration option if present. Fixes [#27675](https://github.com/cypress-io/cypress/issues/27675).

**Dependency Updates:**

- Upgraded [`@cypress/request`](https://www.npmjs.com/package/@cypress/request) from `^2.88.11` to `^3.0.0` to address the [CVE-2023-28155](https://github.com/advisories/GHSA-p8p7-x288-28g6) security vulnerability. Addresses [#27535](https://github.com/cypress-io/cypress/issues/27535). Addressed in [#27495](https://github.com/cypress-io/cypress/pull/27495).

## 12.17.4

_Released 08/15/2023_

**Bugfixes:**

- Fixed an issue where having `cypress.config` in a nested directory would cause problems with locating the `component-index.html` file when using component testing. Fixes [#26400](https://github.com/cypress-io/cypress/issues/26400).

**Dependency Updates:**

- Upgraded [`webpack`](https://www.npmjs.com/package/webpack) from `v4` to `v5`. This means that we are now bundling your `e2e` tests with webpack 5. We don't anticipate this causing any noticeable changes. However, if you'd like to keep bundling your `e2e` tests with wepback 4 you can use the same process as before by pinning [@cypress/webpack-batteries-included-preprocessor](https://www.npmjs.com/package/@cypress/webpack-batteries-included-preprocessor) to `v2.x.x` and hooking into the [file:preprocessor](https://docs.cypress.io/api/plugins/preprocessors-api#Usage) plugin event. This will restore the previous bundling process. Additionally, if you're using [@cypress/webpack-batteries-included-preprocessor](https://www.npmjs.com/package/@cypress/webpack-batteries-included-preprocessor) already, a new version has been published to support webpack `v5`.
- Upgraded [`tough-cookie`](https://www.npmjs.com/package/tough-cookie) from `4.0` to `4.1.3`, [`@cypress/request`](https://www.npmjs.com/package/@cypress/request) from `2.88.11` to `2.88.12` and [`@cypress/request-promise`](https://www.npmjs.com/package/@cypress/request-promise) from `4.2.6` to `4.2.7` to address a [security vulnerability](https://security.snyk.io/vuln/SNYK-JS-TOUGHCOOKIE-5672873). Fixes [#27261](https://github.com/cypress-io/cypress/issues/27261).

## 12.17.3

_Released 08/01/2023_

**Bugfixes:**

- Fixed an issue where unexpected branch names were being recorded for cypress runs when executed by GitHub Actions. The HEAD branch name will now be recorded by default for pull request workflows if a branch name cannot otherwise be detected from user overrides or from local git data. Fixes [#27389](https://github.com/cypress-io/cypress/issues/27389).

**Performance:**

- Fixed an issue where unnecessary requests were being paused. No longer sends `X-Cypress-Is-XHR-Or-Fetch` header and infers resource type off of the server pre-request object. Fixes [#26620](https://github.com/cypress-io/cypress/issues/26620) and [#26622](https://github.com/cypress-io/cypress/issues/26622).

## 12.17.2

_Released 07/20/2023_

**Bugfixes:**

- Fixed an issue where commands would fail with the error `must only be invoked from the spec file or support file` if their arguments were mutated. Fixes [#27200](https://github.com/cypress-io/cypress/issues/27200).
- Fixed an issue where `cy.writeFile()` would erroneously fail with the error `cy.writeFile() must only be invoked from the spec file or support file`. Fixes [#27097](https://github.com/cypress-io/cypress/issues/27097).
- Fixed an issue where web workers could not be created within a spec. Fixes [#27298](https://github.com/cypress-io/cypress/issues/27298).

## 12.17.1

_Released 07/10/2023_

**Bugfixes:**

- Fixed invalid stored preference when enabling in-app notifications that could cause the application to crash.  Fixes [#27228](https://github.com/cypress-io/cypress/issues/27228).
- Fixed an issue with the Typescript types of [`cy.screenshot()`](https://docs.cypress.io/api/commands/screenshot). Fixed in [#27130](https://github.com/cypress-io/cypress/pull/27130).

**Dependency Updates:**

- Upgraded [`@cypress/request`](https://www.npmjs.com/package/@cypress/request) from `2.88.10` to `2.88.11` to address [CVE-2022-24999](https://www.cve.org/CVERecord?id=CVE-2022-24999) security vulnerability. Addressed in [#27005](https://github.com/cypress-io/cypress/pull/27005).

## 12.17.0

_Released 07/05/2023_

**Features:**

- Cypress Cloud users can now receive desktop notifications about their runs, including when one starts, finishes, or fails. Addresses [#26686](https://github.com/cypress-io/cypress/issues/26686).

**Bugfixes:**

- Fixed issues where commands would fail with the error `must only be invoked from the spec file or support file`. Fixes [#27149](https://github.com/cypress-io/cypress/issues/27149) and [#27163](https://github.com/cypress-io/cypress/issues/27163).
- Fixed a regression introduced in Cypress [12.12.0](#12-12-0) where Cypress may fail to reconnect to the Chrome DevTools Protocol in Electron. Fixes [#26900](https://github.com/cypress-io/cypress/issues/26900).
- Fixed an issue where chrome was not recovering from browser crashes properly. Fixes [#24650](https://github.com/cypress-io/cypress/issues/24650).
- Fixed a race condition that was causing a GraphQL error to appear on the [Debug page](https://docs.cypress.io/guides/cloud/runs#Debug) when viewing a running Cypress Cloud build. Fixed in [#27134](https://github.com/cypress-io/cypress/pull/27134).
- Fixed a race condition in electron where the test window exiting prematurely during the browser launch process was causing the whole test run to fail. Addressed in [#27167](https://github.com/cypress-io/cypress/pull/27167).
- Fixed minor issues with Typescript types in the CLI. Fixes [#24110](https://github.com/cypress-io/cypress/issues/24110).
- Fixed an issue where a value for the Electron debug port would not be respected if defined using the `ELECTRON_EXTRA_LAUNCH_ARGS` environment variable. Fixes [#26711](https://github.com/cypress-io/cypress/issues/26711).

**Dependency Updates:**

- Update dependency semver to ^7.5.3. Addressed in [#27151](https://github.com/cypress-io/cypress/pull/27151).

## 12.16.0

_Released 06/26/2023_

**Features:**

- Added support for Angular 16.1.0 in Cypress Component Testing. Addresses [#27049](https://github.com/cypress-io/cypress/issues/27049).

**Bugfixes:**

- Fixed an issue where certain commands would fail with the error `must only be invoked from the spec file or support file` when invoked with a large argument. Fixes [#27099](https://github.com/cypress-io/cypress/issues/27099).

## 12.15.0

_Released 06/20/2023_

**Features:**

- Added support for running Cypress tests with [Chrome's new `--headless=new` flag](https://developer.chrome.com/articles/new-headless/). Chrome versions 112 and above will now be run in the `headless` mode that matches the `headed` browser implementation. Addresses [#25972](https://github.com/cypress-io/cypress/issues/25972).
- Cypress can now test pages with targeted `Content-Security-Policy` and `Content-Security-Policy-Report-Only` header directives by specifying the allow list via the [`experimentalCspAllowList`](https://docs.cypress.io/guides/references/configuration#Experimental-Csp-Allow-List) configuration option. Addresses [#1030](https://github.com/cypress-io/cypress/issues/1030). Addressed in [#26483](https://github.com/cypress-io/cypress/pull/26483)
- The [`videoCompression`](https://docs.cypress.io/guides/references/configuration#Videos) configuration option now accepts both a boolean or a Constant Rate Factor (CRF) number between `1` and `51`. The `videoCompression` default value is still `32` CRF and when `videoCompression` is set to `true` the default of `32` CRF will be used. Addresses [#26658](https://github.com/cypress-io/cypress/issues/26658).
- The Cypress Cloud data shown on the [Specs](https://docs.cypress.io/guides/core-concepts/cypress-app#Specs) page and [Runs](https://docs.cypress.io/guides/core-concepts/cypress-app#Runs) page will now reflect Cloud Runs that match the current Git tree if Git is being used. Addresses [#26693](https://github.com/cypress-io/cypress/issues/26693).

**Bugfixes:**

- Fixed an issue where video output was not being logged to the console when `videoCompression` was turned off. Videos will now log to the terminal regardless of the compression value. Addresses [#25945](https://github.com/cypress-io/cypress/issues/25945).

**Dependency Updates:**

- Removed [`@cypress/mocha-teamcity-reporter`](https://www.npmjs.com/package/@cypress/mocha-teamcity-reporter) as this package was no longer being referenced. Addressed in [#26938](https://github.com/cypress-io/cypress/pull/26938).

## 12.14.0

_Released 06/07/2023_

**Features:**

- A new testing type switcher has been added to the Spec Explorer to make it easier to move between E2E and Component Testing. An informational overview of each type is displayed if it hasn't already been configured to help educate and onboard new users to each testing type. Addresses [#26448](https://github.com/cypress-io/cypress/issues/26448), [#26836](https://github.com/cypress-io/cypress/issues/26836) and [#26837](https://github.com/cypress-io/cypress/issues/26837).

**Bugfixes:**

- Fixed an issue to now correctly detect Angular 16 dependencies
([@angular/cli](https://www.npmjs.com/package/@angular/cli),
[@angular-devkit/build-angular](https://www.npmjs.com/package/@angular-devkit/build-angular),
[@angular/core](https://www.npmjs.com/package/@angular/core), [@angular/common](https://www.npmjs.com/package/@angular/common),
[@angular/platform-browser-dynamic](https://www.npmjs.com/package/@angular/platform-browser-dynamic))
during Component Testing onboarding. Addresses [#26852](https://github.com/cypress-io/cypress/issues/26852).
- Ensures Git-related messages on the [Runs page](https://docs.cypress.io/guides/core-concepts/cypress-app#Runs) remain dismissed. Addresses [#26808](https://github.com/cypress-io/cypress/issues/26808).

**Dependency Updates:**

- Upgraded [`find-process`](https://www.npmjs.com/package/find-process) from `1.4.1` to `1.4.7` to address this [Synk](https://security.snyk.io/vuln/SNYK-JS-FINDPROCESS-1090284) security vulnerability. Addressed in [#26906](https://github.com/cypress-io/cypress/pull/26906).
- Upgraded [`firefox-profile`](https://www.npmjs.com/package/firefox-profile) from `4.0.0` to `4.3.2` to address security vulnerabilities within sub-dependencies. Addressed in [#26912](https://github.com/cypress-io/cypress/pull/26912).

## 12.13.0

_Released 05/23/2023_

**Features:**

- Adds Git-related messages for the [Runs page](https://docs.cypress.io/guides/core-concepts/cypress-app#Runs) and [Debug page](https://docs.cypress.io/guides/cloud/runs#Debug) when users aren't using Git or there are no recorded runs for the current branch. Addresses [#26680](https://github.com/cypress-io/cypress/issues/26680).

**Bugfixes:**

- Reverted [#26452](https://github.com/cypress-io/cypress/pull/26452) which introduced a bug that prevents users from using End to End with Yarn 3. Fixed in [#26735](https://github.com/cypress-io/cypress/pull/26735). Fixes [#26676](https://github.com/cypress-io/cypress/issues/26676).
- Moved `types` condition to the front of `package.json#exports` since keys there are meant to be order-sensitive. Fixed in [#26630](https://github.com/cypress-io/cypress/pull/26630).
- Fixed an issue where newly-installed dependencies would not be detected during Component Testing setup. Addresses [#26685](https://github.com/cypress-io/cypress/issues/26685).
- Fixed a UI regression that was flashing an "empty" state inappropriately when loading the Debug page. Fixed in [#26761](https://github.com/cypress-io/cypress/pull/26761).
- Fixed an issue in Component Testing setup where TypeScript version 5 was not properly detected. Fixes [#26204](https://github.com/cypress-io/cypress/issues/26204).

**Misc:**

- Updated styling & content of Cypress Cloud slideshows when not logged in or no runs have been recorded. Addresses [#26181](https://github.com/cypress-io/cypress/issues/26181).
- Changed the nomenclature of 'processing' to 'compressing' when terminal video output is printed during a run. Addresses [#26657](https://github.com/cypress-io/cypress/issues/26657).
- Changed the nomenclature of 'Upload Results' to 'Uploading Screenshots & Videos' when terminal output is printed during a run. Addresses [#26759](https://github.com/cypress-io/cypress/issues/26759).

## 12.12.0

_Released 05/09/2023_

**Features:**

- Added a new informational banner to help get started with component testing from an existing end-to-end test suite. Addresses [#26511](https://github.com/cypress-io/cypress/issues/26511).

**Bugfixes:**

- Fixed an issue in Electron where devtools gets out of sync with the DOM occasionally. Addresses [#15932](https://github.com/cypress-io/cypress/issues/15932).
- Updated the Chromium renderer process crash message to be more terse. Addressed in [#26597](https://github.com/cypress-io/cypress/pull/26597).
- Fixed an issue with `CYPRESS_DOWNLOAD_PATH_TEMPLATE` regex to allow multiple replacements. Addresses [#23670](https://github.com/cypress-io/cypress/issues/23670).
- Moved `types` condition to the front of `package.json#exports` since keys there are meant to be order-sensitive. Fixed in [#26630](https://github.com/cypress-io/cypress/pull/26630).

**Dependency Updates:**

- Upgraded [`plist`](https://www.npmjs.com/package/plist) from `3.0.5` to `3.0.6` to address [CVE-2022-26260](https://nvd.nist.gov/vuln/detail/CVE-2022-22912#range-8131646) NVD security vulnerability. Addressed in [#26631](https://github.com/cypress-io/cypress/pull/26631).
- Upgraded [`engine.io`](https://www.npmjs.com/package/engine.io) from `6.2.1` to `6.4.2` to address [CVE-2023-31125](https://github.com/socketio/engine.io/security/advisories/GHSA-q9mw-68c2-j6m5) NVD security vulnerability. Addressed in [#26664](https://github.com/cypress-io/cypress/pull/26664).
- Upgraded [`@vue/test-utils`](https://www.npmjs.com/package/@vue/test-utils) from `2.0.2` to `2.3.2`. Addresses [#26575](https://github.com/cypress-io/cypress/issues/26575).

## 12.11.0

_Released 04/26/2023_

**Features:**

- Adds Component Testing support for Angular 16. Addresses [#26044](https://github.com/cypress-io/cypress/issues/26044).
- The run navigation component on the [Debug page](https://on.cypress.io/debug-page) will now display a warning message if there are more relevant runs than can be displayed in the list. Addresses [#26288](https://github.com/cypress-io/cypress/issues/26288).

**Bugfixes:**

- Fixed an issue where setting `videoCompression` to `0` would cause the video output to be broken. `0` is now treated as false. Addresses [#5191](https://github.com/cypress-io/cypress/issues/5191) and [#24595](https://github.com/cypress-io/cypress/issues/24595).
- Fixed an issue on the [Debug page](https://on.cypress.io/debug-page) where the passing run status would appear even if the Cypress Cloud organization was over its monthly test result limit. Addresses [#26528](https://github.com/cypress-io/cypress/issues/26528).

**Misc:**

- Cleaned up our open telemetry dependencies, reducing the size of the open telemetry modules. Addressed in [#26522](https://github.com/cypress-io/cypress/pull/26522).

**Dependency Updates:**

- Upgraded [`vue`](https://www.npmjs.com/package/vue) from `3.2.31` to `3.2.47`. Addressed in [#26555](https://github.com/cypress-io/cypress/pull/26555).

## 12.10.0

_Released 04/17/2023_

**Features:**

- The Component Testing setup wizard will now show a warning message if an issue is encountered with an installed [third party framework definition](https://on.cypress.io/component-integrations). Addresses [#25838](https://github.com/cypress-io/cypress/issues/25838).

**Bugfixes:**

- Capture the [Azure](https://azure.microsoft.com/) CI provider's environment variable [`SYSTEM_PULLREQUEST_PULLREQUESTNUMBER`](https://learn.microsoft.com/en-us/azure/devops/pipelines/build/variables?view=azure-devops&tabs=yaml#system-variables-devops-services) to display the linked PR number in the Cloud. Addressed in [#26215](https://github.com/cypress-io/cypress/pull/26215).
- Fixed an issue in the onboarding wizard where project framework & bundler would not be auto-detected when opening directly into component testing mode using the `--component` CLI flag. Fixes [#22777](https://github.com/cypress-io/cypress/issues/22777) and [#26388](https://github.com/cypress-io/cypress/issues/26388).
- Updated to use the `SEMAPHORE_GIT_WORKING_BRANCH` [Semphore](https://docs.semaphoreci.com) CI environment variable to correctly associate a Cloud run to the current branch. Previously this was incorrectly associating a run to the target branch. Fixes [#26309](https://github.com/cypress-io/cypress/issues/26309).
- Fix an edge case in Component Testing where a custom `baseUrl` in `tsconfig.json` for Next.js 13.2.0+ is not respected. This was partially fixed in [#26005](https://github.com/cypress-io/cypress/pull/26005), but an edge case was missed. Fixes [#25951](https://github.com/cypress-io/cypress/issues/25951).
- Fixed an issue where `click` events fired on `.type('{enter}')` did not propagate through shadow roots. Fixes [#26392](https://github.com/cypress-io/cypress/issues/26392).

**Misc:**

- Removed unintentional debug logs. Addressed in [#26411](https://github.com/cypress-io/cypress/pull/26411).
- Improved styling on the [Runs Page](https://docs.cypress.io/guides/core-concepts/cypress-app#Runs). Addresses [#26180](https://github.com/cypress-io/cypress/issues/26180).

**Dependency Updates:**

- Upgraded [`commander`](https://www.npmjs.com/package/commander) from `^5.1.0` to `^6.2.1`. Addressed in [#26226](https://github.com/cypress-io/cypress/pull/26226).
- Upgraded [`minimist`](https://www.npmjs.com/package/minimist) from `1.2.6` to `1.2.8` to address this [CVE-2021-44906](https://github.com/advisories/GHSA-xvch-5gv4-984h) NVD security vulnerability. Addressed in [#26254](https://github.com/cypress-io/cypress/pull/26254).

## 12.9.0

_Released 03/28/2023_

**Features:**

- The [Debug page](https://docs.cypress.io/guides/cloud/runs#Debug) now allows for navigating between all runs recorded for a commit. Addresses [#25899](https://github.com/cypress-io/cypress/issues/25899) and [#26018](https://github.com/cypress-io/cypress/issues/26018).

**Bugfixes:**

- Fixed a compatibility issue so that component test projects can use [Vite](https://vitejs.dev/) version 4.2.0 and greater. Fixes [#26138](https://github.com/cypress-io/cypress/issues/26138).
- Fixed an issue where [`cy.intercept()`](https://docs.cypress.io/api/commands/intercept) added an additional `content-length` header to spied requests that did not set a `content-length` header on the original request. Fixes [#24407](https://github.com/cypress-io/cypress/issues/24407).
- Changed the way that Git hashes are loaded so that non-relevant runs are excluded from the Debug page. Fixes [#26058](https://github.com/cypress-io/cypress/issues/26058).
- Corrected the [`.type()`](https://docs.cypress.io/api/commands/type) command to account for shadow root elements when determining whether or not focus needs to be simulated before typing. Fixes [#26198](https://github.com/cypress-io/cypress/issues/26198).
- Fixed an issue where an incorrect working directory could be used for Git operations on Windows. Fixes [#23317](https://github.com/cypress-io/cypress/issues/23317).
- Capture the [Buildkite](https://buildkite.com/) CI provider's environment variable `BUILDKITE_RETRY_COUNT` to handle CI retries in the Cloud. Addressed in [#25750](https://github.com/cypress-io/cypress/pull/25750).

**Misc:**

- Made some minor styling updates to the Debug page. Addresses [#26041](https://github.com/cypress-io/cypress/issues/26041).

## 12.8.1

_Released 03/15/2023_

**Bugfixes:**

- Fixed a regression in Cypress [10](https://docs.cypress.io/guides/references/changelog#10-0-0) where the reporter auto-scroll configuration inside user preferences was unintentionally being toggled off. User's must now explicitly enable/disable auto-scroll under user preferences, which is enabled by default. Fixes [#24171](https://github.com/cypress-io/cypress/issues/24171) and [#26113](https://github.com/cypress-io/cypress/issues/26113).

**Dependency Updates:**

- Upgraded [`ejs`](https://www.npmjs.com/package/ejs) from `3.1.6` to `3.1.8` to address this [CVE-2022-29078](https://github.com/advisories/GHSA-phwq-j96m-2c2q) NVD security vulnerability. Addressed in [#25279](https://github.com/cypress-io/cypress/pull/25279).

## 12.8.0

_Released 03/14/2023_

**Features:**

- The [Debug page](https://docs.cypress.io/guides/cloud/runs#Debug) is now able to show real-time results from in-progress runs.  Addresses [#25759](https://github.com/cypress-io/cypress/issues/25759).
- Added the ability to control whether a request is logged to the command log via [`cy.intercept()`](https://docs.cypress.io/api/commands/intercept) by passing `log: false` or `log: true`. Addresses [#7362](https://github.com/cypress-io/cypress/issues/7362).
  - This can be used to override Cypress's default behavior of logging all XHRs and fetches, see the [example](https://docs.cypress.io/api/commands/intercept#Disabling-logs-for-a-request).
- It is now possible to control the number of connection attempts to the browser using the `CYPRESS_CONNECT_RETRY_THRESHOLD` Environment Variable. Learn more [here](https://docs.cypress.io/guides/references/advanced-installation#Environment-variables). Addressed in [#25848](https://github.com/cypress-io/cypress/pull/25848).

**Bugfixes:**

- Fixed an issue where using `Cypress.require()` would throw the error `Cannot find module 'typescript'`. Fixes [#25885](https://github.com/cypress-io/cypress/issues/25885).
- The [`before:spec`](https://docs.cypress.io/api/plugins/before-spec-api) API was updated to correctly support async event handlers in `run` mode. Fixes [#24403](https://github.com/cypress-io/cypress/issues/24403).
- Updated the Component Testing [community framework](https://docs.cypress.io/guides/component-testing/third-party-definitions) definition detection logic to take into account monorepo structures that hoist dependencies. Fixes [#25993](https://github.com/cypress-io/cypress/issues/25993).
- The onboarding wizard for Component Testing will now detect installed dependencies more reliably. Fixes [#25782](https://github.com/cypress-io/cypress/issues/25782).
- Fixed an issue where Angular components would sometimes be mounted in unexpected DOM locations in component tests. Fixes [#25956](https://github.com/cypress-io/cypress/issues/25956).
- Fixed an issue where Cypress component testing would fail to work with [Next.js](https://nextjs.org/) `13.2.1`. Fixes [#25951](https://github.com/cypress-io/cypress/issues/25951).
- Fixed an issue where migrating a project from a version of Cypress earlier than [10.0.0](#10-0-0) could fail if the project's `testFiles` configuration was an array of globs. Fixes [#25947](https://github.com/cypress-io/cypress/issues/25947).

**Misc:**

- Removed "New" badge in the navigation bar for the debug page icon. Addresses [#25925](https://github.com/cypress-io/cypress/issues/25925).
- Removed inline "Connect" buttons within the Specs Explorer. Addresses [#25926](https://github.com/cypress-io/cypress/issues/25926).
- Added an icon for "beta" versions of the Chrome browser. Addresses [#25968](https://github.com/cypress-io/cypress/issues/25968).

**Dependency Updates:**

- Upgraded [`mocha-junit-reporter`](https://www.npmjs.com/package/mocha-junit-reporter) from `2.1.0` to `2.2.0` to be able to use [new placeholders](https://github.com/michaelleeallen/mocha-junit-reporter/pull/163) such as `[suiteFilename]` or `[suiteName]` when defining the test report name. Addressed in [#25922](https://github.com/cypress-io/cypress/pull/25922).

## 12.7.0

_Released 02/24/2023_

**Features:**

- It is now possible to set `hostOnly` cookies with [`cy.setCookie()`](https://docs.cypress.io/api/commands/setcookie) for a given domain. Addresses [#16856](https://github.com/cypress-io/cypress/issues/16856) and [#17527](https://github.com/cypress-io/cypress/issues/17527).
- Added a Public API for third party component libraries to define a Framework Definition, embedding their library into the Cypress onboarding workflow. Learn more [here](https://docs.cypress.io/guides/component-testing/third-party-definitions). Implemented in [#25780](https://github.com/cypress-io/cypress/pull/25780) and closes [#25638](https://github.com/cypress-io/cypress/issues/25638).
- Added a Debug Page tutorial slideshow for projects that are not connected to Cypress Cloud. Addresses [#25768](https://github.com/cypress-io/cypress/issues/25768).
- Improved various error message around interactions with the Cypress cloud. Implemented in [#25837](https://github.com/cypress-io/cypress/pull/25837)
- Updated the "new" status badge for the Debug page navigation link to be less noticeable when the navigation is collapsed. Addresses [#25739](https://github.com/cypress-io/cypress/issues/25739).

**Bugfixes:**

- Fixed various bugs when recording to the cloud. Fixed in [#25837](https://github.com/cypress-io/cypress/pull/25837)
- Fixed an issue where cookies were being duplicated with the same hostname, but a prepended dot. Fixed an issue where cookies may not be expiring correctly. Fixes [#25174](https://github.com/cypress-io/cypress/issues/25174), [#25205](https://github.com/cypress-io/cypress/issues/25205) and [#25495](https://github.com/cypress-io/cypress/issues/25495).
- Fixed an issue where cookies weren't being synced when the application was stable. Fixed in [#25855](https://github.com/cypress-io/cypress/pull/25855). Fixes [#25835](https://github.com/cypress-io/cypress/issues/25835).
- Added missing TypeScript type definitions for the [`cy.reload()`](https://docs.cypress.io/api/commands/reload) command. Addressed in [#25779](https://github.com/cypress-io/cypress/pull/25779).
- Ensure Angular components are mounted inside the correct element. Fixes [#24385](https://github.com/cypress-io/cypress/issues/24385).
- Fix a bug where files outside the project root in a monorepo are not correctly served when using Vite. Addressed in [#25801](https://github.com/cypress-io/cypress/pull/25801).
- Fixed an issue where using [`cy.intercept`](https://docs.cypress.io/api/commands/intercept)'s `req.continue()` with a non-function parameter would not provide an appropriate error message. Fixed in [#25884](https://github.com/cypress-io/cypress/pull/25884).
- Fixed an issue where Cypress would erroneously launch and connect to multiple browser instances. Fixes [#24377](https://github.com/cypress-io/cypress/issues/24377).

**Misc:**

- Made updates to the way that the Debug Page header displays information. Addresses [#25796](https://github.com/cypress-io/cypress/issues/25796) and [#25798](https://github.com/cypress-io/cypress/issues/25798).

## 12.6.0

_Released 02/15/2023_

**Features:**

- Added a new CLI flag, called [`--auto-cancel-after-failures`](https://docs.cypress.io/guides/guides/command-line#Options), that overrides the project-level ["Auto Cancellation"](https://docs.cypress.io/guides/cloud/smart-orchestration#Auto-Cancellation) value when recording to the Cloud. This gives Cloud users on Business and Enterprise plans the flexibility to alter the auto-cancellation value per run. Addressed in [#25237](https://github.com/cypress-io/cypress/pull/25237).
- It is now possible to overwrite query commands using [`Cypress.Commands.overwriteQuery`](https://on.cypress.io/api/custom-queries). Addressed in [#25078](https://github.com/cypress-io/cypress/issues/25078).
- Added [`Cypress.require()`](https://docs.cypress.io/api/cypress-api/require) for including dependencies within the [`cy.origin()`](https://docs.cypress.io/api/commands/origin) callback. This change removed support for using `require()` and `import()` directly within the callback because we found that it impacted performance not only for spec files using them within the [`cy.origin()`](https://docs.cypress.io/api/commands/origin) callback, but even for spec files that did not use them. Addresses [#24976](https://github.com/cypress-io/cypress/issues/24976).
- Added the ability to open the failing test in the IDE from the Debug page before needing to re-run the test. Addressed in [#24850](https://github.com/cypress-io/cypress/issues/24850).

**Bugfixes:**

- When a Cloud user is apart of multiple Cloud organizations, the [Connect to Cloud setup](https://docs.cypress.io/guides/cloud/projects#Set-up-a-project-to-record) now shows the correct organizational prompts when connecting a new project. Fixes [#25520](https://github.com/cypress-io/cypress/issues/25520).
- Fixed an issue where Cypress would fail to load any specs if the project `specPattern` included a resource that could not be accessed due to filesystem permissions. Fixes [#24109](https://github.com/cypress-io/cypress/issues/24109).
- Fixed an issue where the Debug page would display a different number of specs for in-progress runs than the in-progress specs reported in Cypress Cloud. Fixes [#25647](https://github.com/cypress-io/cypress/issues/25647).
- Fixed an issue in middleware where error-handling code could itself generate an error and fail to report the original issue. Fixes [#22825](https://github.com/cypress-io/cypress/issues/22825).
- Fixed an regression introduced in Cypress [12.3.0](#12-3-0) where custom browsers that relied on process environment variables were not found on macOS arm64 architectures. Fixed in [#25753](https://github.com/cypress-io/cypress/pull/25753).

**Misc:**

- Improved the UI of the Debug page. Addresses [#25664](https://github.com/cypress-io/cypress/issues/25664),  [#25669](https://github.com/cypress-io/cypress/issues/25669), [#25665](https://github.com/cypress-io/cypress/issues/25665), [#25666](https://github.com/cypress-io/cypress/issues/25666), and [#25667](https://github.com/cypress-io/cypress/issues/25667).
- Updated the Debug page sidebar badge to to show 0 to 99+ failing tests, increased from showing 0 to 9+ failing tests, to provide better test failure insights. Addresses [#25662](https://github.com/cypress-io/cypress/issues/25662).

**Dependency Updates:**

- Upgrade [`debug`](https://www.npmjs.com/package/debug) to `4.3.4`. Addressed in [#25699](https://github.com/cypress-io/cypress/pull/25699).

## 12.5.1

_Released 02/02/2023_

**Bugfixes:**

- Fixed a regression introduced in Cypress [12.5.0](https://docs.cypress.io/guides/references/changelog#12-5-0) where the `runnable` was not included in the [`test:after:run`](https://docs.cypress.io/api/events/catalog-of-events) event. Fixes [#25663](https://github.com/cypress-io/cypress/issues/25663).

**Dependency Updates:**

- Upgraded [`simple-git`](https://github.com/steveukx/git-js) from `3.15.0` to `3.16.0` to address this [security vulnerability](https://github.com/advisories/GHSA-9p95-fxvg-qgq2) where Remote Code Execution (RCE) via the clone(), pull(), push() and listRemote() methods due to improper input sanitization was possible. Addressed in [#25603](https://github.com/cypress-io/cypress/pull/25603).

## 12.5.0

_Released 01/31/2023_

**Features:**

- Easily debug failed CI test runs recorded to the Cypress Cloud from your local Cypress app with the new Debug page. Please leave any feedback [here](https://github.com/cypress-io/cypress/discussions/25649). Your feedback will help us make decisions to improve the Debug experience. For more details, see [our blog post](https://on.cypress.io/debug-page-release). Addressed in [#25488](https://github.com/cypress-io/cypress/pull/25488).

**Performance:**

- Improved memory consumption in `run` mode by removing reporter logs for successful tests. Fixes [#25230](https://github.com/cypress-io/cypress/issues/25230).

**Bugfixes:**

- Fixed an issue where alternative Microsoft Edge Beta, Canary, and Dev binary versions were not being discovered by Cypress. Fixes [#25455](https://github.com/cypress-io/cypress/issues/25455).

**Dependency Updates:**

- Upgraded [`underscore.string`](https://github.com/esamattis/underscore.string/blob/HEAD/CHANGELOG.markdown) from `3.3.5` to `3.3.6` to reference rebuilt assets after security patch to fix regular expression DDOS exploit. Addressed in [#25574](https://github.com/cypress-io/cypress/pull/25574).

## 12.4.1

_Released 01/27/2023_

**Bugfixes:**

- Fixed a regression from Cypress [12.4.0](https://docs.cypress.io/guides/references/changelog#12-4-0) where Cypress was not exiting properly when running multiple Component Testing specs in `electron` in `run` mode. Fixes [#25568](https://github.com/cypress-io/cypress/issues/25568).

**Dependency Updates:**

- Upgraded [`ua-parser-js`](https://github.com/faisalman/ua-parser-js) from `0.7.24` to `0.7.33` to address this [security vulnerability](https://github.com/faisalman/ua-parser-js/security/advisories/GHSA-fhg7-m89q-25r3) where crafting a very-very-long user-agent string with specific pattern, an attacker can turn the script to get stuck processing for a very long time which results in a denial of service (DoS) condition. Addressed in [#25561](https://github.com/cypress-io/cypress/pull/25561).

## 12.4.0

_Released 1/24/2023_

**Features:**

- Added official support for Vite 4 in component testing. Addresses
  [#24969](https://github.com/cypress-io/cypress/issues/24969).
- Added new
  [`experimentalMemoryManagement`](/guides/references/experiments#Configuration)
  configuration option to improve memory management in Chromium-based browsers.
  Enable this option with `experimentalMemoryManagement=true` if you have
  experienced "Out of Memory" issues. Addresses
  [#23391](https://github.com/cypress-io/cypress/issues/23391).
- Added new
  [`experimentalSkipDomainInjection`](/guides/references/experiments#Experimental-Skip-Domain-Injection)
  configuration option to disable Cypress from setting `document.domain` on
  injection, allowing users to test Salesforce domains. If you believe you are
  having `document.domain` issues, please see the
  [`experimentalSkipDomainInjection`](/guides/references/experiments#Experimental-Skip-Domain-Injection)
  guide. This config option is end-to-end only. Addresses
  [#2367](https://github.com/cypress-io/cypress/issues/2367),
  [#23958](https://github.com/cypress-io/cypress/issues/23958),
  [#24290](https://github.com/cypress-io/cypress/issues/24290), and
  [#24418](https://github.com/cypress-io/cypress/issues/24418).
- The [`.as`](/api/commands/as) command now accepts an options argument,
  allowing an alias to be stored as type "query" or "static" value. This is
  stored as "query" by default. Addresses
  [#25173](https://github.com/cypress-io/cypress/issues/25173).
- The `cy.log()` command will now display a line break where the `\n` character
  is used. Addresses
  [#24964](https://github.com/cypress-io/cypress/issues/24964).
- [`component.specPattern`](/guides/references/configuration#component) now
  utilizes a JSX/TSX file extension when generating a new empty spec file if
  project contains at least one file with those extensions. This applies only to
  component testing and is skipped if
  [`component.specPattern`](/guides/references/configuration#component) has been
  configured to exclude files with those extensions. Addresses
  [#24495](https://github.com/cypress-io/cypress/issues/24495).
- Added support for the `data-qa` selector in the
  [Selector Playground](guides/core-concepts/cypress-app#Selector-Playground) in
  addition to `data-cy`, `data-test` and `data-testid`. Addresses
  [#25305](https://github.com/cypress-io/cypress/issues/25305).

**Bugfixes:**

- Fixed an issue where component tests could incorrectly treat new major
  versions of certain dependencies as supported. Fixes
  [#25379](https://github.com/cypress-io/cypress/issues/25379).
- Fixed an issue where new lines or spaces on new lines in the Command Log were
  not maintained. Fixes
  [#23679](https://github.com/cypress-io/cypress/issues/23679) and
  [#24964](https://github.com/cypress-io/cypress/issues/24964).
- Fixed an issue where Angular component testing projects would fail to
  initialize if an unsupported browserslist entry was specified in the project
  configuration. Fixes
  [#25312](https://github.com/cypress-io/cypress/issues/25312).

**Misc**

- Video output link in `cypress run` mode has been added to it's own line to
  make the video output link more easily clickable in the terminal. Addresses
  [#23913](https://github.com/cypress-io/cypress/issues/23913).<|MERGE_RESOLUTION|>--- conflicted
+++ resolved
@@ -1,13 +1,12 @@
 <!-- See the ../guides/writing-the-cypress-changelog.md for details on writing the changelog. -->
-## 13.15.0
-
-<<<<<<< HEAD
+## 14.01.1
+
 _Released 10/02/2024 (PENDING)_
 
 **Bugfixes:**
 
 - Change visibility check to use checkVisibility browser API. Fixed in [#29741](https://github.com/cypress-io/cypress/pull/29741).
-=======
+
 _Released 9/25/2024_
 
 **Features:**
@@ -39,7 +38,6 @@
 
 - Fixed an issue where Cypress could crash with a `WebSocket Connection Closed` error. Fixes [#30100](https://github.com/cypress-io/cypress/issues/30100).
 - Fixed an issue where `cy.screenshot()` was timing out and Cypress was failing to start due to `GLib-GIO-ERROR` error. Reverts [#30109](https://github.com/cypress-io/cypress/pull/30109), the change to allow HiDPI screen for Wayland users. Fixes [#30172](https://github.com/cypress-io/cypress/issues/30172) and [#30160](https://github.com/cypress-io/cypress/issues/30160).
->>>>>>> 80e70b89
 
 ## 13.14.1
 
