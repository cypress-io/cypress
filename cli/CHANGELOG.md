--- conflicted
+++ resolved
@@ -1,29 +1,21 @@
 <!-- See the ../guides/writing-the-cypress-changelog.md for details on writing the changelog. -->
-<<<<<<< HEAD
-## 13.11.1
-
-_Release 6/20/2024 (PENDING)_
-
-**Bugfixes:
-
+
+## 13.12.0
+
+_Released 6/18/2024 (PENDING)_
+
+**Features:**
+
+- Adds Component Testing support for Angular version 18. Addresses [#29309](https://github.com/cypress-io/cypress/issues/29309).
+
+**Bugfixes:**
+
+- Fixed an issue where `inlineSourceMaps` was still being used when `sourceMaps` was provided in a users typescript config for typescript version 5. Fixes [#26203](https://github.com/cypress-io/cypress/issues/26203).
 - Fixed an issue where receiving HTTP responses with invalid headers raised an error. Now cypress removes the invalid headers and gives a warning in the console with debug mode on. Fixes [#28865](https://github.com/cypress-io/cypress/issues/28865).
-=======
-## 13.12.0
-
-_Released 6/18/2024 (PENDING)_
-
-**Features:**
-
-- Adds Component Testing support for Angular version 18. Addresses [#29309](https://github.com/cypress-io/cypress/issues/29309).
-
-**Bugfixes:**
-
-- Fixed an issue where `inlineSourceMaps` was still being used when `sourceMaps` was provided in a users typescript config for typescript version 5. Fixes [#26203](https://github.com/cypress-io/cypress/issues/26203).
 
 **Dependency Updates:**
 
 - Updated typescript from `4.7.4` to `5.3.3`. Addressed in [#29568](https://github.com/cypress-io/cypress/pull/29568).
->>>>>>> 352cf0aa
 
 ## 13.11.0
 
