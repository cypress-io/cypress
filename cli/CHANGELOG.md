--- conflicted
+++ resolved
@@ -1,20 +1,15 @@
 <!-- See the ../guides/writing-the-cypress-changelog.md for details on writing the changelog. -->
+## 13.7.4
+
+_Released 4/16/2024 (PENDING)_
+
+**Bugfixes:**
+
+- Fixed an issue where Cypress not detect visible elements with width or height in rem as visible [#29172](https://github.com/cypress-io/cypress/issues/29093). Fixed in [#29224](https://github.com/cypress-io/cypress/pull/29224).
+
 ## 13.7.3
 
-<<<<<<< HEAD
-_Released 4/16/2024 (PENDING)_
-
-**Bugfixes:**
-
-- Fixed an issue where Cypress not detect visible elements with width or height in rem as visible [#29172](https://github.com/cypress-io/cypress/issues/29093). Fixed in [#29224](https://github.com/cypress-io/cypress/pull/29224).
-
-**Misc:**
-
-- Updated the Chrome flags to not show the "Enhanced Ad Privacy" dialog. Addresses [#29199](https://github.com/cypress-io/cypress/issues/29199).
-- Suppresses benign warnings that reference Vulkan on GPU-less hosts. Addresses [#29085](https://github.com/cypress-io/cypress/issues/29085). Addressed in [#29278](https://github.com/cypress-io/cypress/pull/29278).
-=======
 _Released 4/11/2024_
->>>>>>> f8d62e0c
 
 **Bugfixes:**
 
