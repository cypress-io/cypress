<!-- See the ../guides/writing-the-cypress-changelog.md for details on writing the changelog. -->
## 13.7.3

_Released 4/16/2024 (PENDING)_

**Misc:**

- Updated the Chrome flags to not show the "Enhanced Ad Privacy" dialog. Addresses [#29199](https://github.com/cypress-io/cypress/issues/29199).

<<<<<<< HEAD
**Features:**

- Running the command `cypress open --browser <browser-name-or-path>`will
launch the browser after testing type selection in the GUI. Addresses 
[#22003](https://github.com/cypress-io/cypress/issues/22003).
Addressed in [#28538](https://github.com/cypress-io/cypress/pull/28538).
=======
**Bugfixes:**

- Fixed and issue where cypress launch arguments were not being escaped correctly with multiple values inside quotes. Fixes [#27454](https://github.com/cypress-io/cypress/issues/27454).

>>>>>>> 5251d2bb

## 13.7.2

_Released 4/2/2024_

**Performance:**

- Improvements to Test Replay upload resiliency. Fixes [#28890](https://github.com/cypress-io/cypress/issues/28890). Addressed in [#29174](https://github.com/cypress-io/cypress/pull/29174)

**Bugfixes:**

- Fixed an issue where Cypress was not executing beyond the first spec in `cypress run` for versions of Firefox 124 and up when a custom user agent was provided. Fixes [#29190](https://github.com/cypress-io/cypress/issues/29190).
- Fixed a bug where fields using arrays in `cypress.config` are not correctly processed. Fixes [#27103](https://github.com/cypress-io/cypress/issues/27103). Fixed in [#27312](https://github.com/cypress-io/cypress/pull/27312).
- Fixed a hang where Cypress would run indefinitely while recording to the cloud when CDP disconnects during the middle of a test. Fixes [#29209](https://github.com/cypress-io/cypress/issues/29209).
- Fixed a bug where option values containing quotation marks could not be selected. Fixes [#29213](https://github.com/cypress-io/cypress/issues/29213)

**Dependency Updates:**

- Updated express from `4.17.3` to `4.19.2`. Addressed in [#29211](https://github.com/cypress-io/cypress/pull/29211).

## 13.7.1

_Released 3/21/2024_

**Bugfixes:**

- Fixed an issue where Cypress was not executing beyond the first spec in `cypress run` for versions of Firefox 124 and up. Fixes [#29172](https://github.com/cypress-io/cypress/issues/29172).
- Fixed an issue blurring shadow dom elements. Fixed in [#29125](https://github.com/cypress-io/cypress/pull/29125).

**Dependency Updates:**

- Updated jose from `4.11.2` to `4.15.5`. Addressed in [#29086](https://github.com/cypress-io/cypress/pull/29086).

## 13.7.0

_Released 3/13/2024_

**Features:**

- Added shadow DOM snapshot support within Test Replay in order to highlight elements correctly within the Cypress reporter. Addressed in [#28823](https://github.com/cypress-io/cypress/pull/28823).
- Added TypeScript support for [Vue 2.7+](https://github.com/vuejs/vue/blob/main/CHANGELOG.md#270-2022-07-01). Addresses [#28591](https://github.com/cypress-io/cypress/issues/28591).
- Adds additional context to error messages displayed when Test Replay artifacts fail to upload. Addressed in [#28986](https://github.com/cypress-io/cypress/pull/28986)

**Performance:**

- Fixed a performance regression from [`13.6.3`](https://docs.cypress.io/guides/references/changelog#13-6-3) where unhandled service worker requests may not correlate correctly. Fixes [#28868](https://github.com/cypress-io/cypress/issues/28868).
- Reduces the number of attempts to retry failed Test Replay artifact uploads from 8 to 3, to reduce time spent on artifact upload attempts that will not succeed. Addressed in [#28986](https://github.com/cypress-io/cypress/pull/28986)

**Bugfixes:**

- Changed screenshot capture behavior in Chromium to activate the main Cypress tab before capturing. This prevents screenshot capture from timing out in certain situations. Fixed in [#29038](https://github.com/cypress-io/cypress/pull/29038). Fixes [#5016](https://github.com/cypress-io/cypress/issues/5016)
- Fixed an issue where `.click()` commands on children of disabled elements would still produce "click" events -- even without `{ force: true }`. Fixes [#28788](https://github.com/cypress-io/cypress/issues/28788).
- Changed RequestBody type to allow for boolean and null literals to be passed as body values. [#28789](https://github.com/cypress-io/cypress/issues/28789)

**Misc:**

- Changed Component Testing scaffolding instruction to `pnpm add` to add framework dependencies when a project uses pnpm as package manager. Addresses [#29052](https://github.com/cypress-io/cypress/issues/29052).
- Command messages in the Cypress command logs will now truncate display at 100 lines instead of 50. Fixes [#29023](https://github.com/cypress-io/cypress/issues/29023).
- Capture the `beforeTest` timestamp inside the browser for the purposes of accurately determining test start for Test Replay. Addressed in [#29061](https://github.com/cypress-io/cypress/pull/29061).

**Dependency Updates:**

- Updated jimp from `0.14.0` to `0.22.12`. Addressed in [#29055](https://github.com/cypress-io/cypress/pull/29055).
- Updated http-proxy-middleware from `2.0.4` to `2.0.6`. Addressed in [#28902](https://github.com/cypress-io/cypress/pull/28902).
- Updated signal-exit from `3.0.3` to `3.0.7`. Addressed in [#28979](https://github.com/cypress-io/cypress/pull/28979).

## 13.6.6

_Released 2/22/2024_

**Bugfixes:**

- Fixed an issue where `cypress verify` was failing for `nx` users. Fixes [#28982](https://github.com/cypress-io/cypress/issues/28982).

## 13.6.5

_Released 2/20/2024_

**Bugfixes:**

- Fixed tests hanging when the Chrome browser extension is disabled. Fixes [#28392](https://github.com/cypress-io/cypress/issues/28392).
- Fixed an issue which caused the browser to relaunch after closing the browser from the Launchpad. Fixes [#28852](https://github.com/cypress-io/cypress/issues/28852).
- Fixed an issue with the unzip promise never being rejected when an empty error happens. Fixed in [#28850](https://github.com/cypress-io/cypress/pull/28850).
- Fixed a regression introduced in [`13.6.3`](https://docs.cypress.io/guides/references/changelog#13-6-3) where Cypress could crash when processing service worker requests through our proxy. Fixes [#28950](https://github.com/cypress-io/cypress/issues/28950).
- Fixed incorrect type definition of `dom.getContainsSelector`. Fixed in [#28339](https://github.com/cypress-io/cypress/pull/28339).

**Misc:**

- Improved accessibility of the Cypress App in some areas. Addressed in [#28774](https://github.com/cypress-io/cypress/pull/28774).
- Changed references of LayerCI to webapp.io. Addressed in [#28874](https://github.com/cypress-io/cypress/pull/28874).

**Dependency Updates:**

- Upgraded `electron` from `25.8.4` to `27.1.3`.
- Upgraded bundled Node.js version from `18.15.0` to `18.17.0`.
- Upgraded bundled Chromium version from `114.0.5735.289` to `118.0.5993.117`.
- Updated buffer from `5.6.0` to `5.7.1`. Addressed in [#28934](https://github.com/cypress-io/cypress/pull/28934).
- Updated [`duplexify`](https://www.npmjs.com/package/duplexify) from `4.1.1` to `4.1.2`. Addressed in [#28941](https://github.com/cypress-io/cypress/pull/28941).
- Updated [`is-ci`](https://www.npmjs.com/package/is-ci) from `3.0.0` to `3.0.1`. Addressed in [#28933](https://github.com/cypress-io/cypress/pull/28933).

## 13.6.4

_Released 1/30/2024_

**Performance:**

- Fixed a performance regression from [`13.3.2`](https://docs.cypress.io/guides/references/changelog#13.3.2) where aborted requests may not correlate correctly. Fixes [#28734](https://github.com/cypress-io/cypress/issues/28734).

**Bugfixes:**

- Fixed an issue with capturing assets for Test Replay when service workers are registered in Cypress support files. This issue would cause styles to not render properly in Test Replay. Fixes [#28747](https://github.com/cypress-io/cypress/issues/28747).

**Misc:**

- Added missing properties to the `Cypress.spec` interface for TypeScript users. Addresses [#27835](https://github.com/cypress-io/cypress/issues/27835).

## 13.6.3

_Released 1/16/2024_

**Bugfixes:**

- Force `moduleResolution` to `node` when `typescript` projects are detected to correctly run Cypress. This change should not have a large impact as `commonjs` is already forced when `ts-node` is registered. This fix does not impact the ESM Typescript configuration loader. Fixes [#27731](https://github.com/cypress-io/cypress/issues/27731).
- No longer wait for additional frames when recording a video for a spec that was skipped by the Cloud due to Auto Cancellation. Fixes [#27898](https://github.com/cypress-io/cypress/issues/27898).
- Now `node_modules` will not be ignored if a project path or a provided path to spec files contains it. Fixes [#23616](https://github.com/cypress-io/cypress/issues/23616).
- Updated display of assertions and commands with a URL argument to escape markdown formatting so that values are displayed as is and assertion values display as bold. Fixes [#24960](https://github.com/cypress-io/cypress/issues/24960) and [#28100](https://github.com/cypress-io/cypress/issues/28100).
- When generating assertions via Cypress Studio, the preview of the generated assertions now correctly displays the past tense of 'expected' instead of 'expect'. Fixed in [#28593](https://github.com/cypress-io/cypress/pull/28593).
- Fixed a regression in [`13.6.2`](https://docs.cypress.io/guides/references/changelog#13.6.2) where the `body` element was not highlighted correctly in Test Replay. Fixed in [#28627](https://github.com/cypress-io/cypress/pull/28627).
- Correctly sync `Cypress.currentRetry` with secondary origin so test retries that leverage `cy.origin()` render logs as expected. Fixes [#28574](https://github.com/cypress-io/cypress/issues/28574).
- Fixed an issue where some cross-origin logs, like assertions or cy.clock(), were getting too many dom snapshots. Fixes [#28609](https://github.com/cypress-io/cypress/issues/28609).
- Fixed asset capture for Test Replay for requests that are routed through service workers. This addresses an issue where styles were not being applied properly in Test Replay and `cy.intercept()` was not working properly for requests in this scenario. Fixes [#28516](https://github.com/cypress-io/cypress/issues/28516).
- Fixed an issue where visiting an `http://` site would result in an infinite reload/redirect loop in Chrome 114+. Fixes [#25891](https://github.com/cypress-io/cypress/issues/25891).
- Fixed an issue where requests made from extra tabs do not include their original headers. Fixes [#28641](https://github.com/cypress-io/cypress/issues/28641).
- Fixed an issue where `cy.wait()` would sometimes throw an error reading a property of undefined when returning responses. Fixes [#28233](https://github.com/cypress-io/cypress/issues/28233).

**Performance:**

- Fixed a performance regression from [`13.3.2`](https://docs.cypress.io/guides/references/changelog#13.3.2) where requests may not correlate correctly when test isolation is off. Fixes [#28545](https://github.com/cypress-io/cypress/issues/28545).

**Dependency Updates:**

- Remove dependency on `@types/node` package. Addresses [#28473](https://github.com/cypress-io/cypress/issues/28473).
- Updated [`@cypress/unique-selector`](https://www.npmjs.com/package/@cypress/unique-selector) to include a performance optimization. It's possible this could improve performance of the selector playground. Addressed in [#28571](https://github.com/cypress-io/cypress/pull/28571).
- Replace [`CircularJSON`](https://www.npmjs.com/package/circular-json) with its successor [`flatted`](https://www.npmjs.com/package/flatted) version `3.2.9`. This resolves decoding issues observed in complex objects sent from the browser. Addressed in [#28683](https://github.com/cypress-io/cypress/pull/28683).
- Updated [`better-sqlite3`](https://www.npmjs.com/package/better-sqlite3) from `8.7.0` to `9.2.2` to fix macOS Catalina issues. Addresses [#28697](https://github.com/cypress-io/cypress/issues/28697).

**Misc:**

- Improved accessibility of some areas of the Cypress App. Addressed in [#28628](https://github.com/cypress-io/cypress/pull/28628).
- Updated some documentation links to go through on.cypress.io. Addressed in [#28623](https://github.com/cypress-io/cypress/pull/28623).


## 13.6.2

_Released 12/26/2023_

**Bugfixes:**

- Fixed a regression in [`13.6.1`](https://docs.cypress.io/guides/references/changelog#13.6.1) where a malformed URI would crash Cypress. Fixes [#28521](https://github.com/cypress-io/cypress/issues/28521).
- Fixed a regression in [`12.4.0`](https://docs.cypress.io/guides/references/changelog#12.4.0) where erroneous `<br>` tags were displaying in error messages in the Command Log making them less readable. Fixes [#28452](https://github.com/cypress-io/cypress/issues/28452).

**Performance:**

- Improved performance when finding unique selectors for command log snapshots for Test Replay. Addressed in [#28536](https://github.com/cypress-io/cypress/pull/28536).

**Dependency Updates:**

- Updated ts-node from `10.9.1` to `10.9.2`. Cypress will longer error during `cypress run` or `cypress open` when using Typescript 5.3.2+ with `extends` in `tsconfig.json`. Addresses [#28385](https://github.com/cypress-io/cypress/issues/28385).

## 13.6.1

_Released 12/5/2023_

**Bugfixes:**

- Fixed an issue where pages or downloads opened in a new tab were missing basic auth headers. Fixes [#28350](https://github.com/cypress-io/cypress/issues/28350).
- Fixed an issue where request logging would default the `message` to the `args` of the currently running command even though those `args` would not apply to the request log and are not displayed. If the `args` are sufficiently large (e.g. when running the `cy.task` from the [code-coverage](https://github.com/cypress-io/code-coverage/) plugin) there could be performance/memory implications. Addressed in [#28411](https://github.com/cypress-io/cypress/pull/28411).
- Fixed an issue where commands would fail with the error `must only be invoked from the spec file or support file` if the project's `baseUrl` included basic auth credentials. Fixes [#27457](https://github.com/cypress-io/cypress/issues/27457) and [#28336](https://github.com/cypress-io/cypress/issues/28336).
- Fixed an issue where some URLs would timeout in pre-request correlation. Addressed in [#28427](https://github.com/cypress-io/cypress/pull/28427).
- Cypress will now correctly log errors and debug logs on Linux machines. Fixes [#5051](https://github.com/cypress-io/cypress/issues/5051) and [#24713](https://github.com/cypress-io/cypress/issues/24713).

**Misc:**

- Artifact upload duration is now reported to Cypress Cloud. Fixes [#28238](https://github.com/cypress-io/cypress/issues/28238). Addressed in [#28418](https://github.com/cypress-io/cypress/pull/28418).

## 13.6.0

_Released 11/21/2023_

**Features:**

- Added an activity indicator to CLI output when artifacts (screenshots, videos, or Test Replay) are being uploaded to the cloud. Addresses [#28239](https://github.com/cypress-io/cypress/issues/28239). Addressed in [#28277](https://github.com/cypress-io/cypress/pull/28277).
- When artifacts are uploaded to the Cypress Cloud, the duration of each upload will be displayed in the terminal. Addresses [#28237](https://github.com/cypress-io/cypress/issues/28237).

**Bugfixes:**

- We now allow absolute paths when setting `component.indexHtmlFile` in the Cypress config. Fixes [#27750](https://github.com/cypress-io/cypress/issues/27750).
- Fixed an issue where dynamic intercept aliases now show with alias name instead of "no alias" in driver. Addresses [#24653](https://github.com/cypress-io/cypress/issues/24653)
- Fixed an issue where [aliasing individual requests](https://docs.cypress.io/api/commands/intercept#Aliasing-individual-requests) with `cy.intercept()` led to an error when retrieving all of the aliases with `cy.get(@alias.all)` . Addresses [#25448](https://github.com/cypress-io/cypress/issues/25448)
- The URL of the application under test and command error "Learn more" links now open externally instead of in the Cypress-launched browser. Fixes [#24572](https://github.com/cypress-io/cypress/issues/24572).
- Fixed issue where some URLs would timeout in pre-request correlation. Addressed in [#28354](https://github.com/cypress-io/cypress/pull/28354).

**Misc:**

- Browser tabs and windows other than the Cypress tab are now closed between tests in Chromium-based browsers. Addressed in [#28204](https://github.com/cypress-io/cypress/pull/28204).
- Cypress now ensures the main browser tab is active before running each command in Chromium-based browsers. Addressed in [#28334](https://github.com/cypress-io/cypress/pull/28334).

**Dependency Updates:**

- Upgraded [`chrome-remote-interface`](https://www.npmjs.com/package/chrome-remote-interface) from `0.31.3` to `0.33.0` to increase the max payload from 100MB to 256MB. Addressed in [#27998](https://github.com/cypress-io/cypress/pull/27998).

## 13.5.1

_Released 11/14/2023_

**Bugfixes:**

- Fixed a regression in [`13.5.0`](https://docs.cypress.io/guides/references/changelog#13.5.0) where requests cached within a given spec may take longer to load than they did previously. Addresses [#28295](https://github.com/cypress-io/cypress/issues/28295).
- Fixed an issue where pages opened in a new tab were missing response headers, causing them not to load properly. Fixes [#28293](https://github.com/cypress-io/cypress/issues/28293) and [#28303](https://github.com/cypress-io/cypress/issues/28303).
- We now pass a flag to Chromium browsers to disable default component extensions. This is a common flag passed during browser automation. Fixed in [#28294](https://github.com/cypress-io/cypress/pull/28294).

## 13.5.0

_Released 11/8/2023_

**Features:**

 - Added Component Testing support for [Angular](https://angular.io/) version 17. Addresses [#28153](https://github.com/cypress-io/cypress/issues/28153).

**Bugfixes:**

- Fixed an issue in chromium based browsers, where global style updates can trigger flooding of font face requests in DevTools and Test Replay. This can affect performance due to the flooding of messages in CDP. Fixes [#28150](https://github.com/cypress-io/cypress/issues/28150) and [#28215](https://github.com/cypress-io/cypress/issues/28215).
- Fixed a regression in [`13.3.3`](https://docs.cypress.io/guides/references/changelog#13.3.3) where Cypress would hang on loading shared workers when using `cy.reload` to reload the page. Fixes [#28248](https://github.com/cypress-io/cypress/issues/28248).
- Fixed an issue where network requests made from tabs, or windows other than the main Cypress tab, would be delayed. Fixes [#28113](https://github.com/cypress-io/cypress/issues/28113).
- Fixed an issue with 'other' targets (e.g. pdf documents embedded in an object tag) not fully loading. Fixes [#28228](https://github.com/cypress-io/cypress/issues/28228) and [#28162](https://github.com/cypress-io/cypress/issues/28162).
- Fixed an issue where clicking a link to download a file could cause a page load timeout when the download attribute was missing. Note: download behaviors in experimental Webkit are still an issue. Fixes [#14857](https://github.com/cypress-io/cypress/issues/14857).
- Fixed an issue to account for canceled and failed downloads to correctly reflect these status in Command log as a download failure where previously it would be pending. Fixed in [#28222](https://github.com/cypress-io/cypress/pull/28222).
- Fixed an issue determining visibility when an element is hidden by an ancestor with a shared edge. Fixes [#27514](https://github.com/cypress-io/cypress/issues/27514).
- We now pass a flag to Chromium browsers to disable Chrome translation, both the manual option and the popup prompt, when a page with a differing language is detected. Fixes [#28225](https://github.com/cypress-io/cypress/issues/28225).
- Stopped processing CDP events at the end of a spec when Test Isolation is off and Test Replay is enabled. Addressed in [#28213](https://github.com/cypress-io/cypress/pull/28213).

## 13.4.0

_Released 10/30/2023_

**Features:**

- Introduced experimental configuration options for advanced retry logic: adds `experimentalStrategy` and `experimentalOptions` keys to the `retry` configuration key. See [Experimental Flake Detection Features](https://docs.cypress.io/guides/references/experiments/#Experimental-Flake-Detection-Features) in the documentation. Addressed in [#27930](https://github.com/cypress-io/cypress/pull/27930).

**Bugfixes:**

- Fixed a regression in [`13.3.2`](https://docs.cypress.io/guides/references/changelog#13.3.2) where Cypress would crash with 'Inspected target navigated or closed' or 'Session with given id not found'. Fixes [#28141](https://github.com/cypress-io/cypress/issues/28141) and [#28148](https://github.com/cypress-io/cypress/issues/28148).

## 13.3.3

_Released 10/24/2023_

**Bugfixes:**

- Fixed a performance regression in `13.3.1` with proxy correlation timeouts and requests issued from web and shared workers. Fixes [#28104](https://github.com/cypress-io/cypress/issues/28104).
- Fixed a performance problem with proxy correlation when requests get aborted and then get miscorrelated with follow up requests. Addressed in [#28094](https://github.com/cypress-io/cypress/pull/28094).
- Fixed a regression in [10.0.0](#10.0.0), where search would not find a spec if the file name contains "-" or "\_", but search prompt contains " " instead (e.g. search file "spec-file.cy.ts" with prompt "spec file"). Fixes [#25303](https://github.com/cypress-io/cypress/issues/25303).

## 13.3.2

_Released 10/18/2023_

**Bugfixes:**

- Fixed a performance regression in `13.3.1` with proxy correlation timeouts and requests issued from service workers. Fixes [#28054](https://github.com/cypress-io/cypress/issues/28054) and [#28056](https://github.com/cypress-io/cypress/issues/28056).
- Fixed an issue where proxy correlation would leak over from a previous spec causing performance problems, `cy.intercept` problems, and Test Replay asset capturing issues. Addressed in [#28060](https://github.com/cypress-io/cypress/pull/28060).
- Fixed an issue where redirects of requests that knowingly don't have CDP traffic should also be assumed to not have CDP traffic. Addressed in [#28060](https://github.com/cypress-io/cypress/pull/28060).
- Fixed an issue with Accept Encoding headers by forcing gzip when no accept encoding header is sent and using identity if gzip is not sent. Fixes [#28025](https://github.com/cypress-io/cypress/issues/28025).

**Dependency Updates:**

- Upgraded [`@babel/core`](https://www.npmjs.com/package/@babel/core) from `7.22.9` to `7.23.2` to address the [SNYK-JS-SEMVER-3247795](https://snyk.io/vuln/SNYK-JS-SEMVER-3247795) security vulnerability. Addressed in [#28063](https://github.com/cypress-io/cypress/pull/28063).
- Upgraded [`@babel/traverse`](https://www.npmjs.com/package/@babel/traverse) from `7.22.8` to `7.23.2` to address the [SNYK-JS-BABELTRAVERSE-5962462](https://snyk.io/vuln/SNYK-JS-BABELTRAVERSE-5962462) security vulnerability. Addressed in [#28063](https://github.com/cypress-io/cypress/pull/28063).
- Upgraded [`react-docgen`](https://www.npmjs.com/package/react-docgen) from `6.0.0-alpha.3` to `6.0.4` to address the [SNYK-JS-BABELTRAVERSE-5962462](https://snyk.io/vuln/SNYK-JS-BABELTRAVERSE-5962462) security vulnerability. Addressed in [#28063](https://github.com/cypress-io/cypress/pull/28063).

## 13.3.1

_Released 10/11/2023_

**Bugfixes:**

- Fixed an issue where requests were correlated in the wrong order in the proxy. This could cause an issue where the wrong request is used for `cy.intercept` or assets (e.g. stylesheets or images) may not properly be available in Test Replay. Addressed in [#27892](https://github.com/cypress-io/cypress/pull/27892).
- Fixed an issue where a crashed Chrome renderer can cause the Test Replay recorder to hang. Addressed in [#27909](https://github.com/cypress-io/cypress/pull/27909).
- Fixed an issue where multiple responses yielded from calls to `cy.wait()` would sometimes be out of order. Fixes [#27337](https://github.com/cypress-io/cypress/issues/27337).
- Fixed an issue where requests were timing out in the proxy. This could cause an issue where the wrong request is used for `cy.intercept` or assets (e.g. stylesheets or images) may not properly be available in Test Replay. Addressed in [#27976](https://github.com/cypress-io/cypress/pull/27976).
- Fixed an issue where Test Replay couldn't record tests due to issues involving `GLIBC`. Fixed deprecation warnings during the rebuild of better-sqlite3. Fixes [#27891](https://github.com/cypress-io/cypress/issues/27891) and [#27902](https://github.com/cypress-io/cypress/issues/27902).
- Enables test replay for executed specs in runs that have a spec that causes a browser crash. Addressed in [#27786](https://github.com/cypress-io/cypress/pull/27786).

## 13.3.0

_Released 09/27/2023_

**Features:**

 - Introduces new layout for Runs page providing additional run information. Addresses [#27203](https://github.com/cypress-io/cypress/issues/27203).

**Bugfixes:**

- Fixed an issue where actionability checks trigger a flood of font requests. Removing the font requests has the potential to improve performance and removes clutter from Test Replay. Addressed in [#27860](https://github.com/cypress-io/cypress/pull/27860).
- Fixed network stubbing not permitting status code 999. Fixes [#27567](https://github.com/cypress-io/cypress/issues/27567). Addressed in [#27853](https://github.com/cypress-io/cypress/pull/27853).

## 13.2.0

_Released 09/12/2023_

**Features:**

 - Adds support for Nx users who want to run Angular Component Testing in parallel. Addressed in [#27723](https://github.com/cypress-io/cypress/pull/27723).

**Bugfixes:**

- Edge cases where `cy.intercept()` would not properly intercept and asset response bodies would not properly be captured for Test Replay have been addressed. Addressed in [#27771](https://github.com/cypress-io/cypress/pull/27771).
- Fixed an issue where `enter`, `keyup`, and `space` events were not triggering `click` events properly in some versions of Firefox. Addressed in [#27715](https://github.com/cypress-io/cypress/pull/27715).
- Fixed a regression in `13.0.0` where tests using Basic Authorization can potentially hang indefinitely on chromium browsers. Addressed in [#27781](https://github.com/cypress-io/cypress/pull/27781).
- Fixed a regression in `13.0.0` where component tests using an intercept that matches all requests can potentially hang indefinitely. Addressed in [#27788](https://github.com/cypress-io/cypress/pull/27788).

**Dependency Updates:**

- Upgraded Electron from `21.0.0` to `25.8.0`, which updates bundled Chromium from `106.0.5249.51` to `114.0.5735.289`. Additionally, the Node version binary has been upgraded from `16.16.0` to `18.15.0`. This does **NOT** have an impact on the node version you are using with Cypress and is merely an internal update to the repository & shipped binary. Addressed in [#27715](https://github.com/cypress-io/cypress/pull/27715). Addresses [#27595](https://github.com/cypress-io/cypress/issues/27595).

## 13.1.0

_Released 08/31/2023_

**Features:**

 - Introduces a status icon representing the `latest` test run in the Sidebar for the Runs Page. Addresses [#27206](https://github.com/cypress-io/cypress/issues/27206).

**Bugfixes:**

- Fixed a regression introduced in Cypress [13.0.0](#13-0-0) where the [Module API](https://docs.cypress.io/guides/guides/module-api), [`after:run`](https://docs.cypress.io/api/plugins/after-run-api), and  [`after:spec`](https://docs.cypress.io/api/plugins/after-spec-api) results did not include the `stats.skipped` field for each run result. Fixes [#27694](https://github.com/cypress-io/cypress/issues/27694). Addressed in [#27695](https://github.com/cypress-io/cypress/pull/27695).
- Individual CDP errors that occur while capturing data for Test Replay will no longer prevent the entire run from being available. Addressed in [#27709](https://github.com/cypress-io/cypress/pull/27709).
- Fixed an issue where the release date on the `v13` landing page was a day behind. Fixed in [#27711](https://github.com/cypress-io/cypress/pull/27711).
- Fixed an issue where fatal protocol errors would leak between specs causing all subsequent specs to fail to upload protocol information. Fixed in [#27720](https://github.com/cypress-io/cypress/pull/27720)
- Updated `plist` from `3.0.6` to `3.1.0` to address [CVE-2022-37616](https://github.com/advisories/GHSA-9pgh-qqpf-7wqj) and [CVE-2022-39353](https://github.com/advisories/GHSA-crh6-fp67-6883). Fixed in [#27710](https://github.com/cypress-io/cypress/pull/27710).

## 13.0.0

_Released 08/29/2023_

**Breaking Changes:**

- The [`video`](https://docs.cypress.io/guides/references/configuration#Videos) configuration option now defaults to `false`. Addresses [#26157](https://github.com/cypress-io/cypress/issues/26157).
- The [`videoCompression`](https://docs.cypress.io/guides/references/configuration#Videos) configuration option now defaults to `false`. Addresses [#26160](https://github.com/cypress-io/cypress/issues/26160).
- The [`videoUploadOnPasses`](https://docs.cypress.io/guides/references/configuration#Videos) configuration option has been removed. Please see our [screenshots & videos guide](https://docs.cypress.io/guides/guides/screenshots-and-videos#Delete-videos-for-specs-without-failing-or-retried-tests) on how to accomplish similar functionality. Addresses [#26899](https://github.com/cypress-io/cypress/issues/26899).
- Requests for assets at relative paths for component testing are now correctly forwarded to the dev server. Fixes [#26725](https://github.com/cypress-io/cypress/issues/26725).
- The [`cy.readFile()`](/api/commands/readfile) command is now retry-able as a [query command](https://on.cypress.io/retry-ability). This should not affect any tests using it; the functionality is unchanged. However, it can no longer be overwritten using [`Cypress.Commands.overwrite()`](/api/cypress-api/custom-commands#Overwrite-Existing-Commands). Addressed in [#25595](https://github.com/cypress-io/cypress/pull/25595).
- The current spec path is now passed from the AUT iframe using a query parameter rather than a path segment. This allows for requests for assets at relative paths to be correctly forwarded to the dev server. Fixes [#26725](https://github.com/cypress-io/cypress/issues/26725).
- The deprecated configuration option `nodeVersion` has been removed. Addresses [#27016](https://github.com/cypress-io/cypress/issues/27016).
- The properties and values returned by the [Module API](https://docs.cypress.io/guides/guides/module-api) and included in the arguments of handlers for the [`after:run`](https://docs.cypress.io/api/plugins/after-run-api) and  [`after:spec`](https://docs.cypress.io/api/plugins/after-spec-api) have been changed to be more consistent. Addresses [#23805](https://github.com/cypress-io/cypress/issues/23805).
- For Cypress Cloud runs with Test Replay enabled, the Cypress Runner UI is now hidden during the run since the Runner will be visible during Test Replay. As such, if video is recorded (which is now defaulted to `false`) during the run, the Runner will not be visible. In addition, if a runner screenshot (`cy.screenshot({ capture: runner })`) is captured, it will no longer contain the Runner.
- The browser and browser page unexpectedly closing in the middle of a test run are now gracefully handled. Addressed in [#27592](https://github.com/cypress-io/cypress/issues/27592).
- Automation performance is now improved by switching away from websockets to direct CDP calls for Chrome and Electron browsers. Addressed in [#27592](https://github.com/cypress-io/cypress/issues/27592).
- Edge cases where `cy.intercept()` would not properly intercept have been addressed. Addressed in [#27592](https://github.com/cypress-io/cypress/issues/27592).
- Node 14 support has been removed and Node 16 support has been deprecated. Node 16 may continue to work with Cypress `v13`, but will not be supported moving forward to closer coincide with [Node 16's end-of-life](https://nodejs.org/en/blog/announcements/nodejs16-eol) schedule. It is recommended that users update to at least Node 18.
- The minimum supported Typescript version is `4.x`.

**Features:**

- Consolidates and improves terminal output when uploading test artifacts to Cypress Cloud. Addressed in [#27402](https://github.com/cypress-io/cypress/pull/27402)

**Bugfixes:**

- Fixed an issue where Cypress's internal `tsconfig` would conflict with properties set in the user's `tsconfig.json` such as `module` and `moduleResolution`. Fixes [#26308](https://github.com/cypress-io/cypress/issues/26308) and [#27448](https://github.com/cypress-io/cypress/issues/27448).
- Clarified Svelte 4 works correctly with Component Testing and updated dependencies checks to reflect this. It was incorrectly flagged as not supported. Fixes [#27465](https://github.com/cypress-io/cypress/issues/27465).
- Resolve the `process/browser` global inside `@cypress/webpack-batteries-included-preprocessor` to resolve to `process/browser.js` in order to explicitly provide the file extension. File resolution must include the extension for `.mjs` and `.js` files inside ESM packages in order to resolve correctly. Fixes[#27599](https://github.com/cypress-io/cypress/issues/27599).
- Fixed an issue where the correct `pnp` process was not being discovered. Fixes [#27562](https://github.com/cypress-io/cypress/issues/27562).
- Fixed incorrect type declarations for Cypress and Chai globals that asserted them to be local variables of the global scope rather than properties on the global object. Fixes [#27539](https://github.com/cypress-io/cypress/issues/27539). Fixed in [#27540](https://github.com/cypress-io/cypress/pull/27540).
- Dev Servers will now respect and use the `port` configuration option if present. Fixes [#27675](https://github.com/cypress-io/cypress/issues/27675).

**Dependency Updates:**

- Upgraded [`@cypress/request`](https://www.npmjs.com/package/@cypress/request) from `^2.88.11` to `^3.0.0` to address the [CVE-2023-28155](https://github.com/advisories/GHSA-p8p7-x288-28g6) security vulnerability. Addresses [#27535](https://github.com/cypress-io/cypress/issues/27535). Addressed in [#27495](https://github.com/cypress-io/cypress/pull/27495).

## 12.17.4

_Released 08/15/2023_

**Bugfixes:**

- Fixed an issue where having `cypress.config` in a nested directory would cause problems with locating the `component-index.html` file when using component testing. Fixes [#26400](https://github.com/cypress-io/cypress/issues/26400).

**Dependency Updates:**

- Upgraded [`webpack`](https://www.npmjs.com/package/webpack) from `v4` to `v5`. This means that we are now bundling your `e2e` tests with webpack 5. We don't anticipate this causing any noticeable changes. However, if you'd like to keep bundling your `e2e` tests with wepback 4 you can use the same process as before by pinning [@cypress/webpack-batteries-included-preprocessor](https://www.npmjs.com/package/@cypress/webpack-batteries-included-preprocessor) to `v2.x.x` and hooking into the [file:preprocessor](https://docs.cypress.io/api/plugins/preprocessors-api#Usage) plugin event. This will restore the previous bundling process. Additionally, if you're using [@cypress/webpack-batteries-included-preprocessor](https://www.npmjs.com/package/@cypress/webpack-batteries-included-preprocessor) already, a new version has been published to support webpack `v5`.
- Upgraded [`tough-cookie`](https://www.npmjs.com/package/tough-cookie) from `4.0` to `4.1.3`, [`@cypress/request`](https://www.npmjs.com/package/@cypress/request) from `2.88.11` to `2.88.12` and [`@cypress/request-promise`](https://www.npmjs.com/package/@cypress/request-promise) from `4.2.6` to `4.2.7` to address a [security vulnerability](https://security.snyk.io/vuln/SNYK-JS-TOUGHCOOKIE-5672873). Fixes [#27261](https://github.com/cypress-io/cypress/issues/27261).

## 12.17.3

_Released 08/01/2023_

**Bugfixes:**

- Fixed an issue where unexpected branch names were being recorded for cypress runs when executed by GitHub Actions. The HEAD branch name will now be recorded by default for pull request workflows if a branch name cannot otherwise be detected from user overrides or from local git data. Fixes [#27389](https://github.com/cypress-io/cypress/issues/27389).

**Performance:**

- Fixed an issue where unnecessary requests were being paused. No longer sends `X-Cypress-Is-XHR-Or-Fetch` header and infers resource type off of the server pre-request object. Fixes [#26620](https://github.com/cypress-io/cypress/issues/26620) and [#26622](https://github.com/cypress-io/cypress/issues/26622).

## 12.17.2

_Released 07/20/2023_

**Bugfixes:**

- Fixed an issue where commands would fail with the error `must only be invoked from the spec file or support file` if their arguments were mutated. Fixes [#27200](https://github.com/cypress-io/cypress/issues/27200).
- Fixed an issue where `cy.writeFile()` would erroneously fail with the error `cy.writeFile() must only be invoked from the spec file or support file`. Fixes [#27097](https://github.com/cypress-io/cypress/issues/27097).
- Fixed an issue where web workers could not be created within a spec. Fixes [#27298](https://github.com/cypress-io/cypress/issues/27298).

## 12.17.1

_Released 07/10/2023_

**Bugfixes:**

- Fixed invalid stored preference when enabling in-app notifications that could cause the application to crash.  Fixes [#27228](https://github.com/cypress-io/cypress/issues/27228).
- Fixed an issue with the Typescript types of [`cy.screenshot()`](https://docs.cypress.io/api/commands/screenshot). Fixed in [#27130](https://github.com/cypress-io/cypress/pull/27130).

**Dependency Updates:**

- Upgraded [`@cypress/request`](https://www.npmjs.com/package/@cypress/request) from `2.88.10` to `2.88.11` to address [CVE-2022-24999](https://www.cve.org/CVERecord?id=CVE-2022-24999) security vulnerability. Addressed in [#27005](https://github.com/cypress-io/cypress/pull/27005).

## 12.17.0

_Released 07/05/2023_

**Features:**

- Cypress Cloud users can now receive desktop notifications about their runs, including when one starts, finishes, or fails. Addresses [#26686](https://github.com/cypress-io/cypress/issues/26686).

**Bugfixes:**

- Fixed issues where commands would fail with the error `must only be invoked from the spec file or support file`. Fixes [#27149](https://github.com/cypress-io/cypress/issues/27149) and [#27163](https://github.com/cypress-io/cypress/issues/27163).
- Fixed a regression introduced in Cypress [12.12.0](#12-12-0) where Cypress may fail to reconnect to the Chrome DevTools Protocol in Electron. Fixes [#26900](https://github.com/cypress-io/cypress/issues/26900).
- Fixed an issue where chrome was not recovering from browser crashes properly. Fixes [#24650](https://github.com/cypress-io/cypress/issues/24650).
- Fixed a race condition that was causing a GraphQL error to appear on the [Debug page](https://docs.cypress.io/guides/cloud/runs#Debug) when viewing a running Cypress Cloud build. Fixed in [#27134](https://github.com/cypress-io/cypress/pull/27134).
- Fixed a race condition in electron where the test window exiting prematurely during the browser launch process was causing the whole test run to fail. Addressed in [#27167](https://github.com/cypress-io/cypress/pull/27167).
- Fixed minor issues with Typescript types in the CLI. Fixes [#24110](https://github.com/cypress-io/cypress/issues/24110).
- Fixed an issue where a value for the Electron debug port would not be respected if defined using the `ELECTRON_EXTRA_LAUNCH_ARGS` environment variable. Fixes [#26711](https://github.com/cypress-io/cypress/issues/26711).

**Dependency Updates:**

- Update dependency semver to ^7.5.3. Addressed in [#27151](https://github.com/cypress-io/cypress/pull/27151).

## 12.16.0

_Released 06/26/2023_

**Features:**

- Added support for Angular 16.1.0 in Cypress Component Testing. Addresses [#27049](https://github.com/cypress-io/cypress/issues/27049).

**Bugfixes:**

- Fixed an issue where certain commands would fail with the error `must only be invoked from the spec file or support file` when invoked with a large argument. Fixes [#27099](https://github.com/cypress-io/cypress/issues/27099).

## 12.15.0

_Released 06/20/2023_

**Features:**

- Added support for running Cypress tests with [Chrome's new `--headless=new` flag](https://developer.chrome.com/articles/new-headless/). Chrome versions 112 and above will now be run in the `headless` mode that matches the `headed` browser implementation. Addresses [#25972](https://github.com/cypress-io/cypress/issues/25972).
- Cypress can now test pages with targeted `Content-Security-Policy` and `Content-Security-Policy-Report-Only` header directives by specifying the allow list via the [`experimentalCspAllowList`](https://docs.cypress.io/guides/references/configuration#Experimental-Csp-Allow-List) configuration option. Addresses [#1030](https://github.com/cypress-io/cypress/issues/1030). Addressed in [#26483](https://github.com/cypress-io/cypress/pull/26483)
- The [`videoCompression`](https://docs.cypress.io/guides/references/configuration#Videos) configuration option now accepts both a boolean or a Constant Rate Factor (CRF) number between `1` and `51`. The `videoCompression` default value is still `32` CRF and when `videoCompression` is set to `true` the default of `32` CRF will be used. Addresses [#26658](https://github.com/cypress-io/cypress/issues/26658).
- The Cypress Cloud data shown on the [Specs](https://docs.cypress.io/guides/core-concepts/cypress-app#Specs) page and [Runs](https://docs.cypress.io/guides/core-concepts/cypress-app#Runs) page will now reflect Cloud Runs that match the current Git tree if Git is being used. Addresses [#26693](https://github.com/cypress-io/cypress/issues/26693).

**Bugfixes:**

- Fixed an issue where video output was not being logged to the console when `videoCompression` was turned off. Videos will now log to the terminal regardless of the compression value. Addresses [#25945](https://github.com/cypress-io/cypress/issues/25945).

**Dependency Updates:**

- Removed [`@cypress/mocha-teamcity-reporter`](https://www.npmjs.com/package/@cypress/mocha-teamcity-reporter) as this package was no longer being referenced. Addressed in [#26938](https://github.com/cypress-io/cypress/pull/26938).

## 12.14.0

_Released 06/07/2023_

**Features:**

- A new testing type switcher has been added to the Spec Explorer to make it easier to move between E2E and Component Testing. An informational overview of each type is displayed if it hasn't already been configured to help educate and onboard new users to each testing type. Addresses [#26448](https://github.com/cypress-io/cypress/issues/26448), [#26836](https://github.com/cypress-io/cypress/issues/26836) and [#26837](https://github.com/cypress-io/cypress/issues/26837).

**Bugfixes:**

- Fixed an issue to now correctly detect Angular 16 dependencies
([@angular/cli](https://www.npmjs.com/package/@angular/cli),
[@angular-devkit/build-angular](https://www.npmjs.com/package/@angular-devkit/build-angular),
[@angular/core](https://www.npmjs.com/package/@angular/core), [@angular/common](https://www.npmjs.com/package/@angular/common),
[@angular/platform-browser-dynamic](https://www.npmjs.com/package/@angular/platform-browser-dynamic))
during Component Testing onboarding. Addresses [#26852](https://github.com/cypress-io/cypress/issues/26852).
- Ensures Git-related messages on the [Runs page](https://docs.cypress.io/guides/core-concepts/cypress-app#Runs) remain dismissed. Addresses [#26808](https://github.com/cypress-io/cypress/issues/26808).

**Dependency Updates:**

- Upgraded [`find-process`](https://www.npmjs.com/package/find-process) from `1.4.1` to `1.4.7` to address this [Synk](https://security.snyk.io/vuln/SNYK-JS-FINDPROCESS-1090284) security vulnerability. Addressed in [#26906](https://github.com/cypress-io/cypress/pull/26906).
- Upgraded [`firefox-profile`](https://www.npmjs.com/package/firefox-profile) from `4.0.0` to `4.3.2` to address security vulnerabilities within sub-dependencies. Addressed in [#26912](https://github.com/cypress-io/cypress/pull/26912).

## 12.13.0

_Released 05/23/2023_

**Features:**

- Adds Git-related messages for the [Runs page](https://docs.cypress.io/guides/core-concepts/cypress-app#Runs) and [Debug page](https://docs.cypress.io/guides/cloud/runs#Debug) when users aren't using Git or there are no recorded runs for the current branch. Addresses [#26680](https://github.com/cypress-io/cypress/issues/26680).

**Bugfixes:**

- Reverted [#26452](https://github.com/cypress-io/cypress/pull/26452) which introduced a bug that prevents users from using End to End with Yarn 3. Fixed in [#26735](https://github.com/cypress-io/cypress/pull/26735). Fixes [#26676](https://github.com/cypress-io/cypress/issues/26676).
- Moved `types` condition to the front of `package.json#exports` since keys there are meant to be order-sensitive. Fixed in [#26630](https://github.com/cypress-io/cypress/pull/26630).
- Fixed an issue where newly-installed dependencies would not be detected during Component Testing setup. Addresses [#26685](https://github.com/cypress-io/cypress/issues/26685).
- Fixed a UI regression that was flashing an "empty" state inappropriately when loading the Debug page. Fixed in [#26761](https://github.com/cypress-io/cypress/pull/26761).
- Fixed an issue in Component Testing setup where TypeScript version 5 was not properly detected. Fixes [#26204](https://github.com/cypress-io/cypress/issues/26204).

**Misc:**

- Updated styling & content of Cypress Cloud slideshows when not logged in or no runs have been recorded. Addresses [#26181](https://github.com/cypress-io/cypress/issues/26181).
- Changed the nomenclature of 'processing' to 'compressing' when terminal video output is printed during a run. Addresses [#26657](https://github.com/cypress-io/cypress/issues/26657).
- Changed the nomenclature of 'Upload Results' to 'Uploading Screenshots & Videos' when terminal output is printed during a run. Addresses [#26759](https://github.com/cypress-io/cypress/issues/26759).

## 12.12.0

_Released 05/09/2023_

**Features:**

- Added a new informational banner to help get started with component testing from an existing end-to-end test suite. Addresses [#26511](https://github.com/cypress-io/cypress/issues/26511).

**Bugfixes:**

- Fixed an issue in Electron where devtools gets out of sync with the DOM occasionally. Addresses [#15932](https://github.com/cypress-io/cypress/issues/15932).
- Updated the Chromium renderer process crash message to be more terse. Addressed in [#26597](https://github.com/cypress-io/cypress/pull/26597).
- Fixed an issue with `CYPRESS_DOWNLOAD_PATH_TEMPLATE` regex to allow multiple replacements. Addresses [#23670](https://github.com/cypress-io/cypress/issues/23670).
- Moved `types` condition to the front of `package.json#exports` since keys there are meant to be order-sensitive. Fixed in [#26630](https://github.com/cypress-io/cypress/pull/26630).

**Dependency Updates:**

- Upgraded [`plist`](https://www.npmjs.com/package/plist) from `3.0.5` to `3.0.6` to address [CVE-2022-26260](https://nvd.nist.gov/vuln/detail/CVE-2022-22912#range-8131646) NVD security vulnerability. Addressed in [#26631](https://github.com/cypress-io/cypress/pull/26631).
- Upgraded [`engine.io`](https://www.npmjs.com/package/engine.io) from `6.2.1` to `6.4.2` to address [CVE-2023-31125](https://github.com/socketio/engine.io/security/advisories/GHSA-q9mw-68c2-j6m5) NVD security vulnerability. Addressed in [#26664](https://github.com/cypress-io/cypress/pull/26664).
- Upgraded [`@vue/test-utils`](https://www.npmjs.com/package/@vue/test-utils) from `2.0.2` to `2.3.2`. Addresses [#26575](https://github.com/cypress-io/cypress/issues/26575).

## 12.11.0

_Released 04/26/2023_

**Features:**

- Adds Component Testing support for Angular 16. Addresses [#26044](https://github.com/cypress-io/cypress/issues/26044).
- The run navigation component on the [Debug page](https://on.cypress.io/debug-page) will now display a warning message if there are more relevant runs than can be displayed in the list. Addresses [#26288](https://github.com/cypress-io/cypress/issues/26288).

**Bugfixes:**

- Fixed an issue where setting `videoCompression` to `0` would cause the video output to be broken. `0` is now treated as false. Addresses [#5191](https://github.com/cypress-io/cypress/issues/5191) and [#24595](https://github.com/cypress-io/cypress/issues/24595).
- Fixed an issue on the [Debug page](https://on.cypress.io/debug-page) where the passing run status would appear even if the Cypress Cloud organization was over its monthly test result limit. Addresses [#26528](https://github.com/cypress-io/cypress/issues/26528).

**Misc:**

- Cleaned up our open telemetry dependencies, reducing the size of the open telemetry modules. Addressed in [#26522](https://github.com/cypress-io/cypress/pull/26522).

**Dependency Updates:**

- Upgraded [`vue`](https://www.npmjs.com/package/vue) from `3.2.31` to `3.2.47`. Addressed in [#26555](https://github.com/cypress-io/cypress/pull/26555).

## 12.10.0

_Released 04/17/2023_

**Features:**

- The Component Testing setup wizard will now show a warning message if an issue is encountered with an installed [third party framework definition](https://on.cypress.io/component-integrations). Addresses [#25838](https://github.com/cypress-io/cypress/issues/25838).

**Bugfixes:**

- Capture the [Azure](https://azure.microsoft.com/) CI provider's environment variable [`SYSTEM_PULLREQUEST_PULLREQUESTNUMBER`](https://learn.microsoft.com/en-us/azure/devops/pipelines/build/variables?view=azure-devops&tabs=yaml#system-variables-devops-services) to display the linked PR number in the Cloud. Addressed in [#26215](https://github.com/cypress-io/cypress/pull/26215).
- Fixed an issue in the onboarding wizard where project framework & bundler would not be auto-detected when opening directly into component testing mode using the `--component` CLI flag. Fixes [#22777](https://github.com/cypress-io/cypress/issues/22777) and [#26388](https://github.com/cypress-io/cypress/issues/26388).
- Updated to use the `SEMAPHORE_GIT_WORKING_BRANCH` [Semphore](https://docs.semaphoreci.com) CI environment variable to correctly associate a Cloud run to the current branch. Previously this was incorrectly associating a run to the target branch. Fixes [#26309](https://github.com/cypress-io/cypress/issues/26309).
- Fix an edge case in Component Testing where a custom `baseUrl` in `tsconfig.json` for Next.js 13.2.0+ is not respected. This was partially fixed in [#26005](https://github.com/cypress-io/cypress/pull/26005), but an edge case was missed. Fixes [#25951](https://github.com/cypress-io/cypress/issues/25951).
- Fixed an issue where `click` events fired on `.type('{enter}')` did not propagate through shadow roots. Fixes [#26392](https://github.com/cypress-io/cypress/issues/26392).

**Misc:**

- Removed unintentional debug logs. Addressed in [#26411](https://github.com/cypress-io/cypress/pull/26411).
- Improved styling on the [Runs Page](https://docs.cypress.io/guides/core-concepts/cypress-app#Runs). Addresses [#26180](https://github.com/cypress-io/cypress/issues/26180).

**Dependency Updates:**

- Upgraded [`commander`](https://www.npmjs.com/package/commander) from `^5.1.0` to `^6.2.1`. Addressed in [#26226](https://github.com/cypress-io/cypress/pull/26226).
- Upgraded [`minimist`](https://www.npmjs.com/package/minimist) from `1.2.6` to `1.2.8` to address this [CVE-2021-44906](https://github.com/advisories/GHSA-xvch-5gv4-984h) NVD security vulnerability. Addressed in [#26254](https://github.com/cypress-io/cypress/pull/26254).

## 12.9.0

_Released 03/28/2023_

**Features:**

- The [Debug page](https://docs.cypress.io/guides/cloud/runs#Debug) now allows for navigating between all runs recorded for a commit. Addresses [#25899](https://github.com/cypress-io/cypress/issues/25899) and [#26018](https://github.com/cypress-io/cypress/issues/26018).

**Bugfixes:**

- Fixed a compatibility issue so that component test projects can use [Vite](https://vitejs.dev/) version 4.2.0 and greater. Fixes [#26138](https://github.com/cypress-io/cypress/issues/26138).
- Fixed an issue where [`cy.intercept()`](https://docs.cypress.io/api/commands/intercept) added an additional `content-length` header to spied requests that did not set a `content-length` header on the original request. Fixes [#24407](https://github.com/cypress-io/cypress/issues/24407).
- Changed the way that Git hashes are loaded so that non-relevant runs are excluded from the Debug page. Fixes [#26058](https://github.com/cypress-io/cypress/issues/26058).
- Corrected the [`.type()`](https://docs.cypress.io/api/commands/type) command to account for shadow root elements when determining whether or not focus needs to be simulated before typing. Fixes [#26198](https://github.com/cypress-io/cypress/issues/26198).
- Fixed an issue where an incorrect working directory could be used for Git operations on Windows. Fixes [#23317](https://github.com/cypress-io/cypress/issues/23317).
- Capture the [Buildkite](https://buildkite.com/) CI provider's environment variable `BUILDKITE_RETRY_COUNT` to handle CI retries in the Cloud. Addressed in [#25750](https://github.com/cypress-io/cypress/pull/25750).

**Misc:**

- Made some minor styling updates to the Debug page. Addresses [#26041](https://github.com/cypress-io/cypress/issues/26041).

## 12.8.1

_Released 03/15/2023_

**Bugfixes:**

- Fixed a regression in Cypress [10](https://docs.cypress.io/guides/references/changelog#10-0-0) where the reporter auto-scroll configuration inside user preferences was unintentionally being toggled off. User's must now explicitly enable/disable auto-scroll under user preferences, which is enabled by default. Fixes [#24171](https://github.com/cypress-io/cypress/issues/24171) and [#26113](https://github.com/cypress-io/cypress/issues/26113).

**Dependency Updates:**

- Upgraded [`ejs`](https://www.npmjs.com/package/ejs) from `3.1.6` to `3.1.8` to address this [CVE-2022-29078](https://github.com/advisories/GHSA-phwq-j96m-2c2q) NVD security vulnerability. Addressed in [#25279](https://github.com/cypress-io/cypress/pull/25279).

## 12.8.0

_Released 03/14/2023_

**Features:**

- The [Debug page](https://docs.cypress.io/guides/cloud/runs#Debug) is now able to show real-time results from in-progress runs.  Addresses [#25759](https://github.com/cypress-io/cypress/issues/25759).
- Added the ability to control whether a request is logged to the command log via [`cy.intercept()`](https://docs.cypress.io/api/commands/intercept) by passing `log: false` or `log: true`. Addresses [#7362](https://github.com/cypress-io/cypress/issues/7362).
  - This can be used to override Cypress's default behavior of logging all XHRs and fetches, see the [example](https://docs.cypress.io/api/commands/intercept#Disabling-logs-for-a-request).
- It is now possible to control the number of connection attempts to the browser using the `CYPRESS_CONNECT_RETRY_THRESHOLD` Environment Variable. Learn more [here](https://docs.cypress.io/guides/references/advanced-installation#Environment-variables). Addressed in [#25848](https://github.com/cypress-io/cypress/pull/25848).

**Bugfixes:**

- Fixed an issue where using `Cypress.require()` would throw the error `Cannot find module 'typescript'`. Fixes [#25885](https://github.com/cypress-io/cypress/issues/25885).
- The [`before:spec`](https://docs.cypress.io/api/plugins/before-spec-api) API was updated to correctly support async event handlers in `run` mode. Fixes [#24403](https://github.com/cypress-io/cypress/issues/24403).
- Updated the Component Testing [community framework](https://docs.cypress.io/guides/component-testing/third-party-definitions) definition detection logic to take into account monorepo structures that hoist dependencies. Fixes [#25993](https://github.com/cypress-io/cypress/issues/25993).
- The onboarding wizard for Component Testing will now detect installed dependencies more reliably. Fixes [#25782](https://github.com/cypress-io/cypress/issues/25782).
- Fixed an issue where Angular components would sometimes be mounted in unexpected DOM locations in component tests. Fixes [#25956](https://github.com/cypress-io/cypress/issues/25956).
- Fixed an issue where Cypress component testing would fail to work with [Next.js](https://nextjs.org/) `13.2.1`. Fixes [#25951](https://github.com/cypress-io/cypress/issues/25951).
- Fixed an issue where migrating a project from a version of Cypress earlier than [10.0.0](#10-0-0) could fail if the project's `testFiles` configuration was an array of globs. Fixes [#25947](https://github.com/cypress-io/cypress/issues/25947).

**Misc:**

- Removed "New" badge in the navigation bar for the debug page icon. Addresses [#25925](https://github.com/cypress-io/cypress/issues/25925).
- Removed inline "Connect" buttons within the Specs Explorer. Addresses [#25926](https://github.com/cypress-io/cypress/issues/25926).
- Added an icon for "beta" versions of the Chrome browser. Addresses [#25968](https://github.com/cypress-io/cypress/issues/25968).

**Dependency Updates:**

- Upgraded [`mocha-junit-reporter`](https://www.npmjs.com/package/mocha-junit-reporter) from `2.1.0` to `2.2.0` to be able to use [new placeholders](https://github.com/michaelleeallen/mocha-junit-reporter/pull/163) such as `[suiteFilename]` or `[suiteName]` when defining the test report name. Addressed in [#25922](https://github.com/cypress-io/cypress/pull/25922).

## 12.7.0

_Released 02/24/2023_

**Features:**

- It is now possible to set `hostOnly` cookies with [`cy.setCookie()`](https://docs.cypress.io/api/commands/setcookie) for a given domain. Addresses [#16856](https://github.com/cypress-io/cypress/issues/16856) and [#17527](https://github.com/cypress-io/cypress/issues/17527).
- Added a Public API for third party component libraries to define a Framework Definition, embedding their library into the Cypress onboarding workflow. Learn more [here](https://docs.cypress.io/guides/component-testing/third-party-definitions). Implemented in [#25780](https://github.com/cypress-io/cypress/pull/25780) and closes [#25638](https://github.com/cypress-io/cypress/issues/25638).
- Added a Debug Page tutorial slideshow for projects that are not connected to Cypress Cloud. Addresses [#25768](https://github.com/cypress-io/cypress/issues/25768).
- Improved various error message around interactions with the Cypress cloud. Implemented in [#25837](https://github.com/cypress-io/cypress/pull/25837)
- Updated the "new" status badge for the Debug page navigation link to be less noticeable when the navigation is collapsed. Addresses [#25739](https://github.com/cypress-io/cypress/issues/25739).

**Bugfixes:**

- Fixed various bugs when recording to the cloud. Fixed in [#25837](https://github.com/cypress-io/cypress/pull/25837)
- Fixed an issue where cookies were being duplicated with the same hostname, but a prepended dot. Fixed an issue where cookies may not be expiring correctly. Fixes [#25174](https://github.com/cypress-io/cypress/issues/25174), [#25205](https://github.com/cypress-io/cypress/issues/25205) and [#25495](https://github.com/cypress-io/cypress/issues/25495).
- Fixed an issue where cookies weren't being synced when the application was stable. Fixed in [#25855](https://github.com/cypress-io/cypress/pull/25855). Fixes [#25835](https://github.com/cypress-io/cypress/issues/25835).
- Added missing TypeScript type definitions for the [`cy.reload()`](https://docs.cypress.io/api/commands/reload) command. Addressed in [#25779](https://github.com/cypress-io/cypress/pull/25779).
- Ensure Angular components are mounted inside the correct element. Fixes [#24385](https://github.com/cypress-io/cypress/issues/24385).
- Fix a bug where files outside the project root in a monorepo are not correctly served when using Vite. Addressed in [#25801](https://github.com/cypress-io/cypress/pull/25801).
- Fixed an issue where using [`cy.intercept`](https://docs.cypress.io/api/commands/intercept)'s `req.continue()` with a non-function parameter would not provide an appropriate error message. Fixed in [#25884](https://github.com/cypress-io/cypress/pull/25884).
- Fixed an issue where Cypress would erroneously launch and connect to multiple browser instances. Fixes [#24377](https://github.com/cypress-io/cypress/issues/24377).

**Misc:**

- Made updates to the way that the Debug Page header displays information. Addresses [#25796](https://github.com/cypress-io/cypress/issues/25796) and [#25798](https://github.com/cypress-io/cypress/issues/25798).

## 12.6.0

_Released 02/15/2023_

**Features:**

- Added a new CLI flag, called [`--auto-cancel-after-failures`](https://docs.cypress.io/guides/guides/command-line#Options), that overrides the project-level ["Auto Cancellation"](https://docs.cypress.io/guides/cloud/smart-orchestration#Auto-Cancellation) value when recording to the Cloud. This gives Cloud users on Business and Enterprise plans the flexibility to alter the auto-cancellation value per run. Addressed in [#25237](https://github.com/cypress-io/cypress/pull/25237).
- It is now possible to overwrite query commands using [`Cypress.Commands.overwriteQuery`](https://on.cypress.io/api/custom-queries). Addressed in [#25078](https://github.com/cypress-io/cypress/issues/25078).
- Added [`Cypress.require()`](https://docs.cypress.io/api/cypress-api/require) for including dependencies within the [`cy.origin()`](https://docs.cypress.io/api/commands/origin) callback. This change removed support for using `require()` and `import()` directly within the callback because we found that it impacted performance not only for spec files using them within the [`cy.origin()`](https://docs.cypress.io/api/commands/origin) callback, but even for spec files that did not use them. Addresses [#24976](https://github.com/cypress-io/cypress/issues/24976).
- Added the ability to open the failing test in the IDE from the Debug page before needing to re-run the test. Addressed in [#24850](https://github.com/cypress-io/cypress/issues/24850).

**Bugfixes:**

- When a Cloud user is apart of multiple Cloud organizations, the [Connect to Cloud setup](https://docs.cypress.io/guides/cloud/projects#Set-up-a-project-to-record) now shows the correct organizational prompts when connecting a new project. Fixes [#25520](https://github.com/cypress-io/cypress/issues/25520).
- Fixed an issue where Cypress would fail to load any specs if the project `specPattern` included a resource that could not be accessed due to filesystem permissions. Fixes [#24109](https://github.com/cypress-io/cypress/issues/24109).
- Fixed an issue where the Debug page would display a different number of specs for in-progress runs than the in-progress specs reported in Cypress Cloud. Fixes [#25647](https://github.com/cypress-io/cypress/issues/25647).
- Fixed an issue in middleware where error-handling code could itself generate an error and fail to report the original issue. Fixes [#22825](https://github.com/cypress-io/cypress/issues/22825).
- Fixed an regression introduced in Cypress [12.3.0](#12-3-0) where custom browsers that relied on process environment variables were not found on macOS arm64 architectures. Fixed in [#25753](https://github.com/cypress-io/cypress/pull/25753).

**Misc:**

- Improved the UI of the Debug page. Addresses [#25664](https://github.com/cypress-io/cypress/issues/25664),  [#25669](https://github.com/cypress-io/cypress/issues/25669), [#25665](https://github.com/cypress-io/cypress/issues/25665), [#25666](https://github.com/cypress-io/cypress/issues/25666), and [#25667](https://github.com/cypress-io/cypress/issues/25667).
- Updated the Debug page sidebar badge to to show 0 to 99+ failing tests, increased from showing 0 to 9+ failing tests, to provide better test failure insights. Addresses [#25662](https://github.com/cypress-io/cypress/issues/25662).

**Dependency Updates:**

- Upgrade [`debug`](https://www.npmjs.com/package/debug) to `4.3.4`. Addressed in [#25699](https://github.com/cypress-io/cypress/pull/25699).

## 12.5.1

_Released 02/02/2023_

**Bugfixes:**

- Fixed a regression introduced in Cypress [12.5.0](https://docs.cypress.io/guides/references/changelog#12-5-0) where the `runnable` was not included in the [`test:after:run`](https://docs.cypress.io/api/events/catalog-of-events) event. Fixes [#25663](https://github.com/cypress-io/cypress/issues/25663).

**Dependency Updates:**

- Upgraded [`simple-git`](https://github.com/steveukx/git-js) from `3.15.0` to `3.16.0` to address this [security vulnerability](https://github.com/advisories/GHSA-9p95-fxvg-qgq2) where Remote Code Execution (RCE) via the clone(), pull(), push() and listRemote() methods due to improper input sanitization was possible. Addressed in [#25603](https://github.com/cypress-io/cypress/pull/25603).

## 12.5.0

_Released 01/31/2023_

**Features:**

- Easily debug failed CI test runs recorded to the Cypress Cloud from your local Cypress app with the new Debug page. Please leave any feedback [here](https://github.com/cypress-io/cypress/discussions/25649). Your feedback will help us make decisions to improve the Debug experience. For more details, see [our blog post](https://on.cypress.io/debug-page-release). Addressed in [#25488](https://github.com/cypress-io/cypress/pull/25488).

**Performance:**

- Improved memory consumption in `run` mode by removing reporter logs for successful tests. Fixes [#25230](https://github.com/cypress-io/cypress/issues/25230).

**Bugfixes:**

- Fixed an issue where alternative Microsoft Edge Beta, Canary, and Dev binary versions were not being discovered by Cypress. Fixes [#25455](https://github.com/cypress-io/cypress/issues/25455).

**Dependency Updates:**

- Upgraded [`underscore.string`](https://github.com/esamattis/underscore.string/blob/HEAD/CHANGELOG.markdown) from `3.3.5` to `3.3.6` to reference rebuilt assets after security patch to fix regular expression DDOS exploit. Addressed in [#25574](https://github.com/cypress-io/cypress/pull/25574).

## 12.4.1

_Released 01/27/2023_

**Bugfixes:**

- Fixed a regression from Cypress [12.4.0](https://docs.cypress.io/guides/references/changelog#12-4-0) where Cypress was not exiting properly when running multiple Component Testing specs in `electron` in `run` mode. Fixes [#25568](https://github.com/cypress-io/cypress/issues/25568).

**Dependency Updates:**

- Upgraded [`ua-parser-js`](https://github.com/faisalman/ua-parser-js) from `0.7.24` to `0.7.33` to address this [security vulnerability](https://github.com/faisalman/ua-parser-js/security/advisories/GHSA-fhg7-m89q-25r3) where crafting a very-very-long user-agent string with specific pattern, an attacker can turn the script to get stuck processing for a very long time which results in a denial of service (DoS) condition. Addressed in [#25561](https://github.com/cypress-io/cypress/pull/25561).

## 12.4.0

_Released 1/24/2023_

**Features:**

- Added official support for Vite 4 in component testing. Addresses
  [#24969](https://github.com/cypress-io/cypress/issues/24969).
- Added new
  [`experimentalMemoryManagement`](/guides/references/experiments#Configuration)
  configuration option to improve memory management in Chromium-based browsers.
  Enable this option with `experimentalMemoryManagement=true` if you have
  experienced "Out of Memory" issues. Addresses
  [#23391](https://github.com/cypress-io/cypress/issues/23391).
- Added new
  [`experimentalSkipDomainInjection`](/guides/references/experiments#Experimental-Skip-Domain-Injection)
  configuration option to disable Cypress from setting `document.domain` on
  injection, allowing users to test Salesforce domains. If you believe you are
  having `document.domain` issues, please see the
  [`experimentalSkipDomainInjection`](/guides/references/experiments#Experimental-Skip-Domain-Injection)
  guide. This config option is end-to-end only. Addresses
  [#2367](https://github.com/cypress-io/cypress/issues/2367),
  [#23958](https://github.com/cypress-io/cypress/issues/23958),
  [#24290](https://github.com/cypress-io/cypress/issues/24290), and
  [#24418](https://github.com/cypress-io/cypress/issues/24418).
- The [`.as`](/api/commands/as) command now accepts an options argument,
  allowing an alias to be stored as type "query" or "static" value. This is
  stored as "query" by default. Addresses
  [#25173](https://github.com/cypress-io/cypress/issues/25173).
- The `cy.log()` command will now display a line break where the `\n` character
  is used. Addresses
  [#24964](https://github.com/cypress-io/cypress/issues/24964).
- [`component.specPattern`](/guides/references/configuration#component) now
  utilizes a JSX/TSX file extension when generating a new empty spec file if
  project contains at least one file with those extensions. This applies only to
  component testing and is skipped if
  [`component.specPattern`](/guides/references/configuration#component) has been
  configured to exclude files with those extensions. Addresses
  [#24495](https://github.com/cypress-io/cypress/issues/24495).
- Added support for the `data-qa` selector in the
  [Selector Playground](guides/core-concepts/cypress-app#Selector-Playground) in
  addition to `data-cy`, `data-test` and `data-testid`. Addresses
  [#25305](https://github.com/cypress-io/cypress/issues/25305).

**Bugfixes:**

- Fixed an issue where component tests could incorrectly treat new major
  versions of certain dependencies as supported. Fixes
  [#25379](https://github.com/cypress-io/cypress/issues/25379).
- Fixed an issue where new lines or spaces on new lines in the Command Log were
  not maintained. Fixes
  [#23679](https://github.com/cypress-io/cypress/issues/23679) and
  [#24964](https://github.com/cypress-io/cypress/issues/24964).
- Fixed an issue where Angular component testing projects would fail to
  initialize if an unsupported browserslist entry was specified in the project
  configuration. Fixes
  [#25312](https://github.com/cypress-io/cypress/issues/25312).

**Misc**

- Video output link in `cypress run` mode has been added to it's own line to
  make the video output link more easily clickable in the terminal. Addresses
  [#23913](https://github.com/cypress-io/cypress/issues/23913).<|MERGE_RESOLUTION|>--- conflicted
+++ resolved
@@ -7,19 +7,17 @@
 
 - Updated the Chrome flags to not show the "Enhanced Ad Privacy" dialog. Addresses [#29199](https://github.com/cypress-io/cypress/issues/29199).
 
-<<<<<<< HEAD
 **Features:**
 
 - Running the command `cypress open --browser <browser-name-or-path>`will
 launch the browser after testing type selection in the GUI. Addresses 
 [#22003](https://github.com/cypress-io/cypress/issues/22003).
 Addressed in [#28538](https://github.com/cypress-io/cypress/pull/28538).
-=======
+
 **Bugfixes:**
 
 - Fixed and issue where cypress launch arguments were not being escaped correctly with multiple values inside quotes. Fixes [#27454](https://github.com/cypress-io/cypress/issues/27454).
 
->>>>>>> 5251d2bb
 
 ## 13.7.2
 
