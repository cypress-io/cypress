--- conflicted
+++ resolved
@@ -1,5 +1,4 @@
 <!-- See the ../guides/writing-the-cypress-changelog.md for details on writing the changelog. -->
-<<<<<<< HEAD
 ## 13.6.5
 
 _Released 2/13/2024 (PENDING)_
@@ -7,15 +6,10 @@
 **Bugfixes:**
 
 - Changed RequestBody type to allow for boolean and null literals to be passed as body values. [#28789](https://github.com/cypress-io/cypress/issues/28789)
-=======
-## 13.6.5 
-
-_Released 2/13/2024 (PENDING)_
 
 **Misc:**
 
 - Improved accessibility of the Cypress App in some areas. Addressed in [#28774](https://github.com/cypress-io/cypress/pull/28774).
->>>>>>> 835d493b
 
 ## 13.6.4
 
