--- conflicted
+++ resolved
@@ -1,16 +1,13 @@
 <!-- See the ../guides/writing-the-cypress-changelog.md for details on writing the changelog. -->
-## 13.6.4
-
-<<<<<<< HEAD
-_Released 1/30/2024 (PENDING)_
-
-**Bugfixes:**
-
-- Fixed an issue with capturing assets for Test Replay when service workers are registered in Cypress support files. This issue would cause styles to not render properly in Test Replay. Fixes [#28747](https://github.com/cypress-io/cypress/issues/28747).
-- Fixed incorrect type definition of "dom.getContainsSelector". Fixed in [#28339](https://github.com/cypress-io/cypress/pull/28339).
-=======
+## 13.6.5
+
+_Released 2/13/2024 (PENDING)_
+
+**Bugfixes:**
+
+- Fixed incorrect type definition of `dom.getContainsSelector`. Fixed in [#28339](https://github.com/cypress-io/cypress/pull/28339).
+
 _Released 1/30/2024_
->>>>>>> baafe327
 
 **Performance:**
 
