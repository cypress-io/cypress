--- conflicted
+++ resolved
@@ -1,13 +1,4 @@
 <!-- See the ../guides/writing-the-cypress-changelog.md for details on writing the changelog. -->
-<<<<<<< HEAD
-## 13.5.2
-
-_Released xx/xx/xxxx (PENDING)_
-
-**Bugfixes:**
-
-- Fixed incorrect type definition of "dom.getContainsSelector". Fixed in [#28339](https://github.com/cypress-io/cypress/pull/28339).
-=======
 ## 13.6.0
 
 _Released 11/21/2023 (PENDING)_
@@ -20,12 +11,12 @@
 
 - Fixed an issue where [aliasing individual requests](https://docs.cypress.io/api/commands/intercept#Aliasing-individual-requests) with `cy.intercept()` led to an error when retrieving all of the aliases with `cy.get(@alias.all)` . Addresses [#25448](https://github.com/cypress-io/cypress/issues/25448)
 - The URL of the application under test and command error "Learn more" links now open externally instead of in the Cypress-launched browser. Fixes [#24572](https://github.com/cypress-io/cypress/issues/24572).
+- Fixed incorrect type definition of "dom.getContainsSelector". Fixed in [#28339](https://github.com/cypress-io/cypress/pull/28339).
 
 **Misc:**
 
 - Browser tabs and windows other than the Cypress tab are now closed between tests in Chromium-based browsers. Addressed in [#28204](https://github.com/cypress-io/cypress/pull/28204).
 - Cypress now ensures the main browser tab is active before running each command in Chromium-based browsers. Addressed in [#28334](https://github.com/cypress-io/cypress/pull/28334).
->>>>>>> 02d04934
 
 ## 13.5.1
 
