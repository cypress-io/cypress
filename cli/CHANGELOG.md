<!-- See the ../guides/writing-the-cypress-changelog.md for details on writing the changelog. -->
## 14.0.0

_Released 12/3/2024 (PENDING)_

**Breaking Changes:**

<<<<<<< HEAD
**Bugfixes:**

- Fixed an issue where Cypress incorrectly uses the box model of elements that have display:contents when determining visibility of child elements. Fixes [#29605](https://github.com/cypress-io/cypress/issues/29605).
=======
- Removed support for Node.js 16 and Node.js 21. Addresses [#29930](https://github.com/cypress-io/cypress/issues/29930).
- Prebuilt binaries for Linux are no longer compatible with Linux distributions based on glibc <2.28, for example: Ubuntu 14-18, RHEL 7, CentOS 7, Amazon Linux 2. Addresses [#29601](https://github.com/cypress-io/cypress/issues/29601).
>>>>>>> 384a75ba

## 13.15.1

_Released 10/1/2024 (PENDING)_

**Misc:**

- Cypress now consumes [geckodriver](https://firefox-source-docs.mozilla.org/testing/geckodriver/index.html) to help automate the Firefox browser instead of [marionette-client](https://github.com/cypress-io/marionette-client). Addresses [#30217](https://github.com/cypress-io/cypress/issues/30217).
- Pass spec information to protocol's `beforeSpec` to improve troubleshooting when reporting on errors. Addressed in [#30316](https://github.com/cypress-io/cypress/pull/30316).

**Dependency Updates:**

- Updated `simple-git` from `3.16.0` to `3.25.0`. Addressed in [#30076](https://github.com/cypress-io/cypress/pull/30076).

## 13.15.0

_Released 9/25/2024_

**Features:**

- Cypress now displays more actionable errors when a Test Replay upload takes too long, and more verbose messages when uncategorized errors occur during the upload process. Addressed in [#30235](https://github.com/cypress-io/cypress/pull/30235).

**Bugfixes:**

- Fixed an issue where Firefox was incorrectly mutating the state of click events on checkboxes after Firefox version `129` and up. Addressed in [#30245](https://github.com/cypress-io/cypress/pull/30245).
- Fixed a regression introduced in 13.13.0 where 'Open in IDE' would not work for filepaths containing spaces and various other characters on Windows. Addresses [#29820](https://github.com/cypress-io/cypress/issues/29820).

**Misc:**

- Pass along the related log to the `createSnapshot` function for protocol usage. Addressed in [#30244](https://github.com/cypress-io/cypress/pull/30244).

**Dependency Updates:**

- Update `@cypress/request` from `3.0.1` to `3.0.4`. Addressed in [#30194](https://github.com/cypress-io/cypress/pull/30194).
- Updated `express` from `4.19.2` to `4.21.0`. This removes the [CVE-2024-43796](https://www.cve.org/CVERecord?id=CVE-2024-43796), [CVE-2024-45590](https://www.cve.org/CVERecord?id=CVE-2024-45590), and [CVE-2024-43800](https://www.cve.org/CVERecord?id=CVE-2024-43800) vulnerabilities being reported in security scans. Addresses [#30241](https://github.com/cypress-io/cypress/pull/30241).
- Update `launch-editor` from `2.8.0` to `2.9.1`. Addressed in [#30247](https://github.com/cypress-io/cypress/pull/30247).
- Updated `loader-utils` from `1.4.0` to `1.4.2`. This removes the [CVE-2022-37601](https://nvd.nist.gov/vuln/detail/CVE-2022-37601) vulnerability being reported in security scans. Addresses [#28208](https://github.com/cypress-io/cypress/issues/28208).
- Updated `send` from `0.17.1` to `0.19.0`. This removes the [CVE-2024-43799](https://www.cve.org/CVERecord?id=CVE-2024-43799) vulnerability being reported in security scans. Addressed in [#30241](https://github.com/cypress-io/cypress/pull/30241).

## 13.14.2

_Released 9/4/2024_

**Bugfixes:**

- Fixed an issue where Cypress could crash with a `WebSocket Connection Closed` error. Fixes [#30100](https://github.com/cypress-io/cypress/issues/30100).
- Fixed an issue where `cy.screenshot()` was timing out and Cypress was failing to start due to `GLib-GIO-ERROR` error. Reverts [#30109](https://github.com/cypress-io/cypress/pull/30109), the change to allow HiDPI screen for Wayland users. Fixes [#30172](https://github.com/cypress-io/cypress/issues/30172) and [#30160](https://github.com/cypress-io/cypress/issues/30160).

## 13.14.1

_Released 8/29/2024_

**Bugfixes:**

- Fixed an issue where no description was available for the `experimentalJustInTimeCompile` feature inside the Cypress application settings page. Addresses [#30126](https://github.com/cypress-io/cypress/issues/30126).

## 13.14.0

_Released 8/27/2024_

**Performance:**

- Fixed a potential memory leak in the Cypress server when re-connecting to an unintentionally disconnected CDP connection. Fixes [#29744](https://github.com/cypress-io/cypress/issues/29744). Addressed in [#29988](https://github.com/cypress-io/cypress/pull/29988).

**Features:**

- Added new
  [`experimentalJustInTimeCompile`](https://docs.cypress.io/guides/references/experiments#Configuration)
  configuration option for component testing. This option will only compile resources directly related to your spec, compiling them 'just-in-time' before spec execution. This should result in improved memory management and performance for component tests in `cypress open` and `cypress run` modes, in particular for large component testing suites. [`experimentalJustInTimeCompile`](https://docs.cypress.io/guides/references/experiments#Configuration) is currently supported for [`webpack`](https://www.npmjs.com/package/webpack) and [`vite`](https://www.npmjs.com/package/vite). Addresses [#29244](https://github.com/cypress-io/cypress/issues/29244).
- `.type({upArrow})` and `.type({downArrow})` now also works for date, month, week, time, datetime-local and range input types. Addresses [#29665](https://github.com/cypress-io/cypress/issues/29665).
- Added a `CYPRESS_SKIP_VERIFY` flag to enable suppressing Cypress verification checks. Addresses [#22243](https://github.com/cypress-io/cypress/issues/22243).
- Updated the protocol to allow making Cloud API requests. Addressed in [#30066](https://github.com/cypress-io/cypress/pull/30066).
- Passing `--browser` flag alone will automatically launch browser after being guided through project and/or testing type selection. Addressed in [#28538](https://github.com/cypress-io/cypress/pull/28538).

**Bugfixes:**

- Fixed an issue where files outside the Cypress project directory were not calculating the bundle output path correctly for the `file:preprocessor`. Addresses [#8599](https://github.com/cypress-io/cypress/issues/8599).
- Fixed an issue where Cypress would not run if Node.js version `22.7.0` was being used with TypeScript and ES Modules. Fixes [#30084](https://github.com/cypress-io/cypress/issues/30084).
- Correctly determines current browser family when choosing between `unload` and `pagehide` options in App Runner. Fixes [#29880](https://github.com/cypress-io/cypress/issues/29880).

**Misc:**

- Allow HiDPI screen running Wayland to use Cypress window/browser by adding `--ozone-platform-hint=auto` flag to Electron's runtime argument. Addresses [#20891](https://github.com/cypress-io/cypress/issues/20891).

**Dependency Updates:**

- Updated `detect-port` from `1.3.0` to `1.6.1`. Addressed in [#30038](https://github.com/cypress-io/cypress/pull/30038).

## 13.13.3

_Released 8/14/2024_

**Bugfixes:**

- A console error will no longer display in Chrome about a deprecated unload call originating from jQuery. Addressed in [#29944](https://github.com/cypress-io/cypress/pull/29944).
- Fixed an issue where certain Test Replay upload error messages were too vague. Connection failures now report the precise system error, and the stall error message is reported rather than the vague, "The user aborted a request." Addressed in [#29959](https://github.com/cypress-io/cypress/pull/29959).

**Misc:**

- Updated `cypress open` hints displayed after Cypress binary install. Addresses [#29935](https://github.com/cypress-io/cypress/issues/29935).

**Dependency Updates:**

- Updated `image-size` from `0.8.3` to `1.1.1`. Addressed in [#30023](https://github.com/cypress-io/cypress/pull/30023).

## 13.13.2

_Released 7/31/2024_

**Performance:**

- Fixed a memory leak with command logs with Test Replay enabled. Addressed in [#29939](https://github.com/cypress-io/cypress/pull/29939).
- Improved performance of `reduce` in a method within our proxy. Addressed in [#29887](https://github.com/cypress-io/cypress/pull/29887).

**Bugfixes:**

- Fixed an issue where Yarn PnP was not working correctly with Cypress and `@cypress/webpack-batteries-included-preprocessor`. Fixes [#27947](https://github.com/cypress-io/cypress/issues/27947).

**Dependency Updates:**

- Updated `@cypress/request` from `3.0.0` to `3.0.1`. Addresses [#29863](https://github.com/cypress-io/cypress/issues/29863).
- Updated `chrome-remote-interface` from `0.33.0` to `0.33.2`. Addressed in [#29932](https://github.com/cypress-io/cypress/pull/29932).
- Updated `mime` from `2.4.4` to `2.6.0`. Addressed in [#29870](https://github.com/cypress-io/cypress/pull/29870).
- Updated `strip-ansi` from `6.0.0` to `6.0.1`. Addressed in [#29931](https://github.com/cypress-io/cypress/pull/29931).

## 13.13.1

_Released 7/16/2024_

**Bugfixes:**

- Fixed an issue where unhandled `WebSocket connection closed` exceptions would be thrown when CDP connections rapidly connect, disconnect, and connect again while there are pending commands. Fixes [#29572](https://github.com/cypress-io/cypress/issues/29572).
- CLI output properly displays non-JSON response bodies when a Test Replay upload attempt returns a non-JSON response body for a non-200 status code. Addressed in [#29801](https://github.com/cypress-io/cypress/pull/29801).
- Fixed an issue where the ReadStream used to upload a Test Replay recording could erroneously be re-used when retrying in cases of retryable upload failures. Fixes [#29227](https://github.com/cypress-io/cypress/issues/29227).
- Fixed an issue where command snapshots were not being captured within the `cy.origin()` command within Test Replay. Addressed in [#29828](https://github.com/cypress-io/cypress/pull/29828).

**Dependency Updates:**

- Updated `jquery` from `3.1.1` to `3.4.1`. Addresses [#29822](https://github.com/cypress-io/cypress/issues/29822). Addressed in [#29837](https://github.com/cypress-io/cypress/pull/29837).
- Replaced `json-lint` with `json-parse-even-better-errors`. This removes the [CVE-2021-23358](https://nvd.nist.gov/vuln/detail/CVE-2021-23358) vulnerability being reported in security scans. Addresses [#28207](https://github.com/cypress-io/cypress/issues/28207).
- Updated `minimatch` from `3.0.4` to `3.1.2`. Addressed in [#29821](https://github.com/cypress-io/cypress/pull/29821).

## 13.13.0

_Released 7/01/2024_

**Performance:**

- Improved performance of `experimentalSourceRewriting` option. Fixed in [#29540](https://github.com/cypress-io/cypress/pull/29540).

**Features:**

- Adds Signal support for Angular Component Testing versions 17.2 and up. Addresses [#29264](https://github.com/cypress-io/cypress/issues/29264).

**Bugfixes:**

- Fixed an issue where Chrome launch instances would not recreate the browser CRI client correctly after recovering from an unexpected browser closure. Fixes [#27657](https://github.com/cypress-io/cypress/issues/27657). Fixed in [#29663](https://github.com/cypress-io/cypress/pull/29663).
- Fixed an issue where Firefox 129 (Firefox Nightly) would not launch with Cypress. Fixes [#29713](https://github.com/cypress-io/cypress/issues/29713). Fixed in [#29720](https://github.com/cypress-io/cypress/pull/29720).

**Dependency Updates:**

- Updated `launch-editor` from `2.3.0` to `2.8.0`. Addressed in [#29770](https://github.com/cypress-io/cypress/pull/29770).
- Updated `memfs` from `3.4.12` to `3.5.3`. Addressed in [#29746](https://github.com/cypress-io/cypress/pull/29746).
- Updated `tmp` from `0.2.1` to `0.2.3`. Addresses [#29693](https://github.com/cypress-io/cypress/issues/29693).
- Updated `ws` from `5.2.3` to `5.2.4`. Addressed in [#29698](https://github.com/cypress-io/cypress/pull/29698).

## 13.12.0

_Released 6/18/2024_

**Features:**

- Added Component Testing support for Angular version 18. Addresses [#29309](https://github.com/cypress-io/cypress/issues/29309).

**Bugfixes:**

- We now trigger `input` and `change` events when typing `{upArrow}` and `{downArrow}` via `.type()` on `input[type=number]` elements. Fixes [#29611](https://github.com/cypress-io/cypress/issues/29611)
- Fixed an issue where auto scrolling the reporter would sometimes be disabled without the user's intent. Fixes [#25084](https://github.com/cypress-io/cypress/issues/25084).
- Fixed an issue where `inlineSourceMaps` was still being used when `sourceMaps` was provided in a users typescript config for typescript version 5. Fixes [#26203](https://github.com/cypress-io/cypress/issues/26203).
- When capture protocol script fails verification, an appropriate error is now displayed. Previously, an error regarding Test Replay archive location was shown. Addressed in [#29603](https://github.com/cypress-io/cypress/pull/29603).
- Fixed an issue where receiving HTTP responses with invalid headers raised an error. Now cypress removes the invalid headers and gives a warning in the console with debug mode on. Fixes [#28865](https://github.com/cypress-io/cypress/issues/28865).

**Misc:**

- Report afterSpec durations to Cloud API when running in record mode with Test Replay enabled. Addressed in [#29500](https://github.com/cypress-io/cypress/pull/29500).

**Dependency Updates:**

- Updated firefox-profile from `4.3.1` to `4.6.0`. Addressed in [#29662](https://github.com/cypress-io/cypress/pull/29662).
- Updated typescript from `4.7.4` to `5.3.3`. Addressed in [#29568](https://github.com/cypress-io/cypress/pull/29568).
- Updated url-parse from `1.5.9` to `1.5.10`. Addressed in [#29650](https://github.com/cypress-io/cypress/pull/29650).

## 13.11.0

_Released 6/4/2024_

**Performance:**

- Improved performance when setting console props within `Cypress.log`. Addressed in [#29501](https://github.com/cypress-io/cypress/pull/29501).

**Features:**

- Added support for [Next.js 14](https://nextjs.org/blog/next-14) for component testing. Addresses [#28185](https://github.com/cypress-io/cypress/issues/28185).
- Added an `IGNORE_CHROME_PREFERENCES` environment variable to ignore Chrome preferences when launching Chrome. Addresses [#29330](https://github.com/cypress-io/cypress/issues/29330).

**Bugfixes:**

- Fixed a situation where the Launchpad would hang if the project config had not been loaded when the Launchpad first queries the current project. Fixes [#29486](https://github.com/cypress-io/cypress/issues/29486).
- Pre-emptively fix behavior with Chrome for when `unload` events are forcefully deprecated by using `pagehide` as a proxy. Fixes [#29241](https://github.com/cypress-io/cypress/issues/29241).


**Misc:**

- Enhanced the type definitions available to `cy.intercept` and `cy.wait`. The `body` property of both the request and response in an interception can optionally be specified with user-defined types. Addresses [#29507](https://github.com/cypress-io/cypress/issues/29507).

## 13.10.0

_Released 5/21/2024_

**Features:**

- Added support for `vite` `v5` to `@cypress/vite-dev-server`. Addresses [#28347](https://github.com/cypress-io/cypress/issues/28347).

**Bugfixes:**

- Fixed an issue where orphaned Electron processes were inadvertently terminating the browser's CRI client. Fixes [#28397](https://github.com/cypress-io/cypress/issues/28397). Fixed in [#29515](https://github.com/cypress-io/cypress/pull/29515).
- Fixed an issue where Cypress would use the wrong URL to upload Test Replay recordings when it wasn't able to determine the upload URL. It now displays an error when the upload URL cannot be determined, rather than a "Request Entity Too Large" error. Addressed in [#29512](https://github.com/cypress-io/cypress/pull/29512).
- Fixed an issue where Cypress was unable to search in the Specs list for files or folders containing numbers. Fixes [#29034](https://github.com/cypress-io/cypress/issues/29034).
- Fixed an issue setting the `x-cypress-file-path` header when there are invalid header characters in the file path. Fixes [#25839](https://github.com/cypress-io/cypress/issues/25839).
- Fixed the display of some command assertions. Fixed in [#29517](https://github.com/cypress-io/cypress/pull/29517).

**Dependency Updates:**

- Updated js-cookie from `2.2.1` to `3.0.5`. Addressed in [#29497](https://github.com/cypress-io/cypress/pull/29497).
- Updated randomstring from `1.1.5` to `1.3.0`. Addressed in [#29503](https://github.com/cypress-io/cypress/pull/29503).

## 13.9.0

_Released 5/7/2024_

**Features:**

- Added more descriptive error messages when Test Replay fails to record or upload. Addresses [#29022](https://github.com/cypress-io/cypress/issues/29022).

**Bugfixes:**

- Fixed a bug where promises rejected with `undefined` were failing inside `cy.origin()`. Addresses [#23937](https://github.com/cypress-io/cypress/issues/23937).
- We now pass the same default Chromium flags to Electron as we do to Chrome. As a result of this change, the application under test's `navigator.webdriver` property will now correctly be `true` when testing in Electron. Fixes [#27939](https://github.com/cypress-io/cypress/issues/27939).
- Fixed network issues in requests using fetch for users where Cypress is run behind a proxy that performs HTTPS decryption (common among corporate proxies). Fixes [#29171](https://github.com/cypress-io/cypress/issues/29171).
- Fixed an issue where extra windows weren't being closed between specs in Firefox causing potential issues in subsequent specs. Fixes [#29473](https://github.com/cypress-io/cypress/issues/29473).

**Misc:**

- Improved accessibility of the Cypress App in some areas. Addressed in [#29322](https://github.com/cypress-io/cypress/pull/29322).

**Dependency Updates:**

- Updated electron from `27.1.3` to `27.3.10` to address [CVE-2024-3156](https://nvd.nist.gov/vuln/detail/CVE-2024-3156). Addressed in [#29431](https://github.com/cypress-io/cypress/pull/29431).

## 13.8.1

_Released 4/23/2024_

**Performance:**

- Fixed a performance issue with activated service workers that aren't controlling clients which could lead to correlation timeouts. Fixes [#29333](https://github.com/cypress-io/cypress/issues/29333) and [#29126](https://github.com/cypress-io/cypress/issues/29126).

**Bugfixes:**

- Fixed a regression introduced in [`13.6.0`](https://docs.cypress.io/guides/references/changelog#13-6-0) where Cypress would occasionally exit with status code 1, even when a test run was successful, due to an unhandled WebSocket exception (`Error: WebSocket connection closed`). Addresses [#28523](https://github.com/cypress-io/cypress/issues/28523).
- Fixed an issue where Cypress would hang on some commands when an invalid `timeout` option was provided. Fixes [#29323](https://github.com/cypress-io/cypress/issues/29323).

**Misc:**

- `.its()` type now excludes null and undefined. Fixes [#28872](https://github.com/cypress-io/cypress/issues/28872).

**Dependency Updates:**

- Updated zod from `3.20.3` to `3.22.5`. Addressed in [#29367](https://github.com/cypress-io/cypress/pull/29367).

## 13.8.0

_Released 4/18/2024_

**Features:**

- Added support for `webpack-dev-server` `v5` to `@cypress/webpack-dev-server`. Addresses [#29305](https://github.com/cypress-io/cypress/issues/29305).

**Bugfixes:**

- Fixed a regression introduced in [`13.7.3`](https://docs.cypress.io/guides/references/changelog#13-7-3) where Cypress could hang handling long assertion messages. Fixes [#29350](https://github.com/cypress-io/cypress/issues/29350).

**Misc:**

- The [`SEMAPHORE_GIT_PR_NUMBER`](https://docs.semaphoreci.com/ci-cd-environment/environment-variables/#semaphore_git_pr_number) environment variable from [Semaphore](https://semaphoreci.com/) CI is now captured to display the linked PR number in the Cloud. Addressed in [#29314](https://github.com/cypress-io/cypress/pull/29314).

## 13.7.3

_Released 4/11/2024_

**Bugfixes:**

- Fixed an issue where asserts with custom messages weren't displaying properly. Fixes [#29167](https://github.com/cypress-io/cypress/issues/29167).
- Fixed and issue where Cypress launch arguments were not being escaped correctly with multiple values inside quotes. Fixes [#27454](https://github.com/cypress-io/cypress/issues/27454).

**Misc:**

- Updated the Chrome flags to not show the "Enhanced Ad Privacy" dialog. Addresses [#29199](https://github.com/cypress-io/cypress/issues/29199).
- Suppresses benign warnings that reference Vulkan on GPU-less hosts. Addresses [#29085](https://github.com/cypress-io/cypress/issues/29085). Addressed in [#29278](https://github.com/cypress-io/cypress/pull/29278).

## 13.7.2

_Released 4/2/2024_

**Performance:**

- Improvements to Test Replay upload resiliency. Fixes [#28890](https://github.com/cypress-io/cypress/issues/28890). Addressed in [#29174](https://github.com/cypress-io/cypress/pull/29174)

**Bugfixes:**

- Fixed an issue where Cypress was not executing beyond the first spec in `cypress run` for versions of Firefox 124 and up when a custom user agent was provided. Fixes [#29190](https://github.com/cypress-io/cypress/issues/29190).
- Fixed a bug where fields using arrays in `cypress.config` are not correctly processed. Fixes [#27103](https://github.com/cypress-io/cypress/issues/27103). Fixed in [#27312](https://github.com/cypress-io/cypress/pull/27312).
- Fixed a hang where Cypress would run indefinitely while recording to the cloud when CDP disconnects during the middle of a test. Fixes [#29209](https://github.com/cypress-io/cypress/issues/29209).
- Fixed a bug where option values containing quotation marks could not be selected. Fixes [#29213](https://github.com/cypress-io/cypress/issues/29213)

**Dependency Updates:**

- Updated express from `4.17.3` to `4.19.2`. Addressed in [#29211](https://github.com/cypress-io/cypress/pull/29211).

## 13.7.1

_Released 3/21/2024_

**Bugfixes:**

- Fixed an issue where Cypress was not executing beyond the first spec in `cypress run` for versions of Firefox 124 and up. Fixes [#29172](https://github.com/cypress-io/cypress/issues/29172).
- Fixed an issue blurring shadow dom elements. Fixed in [#29125](https://github.com/cypress-io/cypress/pull/29125).

**Dependency Updates:**

- Updated jose from `4.11.2` to `4.15.5`. Addressed in [#29086](https://github.com/cypress-io/cypress/pull/29086).

## 13.7.0

_Released 3/13/2024_

**Features:**

- Added shadow DOM snapshot support within Test Replay in order to highlight elements correctly within the Cypress reporter. Addressed in [#28823](https://github.com/cypress-io/cypress/pull/28823).
- Added TypeScript support for [Vue 2.7+](https://github.com/vuejs/vue/blob/main/CHANGELOG.md#270-2022-07-01). Addresses [#28591](https://github.com/cypress-io/cypress/issues/28591).
- Adds additional context to error messages displayed when Test Replay artifacts fail to upload. Addressed in [#28986](https://github.com/cypress-io/cypress/pull/28986)

**Performance:**

- Fixed a performance regression from [`13.6.3`](https://docs.cypress.io/guides/references/changelog#13-6-3) where unhandled service worker requests may not correlate correctly. Fixes [#28868](https://github.com/cypress-io/cypress/issues/28868).
- Reduces the number of attempts to retry failed Test Replay artifact uploads from 8 to 3, to reduce time spent on artifact upload attempts that will not succeed. Addressed in [#28986](https://github.com/cypress-io/cypress/pull/28986)

**Bugfixes:**

- Changed screenshot capture behavior in Chromium to activate the main Cypress tab before capturing. This prevents screenshot capture from timing out in certain situations. Fixed in [#29038](https://github.com/cypress-io/cypress/pull/29038). Fixes [#5016](https://github.com/cypress-io/cypress/issues/5016)
- Fixed an issue where `.click()` commands on children of disabled elements would still produce "click" events -- even without `{ force: true }`. Fixes [#28788](https://github.com/cypress-io/cypress/issues/28788).
- Changed RequestBody type to allow for boolean and null literals to be passed as body values. [#28789](https://github.com/cypress-io/cypress/issues/28789)

**Misc:**

- Changed Component Testing scaffolding instruction to `pnpm add` to add framework dependencies when a project uses pnpm as package manager. Addresses [#29052](https://github.com/cypress-io/cypress/issues/29052).
- Command messages in the Cypress command logs will now truncate display at 100 lines instead of 50. Fixes [#29023](https://github.com/cypress-io/cypress/issues/29023).
- Capture the `beforeTest` timestamp inside the browser for the purposes of accurately determining test start for Test Replay. Addressed in [#29061](https://github.com/cypress-io/cypress/pull/29061).

**Dependency Updates:**

- Updated jimp from `0.14.0` to `0.22.12`. Addressed in [#29055](https://github.com/cypress-io/cypress/pull/29055).
- Updated http-proxy-middleware from `2.0.4` to `2.0.6`. Addressed in [#28902](https://github.com/cypress-io/cypress/pull/28902).
- Updated signal-exit from `3.0.3` to `3.0.7`. Addressed in [#28979](https://github.com/cypress-io/cypress/pull/28979).

## 13.6.6

_Released 2/22/2024_

**Bugfixes:**

- Fixed an issue where `cypress verify` was failing for `nx` users. Fixes [#28982](https://github.com/cypress-io/cypress/issues/28982).

## 13.6.5

_Released 2/20/2024_

**Bugfixes:**

- Fixed tests hanging when the Chrome browser extension is disabled. Fixes [#28392](https://github.com/cypress-io/cypress/issues/28392).
- Fixed an issue which caused the browser to relaunch after closing the browser from the Launchpad. Fixes [#28852](https://github.com/cypress-io/cypress/issues/28852).
- Fixed an issue with the unzip promise never being rejected when an empty error happens. Fixed in [#28850](https://github.com/cypress-io/cypress/pull/28850).
- Fixed a regression introduced in [`13.6.3`](https://docs.cypress.io/guides/references/changelog#13-6-3) where Cypress could crash when processing service worker requests through our proxy. Fixes [#28950](https://github.com/cypress-io/cypress/issues/28950).
- Fixed incorrect type definition of `dom.getContainsSelector`. Fixed in [#28339](https://github.com/cypress-io/cypress/pull/28339).

**Misc:**

- Improved accessibility of the Cypress App in some areas. Addressed in [#28774](https://github.com/cypress-io/cypress/pull/28774).
- Changed references of LayerCI to webapp.io. Addressed in [#28874](https://github.com/cypress-io/cypress/pull/28874).

**Dependency Updates:**

- Upgraded `electron` from `25.8.4` to `27.1.3`.
- Upgraded bundled Node.js version from `18.15.0` to `18.17.0`.
- Upgraded bundled Chromium version from `114.0.5735.289` to `118.0.5993.117`.
- Updated buffer from `5.6.0` to `5.7.1`. Addressed in [#28934](https://github.com/cypress-io/cypress/pull/28934).
- Updated [`duplexify`](https://www.npmjs.com/package/duplexify) from `4.1.1` to `4.1.2`. Addressed in [#28941](https://github.com/cypress-io/cypress/pull/28941).
- Updated [`is-ci`](https://www.npmjs.com/package/is-ci) from `3.0.0` to `3.0.1`. Addressed in [#28933](https://github.com/cypress-io/cypress/pull/28933).

## 13.6.4

_Released 1/30/2024_

**Performance:**

- Fixed a performance regression from [`13.3.2`](https://docs.cypress.io/guides/references/changelog#13.3.2) where aborted requests may not correlate correctly. Fixes [#28734](https://github.com/cypress-io/cypress/issues/28734).

**Bugfixes:**

- Fixed an issue with capturing assets for Test Replay when service workers are registered in Cypress support files. This issue would cause styles to not render properly in Test Replay. Fixes [#28747](https://github.com/cypress-io/cypress/issues/28747).

**Misc:**

- Added missing properties to the `Cypress.spec` interface for TypeScript users. Addresses [#27835](https://github.com/cypress-io/cypress/issues/27835).

## 13.6.3

_Released 1/16/2024_

**Bugfixes:**

- Force `moduleResolution` to `node` when `typescript` projects are detected to correctly run Cypress. This change should not have a large impact as `commonjs` is already forced when `ts-node` is registered. This fix does not impact the ESM Typescript configuration loader. Fixes [#27731](https://github.com/cypress-io/cypress/issues/27731).
- No longer wait for additional frames when recording a video for a spec that was skipped by the Cloud due to Auto Cancellation. Fixes [#27898](https://github.com/cypress-io/cypress/issues/27898).
- Now `node_modules` will not be ignored if a project path or a provided path to spec files contains it. Fixes [#23616](https://github.com/cypress-io/cypress/issues/23616).
- Updated display of assertions and commands with a URL argument to escape markdown formatting so that values are displayed as is and assertion values display as bold. Fixes [#24960](https://github.com/cypress-io/cypress/issues/24960) and [#28100](https://github.com/cypress-io/cypress/issues/28100).
- When generating assertions via Cypress Studio, the preview of the generated assertions now correctly displays the past tense of 'expected' instead of 'expect'. Fixed in [#28593](https://github.com/cypress-io/cypress/pull/28593).
- Fixed a regression in [`13.6.2`](https://docs.cypress.io/guides/references/changelog#13.6.2) where the `body` element was not highlighted correctly in Test Replay. Fixed in [#28627](https://github.com/cypress-io/cypress/pull/28627).
- Correctly sync `Cypress.currentRetry` with secondary origin so test retries that leverage `cy.origin()` render logs as expected. Fixes [#28574](https://github.com/cypress-io/cypress/issues/28574).
- Fixed an issue where some cross-origin logs, like assertions or cy.clock(), were getting too many dom snapshots. Fixes [#28609](https://github.com/cypress-io/cypress/issues/28609).
- Fixed asset capture for Test Replay for requests that are routed through service workers. This addresses an issue where styles were not being applied properly in Test Replay and `cy.intercept()` was not working properly for requests in this scenario. Fixes [#28516](https://github.com/cypress-io/cypress/issues/28516).
- Fixed an issue where visiting an `http://` site would result in an infinite reload/redirect loop in Chrome 114+. Fixes [#25891](https://github.com/cypress-io/cypress/issues/25891).
- Fixed an issue where requests made from extra tabs do not include their original headers. Fixes [#28641](https://github.com/cypress-io/cypress/issues/28641).
- Fixed an issue where `cy.wait()` would sometimes throw an error reading a property of undefined when returning responses. Fixes [#28233](https://github.com/cypress-io/cypress/issues/28233).

**Performance:**

- Fixed a performance regression from [`13.3.2`](https://docs.cypress.io/guides/references/changelog#13.3.2) where requests may not correlate correctly when test isolation is off. Fixes [#28545](https://github.com/cypress-io/cypress/issues/28545).

**Dependency Updates:**

- Remove dependency on `@types/node` package. Addresses [#28473](https://github.com/cypress-io/cypress/issues/28473).
- Updated [`@cypress/unique-selector`](https://www.npmjs.com/package/@cypress/unique-selector) to include a performance optimization. It's possible this could improve performance of the selector playground. Addressed in [#28571](https://github.com/cypress-io/cypress/pull/28571).
- Replace [`CircularJSON`](https://www.npmjs.com/package/circular-json) with its successor [`flatted`](https://www.npmjs.com/package/flatted) version `3.2.9`. This resolves decoding issues observed in complex objects sent from the browser. Addressed in [#28683](https://github.com/cypress-io/cypress/pull/28683).
- Updated [`better-sqlite3`](https://www.npmjs.com/package/better-sqlite3) from `8.7.0` to `9.2.2` to fix macOS Catalina issues. Addresses [#28697](https://github.com/cypress-io/cypress/issues/28697).

**Misc:**

- Improved accessibility of some areas of the Cypress App. Addressed in [#28628](https://github.com/cypress-io/cypress/pull/28628).
- Updated some documentation links to go through on.cypress.io. Addressed in [#28623](https://github.com/cypress-io/cypress/pull/28623).


## 13.6.2

_Released 12/26/2023_

**Bugfixes:**

- Fixed a regression in [`13.6.1`](https://docs.cypress.io/guides/references/changelog#13.6.1) where a malformed URI would crash Cypress. Fixes [#28521](https://github.com/cypress-io/cypress/issues/28521).
- Fixed a regression in [`12.4.0`](https://docs.cypress.io/guides/references/changelog#12.4.0) where erroneous `<br>` tags were displaying in error messages in the Command Log making them less readable. Fixes [#28452](https://github.com/cypress-io/cypress/issues/28452).

**Performance:**

- Improved performance when finding unique selectors for command log snapshots for Test Replay. Addressed in [#28536](https://github.com/cypress-io/cypress/pull/28536).

**Dependency Updates:**

- Updated ts-node from `10.9.1` to `10.9.2`. Cypress will longer error during `cypress run` or `cypress open` when using Typescript 5.3.2+ with `extends` in `tsconfig.json`. Addresses [#28385](https://github.com/cypress-io/cypress/issues/28385).

## 13.6.1

_Released 12/5/2023_

**Bugfixes:**

- Fixed an issue where pages or downloads opened in a new tab were missing basic auth headers. Fixes [#28350](https://github.com/cypress-io/cypress/issues/28350).
- Fixed an issue where request logging would default the `message` to the `args` of the currently running command even though those `args` would not apply to the request log and are not displayed. If the `args` are sufficiently large (e.g. when running the `cy.task` from the [code-coverage](https://github.com/cypress-io/code-coverage/) plugin) there could be performance/memory implications. Addressed in [#28411](https://github.com/cypress-io/cypress/pull/28411).
- Fixed an issue where commands would fail with the error `must only be invoked from the spec file or support file` if the project's `baseUrl` included basic auth credentials. Fixes [#27457](https://github.com/cypress-io/cypress/issues/27457) and [#28336](https://github.com/cypress-io/cypress/issues/28336).
- Fixed an issue where some URLs would timeout in pre-request correlation. Addressed in [#28427](https://github.com/cypress-io/cypress/pull/28427).
- Cypress will now correctly log errors and debug logs on Linux machines. Fixes [#5051](https://github.com/cypress-io/cypress/issues/5051) and [#24713](https://github.com/cypress-io/cypress/issues/24713).

**Misc:**

- Artifact upload duration is now reported to Cypress Cloud. Fixes [#28238](https://github.com/cypress-io/cypress/issues/28238). Addressed in [#28418](https://github.com/cypress-io/cypress/pull/28418).

## 13.6.0

_Released 11/21/2023_

**Features:**

- Added an activity indicator to CLI output when artifacts (screenshots, videos, or Test Replay) are being uploaded to the cloud. Addresses [#28239](https://github.com/cypress-io/cypress/issues/28239). Addressed in [#28277](https://github.com/cypress-io/cypress/pull/28277).
- When artifacts are uploaded to the Cypress Cloud, the duration of each upload will be displayed in the terminal. Addresses [#28237](https://github.com/cypress-io/cypress/issues/28237).

**Bugfixes:**

- We now allow absolute paths when setting `component.indexHtmlFile` in the Cypress config. Fixes [#27750](https://github.com/cypress-io/cypress/issues/27750).
- Fixed an issue where dynamic intercept aliases now show with alias name instead of "no alias" in driver. Addresses [#24653](https://github.com/cypress-io/cypress/issues/24653)
- Fixed an issue where [aliasing individual requests](https://docs.cypress.io/api/commands/intercept#Aliasing-individual-requests) with `cy.intercept()` led to an error when retrieving all of the aliases with `cy.get(@alias.all)` . Addresses [#25448](https://github.com/cypress-io/cypress/issues/25448)
- The URL of the application under test and command error "Learn more" links now open externally instead of in the Cypress-launched browser. Fixes [#24572](https://github.com/cypress-io/cypress/issues/24572).
- Fixed issue where some URLs would timeout in pre-request correlation. Addressed in [#28354](https://github.com/cypress-io/cypress/pull/28354).

**Misc:**

- Browser tabs and windows other than the Cypress tab are now closed between tests in Chromium-based browsers. Addressed in [#28204](https://github.com/cypress-io/cypress/pull/28204).
- Cypress now ensures the main browser tab is active before running each command in Chromium-based browsers. Addressed in [#28334](https://github.com/cypress-io/cypress/pull/28334).

**Dependency Updates:**

- Upgraded [`chrome-remote-interface`](https://www.npmjs.com/package/chrome-remote-interface) from `0.31.3` to `0.33.0` to increase the max payload from 100MB to 256MB. Addressed in [#27998](https://github.com/cypress-io/cypress/pull/27998).

## 13.5.1

_Released 11/14/2023_

**Bugfixes:**

- Fixed a regression in [`13.5.0`](https://docs.cypress.io/guides/references/changelog#13.5.0) where requests cached within a given spec may take longer to load than they did previously. Addresses [#28295](https://github.com/cypress-io/cypress/issues/28295).
- Fixed an issue where pages opened in a new tab were missing response headers, causing them not to load properly. Fixes [#28293](https://github.com/cypress-io/cypress/issues/28293) and [#28303](https://github.com/cypress-io/cypress/issues/28303).
- We now pass a flag to Chromium browsers to disable default component extensions. This is a common flag passed during browser automation. Fixed in [#28294](https://github.com/cypress-io/cypress/pull/28294).

## 13.5.0

_Released 11/8/2023_

**Features:**

 - Added Component Testing support for [Angular](https://angular.io/) version 17. Addresses [#28153](https://github.com/cypress-io/cypress/issues/28153).

**Bugfixes:**

- Fixed an issue in chromium based browsers, where global style updates can trigger flooding of font face requests in DevTools and Test Replay. This can affect performance due to the flooding of messages in CDP. Fixes [#28150](https://github.com/cypress-io/cypress/issues/28150) and [#28215](https://github.com/cypress-io/cypress/issues/28215).
- Fixed a regression in [`13.3.3`](https://docs.cypress.io/guides/references/changelog#13.3.3) where Cypress would hang on loading shared workers when using `cy.reload` to reload the page. Fixes [#28248](https://github.com/cypress-io/cypress/issues/28248).
- Fixed an issue where network requests made from tabs, or windows other than the main Cypress tab, would be delayed. Fixes [#28113](https://github.com/cypress-io/cypress/issues/28113).
- Fixed an issue with 'other' targets (e.g. pdf documents embedded in an object tag) not fully loading. Fixes [#28228](https://github.com/cypress-io/cypress/issues/28228) and [#28162](https://github.com/cypress-io/cypress/issues/28162).
- Fixed an issue where clicking a link to download a file could cause a page load timeout when the download attribute was missing. Note: download behaviors in experimental Webkit are still an issue. Fixes [#14857](https://github.com/cypress-io/cypress/issues/14857).
- Fixed an issue to account for canceled and failed downloads to correctly reflect these status in Command log as a download failure where previously it would be pending. Fixed in [#28222](https://github.com/cypress-io/cypress/pull/28222).
- Fixed an issue determining visibility when an element is hidden by an ancestor with a shared edge. Fixes [#27514](https://github.com/cypress-io/cypress/issues/27514).
- We now pass a flag to Chromium browsers to disable Chrome translation, both the manual option and the popup prompt, when a page with a differing language is detected. Fixes [#28225](https://github.com/cypress-io/cypress/issues/28225).
- Stopped processing CDP events at the end of a spec when Test Isolation is off and Test Replay is enabled. Addressed in [#28213](https://github.com/cypress-io/cypress/pull/28213).

## 13.4.0

_Released 10/30/2023_

**Features:**

- Introduced experimental configuration options for advanced retry logic: adds `experimentalStrategy` and `experimentalOptions` keys to the `retry` configuration key. See [Experimental Flake Detection Features](https://docs.cypress.io/guides/references/experiments/#Experimental-Flake-Detection-Features) in the documentation. Addressed in [#27930](https://github.com/cypress-io/cypress/pull/27930).

**Bugfixes:**

- Fixed a regression in [`13.3.2`](https://docs.cypress.io/guides/references/changelog#13.3.2) where Cypress would crash with 'Inspected target navigated or closed' or 'Session with given id not found'. Fixes [#28141](https://github.com/cypress-io/cypress/issues/28141) and [#28148](https://github.com/cypress-io/cypress/issues/28148).

## 13.3.3

_Released 10/24/2023_

**Bugfixes:**

- Fixed a performance regression in `13.3.1` with proxy correlation timeouts and requests issued from web and shared workers. Fixes [#28104](https://github.com/cypress-io/cypress/issues/28104).
- Fixed a performance problem with proxy correlation when requests get aborted and then get miscorrelated with follow up requests. Addressed in [#28094](https://github.com/cypress-io/cypress/pull/28094).
- Fixed a regression in [10.0.0](#10.0.0), where search would not find a spec if the file name contains "-" or "\_", but search prompt contains " " instead (e.g. search file "spec-file.cy.ts" with prompt "spec file"). Fixes [#25303](https://github.com/cypress-io/cypress/issues/25303).

## 13.3.2

_Released 10/18/2023_

**Bugfixes:**

- Fixed a performance regression in `13.3.1` with proxy correlation timeouts and requests issued from service workers. Fixes [#28054](https://github.com/cypress-io/cypress/issues/28054) and [#28056](https://github.com/cypress-io/cypress/issues/28056).
- Fixed an issue where proxy correlation would leak over from a previous spec causing performance problems, `cy.intercept` problems, and Test Replay asset capturing issues. Addressed in [#28060](https://github.com/cypress-io/cypress/pull/28060).
- Fixed an issue where redirects of requests that knowingly don't have CDP traffic should also be assumed to not have CDP traffic. Addressed in [#28060](https://github.com/cypress-io/cypress/pull/28060).
- Fixed an issue with Accept Encoding headers by forcing gzip when no accept encoding header is sent and using identity if gzip is not sent. Fixes [#28025](https://github.com/cypress-io/cypress/issues/28025).

**Dependency Updates:**

- Upgraded [`@babel/core`](https://www.npmjs.com/package/@babel/core) from `7.22.9` to `7.23.2` to address the [SNYK-JS-SEMVER-3247795](https://snyk.io/vuln/SNYK-JS-SEMVER-3247795) security vulnerability. Addressed in [#28063](https://github.com/cypress-io/cypress/pull/28063).
- Upgraded [`@babel/traverse`](https://www.npmjs.com/package/@babel/traverse) from `7.22.8` to `7.23.2` to address the [SNYK-JS-BABELTRAVERSE-5962462](https://snyk.io/vuln/SNYK-JS-BABELTRAVERSE-5962462) security vulnerability. Addressed in [#28063](https://github.com/cypress-io/cypress/pull/28063).
- Upgraded [`react-docgen`](https://www.npmjs.com/package/react-docgen) from `6.0.0-alpha.3` to `6.0.4` to address the [SNYK-JS-BABELTRAVERSE-5962462](https://snyk.io/vuln/SNYK-JS-BABELTRAVERSE-5962462) security vulnerability. Addressed in [#28063](https://github.com/cypress-io/cypress/pull/28063).

## 13.3.1

_Released 10/11/2023_

**Bugfixes:**

- Fixed an issue where requests were correlated in the wrong order in the proxy. This could cause an issue where the wrong request is used for `cy.intercept` or assets (e.g. stylesheets or images) may not properly be available in Test Replay. Addressed in [#27892](https://github.com/cypress-io/cypress/pull/27892).
- Fixed an issue where a crashed Chrome renderer can cause the Test Replay recorder to hang. Addressed in [#27909](https://github.com/cypress-io/cypress/pull/27909).
- Fixed an issue where multiple responses yielded from calls to `cy.wait()` would sometimes be out of order. Fixes [#27337](https://github.com/cypress-io/cypress/issues/27337).
- Fixed an issue where requests were timing out in the proxy. This could cause an issue where the wrong request is used for `cy.intercept` or assets (e.g. stylesheets or images) may not properly be available in Test Replay. Addressed in [#27976](https://github.com/cypress-io/cypress/pull/27976).
- Fixed an issue where Test Replay couldn't record tests due to issues involving `GLIBC`. Fixed deprecation warnings during the rebuild of better-sqlite3. Fixes [#27891](https://github.com/cypress-io/cypress/issues/27891) and [#27902](https://github.com/cypress-io/cypress/issues/27902).
- Enables test replay for executed specs in runs that have a spec that causes a browser crash. Addressed in [#27786](https://github.com/cypress-io/cypress/pull/27786).

## 13.3.0

_Released 09/27/2023_

**Features:**

 - Introduces new layout for Runs page providing additional run information. Addresses [#27203](https://github.com/cypress-io/cypress/issues/27203).

**Bugfixes:**

- Fixed an issue where actionability checks trigger a flood of font requests. Removing the font requests has the potential to improve performance and removes clutter from Test Replay. Addressed in [#27860](https://github.com/cypress-io/cypress/pull/27860).
- Fixed network stubbing not permitting status code 999. Fixes [#27567](https://github.com/cypress-io/cypress/issues/27567). Addressed in [#27853](https://github.com/cypress-io/cypress/pull/27853).

## 13.2.0

_Released 09/12/2023_

**Features:**

 - Adds support for Nx users who want to run Angular Component Testing in parallel. Addressed in [#27723](https://github.com/cypress-io/cypress/pull/27723).

**Bugfixes:**

- Edge cases where `cy.intercept()` would not properly intercept and asset response bodies would not properly be captured for Test Replay have been addressed. Addressed in [#27771](https://github.com/cypress-io/cypress/pull/27771).
- Fixed an issue where `enter`, `keyup`, and `space` events were not triggering `click` events properly in some versions of Firefox. Addressed in [#27715](https://github.com/cypress-io/cypress/pull/27715).
- Fixed a regression in `13.0.0` where tests using Basic Authorization can potentially hang indefinitely on chromium browsers. Addressed in [#27781](https://github.com/cypress-io/cypress/pull/27781).
- Fixed a regression in `13.0.0` where component tests using an intercept that matches all requests can potentially hang indefinitely. Addressed in [#27788](https://github.com/cypress-io/cypress/pull/27788).

**Dependency Updates:**

- Upgraded Electron from `21.0.0` to `25.8.0`, which updates bundled Chromium from `106.0.5249.51` to `114.0.5735.289`. Additionally, the Node version binary has been upgraded from `16.16.0` to `18.15.0`. This does **NOT** have an impact on the node version you are using with Cypress and is merely an internal update to the repository & shipped binary. Addressed in [#27715](https://github.com/cypress-io/cypress/pull/27715). Addresses [#27595](https://github.com/cypress-io/cypress/issues/27595).

## 13.1.0

_Released 08/31/2023_

**Features:**

 - Introduces a status icon representing the `latest` test run in the Sidebar for the Runs Page. Addresses [#27206](https://github.com/cypress-io/cypress/issues/27206).

**Bugfixes:**

- Fixed a regression introduced in Cypress [13.0.0](#13-0-0) where the [Module API](https://docs.cypress.io/guides/guides/module-api), [`after:run`](https://docs.cypress.io/api/plugins/after-run-api), and  [`after:spec`](https://docs.cypress.io/api/plugins/after-spec-api) results did not include the `stats.skipped` field for each run result. Fixes [#27694](https://github.com/cypress-io/cypress/issues/27694). Addressed in [#27695](https://github.com/cypress-io/cypress/pull/27695).
- Individual CDP errors that occur while capturing data for Test Replay will no longer prevent the entire run from being available. Addressed in [#27709](https://github.com/cypress-io/cypress/pull/27709).
- Fixed an issue where the release date on the `v13` landing page was a day behind. Fixed in [#27711](https://github.com/cypress-io/cypress/pull/27711).
- Fixed an issue where fatal protocol errors would leak between specs causing all subsequent specs to fail to upload protocol information. Fixed in [#27720](https://github.com/cypress-io/cypress/pull/27720)
- Updated `plist` from `3.0.6` to `3.1.0` to address [CVE-2022-37616](https://github.com/advisories/GHSA-9pgh-qqpf-7wqj) and [CVE-2022-39353](https://github.com/advisories/GHSA-crh6-fp67-6883). Fixed in [#27710](https://github.com/cypress-io/cypress/pull/27710).

## 13.0.0

_Released 08/29/2023_

**Breaking Changes:**

- The [`video`](https://docs.cypress.io/guides/references/configuration#Videos) configuration option now defaults to `false`. Addresses [#26157](https://github.com/cypress-io/cypress/issues/26157).
- The [`videoCompression`](https://docs.cypress.io/guides/references/configuration#Videos) configuration option now defaults to `false`. Addresses [#26160](https://github.com/cypress-io/cypress/issues/26160).
- The [`videoUploadOnPasses`](https://docs.cypress.io/guides/references/configuration#Videos) configuration option has been removed. Please see our [screenshots & videos guide](https://docs.cypress.io/guides/guides/screenshots-and-videos#Delete-videos-for-specs-without-failing-or-retried-tests) on how to accomplish similar functionality. Addresses [#26899](https://github.com/cypress-io/cypress/issues/26899).
- Requests for assets at relative paths for component testing are now correctly forwarded to the dev server. Fixes [#26725](https://github.com/cypress-io/cypress/issues/26725).
- The [`cy.readFile()`](/api/commands/readfile) command is now retry-able as a [query command](https://on.cypress.io/retry-ability). This should not affect any tests using it; the functionality is unchanged. However, it can no longer be overwritten using [`Cypress.Commands.overwrite()`](/api/cypress-api/custom-commands#Overwrite-Existing-Commands). Addressed in [#25595](https://github.com/cypress-io/cypress/pull/25595).
- The current spec path is now passed from the AUT iframe using a query parameter rather than a path segment. This allows for requests for assets at relative paths to be correctly forwarded to the dev server. Fixes [#26725](https://github.com/cypress-io/cypress/issues/26725).
- The deprecated configuration option `nodeVersion` has been removed. Addresses [#27016](https://github.com/cypress-io/cypress/issues/27016).
- The properties and values returned by the [Module API](https://docs.cypress.io/guides/guides/module-api) and included in the arguments of handlers for the [`after:run`](https://docs.cypress.io/api/plugins/after-run-api) and  [`after:spec`](https://docs.cypress.io/api/plugins/after-spec-api) have been changed to be more consistent. Addresses [#23805](https://github.com/cypress-io/cypress/issues/23805).
- For Cypress Cloud runs with Test Replay enabled, the Cypress Runner UI is now hidden during the run since the Runner will be visible during Test Replay. As such, if video is recorded (which is now defaulted to `false`) during the run, the Runner will not be visible. In addition, if a runner screenshot (`cy.screenshot({ capture: runner })`) is captured, it will no longer contain the Runner.
- The browser and browser page unexpectedly closing in the middle of a test run are now gracefully handled. Addressed in [#27592](https://github.com/cypress-io/cypress/issues/27592).
- Automation performance is now improved by switching away from websockets to direct CDP calls for Chrome and Electron browsers. Addressed in [#27592](https://github.com/cypress-io/cypress/issues/27592).
- Edge cases where `cy.intercept()` would not properly intercept have been addressed. Addressed in [#27592](https://github.com/cypress-io/cypress/issues/27592).
- Node 14 support has been removed and Node 16 support has been deprecated. Node 16 may continue to work with Cypress `v13`, but will not be supported moving forward to closer coincide with [Node 16's end-of-life](https://nodejs.org/en/blog/announcements/nodejs16-eol) schedule. It is recommended that users update to at least Node 18.
- The minimum supported Typescript version is `4.x`.

**Features:**

- Consolidates and improves terminal output when uploading test artifacts to Cypress Cloud. Addressed in [#27402](https://github.com/cypress-io/cypress/pull/27402)

**Bugfixes:**

- Fixed an issue where Cypress's internal `tsconfig` would conflict with properties set in the user's `tsconfig.json` such as `module` and `moduleResolution`. Fixes [#26308](https://github.com/cypress-io/cypress/issues/26308) and [#27448](https://github.com/cypress-io/cypress/issues/27448).
- Clarified Svelte 4 works correctly with Component Testing and updated dependencies checks to reflect this. It was incorrectly flagged as not supported. Fixes [#27465](https://github.com/cypress-io/cypress/issues/27465).
- Resolve the `process/browser` global inside `@cypress/webpack-batteries-included-preprocessor` to resolve to `process/browser.js` in order to explicitly provide the file extension. File resolution must include the extension for `.mjs` and `.js` files inside ESM packages in order to resolve correctly. Fixes[#27599](https://github.com/cypress-io/cypress/issues/27599).
- Fixed an issue where the correct `pnp` process was not being discovered. Fixes [#27562](https://github.com/cypress-io/cypress/issues/27562).
- Fixed incorrect type declarations for Cypress and Chai globals that asserted them to be local variables of the global scope rather than properties on the global object. Fixes [#27539](https://github.com/cypress-io/cypress/issues/27539). Fixed in [#27540](https://github.com/cypress-io/cypress/pull/27540).
- Dev Servers will now respect and use the `port` configuration option if present. Fixes [#27675](https://github.com/cypress-io/cypress/issues/27675).

**Dependency Updates:**

- Upgraded [`@cypress/request`](https://www.npmjs.com/package/@cypress/request) from `^2.88.11` to `^3.0.0` to address the [CVE-2023-28155](https://github.com/advisories/GHSA-p8p7-x288-28g6) security vulnerability. Addresses [#27535](https://github.com/cypress-io/cypress/issues/27535). Addressed in [#27495](https://github.com/cypress-io/cypress/pull/27495).

## 12.17.4

_Released 08/15/2023_

**Bugfixes:**

- Fixed an issue where having `cypress.config` in a nested directory would cause problems with locating the `component-index.html` file when using component testing. Fixes [#26400](https://github.com/cypress-io/cypress/issues/26400).

**Dependency Updates:**

- Upgraded [`webpack`](https://www.npmjs.com/package/webpack) from `v4` to `v5`. This means that we are now bundling your `e2e` tests with webpack 5. We don't anticipate this causing any noticeable changes. However, if you'd like to keep bundling your `e2e` tests with wepback 4 you can use the same process as before by pinning [@cypress/webpack-batteries-included-preprocessor](https://www.npmjs.com/package/@cypress/webpack-batteries-included-preprocessor) to `v2.x.x` and hooking into the [file:preprocessor](https://docs.cypress.io/api/plugins/preprocessors-api#Usage) plugin event. This will restore the previous bundling process. Additionally, if you're using [@cypress/webpack-batteries-included-preprocessor](https://www.npmjs.com/package/@cypress/webpack-batteries-included-preprocessor) already, a new version has been published to support webpack `v5`.
- Upgraded [`tough-cookie`](https://www.npmjs.com/package/tough-cookie) from `4.0` to `4.1.3`, [`@cypress/request`](https://www.npmjs.com/package/@cypress/request) from `2.88.11` to `2.88.12` and [`@cypress/request-promise`](https://www.npmjs.com/package/@cypress/request-promise) from `4.2.6` to `4.2.7` to address a [security vulnerability](https://security.snyk.io/vuln/SNYK-JS-TOUGHCOOKIE-5672873). Fixes [#27261](https://github.com/cypress-io/cypress/issues/27261).

## 12.17.3

_Released 08/01/2023_

**Bugfixes:**

- Fixed an issue where unexpected branch names were being recorded for cypress runs when executed by GitHub Actions. The HEAD branch name will now be recorded by default for pull request workflows if a branch name cannot otherwise be detected from user overrides or from local git data. Fixes [#27389](https://github.com/cypress-io/cypress/issues/27389).

**Performance:**

- Fixed an issue where unnecessary requests were being paused. No longer sends `X-Cypress-Is-XHR-Or-Fetch` header and infers resource type off of the server pre-request object. Fixes [#26620](https://github.com/cypress-io/cypress/issues/26620) and [#26622](https://github.com/cypress-io/cypress/issues/26622).

## 12.17.2

_Released 07/20/2023_

**Bugfixes:**

- Fixed an issue where commands would fail with the error `must only be invoked from the spec file or support file` if their arguments were mutated. Fixes [#27200](https://github.com/cypress-io/cypress/issues/27200).
- Fixed an issue where `cy.writeFile()` would erroneously fail with the error `cy.writeFile() must only be invoked from the spec file or support file`. Fixes [#27097](https://github.com/cypress-io/cypress/issues/27097).
- Fixed an issue where web workers could not be created within a spec. Fixes [#27298](https://github.com/cypress-io/cypress/issues/27298).

## 12.17.1

_Released 07/10/2023_

**Bugfixes:**

- Fixed invalid stored preference when enabling in-app notifications that could cause the application to crash.  Fixes [#27228](https://github.com/cypress-io/cypress/issues/27228).
- Fixed an issue with the Typescript types of [`cy.screenshot()`](https://docs.cypress.io/api/commands/screenshot). Fixed in [#27130](https://github.com/cypress-io/cypress/pull/27130).

**Dependency Updates:**

- Upgraded [`@cypress/request`](https://www.npmjs.com/package/@cypress/request) from `2.88.10` to `2.88.11` to address [CVE-2022-24999](https://www.cve.org/CVERecord?id=CVE-2022-24999) security vulnerability. Addressed in [#27005](https://github.com/cypress-io/cypress/pull/27005).

## 12.17.0

_Released 07/05/2023_

**Features:**

- Cypress Cloud users can now receive desktop notifications about their runs, including when one starts, finishes, or fails. Addresses [#26686](https://github.com/cypress-io/cypress/issues/26686).

**Bugfixes:**

- Fixed issues where commands would fail with the error `must only be invoked from the spec file or support file`. Fixes [#27149](https://github.com/cypress-io/cypress/issues/27149) and [#27163](https://github.com/cypress-io/cypress/issues/27163).
- Fixed a regression introduced in Cypress [12.12.0](#12-12-0) where Cypress may fail to reconnect to the Chrome DevTools Protocol in Electron. Fixes [#26900](https://github.com/cypress-io/cypress/issues/26900).
- Fixed an issue where chrome was not recovering from browser crashes properly. Fixes [#24650](https://github.com/cypress-io/cypress/issues/24650).
- Fixed a race condition that was causing a GraphQL error to appear on the [Debug page](https://docs.cypress.io/guides/cloud/runs#Debug) when viewing a running Cypress Cloud build. Fixed in [#27134](https://github.com/cypress-io/cypress/pull/27134).
- Fixed a race condition in electron where the test window exiting prematurely during the browser launch process was causing the whole test run to fail. Addressed in [#27167](https://github.com/cypress-io/cypress/pull/27167).
- Fixed minor issues with Typescript types in the CLI. Fixes [#24110](https://github.com/cypress-io/cypress/issues/24110).
- Fixed an issue where a value for the Electron debug port would not be respected if defined using the `ELECTRON_EXTRA_LAUNCH_ARGS` environment variable. Fixes [#26711](https://github.com/cypress-io/cypress/issues/26711).

**Dependency Updates:**

- Update dependency semver to ^7.5.3. Addressed in [#27151](https://github.com/cypress-io/cypress/pull/27151).

## 12.16.0

_Released 06/26/2023_

**Features:**

- Added support for Angular 16.1.0 in Cypress Component Testing. Addresses [#27049](https://github.com/cypress-io/cypress/issues/27049).

**Bugfixes:**

- Fixed an issue where certain commands would fail with the error `must only be invoked from the spec file or support file` when invoked with a large argument. Fixes [#27099](https://github.com/cypress-io/cypress/issues/27099).

## 12.15.0

_Released 06/20/2023_

**Features:**

- Added support for running Cypress tests with [Chrome's new `--headless=new` flag](https://developer.chrome.com/articles/new-headless/). Chrome versions 112 and above will now be run in the `headless` mode that matches the `headed` browser implementation. Addresses [#25972](https://github.com/cypress-io/cypress/issues/25972).
- Cypress can now test pages with targeted `Content-Security-Policy` and `Content-Security-Policy-Report-Only` header directives by specifying the allow list via the [`experimentalCspAllowList`](https://docs.cypress.io/guides/references/configuration#Experimental-Csp-Allow-List) configuration option. Addresses [#1030](https://github.com/cypress-io/cypress/issues/1030). Addressed in [#26483](https://github.com/cypress-io/cypress/pull/26483)
- The [`videoCompression`](https://docs.cypress.io/guides/references/configuration#Videos) configuration option now accepts both a boolean or a Constant Rate Factor (CRF) number between `1` and `51`. The `videoCompression` default value is still `32` CRF and when `videoCompression` is set to `true` the default of `32` CRF will be used. Addresses [#26658](https://github.com/cypress-io/cypress/issues/26658).
- The Cypress Cloud data shown on the [Specs](https://docs.cypress.io/guides/core-concepts/cypress-app#Specs) page and [Runs](https://docs.cypress.io/guides/core-concepts/cypress-app#Runs) page will now reflect Cloud Runs that match the current Git tree if Git is being used. Addresses [#26693](https://github.com/cypress-io/cypress/issues/26693).

**Bugfixes:**

- Fixed an issue where video output was not being logged to the console when `videoCompression` was turned off. Videos will now log to the terminal regardless of the compression value. Addresses [#25945](https://github.com/cypress-io/cypress/issues/25945).

**Dependency Updates:**

- Removed [`@cypress/mocha-teamcity-reporter`](https://www.npmjs.com/package/@cypress/mocha-teamcity-reporter) as this package was no longer being referenced. Addressed in [#26938](https://github.com/cypress-io/cypress/pull/26938).

## 12.14.0

_Released 06/07/2023_

**Features:**

- A new testing type switcher has been added to the Spec Explorer to make it easier to move between E2E and Component Testing. An informational overview of each type is displayed if it hasn't already been configured to help educate and onboard new users to each testing type. Addresses [#26448](https://github.com/cypress-io/cypress/issues/26448), [#26836](https://github.com/cypress-io/cypress/issues/26836) and [#26837](https://github.com/cypress-io/cypress/issues/26837).

**Bugfixes:**

- Fixed an issue to now correctly detect Angular 16 dependencies
([@angular/cli](https://www.npmjs.com/package/@angular/cli),
[@angular-devkit/build-angular](https://www.npmjs.com/package/@angular-devkit/build-angular),
[@angular/core](https://www.npmjs.com/package/@angular/core), [@angular/common](https://www.npmjs.com/package/@angular/common),
[@angular/platform-browser-dynamic](https://www.npmjs.com/package/@angular/platform-browser-dynamic))
during Component Testing onboarding. Addresses [#26852](https://github.com/cypress-io/cypress/issues/26852).
- Ensures Git-related messages on the [Runs page](https://docs.cypress.io/guides/core-concepts/cypress-app#Runs) remain dismissed. Addresses [#26808](https://github.com/cypress-io/cypress/issues/26808).

**Dependency Updates:**

- Upgraded [`find-process`](https://www.npmjs.com/package/find-process) from `1.4.1` to `1.4.7` to address this [Synk](https://security.snyk.io/vuln/SNYK-JS-FINDPROCESS-1090284) security vulnerability. Addressed in [#26906](https://github.com/cypress-io/cypress/pull/26906).
- Upgraded [`firefox-profile`](https://www.npmjs.com/package/firefox-profile) from `4.0.0` to `4.3.2` to address security vulnerabilities within sub-dependencies. Addressed in [#26912](https://github.com/cypress-io/cypress/pull/26912).

## 12.13.0

_Released 05/23/2023_

**Features:**

- Adds Git-related messages for the [Runs page](https://docs.cypress.io/guides/core-concepts/cypress-app#Runs) and [Debug page](https://docs.cypress.io/guides/cloud/runs#Debug) when users aren't using Git or there are no recorded runs for the current branch. Addresses [#26680](https://github.com/cypress-io/cypress/issues/26680).

**Bugfixes:**

- Reverted [#26452](https://github.com/cypress-io/cypress/pull/26452) which introduced a bug that prevents users from using End to End with Yarn 3. Fixed in [#26735](https://github.com/cypress-io/cypress/pull/26735). Fixes [#26676](https://github.com/cypress-io/cypress/issues/26676).
- Moved `types` condition to the front of `package.json#exports` since keys there are meant to be order-sensitive. Fixed in [#26630](https://github.com/cypress-io/cypress/pull/26630).
- Fixed an issue where newly-installed dependencies would not be detected during Component Testing setup. Addresses [#26685](https://github.com/cypress-io/cypress/issues/26685).
- Fixed a UI regression that was flashing an "empty" state inappropriately when loading the Debug page. Fixed in [#26761](https://github.com/cypress-io/cypress/pull/26761).
- Fixed an issue in Component Testing setup where TypeScript version 5 was not properly detected. Fixes [#26204](https://github.com/cypress-io/cypress/issues/26204).

**Misc:**

- Updated styling & content of Cypress Cloud slideshows when not logged in or no runs have been recorded. Addresses [#26181](https://github.com/cypress-io/cypress/issues/26181).
- Changed the nomenclature of 'processing' to 'compressing' when terminal video output is printed during a run. Addresses [#26657](https://github.com/cypress-io/cypress/issues/26657).
- Changed the nomenclature of 'Upload Results' to 'Uploading Screenshots & Videos' when terminal output is printed during a run. Addresses [#26759](https://github.com/cypress-io/cypress/issues/26759).

## 12.12.0

_Released 05/09/2023_

**Features:**

- Added a new informational banner to help get started with component testing from an existing end-to-end test suite. Addresses [#26511](https://github.com/cypress-io/cypress/issues/26511).

**Bugfixes:**

- Fixed an issue in Electron where devtools gets out of sync with the DOM occasionally. Addresses [#15932](https://github.com/cypress-io/cypress/issues/15932).
- Updated the Chromium renderer process crash message to be more terse. Addressed in [#26597](https://github.com/cypress-io/cypress/pull/26597).
- Fixed an issue with `CYPRESS_DOWNLOAD_PATH_TEMPLATE` regex to allow multiple replacements. Addresses [#23670](https://github.com/cypress-io/cypress/issues/23670).
- Moved `types` condition to the front of `package.json#exports` since keys there are meant to be order-sensitive. Fixed in [#26630](https://github.com/cypress-io/cypress/pull/26630).

**Dependency Updates:**

- Upgraded [`plist`](https://www.npmjs.com/package/plist) from `3.0.5` to `3.0.6` to address [CVE-2022-26260](https://nvd.nist.gov/vuln/detail/CVE-2022-22912#range-8131646) NVD security vulnerability. Addressed in [#26631](https://github.com/cypress-io/cypress/pull/26631).
- Upgraded [`engine.io`](https://www.npmjs.com/package/engine.io) from `6.2.1` to `6.4.2` to address [CVE-2023-31125](https://github.com/socketio/engine.io/security/advisories/GHSA-q9mw-68c2-j6m5) NVD security vulnerability. Addressed in [#26664](https://github.com/cypress-io/cypress/pull/26664).
- Upgraded [`@vue/test-utils`](https://www.npmjs.com/package/@vue/test-utils) from `2.0.2` to `2.3.2`. Addresses [#26575](https://github.com/cypress-io/cypress/issues/26575).

## 12.11.0

_Released 04/26/2023_

**Features:**

- Adds Component Testing support for Angular 16. Addresses [#26044](https://github.com/cypress-io/cypress/issues/26044).
- The run navigation component on the [Debug page](https://on.cypress.io/debug-page) will now display a warning message if there are more relevant runs than can be displayed in the list. Addresses [#26288](https://github.com/cypress-io/cypress/issues/26288).

**Bugfixes:**

- Fixed an issue where setting `videoCompression` to `0` would cause the video output to be broken. `0` is now treated as false. Addresses [#5191](https://github.com/cypress-io/cypress/issues/5191) and [#24595](https://github.com/cypress-io/cypress/issues/24595).
- Fixed an issue on the [Debug page](https://on.cypress.io/debug-page) where the passing run status would appear even if the Cypress Cloud organization was over its monthly test result limit. Addresses [#26528](https://github.com/cypress-io/cypress/issues/26528).

**Misc:**

- Cleaned up our open telemetry dependencies, reducing the size of the open telemetry modules. Addressed in [#26522](https://github.com/cypress-io/cypress/pull/26522).

**Dependency Updates:**

- Upgraded [`vue`](https://www.npmjs.com/package/vue) from `3.2.31` to `3.2.47`. Addressed in [#26555](https://github.com/cypress-io/cypress/pull/26555).

## 12.10.0

_Released 04/17/2023_

**Features:**

- The Component Testing setup wizard will now show a warning message if an issue is encountered with an installed [third party framework definition](https://on.cypress.io/component-integrations). Addresses [#25838](https://github.com/cypress-io/cypress/issues/25838).

**Bugfixes:**

- Capture the [Azure](https://azure.microsoft.com/) CI provider's environment variable [`SYSTEM_PULLREQUEST_PULLREQUESTNUMBER`](https://learn.microsoft.com/en-us/azure/devops/pipelines/build/variables?view=azure-devops&tabs=yaml#system-variables-devops-services) to display the linked PR number in the Cloud. Addressed in [#26215](https://github.com/cypress-io/cypress/pull/26215).
- Fixed an issue in the onboarding wizard where project framework & bundler would not be auto-detected when opening directly into component testing mode using the `--component` CLI flag. Fixes [#22777](https://github.com/cypress-io/cypress/issues/22777) and [#26388](https://github.com/cypress-io/cypress/issues/26388).
- Updated to use the `SEMAPHORE_GIT_WORKING_BRANCH` [Semphore](https://docs.semaphoreci.com) CI environment variable to correctly associate a Cloud run to the current branch. Previously this was incorrectly associating a run to the target branch. Fixes [#26309](https://github.com/cypress-io/cypress/issues/26309).
- Fix an edge case in Component Testing where a custom `baseUrl` in `tsconfig.json` for Next.js 13.2.0+ is not respected. This was partially fixed in [#26005](https://github.com/cypress-io/cypress/pull/26005), but an edge case was missed. Fixes [#25951](https://github.com/cypress-io/cypress/issues/25951).
- Fixed an issue where `click` events fired on `.type('{enter}')` did not propagate through shadow roots. Fixes [#26392](https://github.com/cypress-io/cypress/issues/26392).

**Misc:**

- Removed unintentional debug logs. Addressed in [#26411](https://github.com/cypress-io/cypress/pull/26411).
- Improved styling on the [Runs Page](https://docs.cypress.io/guides/core-concepts/cypress-app#Runs). Addresses [#26180](https://github.com/cypress-io/cypress/issues/26180).

**Dependency Updates:**

- Upgraded [`commander`](https://www.npmjs.com/package/commander) from `^5.1.0` to `^6.2.1`. Addressed in [#26226](https://github.com/cypress-io/cypress/pull/26226).
- Upgraded [`minimist`](https://www.npmjs.com/package/minimist) from `1.2.6` to `1.2.8` to address this [CVE-2021-44906](https://github.com/advisories/GHSA-xvch-5gv4-984h) NVD security vulnerability. Addressed in [#26254](https://github.com/cypress-io/cypress/pull/26254).

## 12.9.0

_Released 03/28/2023_

**Features:**

- The [Debug page](https://docs.cypress.io/guides/cloud/runs#Debug) now allows for navigating between all runs recorded for a commit. Addresses [#25899](https://github.com/cypress-io/cypress/issues/25899) and [#26018](https://github.com/cypress-io/cypress/issues/26018).

**Bugfixes:**

- Fixed a compatibility issue so that component test projects can use [Vite](https://vitejs.dev/) version 4.2.0 and greater. Fixes [#26138](https://github.com/cypress-io/cypress/issues/26138).
- Fixed an issue where [`cy.intercept()`](https://docs.cypress.io/api/commands/intercept) added an additional `content-length` header to spied requests that did not set a `content-length` header on the original request. Fixes [#24407](https://github.com/cypress-io/cypress/issues/24407).
- Changed the way that Git hashes are loaded so that non-relevant runs are excluded from the Debug page. Fixes [#26058](https://github.com/cypress-io/cypress/issues/26058).
- Corrected the [`.type()`](https://docs.cypress.io/api/commands/type) command to account for shadow root elements when determining whether or not focus needs to be simulated before typing. Fixes [#26198](https://github.com/cypress-io/cypress/issues/26198).
- Fixed an issue where an incorrect working directory could be used for Git operations on Windows. Fixes [#23317](https://github.com/cypress-io/cypress/issues/23317).
- Capture the [Buildkite](https://buildkite.com/) CI provider's environment variable `BUILDKITE_RETRY_COUNT` to handle CI retries in the Cloud. Addressed in [#25750](https://github.com/cypress-io/cypress/pull/25750).

**Misc:**

- Made some minor styling updates to the Debug page. Addresses [#26041](https://github.com/cypress-io/cypress/issues/26041).

## 12.8.1

_Released 03/15/2023_

**Bugfixes:**

- Fixed a regression in Cypress [10](https://docs.cypress.io/guides/references/changelog#10-0-0) where the reporter auto-scroll configuration inside user preferences was unintentionally being toggled off. User's must now explicitly enable/disable auto-scroll under user preferences, which is enabled by default. Fixes [#24171](https://github.com/cypress-io/cypress/issues/24171) and [#26113](https://github.com/cypress-io/cypress/issues/26113).

**Dependency Updates:**

- Upgraded [`ejs`](https://www.npmjs.com/package/ejs) from `3.1.6` to `3.1.8` to address this [CVE-2022-29078](https://github.com/advisories/GHSA-phwq-j96m-2c2q) NVD security vulnerability. Addressed in [#25279](https://github.com/cypress-io/cypress/pull/25279).

## 12.8.0

_Released 03/14/2023_

**Features:**

- The [Debug page](https://docs.cypress.io/guides/cloud/runs#Debug) is now able to show real-time results from in-progress runs.  Addresses [#25759](https://github.com/cypress-io/cypress/issues/25759).
- Added the ability to control whether a request is logged to the command log via [`cy.intercept()`](https://docs.cypress.io/api/commands/intercept) by passing `log: false` or `log: true`. Addresses [#7362](https://github.com/cypress-io/cypress/issues/7362).
  - This can be used to override Cypress's default behavior of logging all XHRs and fetches, see the [example](https://docs.cypress.io/api/commands/intercept#Disabling-logs-for-a-request).
- It is now possible to control the number of connection attempts to the browser using the `CYPRESS_CONNECT_RETRY_THRESHOLD` Environment Variable. Learn more [here](https://docs.cypress.io/guides/references/advanced-installation#Environment-variables). Addressed in [#25848](https://github.com/cypress-io/cypress/pull/25848).

**Bugfixes:**

- Fixed an issue where using `Cypress.require()` would throw the error `Cannot find module 'typescript'`. Fixes [#25885](https://github.com/cypress-io/cypress/issues/25885).
- The [`before:spec`](https://docs.cypress.io/api/plugins/before-spec-api) API was updated to correctly support async event handlers in `run` mode. Fixes [#24403](https://github.com/cypress-io/cypress/issues/24403).
- Updated the Component Testing [community framework](https://docs.cypress.io/guides/component-testing/third-party-definitions) definition detection logic to take into account monorepo structures that hoist dependencies. Fixes [#25993](https://github.com/cypress-io/cypress/issues/25993).
- The onboarding wizard for Component Testing will now detect installed dependencies more reliably. Fixes [#25782](https://github.com/cypress-io/cypress/issues/25782).
- Fixed an issue where Angular components would sometimes be mounted in unexpected DOM locations in component tests. Fixes [#25956](https://github.com/cypress-io/cypress/issues/25956).
- Fixed an issue where Cypress component testing would fail to work with [Next.js](https://nextjs.org/) `13.2.1`. Fixes [#25951](https://github.com/cypress-io/cypress/issues/25951).
- Fixed an issue where migrating a project from a version of Cypress earlier than [10.0.0](#10-0-0) could fail if the project's `testFiles` configuration was an array of globs. Fixes [#25947](https://github.com/cypress-io/cypress/issues/25947).

**Misc:**

- Removed "New" badge in the navigation bar for the debug page icon. Addresses [#25925](https://github.com/cypress-io/cypress/issues/25925).
- Removed inline "Connect" buttons within the Specs Explorer. Addresses [#25926](https://github.com/cypress-io/cypress/issues/25926).
- Added an icon for "beta" versions of the Chrome browser. Addresses [#25968](https://github.com/cypress-io/cypress/issues/25968).

**Dependency Updates:**

- Upgraded [`mocha-junit-reporter`](https://www.npmjs.com/package/mocha-junit-reporter) from `2.1.0` to `2.2.0` to be able to use [new placeholders](https://github.com/michaelleeallen/mocha-junit-reporter/pull/163) such as `[suiteFilename]` or `[suiteName]` when defining the test report name. Addressed in [#25922](https://github.com/cypress-io/cypress/pull/25922).

## 12.7.0

_Released 02/24/2023_

**Features:**

- It is now possible to set `hostOnly` cookies with [`cy.setCookie()`](https://docs.cypress.io/api/commands/setcookie) for a given domain. Addresses [#16856](https://github.com/cypress-io/cypress/issues/16856) and [#17527](https://github.com/cypress-io/cypress/issues/17527).
- Added a Public API for third party component libraries to define a Framework Definition, embedding their library into the Cypress onboarding workflow. Learn more [here](https://docs.cypress.io/guides/component-testing/third-party-definitions). Implemented in [#25780](https://github.com/cypress-io/cypress/pull/25780) and closes [#25638](https://github.com/cypress-io/cypress/issues/25638).
- Added a Debug Page tutorial slideshow for projects that are not connected to Cypress Cloud. Addresses [#25768](https://github.com/cypress-io/cypress/issues/25768).
- Improved various error message around interactions with the Cypress cloud. Implemented in [#25837](https://github.com/cypress-io/cypress/pull/25837)
- Updated the "new" status badge for the Debug page navigation link to be less noticeable when the navigation is collapsed. Addresses [#25739](https://github.com/cypress-io/cypress/issues/25739).

**Bugfixes:**

- Fixed various bugs when recording to the cloud. Fixed in [#25837](https://github.com/cypress-io/cypress/pull/25837)
- Fixed an issue where cookies were being duplicated with the same hostname, but a prepended dot. Fixed an issue where cookies may not be expiring correctly. Fixes [#25174](https://github.com/cypress-io/cypress/issues/25174), [#25205](https://github.com/cypress-io/cypress/issues/25205) and [#25495](https://github.com/cypress-io/cypress/issues/25495).
- Fixed an issue where cookies weren't being synced when the application was stable. Fixed in [#25855](https://github.com/cypress-io/cypress/pull/25855). Fixes [#25835](https://github.com/cypress-io/cypress/issues/25835).
- Added missing TypeScript type definitions for the [`cy.reload()`](https://docs.cypress.io/api/commands/reload) command. Addressed in [#25779](https://github.com/cypress-io/cypress/pull/25779).
- Ensure Angular components are mounted inside the correct element. Fixes [#24385](https://github.com/cypress-io/cypress/issues/24385).
- Fix a bug where files outside the project root in a monorepo are not correctly served when using Vite. Addressed in [#25801](https://github.com/cypress-io/cypress/pull/25801).
- Fixed an issue where using [`cy.intercept`](https://docs.cypress.io/api/commands/intercept)'s `req.continue()` with a non-function parameter would not provide an appropriate error message. Fixed in [#25884](https://github.com/cypress-io/cypress/pull/25884).
- Fixed an issue where Cypress would erroneously launch and connect to multiple browser instances. Fixes [#24377](https://github.com/cypress-io/cypress/issues/24377).

**Misc:**

- Made updates to the way that the Debug Page header displays information. Addresses [#25796](https://github.com/cypress-io/cypress/issues/25796) and [#25798](https://github.com/cypress-io/cypress/issues/25798).

## 12.6.0

_Released 02/15/2023_

**Features:**

- Added a new CLI flag, called [`--auto-cancel-after-failures`](https://docs.cypress.io/guides/guides/command-line#Options), that overrides the project-level ["Auto Cancellation"](https://docs.cypress.io/guides/cloud/smart-orchestration#Auto-Cancellation) value when recording to the Cloud. This gives Cloud users on Business and Enterprise plans the flexibility to alter the auto-cancellation value per run. Addressed in [#25237](https://github.com/cypress-io/cypress/pull/25237).
- It is now possible to overwrite query commands using [`Cypress.Commands.overwriteQuery`](https://on.cypress.io/api/custom-queries). Addressed in [#25078](https://github.com/cypress-io/cypress/issues/25078).
- Added [`Cypress.require()`](https://docs.cypress.io/api/cypress-api/require) for including dependencies within the [`cy.origin()`](https://docs.cypress.io/api/commands/origin) callback. This change removed support for using `require()` and `import()` directly within the callback because we found that it impacted performance not only for spec files using them within the [`cy.origin()`](https://docs.cypress.io/api/commands/origin) callback, but even for spec files that did not use them. Addresses [#24976](https://github.com/cypress-io/cypress/issues/24976).
- Added the ability to open the failing test in the IDE from the Debug page before needing to re-run the test. Addressed in [#24850](https://github.com/cypress-io/cypress/issues/24850).

**Bugfixes:**

- When a Cloud user is apart of multiple Cloud organizations, the [Connect to Cloud setup](https://docs.cypress.io/guides/cloud/projects#Set-up-a-project-to-record) now shows the correct organizational prompts when connecting a new project. Fixes [#25520](https://github.com/cypress-io/cypress/issues/25520).
- Fixed an issue where Cypress would fail to load any specs if the project `specPattern` included a resource that could not be accessed due to filesystem permissions. Fixes [#24109](https://github.com/cypress-io/cypress/issues/24109).
- Fixed an issue where the Debug page would display a different number of specs for in-progress runs than the in-progress specs reported in Cypress Cloud. Fixes [#25647](https://github.com/cypress-io/cypress/issues/25647).
- Fixed an issue in middleware where error-handling code could itself generate an error and fail to report the original issue. Fixes [#22825](https://github.com/cypress-io/cypress/issues/22825).
- Fixed an regression introduced in Cypress [12.3.0](#12-3-0) where custom browsers that relied on process environment variables were not found on macOS arm64 architectures. Fixed in [#25753](https://github.com/cypress-io/cypress/pull/25753).

**Misc:**

- Improved the UI of the Debug page. Addresses [#25664](https://github.com/cypress-io/cypress/issues/25664),  [#25669](https://github.com/cypress-io/cypress/issues/25669), [#25665](https://github.com/cypress-io/cypress/issues/25665), [#25666](https://github.com/cypress-io/cypress/issues/25666), and [#25667](https://github.com/cypress-io/cypress/issues/25667).
- Updated the Debug page sidebar badge to to show 0 to 99+ failing tests, increased from showing 0 to 9+ failing tests, to provide better test failure insights. Addresses [#25662](https://github.com/cypress-io/cypress/issues/25662).

**Dependency Updates:**

- Upgrade [`debug`](https://www.npmjs.com/package/debug) to `4.3.4`. Addressed in [#25699](https://github.com/cypress-io/cypress/pull/25699).

## 12.5.1

_Released 02/02/2023_

**Bugfixes:**

- Fixed a regression introduced in Cypress [12.5.0](https://docs.cypress.io/guides/references/changelog#12-5-0) where the `runnable` was not included in the [`test:after:run`](https://docs.cypress.io/api/events/catalog-of-events) event. Fixes [#25663](https://github.com/cypress-io/cypress/issues/25663).

**Dependency Updates:**

- Upgraded [`simple-git`](https://github.com/steveukx/git-js) from `3.15.0` to `3.16.0` to address this [security vulnerability](https://github.com/advisories/GHSA-9p95-fxvg-qgq2) where Remote Code Execution (RCE) via the clone(), pull(), push() and listRemote() methods due to improper input sanitization was possible. Addressed in [#25603](https://github.com/cypress-io/cypress/pull/25603).

## 12.5.0

_Released 01/31/2023_

**Features:**

- Easily debug failed CI test runs recorded to the Cypress Cloud from your local Cypress app with the new Debug page. Please leave any feedback [here](https://github.com/cypress-io/cypress/discussions/25649). Your feedback will help us make decisions to improve the Debug experience. For more details, see [our blog post](https://on.cypress.io/debug-page-release). Addressed in [#25488](https://github.com/cypress-io/cypress/pull/25488).

**Performance:**

- Improved memory consumption in `run` mode by removing reporter logs for successful tests. Fixes [#25230](https://github.com/cypress-io/cypress/issues/25230).

**Bugfixes:**

- Fixed an issue where alternative Microsoft Edge Beta, Canary, and Dev binary versions were not being discovered by Cypress. Fixes [#25455](https://github.com/cypress-io/cypress/issues/25455).

**Dependency Updates:**

- Upgraded [`underscore.string`](https://github.com/esamattis/underscore.string/blob/HEAD/CHANGELOG.markdown) from `3.3.5` to `3.3.6` to reference rebuilt assets after security patch to fix regular expression DDOS exploit. Addressed in [#25574](https://github.com/cypress-io/cypress/pull/25574).

## 12.4.1

_Released 01/27/2023_

**Bugfixes:**

- Fixed a regression from Cypress [12.4.0](https://docs.cypress.io/guides/references/changelog#12-4-0) where Cypress was not exiting properly when running multiple Component Testing specs in `electron` in `run` mode. Fixes [#25568](https://github.com/cypress-io/cypress/issues/25568).

**Dependency Updates:**

- Upgraded [`ua-parser-js`](https://github.com/faisalman/ua-parser-js) from `0.7.24` to `0.7.33` to address this [security vulnerability](https://github.com/faisalman/ua-parser-js/security/advisories/GHSA-fhg7-m89q-25r3) where crafting a very-very-long user-agent string with specific pattern, an attacker can turn the script to get stuck processing for a very long time which results in a denial of service (DoS) condition. Addressed in [#25561](https://github.com/cypress-io/cypress/pull/25561).

## 12.4.0

_Released 1/24/2023_

**Features:**

- Added official support for Vite 4 in component testing. Addresses
  [#24969](https://github.com/cypress-io/cypress/issues/24969).
- Added new
  [`experimentalMemoryManagement`](/guides/references/experiments#Configuration)
  configuration option to improve memory management in Chromium-based browsers.
  Enable this option with `experimentalMemoryManagement=true` if you have
  experienced "Out of Memory" issues. Addresses
  [#23391](https://github.com/cypress-io/cypress/issues/23391).
- Added new
  [`experimentalSkipDomainInjection`](/guides/references/experiments#Experimental-Skip-Domain-Injection)
  configuration option to disable Cypress from setting `document.domain` on
  injection, allowing users to test Salesforce domains. If you believe you are
  having `document.domain` issues, please see the
  [`experimentalSkipDomainInjection`](/guides/references/experiments#Experimental-Skip-Domain-Injection)
  guide. This config option is end-to-end only. Addresses
  [#2367](https://github.com/cypress-io/cypress/issues/2367),
  [#23958](https://github.com/cypress-io/cypress/issues/23958),
  [#24290](https://github.com/cypress-io/cypress/issues/24290), and
  [#24418](https://github.com/cypress-io/cypress/issues/24418).
- The [`.as`](/api/commands/as) command now accepts an options argument,
  allowing an alias to be stored as type "query" or "static" value. This is
  stored as "query" by default. Addresses
  [#25173](https://github.com/cypress-io/cypress/issues/25173).
- The `cy.log()` command will now display a line break where the `\n` character
  is used. Addresses
  [#24964](https://github.com/cypress-io/cypress/issues/24964).
- [`component.specPattern`](/guides/references/configuration#component) now
  utilizes a JSX/TSX file extension when generating a new empty spec file if
  project contains at least one file with those extensions. This applies only to
  component testing and is skipped if
  [`component.specPattern`](/guides/references/configuration#component) has been
  configured to exclude files with those extensions. Addresses
  [#24495](https://github.com/cypress-io/cypress/issues/24495).
- Added support for the `data-qa` selector in the
  [Selector Playground](guides/core-concepts/cypress-app#Selector-Playground) in
  addition to `data-cy`, `data-test` and `data-testid`. Addresses
  [#25305](https://github.com/cypress-io/cypress/issues/25305).

**Bugfixes:**

- Fixed an issue where component tests could incorrectly treat new major
  versions of certain dependencies as supported. Fixes
  [#25379](https://github.com/cypress-io/cypress/issues/25379).
- Fixed an issue where new lines or spaces on new lines in the Command Log were
  not maintained. Fixes
  [#23679](https://github.com/cypress-io/cypress/issues/23679) and
  [#24964](https://github.com/cypress-io/cypress/issues/24964).
- Fixed an issue where Angular component testing projects would fail to
  initialize if an unsupported browserslist entry was specified in the project
  configuration. Fixes
  [#25312](https://github.com/cypress-io/cypress/issues/25312).

**Misc**

- Video output link in `cypress run` mode has been added to it's own line to
  make the video output link more easily clickable in the terminal. Addresses
  [#23913](https://github.com/cypress-io/cypress/issues/23913).<|MERGE_RESOLUTION|>--- conflicted
+++ resolved
@@ -5,14 +5,11 @@
 
 **Breaking Changes:**
 
-<<<<<<< HEAD
 **Bugfixes:**
 
 - Fixed an issue where Cypress incorrectly uses the box model of elements that have display:contents when determining visibility of child elements. Fixes [#29605](https://github.com/cypress-io/cypress/issues/29605).
-=======
 - Removed support for Node.js 16 and Node.js 21. Addresses [#29930](https://github.com/cypress-io/cypress/issues/29930).
 - Prebuilt binaries for Linux are no longer compatible with Linux distributions based on glibc <2.28, for example: Ubuntu 14-18, RHEL 7, CentOS 7, Amazon Linux 2. Addresses [#29601](https://github.com/cypress-io/cypress/issues/29601).
->>>>>>> 384a75ba
 
 ## 13.15.1
 
