<!-- See the ../guides/writing-the-cypress-changelog.md for details on writing the changelog. -->
## 13.6.3

_Released 1/16/2024 (PENDING)_

**Bugfixes:**

- Now 'node_modules' will not be ignored if a project path or a provided path to spec files contains it. Fixes [#23616](https://github.com/cypress-io/cypress/issues/23616).
- Updated display of assertions and commands with a URL argument to escape markdown formatting so that values are displayed as is and assertion values display as bold. Fixes [#24960](https://github.com/cypress-io/cypress/issues/24960) and [#28100](https://github.com/cypress-io/cypress/issues/28100).
- When generating assertions via Cypress Studio, the preview of the generated assertions now correctly displays the past tense of 'expected' instead of 'expect'. Fixed in [#28593](https://github.com/cypress-io/cypress/pull/28593).
- Fixed a regression in [`13.6.2`](https://docs.cypress.io/guides/references/changelog/13.6.2) where the `body` element was not highlighted correctly in Test Replay. Fixed in [#28627](https://github.com/cypress-io/cypress/pull/28627).
- Fixed an issue where some cross-origin logs, like assertions or cy.clock(), were getting too many dom snapshots. Fixes [#28609](https://github.com/cypress-io/cypress/issues/28609).
- Fixed asset capture for Test Replay for requests that are routed through service workers. This addresses an issue where styles were not being applied properly in Test Replay and `cy.intercept` was not working properly for requests in this scenario. Fixes [#28516](https://github.com/cypress-io/cypress/issues/28516).
<<<<<<< HEAD
- Fixed an issue where tabs opened via Puppeteer do not include original request headers. Fixes [#28641](https://github.com/cypress-io/cypress/issues/28641).
=======
- Fixed an issue where visiting an `http://` site would result in an infinite reload/redirect loop in Chrome 114+. Fixes [#25891](https://github.com/cypress-io/cypress/issues/25891).
>>>>>>> ec89901b

**Performance:**

- Fixed a performance regression from [`13.3.2`](https://docs.cypress.io/guides/references/changelog/13.3.2) where requests may not correlate correctly when test isolation is off. Fixes [#28545](https://github.com/cypress-io/cypress/issues/28545).

**Dependency Updates:**

- Remove dependency on `@types/node` package. Addresses [#28473](https://github.com/cypress-io/cypress/issues/28473).
- Updated  `@cypress/unique-selector` to include a performance optimization. It's possible this could improve performance of the selector playground. Addressed in [#28571](https://github.com/cypress-io/cypress/pull/28571).

**Misc:**

- Updated some documentation links to go through on.cypress.io. Addressed in [#28623](https://github.com/cypress-io/cypress/pull/28623).

## 13.6.2

_Released 12/26/2023_

**Bugfixes:**

- Fixed a regression in [`13.6.1`](https://docs.cypress.io/guides/references/changelog/13.6.1) where a malformed URI would crash Cypress. Fixes [#28521](https://github.com/cypress-io/cypress/issues/28521).
- Fixed a regression in [`12.4.0`](https://docs.cypress.io/guides/references/changelog/12.4.0) where erroneous `<br>` tags were displaying in error messages in the Command Log making them less readable. Fixes [#28452](https://github.com/cypress-io/cypress/issues/28452).

**Performance:**

- Improved performance when finding unique selectors for command log snapshots for Test Replay. Addressed in [#28536](https://github.com/cypress-io/cypress/pull/28536).

**Dependency Updates:**

- Updated ts-node from `10.9.1` to `10.9.2`. Cypress will longer error during `cypress run` or `cypress open` when using Typescript 5.3.2+ with `extends` in `tsconfig.json`. Addresses [#28385](https://github.com/cypress-io/cypress/issues/28385).

## 13.6.1

_Released 12/5/2023_

**Bugfixes:**

- Fixed an issue where pages or downloads opened in a new tab were missing basic auth headers. Fixes [#28350](https://github.com/cypress-io/cypress/issues/28350).
- Fixed an issue where request logging would default the `message` to the `args` of the currently running command even though those `args` would not apply to the request log and are not displayed. If the `args` are sufficiently large (e.g. when running the `cy.task` from the [code-coverage](https://github.com/cypress-io/code-coverage/) plugin) there could be performance/memory implications. Addressed in [#28411](https://github.com/cypress-io/cypress/pull/28411).
- Fixed an issue where commands would fail with the error `must only be invoked from the spec file or support file` if the project's `baseUrl` included basic auth credentials. Fixes [#27457](https://github.com/cypress-io/cypress/issues/27457) and [#28336](https://github.com/cypress-io/cypress/issues/28336).
- Fixed an issue where some URLs would timeout in pre-request correlation. Addressed in [#28427](https://github.com/cypress-io/cypress/pull/28427).
- Cypress will now correctly log errors and debug logs on Linux machines. Fixes [#5051](https://github.com/cypress-io/cypress/issues/5051) and [#24713](https://github.com/cypress-io/cypress/issues/24713).

**Misc:**

- Artifact upload duration is now reported to Cypress Cloud. Fixes [#28238](https://github.com/cypress-io/cypress/issues/28238). Addressed in [#28418](https://github.com/cypress-io/cypress/pull/28418).

## 13.6.0

_Released 11/21/2023_

**Features:**

- Added an activity indicator to CLI output when artifacts (screenshots, videos, or Test Replay) are being uploaded to the cloud. Addresses [#28239](https://github.com/cypress-io/cypress/issues/28239). Addressed in [#28277](https://github.com/cypress-io/cypress/pull/28277).
- When artifacts are uploaded to the Cypress Cloud, the duration of each upload will be displayed in the terminal. Addresses [#28237](https://github.com/cypress-io/cypress/issues/28237).

**Bugfixes:**

- We now allow absolute paths when setting `component.indexHtmlFile` in the Cypress config. Fixes [#27750](https://github.com/cypress-io/cypress/issues/27750).
- Fixed an issue where dynamic intercept aliases now show with alias name instead of "no alias" in driver. Addresses [#24653](https://github.com/cypress-io/cypress/issues/24653)
- Fixed an issue where [aliasing individual requests](https://docs.cypress.io/api/commands/intercept#Aliasing-individual-requests) with `cy.intercept()` led to an error when retrieving all of the aliases with `cy.get(@alias.all)` . Addresses [#25448](https://github.com/cypress-io/cypress/issues/25448)
- The URL of the application under test and command error "Learn more" links now open externally instead of in the Cypress-launched browser. Fixes [#24572](https://github.com/cypress-io/cypress/issues/24572).
- Fixed issue where some URLs would timeout in pre-request correlation. Addressed in [#28354](https://github.com/cypress-io/cypress/pull/28354).

**Misc:**

- Browser tabs and windows other than the Cypress tab are now closed between tests in Chromium-based browsers. Addressed in [#28204](https://github.com/cypress-io/cypress/pull/28204).
- Cypress now ensures the main browser tab is active before running each command in Chromium-based browsers. Addressed in [#28334](https://github.com/cypress-io/cypress/pull/28334).

**Dependency Updates:**

- Upgraded [`chrome-remote-interface`](https://www.npmjs.com/package/chrome-remote-interface) from `0.31.3` to `0.33.0` to increase the max payload from 100MB to 256MB. Addressed in [#27998](https://github.com/cypress-io/cypress/pull/27998).

## 13.5.1

_Released 11/14/2023_

**Bugfixes:**

- Fixed a regression in [`13.5.0`](https://docs.cypress.io/guides/references/changelog/13.5.0) where requests cached within a given spec may take longer to load than they did previously. Addresses [#28295](https://github.com/cypress-io/cypress/issues/28295).
- Fixed an issue where pages opened in a new tab were missing response headers, causing them not to load properly. Fixes [#28293](https://github.com/cypress-io/cypress/issues/28293) and [#28303](https://github.com/cypress-io/cypress/issues/28303).
- We now pass a flag to Chromium browsers to disable default component extensions. This is a common flag passed during browser automation. Fixed in [#28294](https://github.com/cypress-io/cypress/pull/28294).

## 13.5.0

_Released 11/8/2023_

**Features:**

 - Added Component Testing support for [Angular](https://angular.io/) version 17. Addresses [#28153](https://github.com/cypress-io/cypress/issues/28153).

**Bugfixes:**

- Fixed an issue in chromium based browsers, where global style updates can trigger flooding of font face requests in DevTools and Test Replay. This can affect performance due to the flooding of messages in CDP. Fixes [#28150](https://github.com/cypress-io/cypress/issues/28150) and [#28215](https://github.com/cypress-io/cypress/issues/28215).
- Fixed a regression in [`13.3.3`](https://docs.cypress.io/guides/references/changelog/13.3.3) where Cypress would hang on loading shared workers when using `cy.reload` to reload the page. Fixes [#28248](https://github.com/cypress-io/cypress/issues/28248).
- Fixed an issue where network requests made from tabs, or windows other than the main Cypress tab, would be delayed. Fixes [#28113](https://github.com/cypress-io/cypress/issues/28113).
- Fixed an issue with 'other' targets (e.g. pdf documents embedded in an object tag) not fully loading. Fixes [#28228](https://github.com/cypress-io/cypress/issues/28228) and [#28162](https://github.com/cypress-io/cypress/issues/28162).
- Fixed an issue where clicking a link to download a file could cause a page load timeout when the download attribute was missing. Note: download behaviors in experimental Webkit are still an issue. Fixes [#14857](https://github.com/cypress-io/cypress/issues/14857).
- Fixed an issue to account for canceled and failed downloads to correctly reflect these status in Command log as a download failure where previously it would be pending. Fixed in [#28222](https://github.com/cypress-io/cypress/pull/28222).
- Fixed an issue determining visibility when an element is hidden by an ancestor with a shared edge. Fixes [#27514](https://github.com/cypress-io/cypress/issues/27514).
- We now pass a flag to Chromium browsers to disable Chrome translation, both the manual option and the popup prompt, when a page with a differing language is detected. Fixes [#28225](https://github.com/cypress-io/cypress/issues/28225).
- Stopped processing CDP events at the end of a spec when Test Isolation is off and Test Replay is enabled. Addressed in [#28213](https://github.com/cypress-io/cypress/pull/28213).

## 13.4.0

_Released 10/30/2023_

**Features:**

- Introduced experimental configuration options for advanced retry logic: adds `experimentalStrategy` and `experimentalOptions` keys to the `retry` configuration key. See [Experimental Flake Detection Features](https://docs.cypress.io/guides/references/experiments/#Experimental-Flake-Detection-Features) in the documentation. Addressed in [#27930](https://github.com/cypress-io/cypress/pull/27930).

**Bugfixes:**

- Fixed a regression in [`13.3.2`](https://docs.cypress.io/guides/references/changelog/13.3.2) where Cypress would crash with 'Inspected target navigated or closed' or 'Session with given id not found'. Fixes [#28141](https://github.com/cypress-io/cypress/issues/28141) and [#28148](https://github.com/cypress-io/cypress/issues/28148).

## 13.3.3

_Released 10/24/2023_

**Bugfixes:**

- Fixed a performance regression in `13.3.1` with proxy correlation timeouts and requests issued from web and shared workers. Fixes [#28104](https://github.com/cypress-io/cypress/issues/28104).
- Fixed a performance problem with proxy correlation when requests get aborted and then get miscorrelated with follow up requests. Addressed in [#28094](https://github.com/cypress-io/cypress/pull/28094).
- Fixed a regression in [10.0.0](#10.0.0), where search would not find a spec if the file name contains "-" or "\_", but search prompt contains " " instead (e.g. search file "spec-file.cy.ts" with prompt "spec file"). Fixes [#25303](https://github.com/cypress-io/cypress/issues/25303).

## 13.3.2

_Released 10/18/2023_

**Bugfixes:**

- Fixed a performance regression in `13.3.1` with proxy correlation timeouts and requests issued from service workers. Fixes [#28054](https://github.com/cypress-io/cypress/issues/28054) and [#28056](https://github.com/cypress-io/cypress/issues/28056).
- Fixed an issue where proxy correlation would leak over from a previous spec causing performance problems, `cy.intercept` problems, and Test Replay asset capturing issues. Addressed in [#28060](https://github.com/cypress-io/cypress/pull/28060).
- Fixed an issue where redirects of requests that knowingly don't have CDP traffic should also be assumed to not have CDP traffic. Addressed in [#28060](https://github.com/cypress-io/cypress/pull/28060).
- Fixed an issue with Accept Encoding headers by forcing gzip when no accept encoding header is sent and using identity if gzip is not sent. Fixes [#28025](https://github.com/cypress-io/cypress/issues/28025).

**Dependency Updates:**

- Upgraded [`@babel/core`](https://www.npmjs.com/package/@babel/core) from `7.22.9` to `7.23.2` to address the [SNYK-JS-SEMVER-3247795](https://snyk.io/vuln/SNYK-JS-SEMVER-3247795) security vulnerability. Addressed in [#28063](https://github.com/cypress-io/cypress/pull/28063).
- Upgraded [`@babel/traverse`](https://www.npmjs.com/package/@babel/traverse) from `7.22.8` to `7.23.2` to address the [SNYK-JS-BABELTRAVERSE-5962462](https://snyk.io/vuln/SNYK-JS-BABELTRAVERSE-5962462) security vulnerability. Addressed in [#28063](https://github.com/cypress-io/cypress/pull/28063).
- Upgraded [`react-docgen`](https://www.npmjs.com/package/react-docgen) from `6.0.0-alpha.3` to `6.0.4` to address the [SNYK-JS-BABELTRAVERSE-5962462](https://snyk.io/vuln/SNYK-JS-BABELTRAVERSE-5962462) security vulnerability. Addressed in [#28063](https://github.com/cypress-io/cypress/pull/28063).

## 13.3.1

_Released 10/11/2023_

**Bugfixes:**

- Fixed an issue where requests were correlated in the wrong order in the proxy. This could cause an issue where the wrong request is used for `cy.intercept` or assets (e.g. stylesheets or images) may not properly be available in Test Replay. Addressed in [#27892](https://github.com/cypress-io/cypress/pull/27892).
- Fixed an issue where a crashed Chrome renderer can cause the Test Replay recorder to hang. Addressed in [#27909](https://github.com/cypress-io/cypress/pull/27909).
- Fixed an issue where multiple responses yielded from calls to `cy.wait()` would sometimes be out of order. Fixes [#27337](https://github.com/cypress-io/cypress/issues/27337).
- Fixed an issue where requests were timing out in the proxy. This could cause an issue where the wrong request is used for `cy.intercept` or assets (e.g. stylesheets or images) may not properly be available in Test Replay. Addressed in [#27976](https://github.com/cypress-io/cypress/pull/27976).
- Fixed an issue where Test Replay couldn't record tests due to issues involving `GLIBC`. Fixed deprecation warnings during the rebuild of better-sqlite3. Fixes [#27891](https://github.com/cypress-io/cypress/issues/27891) and [#27902](https://github.com/cypress-io/cypress/issues/27902).
- Enables test replay for executed specs in runs that have a spec that causes a browser crash. Addressed in [#27786](https://github.com/cypress-io/cypress/pull/27786).

## 13.3.0

_Released 09/27/2023_

**Features:**

 - Introduces new layout for Runs page providing additional run information. Addresses [#27203](https://github.com/cypress-io/cypress/issues/27203).

**Bugfixes:**

- Fixed an issue where actionability checks trigger a flood of font requests. Removing the font requests has the potential to improve performance and removes clutter from Test Replay. Addressed in [#27860](https://github.com/cypress-io/cypress/pull/27860).
- Fixed network stubbing not permitting status code 999. Fixes [#27567](https://github.com/cypress-io/cypress/issues/27567). Addressed in [#27853](https://github.com/cypress-io/cypress/pull/27853).

## 13.2.0

_Released 09/12/2023_

**Features:**

 - Adds support for Nx users who want to run Angular Component Testing in parallel. Addressed in [#27723](https://github.com/cypress-io/cypress/pull/27723).

**Bugfixes:**

- Edge cases where `cy.intercept()` would not properly intercept and asset response bodies would not properly be captured for Test Replay have been addressed. Addressed in [#27771](https://github.com/cypress-io/cypress/pull/27771).
- Fixed an issue where `enter`, `keyup`, and `space` events were not triggering `click` events properly in some versions of Firefox. Addressed in [#27715](https://github.com/cypress-io/cypress/pull/27715).
- Fixed a regression in `13.0.0` where tests using Basic Authorization can potentially hang indefinitely on chromium browsers. Addressed in [#27781](https://github.com/cypress-io/cypress/pull/27781).
- Fixed a regression in `13.0.0` where component tests using an intercept that matches all requests can potentially hang indefinitely. Addressed in [#27788](https://github.com/cypress-io/cypress/pull/27788).

**Dependency Updates:**

- Upgraded Electron from `21.0.0` to `25.8.0`, which updates bundled Chromium from `106.0.5249.51` to `114.0.5735.289`. Additionally, the Node version binary has been upgraded from `16.16.0` to `18.15.0`. This does **NOT** have an impact on the node version you are using with Cypress and is merely an internal update to the repository & shipped binary. Addressed in [#27715](https://github.com/cypress-io/cypress/pull/27715). Addresses [#27595](https://github.com/cypress-io/cypress/issues/27595).

## 13.1.0

_Released 08/31/2023_

**Features:**

 - Introduces a status icon representing the `latest` test run in the Sidebar for the Runs Page. Addresses [#27206](https://github.com/cypress-io/cypress/issues/27206).

**Bugfixes:**

- Fixed a regression introduced in Cypress [13.0.0](#13-0-0) where the [Module API](https://docs.cypress.io/guides/guides/module-api), [`after:run`](https://docs.cypress.io/api/plugins/after-run-api), and  [`after:spec`](https://docs.cypress.io/api/plugins/after-spec-api) results did not include the `stats.skipped` field for each run result. Fixes [#27694](https://github.com/cypress-io/cypress/issues/27694). Addressed in [#27695](https://github.com/cypress-io/cypress/pull/27695).
- Individual CDP errors that occur while capturing data for Test Replay will no longer prevent the entire run from being available. Addressed in [#27709](https://github.com/cypress-io/cypress/pull/27709).
- Fixed an issue where the release date on the `v13` landing page was a day behind. Fixed in [#27711](https://github.com/cypress-io/cypress/pull/27711).
- Fixed an issue where fatal protocol errors would leak between specs causing all subsequent specs to fail to upload protocol information. Fixed in [#27720](https://github.com/cypress-io/cypress/pull/27720)
- Updated `plist` from `3.0.6` to `3.1.0` to address [CVE-2022-37616](https://github.com/advisories/GHSA-9pgh-qqpf-7wqj) and [CVE-2022-39353](https://github.com/advisories/GHSA-crh6-fp67-6883). Fixed in [#27710](https://github.com/cypress-io/cypress/pull/27710).

## 13.0.0

_Released 08/29/2023_

**Breaking Changes:**

- The [`video`](https://docs.cypress.io/guides/references/configuration#Videos) configuration option now defaults to `false`. Addresses [#26157](https://github.com/cypress-io/cypress/issues/26157).
- The [`videoCompression`](https://docs.cypress.io/guides/references/configuration#Videos) configuration option now defaults to `false`. Addresses [#26160](https://github.com/cypress-io/cypress/issues/26160).
- The [`videoUploadOnPasses`](https://docs.cypress.io/guides/references/configuration#Videos) configuration option has been removed. Please see our [screenshots & videos guide](https://docs.cypress.io/guides/guides/screenshots-and-videos#Delete-videos-for-specs-without-failing-or-retried-tests) on how to accomplish similar functionality. Addresses [#26899](https://github.com/cypress-io/cypress/issues/26899).
- Requests for assets at relative paths for component testing are now correctly forwarded to the dev server. Fixes [#26725](https://github.com/cypress-io/cypress/issues/26725).
- The [`cy.readFile()`](/api/commands/readfile) command is now retry-able as a [query command](https://on.cypress.io/retry-ability). This should not affect any tests using it; the functionality is unchanged. However, it can no longer be overwritten using [`Cypress.Commands.overwrite()`](/api/cypress-api/custom-commands#Overwrite-Existing-Commands). Addressed in [#25595](https://github.com/cypress-io/cypress/pull/25595).
- The current spec path is now passed from the AUT iframe using a query parameter rather than a path segment. This allows for requests for assets at relative paths to be correctly forwarded to the dev server. Fixes [#26725](https://github.com/cypress-io/cypress/issues/26725).
- The deprecated configuration option `nodeVersion` has been removed. Addresses [#27016](https://github.com/cypress-io/cypress/issues/27016).
- The properties and values returned by the [Module API](https://docs.cypress.io/guides/guides/module-api) and included in the arguments of handlers for the [`after:run`](https://docs.cypress.io/api/plugins/after-run-api) and  [`after:spec`](https://docs.cypress.io/api/plugins/after-spec-api) have been changed to be more consistent. Addresses [#23805](https://github.com/cypress-io/cypress/issues/23805).
- For Cypress Cloud runs with Test Replay enabled, the Cypress Runner UI is now hidden during the run since the Runner will be visible during Test Replay. As such, if video is recorded (which is now defaulted to `false`) during the run, the Runner will not be visible. In addition, if a runner screenshot (`cy.screenshot({ capture: runner })`) is captured, it will no longer contain the Runner.
- The browser and browser page unexpectedly closing in the middle of a test run are now gracefully handled. Addressed in [#27592](https://github.com/cypress-io/cypress/issues/27592).
- Automation performance is now improved by switching away from websockets to direct CDP calls for Chrome and Electron browsers. Addressed in [#27592](https://github.com/cypress-io/cypress/issues/27592).
- Edge cases where `cy.intercept()` would not properly intercept have been addressed. Addressed in [#27592](https://github.com/cypress-io/cypress/issues/27592).
- Node 14 support has been removed and Node 16 support has been deprecated. Node 16 may continue to work with Cypress `v13`, but will not be supported moving forward to closer coincide with [Node 16's end-of-life](https://nodejs.org/en/blog/announcements/nodejs16-eol) schedule. It is recommended that users update to at least Node 18.
- The minimum supported Typescript version is `4.x`.

**Features:**

- Consolidates and improves terminal output when uploading test artifacts to Cypress Cloud. Addressed in [#27402](https://github.com/cypress-io/cypress/pull/27402)

**Bugfixes:**

- Fixed an issue where Cypress's internal `tsconfig` would conflict with properties set in the user's `tsconfig.json` such as `module` and `moduleResolution`. Fixes [#26308](https://github.com/cypress-io/cypress/issues/26308) and [#27448](https://github.com/cypress-io/cypress/issues/27448).
- Clarified Svelte 4 works correctly with Component Testing and updated dependencies checks to reflect this. It was incorrectly flagged as not supported. Fixes [#27465](https://github.com/cypress-io/cypress/issues/27465).
- Resolve the `process/browser` global inside `@cypress/webpack-batteries-included-preprocessor` to resolve to `process/browser.js` in order to explicitly provide the file extension. File resolution must include the extension for `.mjs` and `.js` files inside ESM packages in order to resolve correctly. Fixes[#27599](https://github.com/cypress-io/cypress/issues/27599).
- Fixed an issue where the correct `pnp` process was not being discovered. Fixes [#27562](https://github.com/cypress-io/cypress/issues/27562).
- Fixed incorrect type declarations for Cypress and Chai globals that asserted them to be local variables of the global scope rather than properties on the global object. Fixes [#27539](https://github.com/cypress-io/cypress/issues/27539). Fixed in [#27540](https://github.com/cypress-io/cypress/pull/27540).
- Dev Servers will now respect and use the `port` configuration option if present. Fixes [#27675](https://github.com/cypress-io/cypress/issues/27675).

**Dependency Updates:**

- Upgraded [`@cypress/request`](https://www.npmjs.com/package/@cypress/request) from `^2.88.11` to `^3.0.0` to address the [CVE-2023-28155](https://github.com/advisories/GHSA-p8p7-x288-28g6) security vulnerability. Addresses [#27535](https://github.com/cypress-io/cypress/issues/27535). Addressed in [#27495](https://github.com/cypress-io/cypress/pull/27495).

## 12.17.4

_Released 08/15/2023_

**Bugfixes:**

- Fixed an issue where having `cypress.config` in a nested directory would cause problems with locating the `component-index.html` file when using component testing. Fixes [#26400](https://github.com/cypress-io/cypress/issues/26400).

**Dependency Updates:**

- Upgraded [`webpack`](https://www.npmjs.com/package/webpack) from `v4` to `v5`. This means that we are now bundling your `e2e` tests with webpack 5. We don't anticipate this causing any noticeable changes. However, if you'd like to keep bundling your `e2e` tests with wepback 4 you can use the same process as before by pinning [@cypress/webpack-batteries-included-preprocessor](https://www.npmjs.com/package/@cypress/webpack-batteries-included-preprocessor) to `v2.x.x` and hooking into the [file:preprocessor](https://docs.cypress.io/api/plugins/preprocessors-api#Usage) plugin event. This will restore the previous bundling process. Additionally, if you're using [@cypress/webpack-batteries-included-preprocessor](https://www.npmjs.com/package/@cypress/webpack-batteries-included-preprocessor) already, a new version has been published to support webpack `v5`.
- Upgraded [`tough-cookie`](https://www.npmjs.com/package/tough-cookie) from `4.0` to `4.1.3`, [`@cypress/request`](https://www.npmjs.com/package/@cypress/request) from `2.88.11` to `2.88.12` and [`@cypress/request-promise`](https://www.npmjs.com/package/@cypress/request-promise) from `4.2.6` to `4.2.7` to address a [security vulnerability](https://security.snyk.io/vuln/SNYK-JS-TOUGHCOOKIE-5672873). Fixes [#27261](https://github.com/cypress-io/cypress/issues/27261).

## 12.17.3

_Released 08/01/2023_

**Bugfixes:**

- Fixed an issue where unexpected branch names were being recorded for cypress runs when executed by GitHub Actions. The HEAD branch name will now be recorded by default for pull request workflows if a branch name cannot otherwise be detected from user overrides or from local git data. Fixes [#27389](https://github.com/cypress-io/cypress/issues/27389).

**Performance:**

- Fixed an issue where unnecessary requests were being paused. No longer sends `X-Cypress-Is-XHR-Or-Fetch` header and infers resource type off of the server pre-request object. Fixes [#26620](https://github.com/cypress-io/cypress/issues/26620) and [#26622](https://github.com/cypress-io/cypress/issues/26622).

## 12.17.2

_Released 07/20/2023_

**Bugfixes:**

- Fixed an issue where commands would fail with the error `must only be invoked from the spec file or support file` if their arguments were mutated. Fixes [#27200](https://github.com/cypress-io/cypress/issues/27200).
- Fixed an issue where `cy.writeFile()` would erroneously fail with the error `cy.writeFile() must only be invoked from the spec file or support file`. Fixes [#27097](https://github.com/cypress-io/cypress/issues/27097).
- Fixed an issue where web workers could not be created within a spec. Fixes [#27298](https://github.com/cypress-io/cypress/issues/27298).

## 12.17.1

_Released 07/10/2023_

**Bugfixes:**

- Fixed invalid stored preference when enabling in-app notifications that could cause the application to crash.  Fixes [#27228](https://github.com/cypress-io/cypress/issues/27228).
- Fixed an issue with the Typescript types of [`cy.screenshot()`](https://docs.cypress.io/api/commands/screenshot). Fixed in [#27130](https://github.com/cypress-io/cypress/pull/27130).

**Dependency Updates:**

- Upgraded [`@cypress/request`](https://www.npmjs.com/package/@cypress/request) from `2.88.10` to `2.88.11` to address [CVE-2022-24999](https://www.cve.org/CVERecord?id=CVE-2022-24999) security vulnerability. Addressed in [#27005](https://github.com/cypress-io/cypress/pull/27005).

## 12.17.0

_Released 07/05/2023_

**Features:**

- Cypress Cloud users can now receive desktop notifications about their runs, including when one starts, finishes, or fails. Addresses [#26686](https://github.com/cypress-io/cypress/issues/26686).

**Bugfixes:**

- Fixed issues where commands would fail with the error `must only be invoked from the spec file or support file`. Fixes [#27149](https://github.com/cypress-io/cypress/issues/27149) and [#27163](https://github.com/cypress-io/cypress/issues/27163).
- Fixed a regression introduced in Cypress [12.12.0](#12-12-0) where Cypress may fail to reconnect to the Chrome DevTools Protocol in Electron. Fixes [#26900](https://github.com/cypress-io/cypress/issues/26900).
- Fixed an issue where chrome was not recovering from browser crashes properly. Fixes [#24650](https://github.com/cypress-io/cypress/issues/24650).
- Fixed a race condition that was causing a GraphQL error to appear on the [Debug page](https://docs.cypress.io/guides/cloud/runs#Debug) when viewing a running Cypress Cloud build. Fixed in [#27134](https://github.com/cypress-io/cypress/pull/27134).
- Fixed a race condition in electron where the test window exiting prematurely during the browser launch process was causing the whole test run to fail. Addressed in [#27167](https://github.com/cypress-io/cypress/pull/27167).
- Fixed minor issues with Typescript types in the CLI. Fixes [#24110](https://github.com/cypress-io/cypress/issues/24110).
- Fixed an issue where a value for the Electron debug port would not be respected if defined using the `ELECTRON_EXTRA_LAUNCH_ARGS` environment variable. Fixes [#26711](https://github.com/cypress-io/cypress/issues/26711).

**Dependency Updates:**

- Update dependency semver to ^7.5.3. Addressed in [#27151](https://github.com/cypress-io/cypress/pull/27151).

## 12.16.0

_Released 06/26/2023_

**Features:**

- Added support for Angular 16.1.0 in Cypress Component Testing. Addresses [#27049](https://github.com/cypress-io/cypress/issues/27049).

**Bugfixes:**

- Fixed an issue where certain commands would fail with the error `must only be invoked from the spec file or support file` when invoked with a large argument. Fixes [#27099](https://github.com/cypress-io/cypress/issues/27099).

## 12.15.0

_Released 06/20/2023_

**Features:**

- Added support for running Cypress tests with [Chrome's new `--headless=new` flag](https://developer.chrome.com/articles/new-headless/). Chrome versions 112 and above will now be run in the `headless` mode that matches the `headed` browser implementation. Addresses [#25972](https://github.com/cypress-io/cypress/issues/25972).
- Cypress can now test pages with targeted `Content-Security-Policy` and `Content-Security-Policy-Report-Only` header directives by specifying the allow list via the [`experimentalCspAllowList`](https://docs.cypress.io/guides/references/configuration#Experimental-Csp-Allow-List) configuration option. Addresses [#1030](https://github.com/cypress-io/cypress/issues/1030). Addressed in [#26483](https://github.com/cypress-io/cypress/pull/26483)
- The [`videoCompression`](https://docs.cypress.io/guides/references/configuration#Videos) configuration option now accepts both a boolean or a Constant Rate Factor (CRF) number between `1` and `51`. The `videoCompression` default value is still `32` CRF and when `videoCompression` is set to `true` the default of `32` CRF will be used. Addresses [#26658](https://github.com/cypress-io/cypress/issues/26658).
- The Cypress Cloud data shown on the [Specs](https://docs.cypress.io/guides/core-concepts/cypress-app#Specs) page and [Runs](https://docs.cypress.io/guides/core-concepts/cypress-app#Runs) page will now reflect Cloud Runs that match the current Git tree if Git is being used. Addresses [#26693](https://github.com/cypress-io/cypress/issues/26693).

**Bugfixes:**

- Fixed an issue where video output was not being logged to the console when `videoCompression` was turned off. Videos will now log to the terminal regardless of the compression value. Addresses [#25945](https://github.com/cypress-io/cypress/issues/25945).

**Dependency Updates:**

- Removed [`@cypress/mocha-teamcity-reporter`](https://www.npmjs.com/package/@cypress/mocha-teamcity-reporter) as this package was no longer being referenced. Addressed in [#26938](https://github.com/cypress-io/cypress/pull/26938).

## 12.14.0

_Released 06/07/2023_

**Features:**

- A new testing type switcher has been added to the Spec Explorer to make it easier to move between E2E and Component Testing. An informational overview of each type is displayed if it hasn't already been configured to help educate and onboard new users to each testing type. Addresses [#26448](https://github.com/cypress-io/cypress/issues/26448), [#26836](https://github.com/cypress-io/cypress/issues/26836) and [#26837](https://github.com/cypress-io/cypress/issues/26837).

**Bugfixes:**

- Fixed an issue to now correctly detect Angular 16 dependencies
([@angular/cli](https://www.npmjs.com/package/@angular/cli),
[@angular-devkit/build-angular](https://www.npmjs.com/package/@angular-devkit/build-angular),
[@angular/core](https://www.npmjs.com/package/@angular/core), [@angular/common](https://www.npmjs.com/package/@angular/common),
[@angular/platform-browser-dynamic](https://www.npmjs.com/package/@angular/platform-browser-dynamic))
during Component Testing onboarding. Addresses [#26852](https://github.com/cypress-io/cypress/issues/26852).
- Ensures Git-related messages on the [Runs page](https://docs.cypress.io/guides/core-concepts/cypress-app#Runs) remain dismissed. Addresses [#26808](https://github.com/cypress-io/cypress/issues/26808).

**Dependency Updates:**

- Upgraded [`find-process`](https://www.npmjs.com/package/find-process) from `1.4.1` to `1.4.7` to address this [Synk](https://security.snyk.io/vuln/SNYK-JS-FINDPROCESS-1090284) security vulnerability. Addressed in [#26906](https://github.com/cypress-io/cypress/pull/26906).
- Upgraded [`firefox-profile`](https://www.npmjs.com/package/firefox-profile) from `4.0.0` to `4.3.2` to address security vulnerabilities within sub-dependencies. Addressed in [#26912](https://github.com/cypress-io/cypress/pull/26912).

## 12.13.0

_Released 05/23/2023_

**Features:**

- Adds Git-related messages for the [Runs page](https://docs.cypress.io/guides/core-concepts/cypress-app#Runs) and [Debug page](https://docs.cypress.io/guides/cloud/runs#Debug) when users aren't using Git or there are no recorded runs for the current branch. Addresses [#26680](https://github.com/cypress-io/cypress/issues/26680).

**Bugfixes:**

- Reverted [#26452](https://github.com/cypress-io/cypress/pull/26452) which introduced a bug that prevents users from using End to End with Yarn 3. Fixed in [#26735](https://github.com/cypress-io/cypress/pull/26735). Fixes [#26676](https://github.com/cypress-io/cypress/issues/26676).
- Moved `types` condition to the front of `package.json#exports` since keys there are meant to be order-sensitive. Fixed in [#26630](https://github.com/cypress-io/cypress/pull/26630).
- Fixed an issue where newly-installed dependencies would not be detected during Component Testing setup. Addresses [#26685](https://github.com/cypress-io/cypress/issues/26685).
- Fixed a UI regression that was flashing an "empty" state inappropriately when loading the Debug page. Fixed in [#26761](https://github.com/cypress-io/cypress/pull/26761).
- Fixed an issue in Component Testing setup where TypeScript version 5 was not properly detected. Fixes [#26204](https://github.com/cypress-io/cypress/issues/26204).

**Misc:**

- Updated styling & content of Cypress Cloud slideshows when not logged in or no runs have been recorded. Addresses [#26181](https://github.com/cypress-io/cypress/issues/26181).
- Changed the nomenclature of 'processing' to 'compressing' when terminal video output is printed during a run. Addresses [#26657](https://github.com/cypress-io/cypress/issues/26657).
- Changed the nomenclature of 'Upload Results' to 'Uploading Screenshots & Videos' when terminal output is printed during a run. Addresses [#26759](https://github.com/cypress-io/cypress/issues/26759).

## 12.12.0

_Released 05/09/2023_

**Features:**

- Added a new informational banner to help get started with component testing from an existing end-to-end test suite. Addresses [#26511](https://github.com/cypress-io/cypress/issues/26511).

**Bugfixes:**

- Fixed an issue in Electron where devtools gets out of sync with the DOM occasionally. Addresses [#15932](https://github.com/cypress-io/cypress/issues/15932).
- Updated the Chromium renderer process crash message to be more terse. Addressed in [#26597](https://github.com/cypress-io/cypress/pull/26597).
- Fixed an issue with `CYPRESS_DOWNLOAD_PATH_TEMPLATE` regex to allow multiple replacements. Addresses [#23670](https://github.com/cypress-io/cypress/issues/23670).
- Moved `types` condition to the front of `package.json#exports` since keys there are meant to be order-sensitive. Fixed in [#26630](https://github.com/cypress-io/cypress/pull/26630).

**Dependency Updates:**

- Upgraded [`plist`](https://www.npmjs.com/package/plist) from `3.0.5` to `3.0.6` to address [CVE-2022-26260](https://nvd.nist.gov/vuln/detail/CVE-2022-22912#range-8131646) NVD security vulnerability. Addressed in [#26631](https://github.com/cypress-io/cypress/pull/26631).
- Upgraded [`engine.io`](https://www.npmjs.com/package/engine.io) from `6.2.1` to `6.4.2` to address [CVE-2023-31125](https://github.com/socketio/engine.io/security/advisories/GHSA-q9mw-68c2-j6m5) NVD security vulnerability. Addressed in [#26664](https://github.com/cypress-io/cypress/pull/26664).
- Upgraded [`@vue/test-utils`](https://www.npmjs.com/package/@vue/test-utils) from `2.0.2` to `2.3.2`. Addresses [#26575](https://github.com/cypress-io/cypress/issues/26575).

## 12.11.0

_Released 04/26/2023_

**Features:**

- Adds Component Testing support for Angular 16. Addresses [#26044](https://github.com/cypress-io/cypress/issues/26044).
- The run navigation component on the [Debug page](https://on.cypress.io/debug-page) will now display a warning message if there are more relevant runs than can be displayed in the list. Addresses [#26288](https://github.com/cypress-io/cypress/issues/26288).

**Bugfixes:**

- Fixed an issue where setting `videoCompression` to `0` would cause the video output to be broken. `0` is now treated as false. Addresses [#5191](https://github.com/cypress-io/cypress/issues/5191) and [#24595](https://github.com/cypress-io/cypress/issues/24595).
- Fixed an issue on the [Debug page](https://on.cypress.io/debug-page) where the passing run status would appear even if the Cypress Cloud organization was over its monthly test result limit. Addresses [#26528](https://github.com/cypress-io/cypress/issues/26528).

**Misc:**

- Cleaned up our open telemetry dependencies, reducing the size of the open telemetry modules. Addressed in [#26522](https://github.com/cypress-io/cypress/pull/26522).

**Dependency Updates:**

- Upgraded [`vue`](https://www.npmjs.com/package/vue) from `3.2.31` to `3.2.47`. Addressed in [#26555](https://github.com/cypress-io/cypress/pull/26555).

## 12.10.0

_Released 04/17/2023_

**Features:**

- The Component Testing setup wizard will now show a warning message if an issue is encountered with an installed [third party framework definition](https://on.cypress.io/component-integrations). Addresses [#25838](https://github.com/cypress-io/cypress/issues/25838).

**Bugfixes:**

- Capture the [Azure](https://azure.microsoft.com/) CI provider's environment variable [`SYSTEM_PULLREQUEST_PULLREQUESTNUMBER`](https://learn.microsoft.com/en-us/azure/devops/pipelines/build/variables?view=azure-devops&tabs=yaml#system-variables-devops-services) to display the linked PR number in the Cloud. Addressed in [#26215](https://github.com/cypress-io/cypress/pull/26215).
- Fixed an issue in the onboarding wizard where project framework & bundler would not be auto-detected when opening directly into component testing mode using the `--component` CLI flag. Fixes [#22777](https://github.com/cypress-io/cypress/issues/22777) and [#26388](https://github.com/cypress-io/cypress/issues/26388).
- Updated to use the `SEMAPHORE_GIT_WORKING_BRANCH` [Semphore](https://docs.semaphoreci.com) CI environment variable to correctly associate a Cloud run to the current branch. Previously this was incorrectly associating a run to the target branch. Fixes [#26309](https://github.com/cypress-io/cypress/issues/26309).
- Fix an edge case in Component Testing where a custom `baseUrl` in `tsconfig.json` for Next.js 13.2.0+ is not respected. This was partially fixed in [#26005](https://github.com/cypress-io/cypress/pull/26005), but an edge case was missed. Fixes [#25951](https://github.com/cypress-io/cypress/issues/25951).
- Fixed an issue where `click` events fired on `.type('{enter}')` did not propagate through shadow roots. Fixes [#26392](https://github.com/cypress-io/cypress/issues/26392).

**Misc:**

- Removed unintentional debug logs. Addressed in [#26411](https://github.com/cypress-io/cypress/pull/26411).
- Improved styling on the [Runs Page](https://docs.cypress.io/guides/core-concepts/cypress-app#Runs). Addresses [#26180](https://github.com/cypress-io/cypress/issues/26180).

**Dependency Updates:**

- Upgraded [`commander`](https://www.npmjs.com/package/commander) from `^5.1.0` to `^6.2.1`. Addressed in [#26226](https://github.com/cypress-io/cypress/pull/26226).
- Upgraded [`minimist`](https://www.npmjs.com/package/minimist) from `1.2.6` to `1.2.8` to address this [CVE-2021-44906](https://github.com/advisories/GHSA-xvch-5gv4-984h) NVD security vulnerability. Addressed in [#26254](https://github.com/cypress-io/cypress/pull/26254).

## 12.9.0

_Released 03/28/2023_

**Features:**

- The [Debug page](https://docs.cypress.io/guides/cloud/runs#Debug) now allows for navigating between all runs recorded for a commit. Addresses [#25899](https://github.com/cypress-io/cypress/issues/25899) and [#26018](https://github.com/cypress-io/cypress/issues/26018).

**Bugfixes:**

- Fixed a compatibility issue so that component test projects can use [Vite](https://vitejs.dev/) version 4.2.0 and greater. Fixes [#26138](https://github.com/cypress-io/cypress/issues/26138).
- Fixed an issue where [`cy.intercept()`](https://docs.cypress.io/api/commands/intercept) added an additional `content-length` header to spied requests that did not set a `content-length` header on the original request. Fixes [#24407](https://github.com/cypress-io/cypress/issues/24407).
- Changed the way that Git hashes are loaded so that non-relevant runs are excluded from the Debug page. Fixes [#26058](https://github.com/cypress-io/cypress/issues/26058).
- Corrected the [`.type()`](https://docs.cypress.io/api/commands/type) command to account for shadow root elements when determining whether or not focus needs to be simulated before typing. Fixes [#26198](https://github.com/cypress-io/cypress/issues/26198).
- Fixed an issue where an incorrect working directory could be used for Git operations on Windows. Fixes [#23317](https://github.com/cypress-io/cypress/issues/23317).
- Capture the [Buildkite](https://buildkite.com/) CI provider's environment variable `BUILDKITE_RETRY_COUNT` to handle CI retries in the Cloud. Addressed in [#25750](https://github.com/cypress-io/cypress/pull/25750).

**Misc:**

- Made some minor styling updates to the Debug page. Addresses [#26041](https://github.com/cypress-io/cypress/issues/26041).

## 12.8.1

_Released 03/15/2023_

**Bugfixes:**

- Fixed a regression in Cypress [10](https://docs.cypress.io/guides/references/changelog#10-0-0) where the reporter auto-scroll configuration inside user preferences was unintentionally being toggled off. User's must now explicitly enable/disable auto-scroll under user preferences, which is enabled by default. Fixes [#24171](https://github.com/cypress-io/cypress/issues/24171) and [#26113](https://github.com/cypress-io/cypress/issues/26113).

**Dependency Updates:**

- Upgraded [`ejs`](https://www.npmjs.com/package/ejs) from `3.1.6` to `3.1.8` to address this [CVE-2022-29078](https://github.com/advisories/GHSA-phwq-j96m-2c2q) NVD security vulnerability. Addressed in [#25279](https://github.com/cypress-io/cypress/pull/25279).

## 12.8.0

_Released 03/14/2023_

**Features:**

- The [Debug page](https://docs.cypress.io/guides/cloud/runs#Debug) is now able to show real-time results from in-progress runs.  Addresses [#25759](https://github.com/cypress-io/cypress/issues/25759).
- Added the ability to control whether a request is logged to the command log via [`cy.intercept()`](https://docs.cypress.io/api/commands/intercept) by passing `log: false` or `log: true`. Addresses [#7362](https://github.com/cypress-io/cypress/issues/7362).
  - This can be used to override Cypress's default behavior of logging all XHRs and fetches, see the [example](https://docs.cypress.io/api/commands/intercept#Disabling-logs-for-a-request).
- It is now possible to control the number of connection attempts to the browser using the `CYPRESS_CONNECT_RETRY_THRESHOLD` Environment Variable. Learn more [here](https://docs.cypress.io/guides/references/advanced-installation#Environment-variables). Addressed in [#25848](https://github.com/cypress-io/cypress/pull/25848).

**Bugfixes:**

- Fixed an issue where using `Cypress.require()` would throw the error `Cannot find module 'typescript'`. Fixes [#25885](https://github.com/cypress-io/cypress/issues/25885).
- The [`before:spec`](https://docs.cypress.io/api/plugins/before-spec-api) API was updated to correctly support async event handlers in `run` mode. Fixes [#24403](https://github.com/cypress-io/cypress/issues/24403).
- Updated the Component Testing [community framework](https://docs.cypress.io/guides/component-testing/third-party-definitions) definition detection logic to take into account monorepo structures that hoist dependencies. Fixes [#25993](https://github.com/cypress-io/cypress/issues/25993).
- The onboarding wizard for Component Testing will now detect installed dependencies more reliably. Fixes [#25782](https://github.com/cypress-io/cypress/issues/25782).
- Fixed an issue where Angular components would sometimes be mounted in unexpected DOM locations in component tests. Fixes [#25956](https://github.com/cypress-io/cypress/issues/25956).
- Fixed an issue where Cypress component testing would fail to work with [Next.js](https://nextjs.org/) `13.2.1`. Fixes [#25951](https://github.com/cypress-io/cypress/issues/25951).
- Fixed an issue where migrating a project from a version of Cypress earlier than [10.0.0](#10-0-0) could fail if the project's `testFiles` configuration was an array of globs. Fixes [#25947](https://github.com/cypress-io/cypress/issues/25947).

**Misc:**

- Removed "New" badge in the navigation bar for the debug page icon. Addresses [#25925](https://github.com/cypress-io/cypress/issues/25925).
- Removed inline "Connect" buttons within the Specs Explorer. Addresses [#25926](https://github.com/cypress-io/cypress/issues/25926).
- Added an icon for "beta" versions of the Chrome browser. Addresses [#25968](https://github.com/cypress-io/cypress/issues/25968).

**Dependency Updates:**

- Upgraded [`mocha-junit-reporter`](https://www.npmjs.com/package/mocha-junit-reporter) from `2.1.0` to `2.2.0` to be able to use [new placeholders](https://github.com/michaelleeallen/mocha-junit-reporter/pull/163) such as `[suiteFilename]` or `[suiteName]` when defining the test report name. Addressed in [#25922](https://github.com/cypress-io/cypress/pull/25922).

## 12.7.0

_Released 02/24/2023_

**Features:**

- It is now possible to set `hostOnly` cookies with [`cy.setCookie()`](https://docs.cypress.io/api/commands/setcookie) for a given domain. Addresses [#16856](https://github.com/cypress-io/cypress/issues/16856) and [#17527](https://github.com/cypress-io/cypress/issues/17527).
- Added a Public API for third party component libraries to define a Framework Definition, embedding their library into the Cypress onboarding workflow. Learn more [here](https://docs.cypress.io/guides/component-testing/third-party-definitions). Implemented in [#25780](https://github.com/cypress-io/cypress/pull/25780) and closes [#25638](https://github.com/cypress-io/cypress/issues/25638).
- Added a Debug Page tutorial slideshow for projects that are not connected to Cypress Cloud. Addresses [#25768](https://github.com/cypress-io/cypress/issues/25768).
- Improved various error message around interactions with the Cypress cloud. Implemented in [#25837](https://github.com/cypress-io/cypress/pull/25837)
- Updated the "new" status badge for the Debug page navigation link to be less noticeable when the navigation is collapsed. Addresses [#25739](https://github.com/cypress-io/cypress/issues/25739).

**Bugfixes:**

- Fixed various bugs when recording to the cloud. Fixed in [#25837](https://github.com/cypress-io/cypress/pull/25837)
- Fixed an issue where cookies were being duplicated with the same hostname, but a prepended dot. Fixed an issue where cookies may not be expiring correctly. Fixes [#25174](https://github.com/cypress-io/cypress/issues/25174), [#25205](https://github.com/cypress-io/cypress/issues/25205) and [#25495](https://github.com/cypress-io/cypress/issues/25495).
- Fixed an issue where cookies weren't being synced when the application was stable. Fixed in [#25855](https://github.com/cypress-io/cypress/pull/25855). Fixes [#25835](https://github.com/cypress-io/cypress/issues/25835).
- Added missing TypeScript type definitions for the [`cy.reload()`](https://docs.cypress.io/api/commands/reload) command. Addressed in [#25779](https://github.com/cypress-io/cypress/pull/25779).
- Ensure Angular components are mounted inside the correct element. Fixes [#24385](https://github.com/cypress-io/cypress/issues/24385).
- Fix a bug where files outside the project root in a monorepo are not correctly served when using Vite. Addressed in [#25801](https://github.com/cypress-io/cypress/pull/25801).
- Fixed an issue where using [`cy.intercept`](https://docs.cypress.io/api/commands/intercept)'s `req.continue()` with a non-function parameter would not provide an appropriate error message. Fixed in [#25884](https://github.com/cypress-io/cypress/pull/25884).
- Fixed an issue where Cypress would erroneously launch and connect to multiple browser instances. Fixes [#24377](https://github.com/cypress-io/cypress/issues/24377).

**Misc:**

- Made updates to the way that the Debug Page header displays information. Addresses [#25796](https://github.com/cypress-io/cypress/issues/25796) and [#25798](https://github.com/cypress-io/cypress/issues/25798).

## 12.6.0

_Released 02/15/2023_

**Features:**

- Added a new CLI flag, called [`--auto-cancel-after-failures`](https://docs.cypress.io/guides/guides/command-line#Options), that overrides the project-level ["Auto Cancellation"](https://docs.cypress.io/guides/cloud/smart-orchestration#Auto-Cancellation) value when recording to the Cloud. This gives Cloud users on Business and Enterprise plans the flexibility to alter the auto-cancellation value per run. Addressed in [#25237](https://github.com/cypress-io/cypress/pull/25237).
- It is now possible to overwrite query commands using [`Cypress.Commands.overwriteQuery`](https://on.cypress.io/api/custom-queries). Addressed in [#25078](https://github.com/cypress-io/cypress/issues/25078).
- Added [`Cypress.require()`](https://docs.cypress.io/api/cypress-api/require) for including dependencies within the [`cy.origin()`](https://docs.cypress.io/api/commands/origin) callback. This change removed support for using `require()` and `import()` directly within the callback because we found that it impacted performance not only for spec files using them within the [`cy.origin()`](https://docs.cypress.io/api/commands/origin) callback, but even for spec files that did not use them. Addresses [#24976](https://github.com/cypress-io/cypress/issues/24976).
- Added the ability to open the failing test in the IDE from the Debug page before needing to re-run the test. Addressed in [#24850](https://github.com/cypress-io/cypress/issues/24850).

**Bugfixes:**

- When a Cloud user is apart of multiple Cloud organizations, the [Connect to Cloud setup](https://docs.cypress.io/guides/cloud/projects#Set-up-a-project-to-record) now shows the correct organizational prompts when connecting a new project. Fixes [#25520](https://github.com/cypress-io/cypress/issues/25520).
- Fixed an issue where Cypress would fail to load any specs if the project `specPattern` included a resource that could not be accessed due to filesystem permissions. Fixes [#24109](https://github.com/cypress-io/cypress/issues/24109).
- Fixed an issue where the Debug page would display a different number of specs for in-progress runs than the in-progress specs reported in Cypress Cloud. Fixes [#25647](https://github.com/cypress-io/cypress/issues/25647).
- Fixed an issue in middleware where error-handling code could itself generate an error and fail to report the original issue. Fixes [#22825](https://github.com/cypress-io/cypress/issues/22825).
- Fixed an regression introduced in Cypress [12.3.0](#12-3-0) where custom browsers that relied on process environment variables were not found on macOS arm64 architectures. Fixed in [#25753](https://github.com/cypress-io/cypress/pull/25753).

**Misc:**

- Improved the UI of the Debug page. Addresses [#25664](https://github.com/cypress-io/cypress/issues/25664),  [#25669](https://github.com/cypress-io/cypress/issues/25669), [#25665](https://github.com/cypress-io/cypress/issues/25665), [#25666](https://github.com/cypress-io/cypress/issues/25666), and [#25667](https://github.com/cypress-io/cypress/issues/25667).
- Updated the Debug page sidebar badge to to show 0 to 99+ failing tests, increased from showing 0 to 9+ failing tests, to provide better test failure insights. Addresses [#25662](https://github.com/cypress-io/cypress/issues/25662).

**Dependency Updates:**

- Upgrade [`debug`](https://www.npmjs.com/package/debug) to `4.3.4`. Addressed in [#25699](https://github.com/cypress-io/cypress/pull/25699).

## 12.5.1

_Released 02/02/2023_

**Bugfixes:**

- Fixed a regression introduced in Cypress [12.5.0](https://docs.cypress.io/guides/references/changelog#12-5-0) where the `runnable` was not included in the [`test:after:run`](https://docs.cypress.io/api/events/catalog-of-events) event. Fixes [#25663](https://github.com/cypress-io/cypress/issues/25663).

**Dependency Updates:**

- Upgraded [`simple-git`](https://github.com/steveukx/git-js) from `3.15.0` to `3.16.0` to address this [security vulnerability](https://github.com/advisories/GHSA-9p95-fxvg-qgq2) where Remote Code Execution (RCE) via the clone(), pull(), push() and listRemote() methods due to improper input sanitization was possible. Addressed in [#25603](https://github.com/cypress-io/cypress/pull/25603).

## 12.5.0

_Released 01/31/2023_

**Features:**

- Easily debug failed CI test runs recorded to the Cypress Cloud from your local Cypress app with the new Debug page. Please leave any feedback [here](https://github.com/cypress-io/cypress/discussions/25649). Your feedback will help us make decisions to improve the Debug experience. For more details, see [our blog post](https://on.cypress.io/debug-page-release). Addressed in [#25488](https://github.com/cypress-io/cypress/pull/25488).

**Performance:**

- Improved memory consumption in `run` mode by removing reporter logs for successful tests. Fixes [#25230](https://github.com/cypress-io/cypress/issues/25230).

**Bugfixes:**

- Fixed an issue where alternative Microsoft Edge Beta, Canary, and Dev binary versions were not being discovered by Cypress. Fixes [#25455](https://github.com/cypress-io/cypress/issues/25455).

**Dependency Updates:**

- Upgraded [`underscore.string`](https://github.com/esamattis/underscore.string/blob/HEAD/CHANGELOG.markdown) from `3.3.5` to `3.3.6` to reference rebuilt assets after security patch to fix regular expression DDOS exploit. Addressed in [#25574](https://github.com/cypress-io/cypress/pull/25574).

## 12.4.1

_Released 01/27/2023_

**Bugfixes:**

- Fixed a regression from Cypress [12.4.0](https://docs.cypress.io/guides/references/changelog#12-4-0) where Cypress was not exiting properly when running multiple Component Testing specs in `electron` in `run` mode. Fixes [#25568](https://github.com/cypress-io/cypress/issues/25568).

**Dependency Updates:**

- Upgraded [`ua-parser-js`](https://github.com/faisalman/ua-parser-js) from `0.7.24` to `0.7.33` to address this [security vulnerability](https://github.com/faisalman/ua-parser-js/security/advisories/GHSA-fhg7-m89q-25r3) where crafting a very-very-long user-agent string with specific pattern, an attacker can turn the script to get stuck processing for a very long time which results in a denial of service (DoS) condition. Addressed in [#25561](https://github.com/cypress-io/cypress/pull/25561).

## 12.4.0

_Released 1/24/2023_

**Features:**

- Added official support for Vite 4 in component testing. Addresses
  [#24969](https://github.com/cypress-io/cypress/issues/24969).
- Added new
  [`experimentalMemoryManagement`](/guides/references/experiments#Configuration)
  configuration option to improve memory management in Chromium-based browsers.
  Enable this option with `experimentalMemoryManagement=true` if you have
  experienced "Out of Memory" issues. Addresses
  [#23391](https://github.com/cypress-io/cypress/issues/23391).
- Added new
  [`experimentalSkipDomainInjection`](/guides/references/experiments#Experimental-Skip-Domain-Injection)
  configuration option to disable Cypress from setting `document.domain` on
  injection, allowing users to test Salesforce domains. If you believe you are
  having `document.domain` issues, please see the
  [`experimentalSkipDomainInjection`](/guides/references/experiments#Experimental-Skip-Domain-Injection)
  guide. This config option is end-to-end only. Addresses
  [#2367](https://github.com/cypress-io/cypress/issues/2367),
  [#23958](https://github.com/cypress-io/cypress/issues/23958),
  [#24290](https://github.com/cypress-io/cypress/issues/24290), and
  [#24418](https://github.com/cypress-io/cypress/issues/24418).
- The [`.as`](/api/commands/as) command now accepts an options argument,
  allowing an alias to be stored as type "query" or "static" value. This is
  stored as "query" by default. Addresses
  [#25173](https://github.com/cypress-io/cypress/issues/25173).
- The `cy.log()` command will now display a line break where the `\n` character
  is used. Addresses
  [#24964](https://github.com/cypress-io/cypress/issues/24964).
- [`component.specPattern`](/guides/references/configuration#component) now
  utilizes a JSX/TSX file extension when generating a new empty spec file if
  project contains at least one file with those extensions. This applies only to
  component testing and is skipped if
  [`component.specPattern`](/guides/references/configuration#component) has been
  configured to exclude files with those extensions. Addresses
  [#24495](https://github.com/cypress-io/cypress/issues/24495).
- Added support for the `data-qa` selector in the
  [Selector Playground](guides/core-concepts/cypress-app#Selector-Playground) in
  addition to `data-cy`, `data-test` and `data-testid`. Addresses
  [#25305](https://github.com/cypress-io/cypress/issues/25305).

**Bugfixes:**

- Fixed an issue where component tests could incorrectly treat new major
  versions of certain dependencies as supported. Fixes
  [#25379](https://github.com/cypress-io/cypress/issues/25379).
- Fixed an issue where new lines or spaces on new lines in the Command Log were
  not maintained. Fixes
  [#23679](https://github.com/cypress-io/cypress/issues/23679) and
  [#24964](https://github.com/cypress-io/cypress/issues/24964).
- Fixed an issue where Angular component testing projects would fail to
  initialize if an unsupported browserslist entry was specified in the project
  configuration. Fixes
  [#25312](https://github.com/cypress-io/cypress/issues/25312).

**Misc**

- Video output link in `cypress run` mode has been added to it's own line to
  make the video output link more easily clickable in the terminal. Addresses
  [#23913](https://github.com/cypress-io/cypress/issues/23913).<|MERGE_RESOLUTION|>--- conflicted
+++ resolved
@@ -11,11 +11,8 @@
 - Fixed a regression in [`13.6.2`](https://docs.cypress.io/guides/references/changelog/13.6.2) where the `body` element was not highlighted correctly in Test Replay. Fixed in [#28627](https://github.com/cypress-io/cypress/pull/28627).
 - Fixed an issue where some cross-origin logs, like assertions or cy.clock(), were getting too many dom snapshots. Fixes [#28609](https://github.com/cypress-io/cypress/issues/28609).
 - Fixed asset capture for Test Replay for requests that are routed through service workers. This addresses an issue where styles were not being applied properly in Test Replay and `cy.intercept` was not working properly for requests in this scenario. Fixes [#28516](https://github.com/cypress-io/cypress/issues/28516).
-<<<<<<< HEAD
+- Fixed an issue where visiting an `http://` site would result in an infinite reload/redirect loop in Chrome 114+. Fixes [#25891](https://github.com/cypress-io/cypress/issues/25891).
 - Fixed an issue where tabs opened via Puppeteer do not include original request headers. Fixes [#28641](https://github.com/cypress-io/cypress/issues/28641).
-=======
-- Fixed an issue where visiting an `http://` site would result in an infinite reload/redirect loop in Chrome 114+. Fixes [#25891](https://github.com/cypress-io/cypress/issues/25891).
->>>>>>> ec89901b
 
 **Performance:**
 
