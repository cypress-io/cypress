<!-- See the ../guides/writing-the-cypress-changelog.md for details on writing the changelog. -->
## 13.6.7

_Released 3/12/2024 (PENDING)_

**Performance:**

- Fixed a performance regression from [`13.6.4`](https://docs.cypress.io/guides/references/changelog#13-6-4) where unhandled service worker requests may not correlate correctly. Fixes [#28868](https://github.com/cypress-io/cypress/issues/28868).

**Bugfixes:**

- Changed screenshot capture behavior in Chromium to activate the main Cypress tab before capturing. This prevents screenshot capture from timing out in certain situations. Fixed in [#29038](https://github.com/cypress-io/cypress/pull/29038). Fixes [#5016](https://github.com/cypress-io/cypress/issues/5016)
- Fixed an issue where `.click()` commands on children of disabled elements would still produce "click" events -- even without `{ force: true }`. Fixes [#28788](https://github.com/cypress-io/cypress/issues/28788).
- Changed RequestBody type to allow for boolean and null literals to be passed as body values. [#28789](https://github.com/cypress-io/cypress/issues/28789)

**Misc:**

<<<<<<< HEAD
- Changed Component Testing scaffolding instruction to `pnpm add` to add framework dependencies when a project uses pnpm as package manager. Addresses [#29052](https://github.com/cypress-io/cypress/issues/29052).
=======
- Captures the `beforeTest` timestamp inside the browser for the purposes of accurately determining test start for Test Replay. Addressed in [#29061](https://github.com/cypress-io/cypress/pull/29061).
>>>>>>> cd4a23fa

**Dependency Updates:**

- Updated jimp from `0.14.0` to `0.22.12`. Addressed in [#29055](https://github.com/cypress-io/cypress/pull/29055).
- Updated http-proxy-middleware from `2.0.4` to `2.0.6`. Addressed in [#28902](https://github.com/cypress-io/cypress/pull/28902).
- Updated signal-exit from `3.0.3` to `3.0.7`. Addressed in [#28979](https://github.com/cypress-io/cypress/pull/28979).

## 13.6.6

_Released 2/22/2024_

**Bugfixes:**

- Fixed an issue where `cypress verify` was failing for `nx` users. Fixes [#28982](https://github.com/cypress-io/cypress/issues/28982).

## 13.6.5

_Released 2/20/2024_

**Bugfixes:**

- Fixed tests hanging when the Chrome browser extension is disabled. Fixes [#28392](https://github.com/cypress-io/cypress/issues/28392).
- Fixed an issue which caused the browser to relaunch after closing the browser from the Launchpad. Fixes [#28852](https://github.com/cypress-io/cypress/issues/28852).
- Fixed an issue with the unzip promise never being rejected when an empty error happens. Fixed in [#28850](https://github.com/cypress-io/cypress/pull/28850).
- Fixed a regression introduced in [`13.6.3`](https://docs.cypress.io/guides/references/changelog#13-6-3) where Cypress could crash when processing service worker requests through our proxy. Fixes [#28950](https://github.com/cypress-io/cypress/issues/28950).
- Fixed incorrect type definition of `dom.getContainsSelector`. Fixed in [#28339](https://github.com/cypress-io/cypress/pull/28339).

**Misc:**

- Improved accessibility of the Cypress App in some areas. Addressed in [#28774](https://github.com/cypress-io/cypress/pull/28774).
- Changed references of LayerCI to webapp.io. Addressed in [#28874](https://github.com/cypress-io/cypress/pull/28874).

**Dependency Updates:**

- Upgraded `electron` from `25.8.4` to `27.1.3`.
- Upgraded bundled Node.js version from `18.15.0` to `18.17.0`.
- Upgraded bundled Chromium version from `114.0.5735.289` to `118.0.5993.117`.
- Updated buffer from `5.6.0` to `5.7.1`. Addressed in [#28934](https://github.com/cypress-io/cypress/pull/28934).
- Updated [`duplexify`](https://www.npmjs.com/package/duplexify) from `4.1.1` to `4.1.2`. Addressed in [#28941](https://github.com/cypress-io/cypress/pull/28941).
- Updated [`is-ci`](https://www.npmjs.com/package/is-ci) from `3.0.0` to `3.0.1`. Addressed in [#28933](https://github.com/cypress-io/cypress/pull/28933).

## 13.6.4

_Released 1/30/2024_

**Performance:**

- Fixed a performance regression from [`13.3.2`](https://docs.cypress.io/guides/references/changelog#13.3.2) where aborted requests may not correlate correctly. Fixes [#28734](https://github.com/cypress-io/cypress/issues/28734).

**Bugfixes:**

- Fixed an issue with capturing assets for Test Replay when service workers are registered in Cypress support files. This issue would cause styles to not render properly in Test Replay. Fixes [#28747](https://github.com/cypress-io/cypress/issues/28747).

**Misc:**

- Added missing properties to the `Cypress.spec` interface for TypeScript users. Addresses [#27835](https://github.com/cypress-io/cypress/issues/27835).

## 13.6.3

_Released 1/16/2024_

**Bugfixes:**

- Force `moduleResolution` to `node` when `typescript` projects are detected to correctly run Cypress. This change should not have a large impact as `commonjs` is already forced when `ts-node` is registered. This fix does not impact the ESM Typescript configuration loader. Fixes [#27731](https://github.com/cypress-io/cypress/issues/27731).
- No longer wait for additional frames when recording a video for a spec that was skipped by the Cloud due to Auto Cancellation. Fixes [#27898](https://github.com/cypress-io/cypress/issues/27898).
- Now `node_modules` will not be ignored if a project path or a provided path to spec files contains it. Fixes [#23616](https://github.com/cypress-io/cypress/issues/23616).
- Updated display of assertions and commands with a URL argument to escape markdown formatting so that values are displayed as is and assertion values display as bold. Fixes [#24960](https://github.com/cypress-io/cypress/issues/24960) and [#28100](https://github.com/cypress-io/cypress/issues/28100).
- When generating assertions via Cypress Studio, the preview of the generated assertions now correctly displays the past tense of 'expected' instead of 'expect'. Fixed in [#28593](https://github.com/cypress-io/cypress/pull/28593).
- Fixed a regression in [`13.6.2`](https://docs.cypress.io/guides/references/changelog#13.6.2) where the `body` element was not highlighted correctly in Test Replay. Fixed in [#28627](https://github.com/cypress-io/cypress/pull/28627).
- Correctly sync `Cypress.currentRetry` with secondary origin so test retries that leverage `cy.origin()` render logs as expected. Fixes [#28574](https://github.com/cypress-io/cypress/issues/28574).
- Fixed an issue where some cross-origin logs, like assertions or cy.clock(), were getting too many dom snapshots. Fixes [#28609](https://github.com/cypress-io/cypress/issues/28609).
- Fixed asset capture for Test Replay for requests that are routed through service workers. This addresses an issue where styles were not being applied properly in Test Replay and `cy.intercept()` was not working properly for requests in this scenario. Fixes [#28516](https://github.com/cypress-io/cypress/issues/28516).
- Fixed an issue where visiting an `http://` site would result in an infinite reload/redirect loop in Chrome 114+. Fixes [#25891](https://github.com/cypress-io/cypress/issues/25891).
- Fixed an issue where requests made from extra tabs do not include their original headers. Fixes [#28641](https://github.com/cypress-io/cypress/issues/28641).
- Fixed an issue where `cy.wait()` would sometimes throw an error reading a property of undefined when returning responses. Fixes [#28233](https://github.com/cypress-io/cypress/issues/28233).

**Performance:**

- Fixed a performance regression from [`13.3.2`](https://docs.cypress.io/guides/references/changelog#13.3.2) where requests may not correlate correctly when test isolation is off. Fixes [#28545](https://github.com/cypress-io/cypress/issues/28545).

**Dependency Updates:**

- Remove dependency on `@types/node` package. Addresses [#28473](https://github.com/cypress-io/cypress/issues/28473).
- Updated [`@cypress/unique-selector`](https://www.npmjs.com/package/@cypress/unique-selector) to include a performance optimization. It's possible this could improve performance of the selector playground. Addressed in [#28571](https://github.com/cypress-io/cypress/pull/28571).
- Replace [`CircularJSON`](https://www.npmjs.com/package/circular-json) with its successor [`flatted`](https://www.npmjs.com/package/flatted) version `3.2.9`. This resolves decoding issues observed in complex objects sent from the browser. Addressed in [#28683](https://github.com/cypress-io/cypress/pull/28683).
- Updated [`better-sqlite3`](https://www.npmjs.com/package/better-sqlite3) from `8.7.0` to `9.2.2` to fix macOS Catalina issues. Addresses [#28697](https://github.com/cypress-io/cypress/issues/28697).

**Misc:**

- Improved accessibility of some areas of the Cypress App. Addressed in [#28628](https://github.com/cypress-io/cypress/pull/28628).
- Updated some documentation links to go through on.cypress.io. Addressed in [#28623](https://github.com/cypress-io/cypress/pull/28623).


## 13.6.2

_Released 12/26/2023_

**Bugfixes:**

- Fixed a regression in [`13.6.1`](https://docs.cypress.io/guides/references/changelog#13.6.1) where a malformed URI would crash Cypress. Fixes [#28521](https://github.com/cypress-io/cypress/issues/28521).
- Fixed a regression in [`12.4.0`](https://docs.cypress.io/guides/references/changelog#12.4.0) where erroneous `<br>` tags were displaying in error messages in the Command Log making them less readable. Fixes [#28452](https://github.com/cypress-io/cypress/issues/28452).

**Performance:**

- Improved performance when finding unique selectors for command log snapshots for Test Replay. Addressed in [#28536](https://github.com/cypress-io/cypress/pull/28536).

**Dependency Updates:**

- Updated ts-node from `10.9.1` to `10.9.2`. Cypress will longer error during `cypress run` or `cypress open` when using Typescript 5.3.2+ with `extends` in `tsconfig.json`. Addresses [#28385](https://github.com/cypress-io/cypress/issues/28385).

## 13.6.1

_Released 12/5/2023_

**Bugfixes:**

- Fixed an issue where pages or downloads opened in a new tab were missing basic auth headers. Fixes [#28350](https://github.com/cypress-io/cypress/issues/28350).
- Fixed an issue where request logging would default the `message` to the `args` of the currently running command even though those `args` would not apply to the request log and are not displayed. If the `args` are sufficiently large (e.g. when running the `cy.task` from the [code-coverage](https://github.com/cypress-io/code-coverage/) plugin) there could be performance/memory implications. Addressed in [#28411](https://github.com/cypress-io/cypress/pull/28411).
- Fixed an issue where commands would fail with the error `must only be invoked from the spec file or support file` if the project's `baseUrl` included basic auth credentials. Fixes [#27457](https://github.com/cypress-io/cypress/issues/27457) and [#28336](https://github.com/cypress-io/cypress/issues/28336).
- Fixed an issue where some URLs would timeout in pre-request correlation. Addressed in [#28427](https://github.com/cypress-io/cypress/pull/28427).
- Cypress will now correctly log errors and debug logs on Linux machines. Fixes [#5051](https://github.com/cypress-io/cypress/issues/5051) and [#24713](https://github.com/cypress-io/cypress/issues/24713).

**Misc:**

- Artifact upload duration is now reported to Cypress Cloud. Fixes [#28238](https://github.com/cypress-io/cypress/issues/28238). Addressed in [#28418](https://github.com/cypress-io/cypress/pull/28418).

## 13.6.0

_Released 11/21/2023_

**Features:**

- Added an activity indicator to CLI output when artifacts (screenshots, videos, or Test Replay) are being uploaded to the cloud. Addresses [#28239](https://github.com/cypress-io/cypress/issues/28239). Addressed in [#28277](https://github.com/cypress-io/cypress/pull/28277).
- When artifacts are uploaded to the Cypress Cloud, the duration of each upload will be displayed in the terminal. Addresses [#28237](https://github.com/cypress-io/cypress/issues/28237).

**Bugfixes:**

- We now allow absolute paths when setting `component.indexHtmlFile` in the Cypress config. Fixes [#27750](https://github.com/cypress-io/cypress/issues/27750).
- Fixed an issue where dynamic intercept aliases now show with alias name instead of "no alias" in driver. Addresses [#24653](https://github.com/cypress-io/cypress/issues/24653)
- Fixed an issue where [aliasing individual requests](https://docs.cypress.io/api/commands/intercept#Aliasing-individual-requests) with `cy.intercept()` led to an error when retrieving all of the aliases with `cy.get(@alias.all)` . Addresses [#25448](https://github.com/cypress-io/cypress/issues/25448)
- The URL of the application under test and command error "Learn more" links now open externally instead of in the Cypress-launched browser. Fixes [#24572](https://github.com/cypress-io/cypress/issues/24572).
- Fixed issue where some URLs would timeout in pre-request correlation. Addressed in [#28354](https://github.com/cypress-io/cypress/pull/28354).

**Misc:**

- Browser tabs and windows other than the Cypress tab are now closed between tests in Chromium-based browsers. Addressed in [#28204](https://github.com/cypress-io/cypress/pull/28204).
- Cypress now ensures the main browser tab is active before running each command in Chromium-based browsers. Addressed in [#28334](https://github.com/cypress-io/cypress/pull/28334).

**Dependency Updates:**

- Upgraded [`chrome-remote-interface`](https://www.npmjs.com/package/chrome-remote-interface) from `0.31.3` to `0.33.0` to increase the max payload from 100MB to 256MB. Addressed in [#27998](https://github.com/cypress-io/cypress/pull/27998).

## 13.5.1

_Released 11/14/2023_

**Bugfixes:**

- Fixed a regression in [`13.5.0`](https://docs.cypress.io/guides/references/changelog#13.5.0) where requests cached within a given spec may take longer to load than they did previously. Addresses [#28295](https://github.com/cypress-io/cypress/issues/28295).
- Fixed an issue where pages opened in a new tab were missing response headers, causing them not to load properly. Fixes [#28293](https://github.com/cypress-io/cypress/issues/28293) and [#28303](https://github.com/cypress-io/cypress/issues/28303).
- We now pass a flag to Chromium browsers to disable default component extensions. This is a common flag passed during browser automation. Fixed in [#28294](https://github.com/cypress-io/cypress/pull/28294).

## 13.5.0

_Released 11/8/2023_

**Features:**

 - Added Component Testing support for [Angular](https://angular.io/) version 17. Addresses [#28153](https://github.com/cypress-io/cypress/issues/28153).

**Bugfixes:**

- Fixed an issue in chromium based browsers, where global style updates can trigger flooding of font face requests in DevTools and Test Replay. This can affect performance due to the flooding of messages in CDP. Fixes [#28150](https://github.com/cypress-io/cypress/issues/28150) and [#28215](https://github.com/cypress-io/cypress/issues/28215).
- Fixed a regression in [`13.3.3`](https://docs.cypress.io/guides/references/changelog#13.3.3) where Cypress would hang on loading shared workers when using `cy.reload` to reload the page. Fixes [#28248](https://github.com/cypress-io/cypress/issues/28248).
- Fixed an issue where network requests made from tabs, or windows other than the main Cypress tab, would be delayed. Fixes [#28113](https://github.com/cypress-io/cypress/issues/28113).
- Fixed an issue with 'other' targets (e.g. pdf documents embedded in an object tag) not fully loading. Fixes [#28228](https://github.com/cypress-io/cypress/issues/28228) and [#28162](https://github.com/cypress-io/cypress/issues/28162).
- Fixed an issue where clicking a link to download a file could cause a page load timeout when the download attribute was missing. Note: download behaviors in experimental Webkit are still an issue. Fixes [#14857](https://github.com/cypress-io/cypress/issues/14857).
- Fixed an issue to account for canceled and failed downloads to correctly reflect these status in Command log as a download failure where previously it would be pending. Fixed in [#28222](https://github.com/cypress-io/cypress/pull/28222).
- Fixed an issue determining visibility when an element is hidden by an ancestor with a shared edge. Fixes [#27514](https://github.com/cypress-io/cypress/issues/27514).
- We now pass a flag to Chromium browsers to disable Chrome translation, both the manual option and the popup prompt, when a page with a differing language is detected. Fixes [#28225](https://github.com/cypress-io/cypress/issues/28225).
- Stopped processing CDP events at the end of a spec when Test Isolation is off and Test Replay is enabled. Addressed in [#28213](https://github.com/cypress-io/cypress/pull/28213).

## 13.4.0

_Released 10/30/2023_

**Features:**

- Introduced experimental configuration options for advanced retry logic: adds `experimentalStrategy` and `experimentalOptions` keys to the `retry` configuration key. See [Experimental Flake Detection Features](https://docs.cypress.io/guides/references/experiments/#Experimental-Flake-Detection-Features) in the documentation. Addressed in [#27930](https://github.com/cypress-io/cypress/pull/27930).

**Bugfixes:**

- Fixed a regression in [`13.3.2`](https://docs.cypress.io/guides/references/changelog#13.3.2) where Cypress would crash with 'Inspected target navigated or closed' or 'Session with given id not found'. Fixes [#28141](https://github.com/cypress-io/cypress/issues/28141) and [#28148](https://github.com/cypress-io/cypress/issues/28148).

## 13.3.3

_Released 10/24/2023_

**Bugfixes:**

- Fixed a performance regression in `13.3.1` with proxy correlation timeouts and requests issued from web and shared workers. Fixes [#28104](https://github.com/cypress-io/cypress/issues/28104).
- Fixed a performance problem with proxy correlation when requests get aborted and then get miscorrelated with follow up requests. Addressed in [#28094](https://github.com/cypress-io/cypress/pull/28094).
- Fixed a regression in [10.0.0](#10.0.0), where search would not find a spec if the file name contains "-" or "\_", but search prompt contains " " instead (e.g. search file "spec-file.cy.ts" with prompt "spec file"). Fixes [#25303](https://github.com/cypress-io/cypress/issues/25303).

## 13.3.2

_Released 10/18/2023_

**Bugfixes:**

- Fixed a performance regression in `13.3.1` with proxy correlation timeouts and requests issued from service workers. Fixes [#28054](https://github.com/cypress-io/cypress/issues/28054) and [#28056](https://github.com/cypress-io/cypress/issues/28056).
- Fixed an issue where proxy correlation would leak over from a previous spec causing performance problems, `cy.intercept` problems, and Test Replay asset capturing issues. Addressed in [#28060](https://github.com/cypress-io/cypress/pull/28060).
- Fixed an issue where redirects of requests that knowingly don't have CDP traffic should also be assumed to not have CDP traffic. Addressed in [#28060](https://github.com/cypress-io/cypress/pull/28060).
- Fixed an issue with Accept Encoding headers by forcing gzip when no accept encoding header is sent and using identity if gzip is not sent. Fixes [#28025](https://github.com/cypress-io/cypress/issues/28025).

**Dependency Updates:**

- Upgraded [`@babel/core`](https://www.npmjs.com/package/@babel/core) from `7.22.9` to `7.23.2` to address the [SNYK-JS-SEMVER-3247795](https://snyk.io/vuln/SNYK-JS-SEMVER-3247795) security vulnerability. Addressed in [#28063](https://github.com/cypress-io/cypress/pull/28063).
- Upgraded [`@babel/traverse`](https://www.npmjs.com/package/@babel/traverse) from `7.22.8` to `7.23.2` to address the [SNYK-JS-BABELTRAVERSE-5962462](https://snyk.io/vuln/SNYK-JS-BABELTRAVERSE-5962462) security vulnerability. Addressed in [#28063](https://github.com/cypress-io/cypress/pull/28063).
- Upgraded [`react-docgen`](https://www.npmjs.com/package/react-docgen) from `6.0.0-alpha.3` to `6.0.4` to address the [SNYK-JS-BABELTRAVERSE-5962462](https://snyk.io/vuln/SNYK-JS-BABELTRAVERSE-5962462) security vulnerability. Addressed in [#28063](https://github.com/cypress-io/cypress/pull/28063).

## 13.3.1

_Released 10/11/2023_

**Bugfixes:**

- Fixed an issue where requests were correlated in the wrong order in the proxy. This could cause an issue where the wrong request is used for `cy.intercept` or assets (e.g. stylesheets or images) may not properly be available in Test Replay. Addressed in [#27892](https://github.com/cypress-io/cypress/pull/27892).
- Fixed an issue where a crashed Chrome renderer can cause the Test Replay recorder to hang. Addressed in [#27909](https://github.com/cypress-io/cypress/pull/27909).
- Fixed an issue where multiple responses yielded from calls to `cy.wait()` would sometimes be out of order. Fixes [#27337](https://github.com/cypress-io/cypress/issues/27337).
- Fixed an issue where requests were timing out in the proxy. This could cause an issue where the wrong request is used for `cy.intercept` or assets (e.g. stylesheets or images) may not properly be available in Test Replay. Addressed in [#27976](https://github.com/cypress-io/cypress/pull/27976).
- Fixed an issue where Test Replay couldn't record tests due to issues involving `GLIBC`. Fixed deprecation warnings during the rebuild of better-sqlite3. Fixes [#27891](https://github.com/cypress-io/cypress/issues/27891) and [#27902](https://github.com/cypress-io/cypress/issues/27902).
- Enables test replay for executed specs in runs that have a spec that causes a browser crash. Addressed in [#27786](https://github.com/cypress-io/cypress/pull/27786).

## 13.3.0

_Released 09/27/2023_

**Features:**

 - Introduces new layout for Runs page providing additional run information. Addresses [#27203](https://github.com/cypress-io/cypress/issues/27203).

**Bugfixes:**

- Fixed an issue where actionability checks trigger a flood of font requests. Removing the font requests has the potential to improve performance and removes clutter from Test Replay. Addressed in [#27860](https://github.com/cypress-io/cypress/pull/27860).
- Fixed network stubbing not permitting status code 999. Fixes [#27567](https://github.com/cypress-io/cypress/issues/27567). Addressed in [#27853](https://github.com/cypress-io/cypress/pull/27853).

## 13.2.0

_Released 09/12/2023_

**Features:**

 - Adds support for Nx users who want to run Angular Component Testing in parallel. Addressed in [#27723](https://github.com/cypress-io/cypress/pull/27723).

**Bugfixes:**

- Edge cases where `cy.intercept()` would not properly intercept and asset response bodies would not properly be captured for Test Replay have been addressed. Addressed in [#27771](https://github.com/cypress-io/cypress/pull/27771).
- Fixed an issue where `enter`, `keyup`, and `space` events were not triggering `click` events properly in some versions of Firefox. Addressed in [#27715](https://github.com/cypress-io/cypress/pull/27715).
- Fixed a regression in `13.0.0` where tests using Basic Authorization can potentially hang indefinitely on chromium browsers. Addressed in [#27781](https://github.com/cypress-io/cypress/pull/27781).
- Fixed a regression in `13.0.0` where component tests using an intercept that matches all requests can potentially hang indefinitely. Addressed in [#27788](https://github.com/cypress-io/cypress/pull/27788).

**Dependency Updates:**

- Upgraded Electron from `21.0.0` to `25.8.0`, which updates bundled Chromium from `106.0.5249.51` to `114.0.5735.289`. Additionally, the Node version binary has been upgraded from `16.16.0` to `18.15.0`. This does **NOT** have an impact on the node version you are using with Cypress and is merely an internal update to the repository & shipped binary. Addressed in [#27715](https://github.com/cypress-io/cypress/pull/27715). Addresses [#27595](https://github.com/cypress-io/cypress/issues/27595).

## 13.1.0

_Released 08/31/2023_

**Features:**

 - Introduces a status icon representing the `latest` test run in the Sidebar for the Runs Page. Addresses [#27206](https://github.com/cypress-io/cypress/issues/27206).

**Bugfixes:**

- Fixed a regression introduced in Cypress [13.0.0](#13-0-0) where the [Module API](https://docs.cypress.io/guides/guides/module-api), [`after:run`](https://docs.cypress.io/api/plugins/after-run-api), and  [`after:spec`](https://docs.cypress.io/api/plugins/after-spec-api) results did not include the `stats.skipped` field for each run result. Fixes [#27694](https://github.com/cypress-io/cypress/issues/27694). Addressed in [#27695](https://github.com/cypress-io/cypress/pull/27695).
- Individual CDP errors that occur while capturing data for Test Replay will no longer prevent the entire run from being available. Addressed in [#27709](https://github.com/cypress-io/cypress/pull/27709).
- Fixed an issue where the release date on the `v13` landing page was a day behind. Fixed in [#27711](https://github.com/cypress-io/cypress/pull/27711).
- Fixed an issue where fatal protocol errors would leak between specs causing all subsequent specs to fail to upload protocol information. Fixed in [#27720](https://github.com/cypress-io/cypress/pull/27720)
- Updated `plist` from `3.0.6` to `3.1.0` to address [CVE-2022-37616](https://github.com/advisories/GHSA-9pgh-qqpf-7wqj) and [CVE-2022-39353](https://github.com/advisories/GHSA-crh6-fp67-6883). Fixed in [#27710](https://github.com/cypress-io/cypress/pull/27710).

## 13.0.0

_Released 08/29/2023_

**Breaking Changes:**

- The [`video`](https://docs.cypress.io/guides/references/configuration#Videos) configuration option now defaults to `false`. Addresses [#26157](https://github.com/cypress-io/cypress/issues/26157).
- The [`videoCompression`](https://docs.cypress.io/guides/references/configuration#Videos) configuration option now defaults to `false`. Addresses [#26160](https://github.com/cypress-io/cypress/issues/26160).
- The [`videoUploadOnPasses`](https://docs.cypress.io/guides/references/configuration#Videos) configuration option has been removed. Please see our [screenshots & videos guide](https://docs.cypress.io/guides/guides/screenshots-and-videos#Delete-videos-for-specs-without-failing-or-retried-tests) on how to accomplish similar functionality. Addresses [#26899](https://github.com/cypress-io/cypress/issues/26899).
- Requests for assets at relative paths for component testing are now correctly forwarded to the dev server. Fixes [#26725](https://github.com/cypress-io/cypress/issues/26725).
- The [`cy.readFile()`](/api/commands/readfile) command is now retry-able as a [query command](https://on.cypress.io/retry-ability). This should not affect any tests using it; the functionality is unchanged. However, it can no longer be overwritten using [`Cypress.Commands.overwrite()`](/api/cypress-api/custom-commands#Overwrite-Existing-Commands). Addressed in [#25595](https://github.com/cypress-io/cypress/pull/25595).
- The current spec path is now passed from the AUT iframe using a query parameter rather than a path segment. This allows for requests for assets at relative paths to be correctly forwarded to the dev server. Fixes [#26725](https://github.com/cypress-io/cypress/issues/26725).
- The deprecated configuration option `nodeVersion` has been removed. Addresses [#27016](https://github.com/cypress-io/cypress/issues/27016).
- The properties and values returned by the [Module API](https://docs.cypress.io/guides/guides/module-api) and included in the arguments of handlers for the [`after:run`](https://docs.cypress.io/api/plugins/after-run-api) and  [`after:spec`](https://docs.cypress.io/api/plugins/after-spec-api) have been changed to be more consistent. Addresses [#23805](https://github.com/cypress-io/cypress/issues/23805).
- For Cypress Cloud runs with Test Replay enabled, the Cypress Runner UI is now hidden during the run since the Runner will be visible during Test Replay. As such, if video is recorded (which is now defaulted to `false`) during the run, the Runner will not be visible. In addition, if a runner screenshot (`cy.screenshot({ capture: runner })`) is captured, it will no longer contain the Runner.
- The browser and browser page unexpectedly closing in the middle of a test run are now gracefully handled. Addressed in [#27592](https://github.com/cypress-io/cypress/issues/27592).
- Automation performance is now improved by switching away from websockets to direct CDP calls for Chrome and Electron browsers. Addressed in [#27592](https://github.com/cypress-io/cypress/issues/27592).
- Edge cases where `cy.intercept()` would not properly intercept have been addressed. Addressed in [#27592](https://github.com/cypress-io/cypress/issues/27592).
- Node 14 support has been removed and Node 16 support has been deprecated. Node 16 may continue to work with Cypress `v13`, but will not be supported moving forward to closer coincide with [Node 16's end-of-life](https://nodejs.org/en/blog/announcements/nodejs16-eol) schedule. It is recommended that users update to at least Node 18.
- The minimum supported Typescript version is `4.x`.

**Features:**

- Consolidates and improves terminal output when uploading test artifacts to Cypress Cloud. Addressed in [#27402](https://github.com/cypress-io/cypress/pull/27402)

**Bugfixes:**

- Fixed an issue where Cypress's internal `tsconfig` would conflict with properties set in the user's `tsconfig.json` such as `module` and `moduleResolution`. Fixes [#26308](https://github.com/cypress-io/cypress/issues/26308) and [#27448](https://github.com/cypress-io/cypress/issues/27448).
- Clarified Svelte 4 works correctly with Component Testing and updated dependencies checks to reflect this. It was incorrectly flagged as not supported. Fixes [#27465](https://github.com/cypress-io/cypress/issues/27465).
- Resolve the `process/browser` global inside `@cypress/webpack-batteries-included-preprocessor` to resolve to `process/browser.js` in order to explicitly provide the file extension. File resolution must include the extension for `.mjs` and `.js` files inside ESM packages in order to resolve correctly. Fixes[#27599](https://github.com/cypress-io/cypress/issues/27599).
- Fixed an issue where the correct `pnp` process was not being discovered. Fixes [#27562](https://github.com/cypress-io/cypress/issues/27562).
- Fixed incorrect type declarations for Cypress and Chai globals that asserted them to be local variables of the global scope rather than properties on the global object. Fixes [#27539](https://github.com/cypress-io/cypress/issues/27539). Fixed in [#27540](https://github.com/cypress-io/cypress/pull/27540).
- Dev Servers will now respect and use the `port` configuration option if present. Fixes [#27675](https://github.com/cypress-io/cypress/issues/27675).

**Dependency Updates:**

- Upgraded [`@cypress/request`](https://www.npmjs.com/package/@cypress/request) from `^2.88.11` to `^3.0.0` to address the [CVE-2023-28155](https://github.com/advisories/GHSA-p8p7-x288-28g6) security vulnerability. Addresses [#27535](https://github.com/cypress-io/cypress/issues/27535). Addressed in [#27495](https://github.com/cypress-io/cypress/pull/27495).

## 12.17.4

_Released 08/15/2023_

**Bugfixes:**

- Fixed an issue where having `cypress.config` in a nested directory would cause problems with locating the `component-index.html` file when using component testing. Fixes [#26400](https://github.com/cypress-io/cypress/issues/26400).

**Dependency Updates:**

- Upgraded [`webpack`](https://www.npmjs.com/package/webpack) from `v4` to `v5`. This means that we are now bundling your `e2e` tests with webpack 5. We don't anticipate this causing any noticeable changes. However, if you'd like to keep bundling your `e2e` tests with wepback 4 you can use the same process as before by pinning [@cypress/webpack-batteries-included-preprocessor](https://www.npmjs.com/package/@cypress/webpack-batteries-included-preprocessor) to `v2.x.x` and hooking into the [file:preprocessor](https://docs.cypress.io/api/plugins/preprocessors-api#Usage) plugin event. This will restore the previous bundling process. Additionally, if you're using [@cypress/webpack-batteries-included-preprocessor](https://www.npmjs.com/package/@cypress/webpack-batteries-included-preprocessor) already, a new version has been published to support webpack `v5`.
- Upgraded [`tough-cookie`](https://www.npmjs.com/package/tough-cookie) from `4.0` to `4.1.3`, [`@cypress/request`](https://www.npmjs.com/package/@cypress/request) from `2.88.11` to `2.88.12` and [`@cypress/request-promise`](https://www.npmjs.com/package/@cypress/request-promise) from `4.2.6` to `4.2.7` to address a [security vulnerability](https://security.snyk.io/vuln/SNYK-JS-TOUGHCOOKIE-5672873). Fixes [#27261](https://github.com/cypress-io/cypress/issues/27261).

## 12.17.3

_Released 08/01/2023_

**Bugfixes:**

- Fixed an issue where unexpected branch names were being recorded for cypress runs when executed by GitHub Actions. The HEAD branch name will now be recorded by default for pull request workflows if a branch name cannot otherwise be detected from user overrides or from local git data. Fixes [#27389](https://github.com/cypress-io/cypress/issues/27389).

**Performance:**

- Fixed an issue where unnecessary requests were being paused. No longer sends `X-Cypress-Is-XHR-Or-Fetch` header and infers resource type off of the server pre-request object. Fixes [#26620](https://github.com/cypress-io/cypress/issues/26620) and [#26622](https://github.com/cypress-io/cypress/issues/26622).

## 12.17.2

_Released 07/20/2023_

**Bugfixes:**

- Fixed an issue where commands would fail with the error `must only be invoked from the spec file or support file` if their arguments were mutated. Fixes [#27200](https://github.com/cypress-io/cypress/issues/27200).
- Fixed an issue where `cy.writeFile()` would erroneously fail with the error `cy.writeFile() must only be invoked from the spec file or support file`. Fixes [#27097](https://github.com/cypress-io/cypress/issues/27097).
- Fixed an issue where web workers could not be created within a spec. Fixes [#27298](https://github.com/cypress-io/cypress/issues/27298).

## 12.17.1

_Released 07/10/2023_

**Bugfixes:**

- Fixed invalid stored preference when enabling in-app notifications that could cause the application to crash.  Fixes [#27228](https://github.com/cypress-io/cypress/issues/27228).
- Fixed an issue with the Typescript types of [`cy.screenshot()`](https://docs.cypress.io/api/commands/screenshot). Fixed in [#27130](https://github.com/cypress-io/cypress/pull/27130).

**Dependency Updates:**

- Upgraded [`@cypress/request`](https://www.npmjs.com/package/@cypress/request) from `2.88.10` to `2.88.11` to address [CVE-2022-24999](https://www.cve.org/CVERecord?id=CVE-2022-24999) security vulnerability. Addressed in [#27005](https://github.com/cypress-io/cypress/pull/27005).

## 12.17.0

_Released 07/05/2023_

**Features:**

- Cypress Cloud users can now receive desktop notifications about their runs, including when one starts, finishes, or fails. Addresses [#26686](https://github.com/cypress-io/cypress/issues/26686).

**Bugfixes:**

- Fixed issues where commands would fail with the error `must only be invoked from the spec file or support file`. Fixes [#27149](https://github.com/cypress-io/cypress/issues/27149) and [#27163](https://github.com/cypress-io/cypress/issues/27163).
- Fixed a regression introduced in Cypress [12.12.0](#12-12-0) where Cypress may fail to reconnect to the Chrome DevTools Protocol in Electron. Fixes [#26900](https://github.com/cypress-io/cypress/issues/26900).
- Fixed an issue where chrome was not recovering from browser crashes properly. Fixes [#24650](https://github.com/cypress-io/cypress/issues/24650).
- Fixed a race condition that was causing a GraphQL error to appear on the [Debug page](https://docs.cypress.io/guides/cloud/runs#Debug) when viewing a running Cypress Cloud build. Fixed in [#27134](https://github.com/cypress-io/cypress/pull/27134).
- Fixed a race condition in electron where the test window exiting prematurely during the browser launch process was causing the whole test run to fail. Addressed in [#27167](https://github.com/cypress-io/cypress/pull/27167).
- Fixed minor issues with Typescript types in the CLI. Fixes [#24110](https://github.com/cypress-io/cypress/issues/24110).
- Fixed an issue where a value for the Electron debug port would not be respected if defined using the `ELECTRON_EXTRA_LAUNCH_ARGS` environment variable. Fixes [#26711](https://github.com/cypress-io/cypress/issues/26711).

**Dependency Updates:**

- Update dependency semver to ^7.5.3. Addressed in [#27151](https://github.com/cypress-io/cypress/pull/27151).

## 12.16.0

_Released 06/26/2023_

**Features:**

- Added support for Angular 16.1.0 in Cypress Component Testing. Addresses [#27049](https://github.com/cypress-io/cypress/issues/27049).

**Bugfixes:**

- Fixed an issue where certain commands would fail with the error `must only be invoked from the spec file or support file` when invoked with a large argument. Fixes [#27099](https://github.com/cypress-io/cypress/issues/27099).

## 12.15.0

_Released 06/20/2023_

**Features:**

- Added support for running Cypress tests with [Chrome's new `--headless=new` flag](https://developer.chrome.com/articles/new-headless/). Chrome versions 112 and above will now be run in the `headless` mode that matches the `headed` browser implementation. Addresses [#25972](https://github.com/cypress-io/cypress/issues/25972).
- Cypress can now test pages with targeted `Content-Security-Policy` and `Content-Security-Policy-Report-Only` header directives by specifying the allow list via the [`experimentalCspAllowList`](https://docs.cypress.io/guides/references/configuration#Experimental-Csp-Allow-List) configuration option. Addresses [#1030](https://github.com/cypress-io/cypress/issues/1030). Addressed in [#26483](https://github.com/cypress-io/cypress/pull/26483)
- The [`videoCompression`](https://docs.cypress.io/guides/references/configuration#Videos) configuration option now accepts both a boolean or a Constant Rate Factor (CRF) number between `1` and `51`. The `videoCompression` default value is still `32` CRF and when `videoCompression` is set to `true` the default of `32` CRF will be used. Addresses [#26658](https://github.com/cypress-io/cypress/issues/26658).
- The Cypress Cloud data shown on the [Specs](https://docs.cypress.io/guides/core-concepts/cypress-app#Specs) page and [Runs](https://docs.cypress.io/guides/core-concepts/cypress-app#Runs) page will now reflect Cloud Runs that match the current Git tree if Git is being used. Addresses [#26693](https://github.com/cypress-io/cypress/issues/26693).

**Bugfixes:**

- Fixed an issue where video output was not being logged to the console when `videoCompression` was turned off. Videos will now log to the terminal regardless of the compression value. Addresses [#25945](https://github.com/cypress-io/cypress/issues/25945).

**Dependency Updates:**

- Removed [`@cypress/mocha-teamcity-reporter`](https://www.npmjs.com/package/@cypress/mocha-teamcity-reporter) as this package was no longer being referenced. Addressed in [#26938](https://github.com/cypress-io/cypress/pull/26938).

## 12.14.0

_Released 06/07/2023_

**Features:**

- A new testing type switcher has been added to the Spec Explorer to make it easier to move between E2E and Component Testing. An informational overview of each type is displayed if it hasn't already been configured to help educate and onboard new users to each testing type. Addresses [#26448](https://github.com/cypress-io/cypress/issues/26448), [#26836](https://github.com/cypress-io/cypress/issues/26836) and [#26837](https://github.com/cypress-io/cypress/issues/26837).

**Bugfixes:**

- Fixed an issue to now correctly detect Angular 16 dependencies
([@angular/cli](https://www.npmjs.com/package/@angular/cli),
[@angular-devkit/build-angular](https://www.npmjs.com/package/@angular-devkit/build-angular),
[@angular/core](https://www.npmjs.com/package/@angular/core), [@angular/common](https://www.npmjs.com/package/@angular/common),
[@angular/platform-browser-dynamic](https://www.npmjs.com/package/@angular/platform-browser-dynamic))
during Component Testing onboarding. Addresses [#26852](https://github.com/cypress-io/cypress/issues/26852).
- Ensures Git-related messages on the [Runs page](https://docs.cypress.io/guides/core-concepts/cypress-app#Runs) remain dismissed. Addresses [#26808](https://github.com/cypress-io/cypress/issues/26808).

**Dependency Updates:**

- Upgraded [`find-process`](https://www.npmjs.com/package/find-process) from `1.4.1` to `1.4.7` to address this [Synk](https://security.snyk.io/vuln/SNYK-JS-FINDPROCESS-1090284) security vulnerability. Addressed in [#26906](https://github.com/cypress-io/cypress/pull/26906).
- Upgraded [`firefox-profile`](https://www.npmjs.com/package/firefox-profile) from `4.0.0` to `4.3.2` to address security vulnerabilities within sub-dependencies. Addressed in [#26912](https://github.com/cypress-io/cypress/pull/26912).

## 12.13.0

_Released 05/23/2023_

**Features:**

- Adds Git-related messages for the [Runs page](https://docs.cypress.io/guides/core-concepts/cypress-app#Runs) and [Debug page](https://docs.cypress.io/guides/cloud/runs#Debug) when users aren't using Git or there are no recorded runs for the current branch. Addresses [#26680](https://github.com/cypress-io/cypress/issues/26680).

**Bugfixes:**

- Reverted [#26452](https://github.com/cypress-io/cypress/pull/26452) which introduced a bug that prevents users from using End to End with Yarn 3. Fixed in [#26735](https://github.com/cypress-io/cypress/pull/26735). Fixes [#26676](https://github.com/cypress-io/cypress/issues/26676).
- Moved `types` condition to the front of `package.json#exports` since keys there are meant to be order-sensitive. Fixed in [#26630](https://github.com/cypress-io/cypress/pull/26630).
- Fixed an issue where newly-installed dependencies would not be detected during Component Testing setup. Addresses [#26685](https://github.com/cypress-io/cypress/issues/26685).
- Fixed a UI regression that was flashing an "empty" state inappropriately when loading the Debug page. Fixed in [#26761](https://github.com/cypress-io/cypress/pull/26761).
- Fixed an issue in Component Testing setup where TypeScript version 5 was not properly detected. Fixes [#26204](https://github.com/cypress-io/cypress/issues/26204).

**Misc:**

- Updated styling & content of Cypress Cloud slideshows when not logged in or no runs have been recorded. Addresses [#26181](https://github.com/cypress-io/cypress/issues/26181).
- Changed the nomenclature of 'processing' to 'compressing' when terminal video output is printed during a run. Addresses [#26657](https://github.com/cypress-io/cypress/issues/26657).
- Changed the nomenclature of 'Upload Results' to 'Uploading Screenshots & Videos' when terminal output is printed during a run. Addresses [#26759](https://github.com/cypress-io/cypress/issues/26759).

## 12.12.0

_Released 05/09/2023_

**Features:**

- Added a new informational banner to help get started with component testing from an existing end-to-end test suite. Addresses [#26511](https://github.com/cypress-io/cypress/issues/26511).

**Bugfixes:**

- Fixed an issue in Electron where devtools gets out of sync with the DOM occasionally. Addresses [#15932](https://github.com/cypress-io/cypress/issues/15932).
- Updated the Chromium renderer process crash message to be more terse. Addressed in [#26597](https://github.com/cypress-io/cypress/pull/26597).
- Fixed an issue with `CYPRESS_DOWNLOAD_PATH_TEMPLATE` regex to allow multiple replacements. Addresses [#23670](https://github.com/cypress-io/cypress/issues/23670).
- Moved `types` condition to the front of `package.json#exports` since keys there are meant to be order-sensitive. Fixed in [#26630](https://github.com/cypress-io/cypress/pull/26630).

**Dependency Updates:**

- Upgraded [`plist`](https://www.npmjs.com/package/plist) from `3.0.5` to `3.0.6` to address [CVE-2022-26260](https://nvd.nist.gov/vuln/detail/CVE-2022-22912#range-8131646) NVD security vulnerability. Addressed in [#26631](https://github.com/cypress-io/cypress/pull/26631).
- Upgraded [`engine.io`](https://www.npmjs.com/package/engine.io) from `6.2.1` to `6.4.2` to address [CVE-2023-31125](https://github.com/socketio/engine.io/security/advisories/GHSA-q9mw-68c2-j6m5) NVD security vulnerability. Addressed in [#26664](https://github.com/cypress-io/cypress/pull/26664).
- Upgraded [`@vue/test-utils`](https://www.npmjs.com/package/@vue/test-utils) from `2.0.2` to `2.3.2`. Addresses [#26575](https://github.com/cypress-io/cypress/issues/26575).

## 12.11.0

_Released 04/26/2023_

**Features:**

- Adds Component Testing support for Angular 16. Addresses [#26044](https://github.com/cypress-io/cypress/issues/26044).
- The run navigation component on the [Debug page](https://on.cypress.io/debug-page) will now display a warning message if there are more relevant runs than can be displayed in the list. Addresses [#26288](https://github.com/cypress-io/cypress/issues/26288).

**Bugfixes:**

- Fixed an issue where setting `videoCompression` to `0` would cause the video output to be broken. `0` is now treated as false. Addresses [#5191](https://github.com/cypress-io/cypress/issues/5191) and [#24595](https://github.com/cypress-io/cypress/issues/24595).
- Fixed an issue on the [Debug page](https://on.cypress.io/debug-page) where the passing run status would appear even if the Cypress Cloud organization was over its monthly test result limit. Addresses [#26528](https://github.com/cypress-io/cypress/issues/26528).

**Misc:**

- Cleaned up our open telemetry dependencies, reducing the size of the open telemetry modules. Addressed in [#26522](https://github.com/cypress-io/cypress/pull/26522).

**Dependency Updates:**

- Upgraded [`vue`](https://www.npmjs.com/package/vue) from `3.2.31` to `3.2.47`. Addressed in [#26555](https://github.com/cypress-io/cypress/pull/26555).

## 12.10.0

_Released 04/17/2023_

**Features:**

- The Component Testing setup wizard will now show a warning message if an issue is encountered with an installed [third party framework definition](https://on.cypress.io/component-integrations). Addresses [#25838](https://github.com/cypress-io/cypress/issues/25838).

**Bugfixes:**

- Capture the [Azure](https://azure.microsoft.com/) CI provider's environment variable [`SYSTEM_PULLREQUEST_PULLREQUESTNUMBER`](https://learn.microsoft.com/en-us/azure/devops/pipelines/build/variables?view=azure-devops&tabs=yaml#system-variables-devops-services) to display the linked PR number in the Cloud. Addressed in [#26215](https://github.com/cypress-io/cypress/pull/26215).
- Fixed an issue in the onboarding wizard where project framework & bundler would not be auto-detected when opening directly into component testing mode using the `--component` CLI flag. Fixes [#22777](https://github.com/cypress-io/cypress/issues/22777) and [#26388](https://github.com/cypress-io/cypress/issues/26388).
- Updated to use the `SEMAPHORE_GIT_WORKING_BRANCH` [Semphore](https://docs.semaphoreci.com) CI environment variable to correctly associate a Cloud run to the current branch. Previously this was incorrectly associating a run to the target branch. Fixes [#26309](https://github.com/cypress-io/cypress/issues/26309).
- Fix an edge case in Component Testing where a custom `baseUrl` in `tsconfig.json` for Next.js 13.2.0+ is not respected. This was partially fixed in [#26005](https://github.com/cypress-io/cypress/pull/26005), but an edge case was missed. Fixes [#25951](https://github.com/cypress-io/cypress/issues/25951).
- Fixed an issue where `click` events fired on `.type('{enter}')` did not propagate through shadow roots. Fixes [#26392](https://github.com/cypress-io/cypress/issues/26392).

**Misc:**

- Removed unintentional debug logs. Addressed in [#26411](https://github.com/cypress-io/cypress/pull/26411).
- Improved styling on the [Runs Page](https://docs.cypress.io/guides/core-concepts/cypress-app#Runs). Addresses [#26180](https://github.com/cypress-io/cypress/issues/26180).

**Dependency Updates:**

- Upgraded [`commander`](https://www.npmjs.com/package/commander) from `^5.1.0` to `^6.2.1`. Addressed in [#26226](https://github.com/cypress-io/cypress/pull/26226).
- Upgraded [`minimist`](https://www.npmjs.com/package/minimist) from `1.2.6` to `1.2.8` to address this [CVE-2021-44906](https://github.com/advisories/GHSA-xvch-5gv4-984h) NVD security vulnerability. Addressed in [#26254](https://github.com/cypress-io/cypress/pull/26254).

## 12.9.0

_Released 03/28/2023_

**Features:**

- The [Debug page](https://docs.cypress.io/guides/cloud/runs#Debug) now allows for navigating between all runs recorded for a commit. Addresses [#25899](https://github.com/cypress-io/cypress/issues/25899) and [#26018](https://github.com/cypress-io/cypress/issues/26018).

**Bugfixes:**

- Fixed a compatibility issue so that component test projects can use [Vite](https://vitejs.dev/) version 4.2.0 and greater. Fixes [#26138](https://github.com/cypress-io/cypress/issues/26138).
- Fixed an issue where [`cy.intercept()`](https://docs.cypress.io/api/commands/intercept) added an additional `content-length` header to spied requests that did not set a `content-length` header on the original request. Fixes [#24407](https://github.com/cypress-io/cypress/issues/24407).
- Changed the way that Git hashes are loaded so that non-relevant runs are excluded from the Debug page. Fixes [#26058](https://github.com/cypress-io/cypress/issues/26058).
- Corrected the [`.type()`](https://docs.cypress.io/api/commands/type) command to account for shadow root elements when determining whether or not focus needs to be simulated before typing. Fixes [#26198](https://github.com/cypress-io/cypress/issues/26198).
- Fixed an issue where an incorrect working directory could be used for Git operations on Windows. Fixes [#23317](https://github.com/cypress-io/cypress/issues/23317).
- Capture the [Buildkite](https://buildkite.com/) CI provider's environment variable `BUILDKITE_RETRY_COUNT` to handle CI retries in the Cloud. Addressed in [#25750](https://github.com/cypress-io/cypress/pull/25750).

**Misc:**

- Made some minor styling updates to the Debug page. Addresses [#26041](https://github.com/cypress-io/cypress/issues/26041).

## 12.8.1

_Released 03/15/2023_

**Bugfixes:**

- Fixed a regression in Cypress [10](https://docs.cypress.io/guides/references/changelog#10-0-0) where the reporter auto-scroll configuration inside user preferences was unintentionally being toggled off. User's must now explicitly enable/disable auto-scroll under user preferences, which is enabled by default. Fixes [#24171](https://github.com/cypress-io/cypress/issues/24171) and [#26113](https://github.com/cypress-io/cypress/issues/26113).

**Dependency Updates:**

- Upgraded [`ejs`](https://www.npmjs.com/package/ejs) from `3.1.6` to `3.1.8` to address this [CVE-2022-29078](https://github.com/advisories/GHSA-phwq-j96m-2c2q) NVD security vulnerability. Addressed in [#25279](https://github.com/cypress-io/cypress/pull/25279).

## 12.8.0

_Released 03/14/2023_

**Features:**

- The [Debug page](https://docs.cypress.io/guides/cloud/runs#Debug) is now able to show real-time results from in-progress runs.  Addresses [#25759](https://github.com/cypress-io/cypress/issues/25759).
- Added the ability to control whether a request is logged to the command log via [`cy.intercept()`](https://docs.cypress.io/api/commands/intercept) by passing `log: false` or `log: true`. Addresses [#7362](https://github.com/cypress-io/cypress/issues/7362).
  - This can be used to override Cypress's default behavior of logging all XHRs and fetches, see the [example](https://docs.cypress.io/api/commands/intercept#Disabling-logs-for-a-request).
- It is now possible to control the number of connection attempts to the browser using the `CYPRESS_CONNECT_RETRY_THRESHOLD` Environment Variable. Learn more [here](https://docs.cypress.io/guides/references/advanced-installation#Environment-variables). Addressed in [#25848](https://github.com/cypress-io/cypress/pull/25848).

**Bugfixes:**

- Fixed an issue where using `Cypress.require()` would throw the error `Cannot find module 'typescript'`. Fixes [#25885](https://github.com/cypress-io/cypress/issues/25885).
- The [`before:spec`](https://docs.cypress.io/api/plugins/before-spec-api) API was updated to correctly support async event handlers in `run` mode. Fixes [#24403](https://github.com/cypress-io/cypress/issues/24403).
- Updated the Component Testing [community framework](https://docs.cypress.io/guides/component-testing/third-party-definitions) definition detection logic to take into account monorepo structures that hoist dependencies. Fixes [#25993](https://github.com/cypress-io/cypress/issues/25993).
- The onboarding wizard for Component Testing will now detect installed dependencies more reliably. Fixes [#25782](https://github.com/cypress-io/cypress/issues/25782).
- Fixed an issue where Angular components would sometimes be mounted in unexpected DOM locations in component tests. Fixes [#25956](https://github.com/cypress-io/cypress/issues/25956).
- Fixed an issue where Cypress component testing would fail to work with [Next.js](https://nextjs.org/) `13.2.1`. Fixes [#25951](https://github.com/cypress-io/cypress/issues/25951).
- Fixed an issue where migrating a project from a version of Cypress earlier than [10.0.0](#10-0-0) could fail if the project's `testFiles` configuration was an array of globs. Fixes [#25947](https://github.com/cypress-io/cypress/issues/25947).

**Misc:**

- Removed "New" badge in the navigation bar for the debug page icon. Addresses [#25925](https://github.com/cypress-io/cypress/issues/25925).
- Removed inline "Connect" buttons within the Specs Explorer. Addresses [#25926](https://github.com/cypress-io/cypress/issues/25926).
- Added an icon for "beta" versions of the Chrome browser. Addresses [#25968](https://github.com/cypress-io/cypress/issues/25968).

**Dependency Updates:**

- Upgraded [`mocha-junit-reporter`](https://www.npmjs.com/package/mocha-junit-reporter) from `2.1.0` to `2.2.0` to be able to use [new placeholders](https://github.com/michaelleeallen/mocha-junit-reporter/pull/163) such as `[suiteFilename]` or `[suiteName]` when defining the test report name. Addressed in [#25922](https://github.com/cypress-io/cypress/pull/25922).

## 12.7.0

_Released 02/24/2023_

**Features:**

- It is now possible to set `hostOnly` cookies with [`cy.setCookie()`](https://docs.cypress.io/api/commands/setcookie) for a given domain. Addresses [#16856](https://github.com/cypress-io/cypress/issues/16856) and [#17527](https://github.com/cypress-io/cypress/issues/17527).
- Added a Public API for third party component libraries to define a Framework Definition, embedding their library into the Cypress onboarding workflow. Learn more [here](https://docs.cypress.io/guides/component-testing/third-party-definitions). Implemented in [#25780](https://github.com/cypress-io/cypress/pull/25780) and closes [#25638](https://github.com/cypress-io/cypress/issues/25638).
- Added a Debug Page tutorial slideshow for projects that are not connected to Cypress Cloud. Addresses [#25768](https://github.com/cypress-io/cypress/issues/25768).
- Improved various error message around interactions with the Cypress cloud. Implemented in [#25837](https://github.com/cypress-io/cypress/pull/25837)
- Updated the "new" status badge for the Debug page navigation link to be less noticeable when the navigation is collapsed. Addresses [#25739](https://github.com/cypress-io/cypress/issues/25739).

**Bugfixes:**

- Fixed various bugs when recording to the cloud. Fixed in [#25837](https://github.com/cypress-io/cypress/pull/25837)
- Fixed an issue where cookies were being duplicated with the same hostname, but a prepended dot. Fixed an issue where cookies may not be expiring correctly. Fixes [#25174](https://github.com/cypress-io/cypress/issues/25174), [#25205](https://github.com/cypress-io/cypress/issues/25205) and [#25495](https://github.com/cypress-io/cypress/issues/25495).
- Fixed an issue where cookies weren't being synced when the application was stable. Fixed in [#25855](https://github.com/cypress-io/cypress/pull/25855). Fixes [#25835](https://github.com/cypress-io/cypress/issues/25835).
- Added missing TypeScript type definitions for the [`cy.reload()`](https://docs.cypress.io/api/commands/reload) command. Addressed in [#25779](https://github.com/cypress-io/cypress/pull/25779).
- Ensure Angular components are mounted inside the correct element. Fixes [#24385](https://github.com/cypress-io/cypress/issues/24385).
- Fix a bug where files outside the project root in a monorepo are not correctly served when using Vite. Addressed in [#25801](https://github.com/cypress-io/cypress/pull/25801).
- Fixed an issue where using [`cy.intercept`](https://docs.cypress.io/api/commands/intercept)'s `req.continue()` with a non-function parameter would not provide an appropriate error message. Fixed in [#25884](https://github.com/cypress-io/cypress/pull/25884).
- Fixed an issue where Cypress would erroneously launch and connect to multiple browser instances. Fixes [#24377](https://github.com/cypress-io/cypress/issues/24377).

**Misc:**

- Made updates to the way that the Debug Page header displays information. Addresses [#25796](https://github.com/cypress-io/cypress/issues/25796) and [#25798](https://github.com/cypress-io/cypress/issues/25798).

## 12.6.0

_Released 02/15/2023_

**Features:**

- Added a new CLI flag, called [`--auto-cancel-after-failures`](https://docs.cypress.io/guides/guides/command-line#Options), that overrides the project-level ["Auto Cancellation"](https://docs.cypress.io/guides/cloud/smart-orchestration#Auto-Cancellation) value when recording to the Cloud. This gives Cloud users on Business and Enterprise plans the flexibility to alter the auto-cancellation value per run. Addressed in [#25237](https://github.com/cypress-io/cypress/pull/25237).
- It is now possible to overwrite query commands using [`Cypress.Commands.overwriteQuery`](https://on.cypress.io/api/custom-queries). Addressed in [#25078](https://github.com/cypress-io/cypress/issues/25078).
- Added [`Cypress.require()`](https://docs.cypress.io/api/cypress-api/require) for including dependencies within the [`cy.origin()`](https://docs.cypress.io/api/commands/origin) callback. This change removed support for using `require()` and `import()` directly within the callback because we found that it impacted performance not only for spec files using them within the [`cy.origin()`](https://docs.cypress.io/api/commands/origin) callback, but even for spec files that did not use them. Addresses [#24976](https://github.com/cypress-io/cypress/issues/24976).
- Added the ability to open the failing test in the IDE from the Debug page before needing to re-run the test. Addressed in [#24850](https://github.com/cypress-io/cypress/issues/24850).

**Bugfixes:**

- When a Cloud user is apart of multiple Cloud organizations, the [Connect to Cloud setup](https://docs.cypress.io/guides/cloud/projects#Set-up-a-project-to-record) now shows the correct organizational prompts when connecting a new project. Fixes [#25520](https://github.com/cypress-io/cypress/issues/25520).
- Fixed an issue where Cypress would fail to load any specs if the project `specPattern` included a resource that could not be accessed due to filesystem permissions. Fixes [#24109](https://github.com/cypress-io/cypress/issues/24109).
- Fixed an issue where the Debug page would display a different number of specs for in-progress runs than the in-progress specs reported in Cypress Cloud. Fixes [#25647](https://github.com/cypress-io/cypress/issues/25647).
- Fixed an issue in middleware where error-handling code could itself generate an error and fail to report the original issue. Fixes [#22825](https://github.com/cypress-io/cypress/issues/22825).
- Fixed an regression introduced in Cypress [12.3.0](#12-3-0) where custom browsers that relied on process environment variables were not found on macOS arm64 architectures. Fixed in [#25753](https://github.com/cypress-io/cypress/pull/25753).

**Misc:**

- Improved the UI of the Debug page. Addresses [#25664](https://github.com/cypress-io/cypress/issues/25664),  [#25669](https://github.com/cypress-io/cypress/issues/25669), [#25665](https://github.com/cypress-io/cypress/issues/25665), [#25666](https://github.com/cypress-io/cypress/issues/25666), and [#25667](https://github.com/cypress-io/cypress/issues/25667).
- Updated the Debug page sidebar badge to to show 0 to 99+ failing tests, increased from showing 0 to 9+ failing tests, to provide better test failure insights. Addresses [#25662](https://github.com/cypress-io/cypress/issues/25662).

**Dependency Updates:**

- Upgrade [`debug`](https://www.npmjs.com/package/debug) to `4.3.4`. Addressed in [#25699](https://github.com/cypress-io/cypress/pull/25699).

## 12.5.1

_Released 02/02/2023_

**Bugfixes:**

- Fixed a regression introduced in Cypress [12.5.0](https://docs.cypress.io/guides/references/changelog#12-5-0) where the `runnable` was not included in the [`test:after:run`](https://docs.cypress.io/api/events/catalog-of-events) event. Fixes [#25663](https://github.com/cypress-io/cypress/issues/25663).

**Dependency Updates:**

- Upgraded [`simple-git`](https://github.com/steveukx/git-js) from `3.15.0` to `3.16.0` to address this [security vulnerability](https://github.com/advisories/GHSA-9p95-fxvg-qgq2) where Remote Code Execution (RCE) via the clone(), pull(), push() and listRemote() methods due to improper input sanitization was possible. Addressed in [#25603](https://github.com/cypress-io/cypress/pull/25603).

## 12.5.0

_Released 01/31/2023_

**Features:**

- Easily debug failed CI test runs recorded to the Cypress Cloud from your local Cypress app with the new Debug page. Please leave any feedback [here](https://github.com/cypress-io/cypress/discussions/25649). Your feedback will help us make decisions to improve the Debug experience. For more details, see [our blog post](https://on.cypress.io/debug-page-release). Addressed in [#25488](https://github.com/cypress-io/cypress/pull/25488).

**Performance:**

- Improved memory consumption in `run` mode by removing reporter logs for successful tests. Fixes [#25230](https://github.com/cypress-io/cypress/issues/25230).

**Bugfixes:**

- Fixed an issue where alternative Microsoft Edge Beta, Canary, and Dev binary versions were not being discovered by Cypress. Fixes [#25455](https://github.com/cypress-io/cypress/issues/25455).

**Dependency Updates:**

- Upgraded [`underscore.string`](https://github.com/esamattis/underscore.string/blob/HEAD/CHANGELOG.markdown) from `3.3.5` to `3.3.6` to reference rebuilt assets after security patch to fix regular expression DDOS exploit. Addressed in [#25574](https://github.com/cypress-io/cypress/pull/25574).

## 12.4.1

_Released 01/27/2023_

**Bugfixes:**

- Fixed a regression from Cypress [12.4.0](https://docs.cypress.io/guides/references/changelog#12-4-0) where Cypress was not exiting properly when running multiple Component Testing specs in `electron` in `run` mode. Fixes [#25568](https://github.com/cypress-io/cypress/issues/25568).

**Dependency Updates:**

- Upgraded [`ua-parser-js`](https://github.com/faisalman/ua-parser-js) from `0.7.24` to `0.7.33` to address this [security vulnerability](https://github.com/faisalman/ua-parser-js/security/advisories/GHSA-fhg7-m89q-25r3) where crafting a very-very-long user-agent string with specific pattern, an attacker can turn the script to get stuck processing for a very long time which results in a denial of service (DoS) condition. Addressed in [#25561](https://github.com/cypress-io/cypress/pull/25561).

## 12.4.0

_Released 1/24/2023_

**Features:**

- Added official support for Vite 4 in component testing. Addresses
  [#24969](https://github.com/cypress-io/cypress/issues/24969).
- Added new
  [`experimentalMemoryManagement`](/guides/references/experiments#Configuration)
  configuration option to improve memory management in Chromium-based browsers.
  Enable this option with `experimentalMemoryManagement=true` if you have
  experienced "Out of Memory" issues. Addresses
  [#23391](https://github.com/cypress-io/cypress/issues/23391).
- Added new
  [`experimentalSkipDomainInjection`](/guides/references/experiments#Experimental-Skip-Domain-Injection)
  configuration option to disable Cypress from setting `document.domain` on
  injection, allowing users to test Salesforce domains. If you believe you are
  having `document.domain` issues, please see the
  [`experimentalSkipDomainInjection`](/guides/references/experiments#Experimental-Skip-Domain-Injection)
  guide. This config option is end-to-end only. Addresses
  [#2367](https://github.com/cypress-io/cypress/issues/2367),
  [#23958](https://github.com/cypress-io/cypress/issues/23958),
  [#24290](https://github.com/cypress-io/cypress/issues/24290), and
  [#24418](https://github.com/cypress-io/cypress/issues/24418).
- The [`.as`](/api/commands/as) command now accepts an options argument,
  allowing an alias to be stored as type "query" or "static" value. This is
  stored as "query" by default. Addresses
  [#25173](https://github.com/cypress-io/cypress/issues/25173).
- The `cy.log()` command will now display a line break where the `\n` character
  is used. Addresses
  [#24964](https://github.com/cypress-io/cypress/issues/24964).
- [`component.specPattern`](/guides/references/configuration#component) now
  utilizes a JSX/TSX file extension when generating a new empty spec file if
  project contains at least one file with those extensions. This applies only to
  component testing and is skipped if
  [`component.specPattern`](/guides/references/configuration#component) has been
  configured to exclude files with those extensions. Addresses
  [#24495](https://github.com/cypress-io/cypress/issues/24495).
- Added support for the `data-qa` selector in the
  [Selector Playground](guides/core-concepts/cypress-app#Selector-Playground) in
  addition to `data-cy`, `data-test` and `data-testid`. Addresses
  [#25305](https://github.com/cypress-io/cypress/issues/25305).

**Bugfixes:**

- Fixed an issue where component tests could incorrectly treat new major
  versions of certain dependencies as supported. Fixes
  [#25379](https://github.com/cypress-io/cypress/issues/25379).
- Fixed an issue where new lines or spaces on new lines in the Command Log were
  not maintained. Fixes
  [#23679](https://github.com/cypress-io/cypress/issues/23679) and
  [#24964](https://github.com/cypress-io/cypress/issues/24964).
- Fixed an issue where Angular component testing projects would fail to
  initialize if an unsupported browserslist entry was specified in the project
  configuration. Fixes
  [#25312](https://github.com/cypress-io/cypress/issues/25312).

**Misc**

- Video output link in `cypress run` mode has been added to it's own line to
  make the video output link more easily clickable in the terminal. Addresses
  [#23913](https://github.com/cypress-io/cypress/issues/23913).<|MERGE_RESOLUTION|>--- conflicted
+++ resolved
@@ -15,11 +15,8 @@
 
 **Misc:**
 
-<<<<<<< HEAD
 - Changed Component Testing scaffolding instruction to `pnpm add` to add framework dependencies when a project uses pnpm as package manager. Addresses [#29052](https://github.com/cypress-io/cypress/issues/29052).
-=======
 - Captures the `beforeTest` timestamp inside the browser for the purposes of accurately determining test start for Test Replay. Addressed in [#29061](https://github.com/cypress-io/cypress/pull/29061).
->>>>>>> cd4a23fa
 
 **Dependency Updates:**
 
