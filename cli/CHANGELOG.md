<!-- See the ../guides/writing-the-cypress-changelog.md for details on writing the changelog. -->
## 12.17.5

<<<<<<< HEAD
_Released 08/29/2023 (PENDING)_

**Features:**

- Clarified Svelte 4 works correctly with Component Testing and updated dependencies checks to reflect this. Fixes [#26465](https://github.com/cypress-io/cypress/issues/27465).
=======
_Released 08/29/2023 (PENDING)_ 

**Bugfixes:**

- Only force CommonJS when running `ts-node` with a `TS_NODE_COMPILER` environment variable, such as when Cypress uses `ts-node` internally. This solves an issue where Cypress' internal `tsconfig` conflicts with properties set in the user's `tsconfig.json` such as `module` and `moduleResolution`. Fixes [#26308](https://github.com/cypress-io/cypress/issues/26308) and [#27448](https://github.com/cypress-io/cypress/issues/27448).
>>>>>>> 62bf87da

## 12.17.4

_Released 08/15/2023_

**Bugfixes:**

- Fixed an issue where having `cypress.config` in a nested directory would cause problems with locating the `component-index.html` file when using component testing. Fixes [#26400](https://github.com/cypress-io/cypress/issues/26400).

**Dependency Updates:**

- Upgraded [`webpack`](https://www.npmjs.com/package/webpack) from `v4` to `v5`. This means that we are now bundling your `e2e` tests with webpack 5. We don't anticipate this causing any noticeable changes. However, if you'd like to keep bundling your `e2e` tests with wepback 4 you can use the same process as before by pinning [@cypress/webpack-batteries-included-preprocessor](https://www.npmjs.com/package/@cypress/webpack-batteries-included-preprocessor) to `v2.x.x` and hooking into the [file:preprocessor](https://docs.cypress.io/api/plugins/preprocessors-api#Usage) plugin event. This will restore the previous bundling process. Additionally, if you're using [@cypress/webpack-batteries-included-preprocessor](https://www.npmjs.com/package/@cypress/webpack-batteries-included-preprocessor) already, a new version has been published to support webpack `v5`.
- Upgraded [`tough-cookie`](https://www.npmjs.com/package/tough-cookie) from `4.0` to `4.1.3`, [`@cypress/request`](https://www.npmjs.com/package/@cypress/request) from `2.88.11` to `2.88.12` and [`@cypress/request-promise`](https://www.npmjs.com/package/@cypress/request-promise) from `4.2.6` to `4.2.7` to address a [security vulnerability](https://security.snyk.io/vuln/SNYK-JS-TOUGHCOOKIE-5672873). Fixes [#27261](https://github.com/cypress-io/cypress/issues/27261).

## 12.17.3

_Released 08/01/2023_

**Bugfixes:**

- Fixed an issue where unexpected branch names were being recorded for cypress runs when executed by GitHub Actions. The HEAD branch name will now be recorded by default for pull request workflows if a branch name cannot otherwise be detected from user overrides or from local git data. Fixes [#27389](https://github.com/cypress-io/cypress/issues/27389).

**Performance:**

- Fixed an issue where unnecessary requests were being paused. No longer sends `X-Cypress-Is-XHR-Or-Fetch` header and infers resource type off of the server pre-request object. Fixes [#26620](https://github.com/cypress-io/cypress/issues/26620) and [#26622](https://github.com/cypress-io/cypress/issues/26622).

## 12.17.2

_Released 07/20/2023_

**Bugfixes:**

- Fixed an issue where commands would fail with the error `must only be invoked from the spec file or support file` if their arguments were mutated. Fixes [#27200](https://github.com/cypress-io/cypress/issues/27200).
- Fixed an issue where `cy.writeFile()` would erroneously fail with the error `cy.writeFile() must only be invoked from the spec file or support file`. Fixes [#27097](https://github.com/cypress-io/cypress/issues/27097).
- Fixed an issue where web workers could not be created within a spec. Fixes [#27298](https://github.com/cypress-io/cypress/issues/27298).

## 12.17.1

_Released 07/10/2023_

**Bugfixes:**

- Fixed invalid stored preference when enabling in-app notifications that could cause the application to crash.  Fixes [#27228](https://github.com/cypress-io/cypress/issues/27228).
- Fixed an issue with the Typescript types of [`cy.screenshot()`](https://docs.cypress.io/api/commands/screenshot). Fixed in [#27130](https://github.com/cypress-io/cypress/pull/27130).

**Dependency Updates:**

- Upgraded [`@cypress/request`](https://www.npmjs.com/package/@cypress/request) from `2.88.10` to `2.88.11` to address [CVE-2022-24999](https://www.cve.org/CVERecord?id=CVE-2022-24999) security vulnerability. Addressed in [#27005](https://github.com/cypress-io/cypress/pull/27005).

## 12.17.0

_Released 07/05/2023_

**Features:**

- Cypress Cloud users can now receive desktop notifications about their runs, including when one starts, finishes, or fails. Addresses [#26686](https://github.com/cypress-io/cypress/issues/26686).

**Bugfixes:**

- Fixed issues where commands would fail with the error `must only be invoked from the spec file or support file`. Fixes [#27149](https://github.com/cypress-io/cypress/issues/27149) and [#27163](https://github.com/cypress-io/cypress/issues/27163).
- Fixed a regression introduced in Cypress [12.12.0](#12-12-0) where Cypress may fail to reconnect to the Chrome DevTools Protocol in Electron. Fixes [#26900](https://github.com/cypress-io/cypress/issues/26900).
- Fixed an issue where chrome was not recovering from browser crashes properly. Fixes [#24650](https://github.com/cypress-io/cypress/issues/24650).
- Fixed a race condition that was causing a GraphQL error to appear on the [Debug page](https://docs.cypress.io/guides/cloud/runs#Debug) when viewing a running Cypress Cloud build. Fixed in [#27134](https://github.com/cypress-io/cypress/pull/27134).
- Fixed a race condition in electron where the test window exiting prematurely during the browser launch process was causing the whole test run to fail. Addressed in [#27167](https://github.com/cypress-io/cypress/pull/27167).
- Fixed minor issues with Typescript types in the CLI. Fixes [#24110](https://github.com/cypress-io/cypress/issues/24110).
- Fixed an issue where a value for the Electron debug port would not be respected if defined using the `ELECTRON_EXTRA_LAUNCH_ARGS` environment variable. Fixes [#26711](https://github.com/cypress-io/cypress/issues/26711).

**Dependency Updates:**

- Update dependency semver to ^7.5.3. Addressed in [#27151](https://github.com/cypress-io/cypress/pull/27151).

## 12.16.0

_Released 06/26/2023_

**Features:**

- Added support for Angular 16.1.0 in Cypress Component Testing. Addresses [#27049](https://github.com/cypress-io/cypress/issues/27049).

**Bugfixes:**

- Fixed an issue where certain commands would fail with the error `must only be invoked from the spec file or support file` when invoked with a large argument. Fixes [#27099](https://github.com/cypress-io/cypress/issues/27099).

## 12.15.0

_Released 06/20/2023_

**Features:**

- Added support for running Cypress tests with [Chrome's new `--headless=new` flag](https://developer.chrome.com/articles/new-headless/). Chrome versions 112 and above will now be run in the `headless` mode that matches the `headed` browser implementation. Addresses [#25972](https://github.com/cypress-io/cypress/issues/25972).
- Cypress can now test pages with targeted `Content-Security-Policy` and `Content-Security-Policy-Report-Only` header directives by specifying the allow list via the [`experimentalCspAllowList`](https://docs.cypress.io/guides/references/configuration#Experimental-Csp-Allow-List) configuration option. Addresses [#1030](https://github.com/cypress-io/cypress/issues/1030). Addressed in [#26483](https://github.com/cypress-io/cypress/pull/26483)
- The [`videoCompression`](https://docs.cypress.io/guides/references/configuration#Videos) configuration option now accepts both a boolean or a Constant Rate Factor (CRF) number between `1` and `51`. The `videoCompression` default value is still `32` CRF and when `videoCompression` is set to `true` the default of `32` CRF will be used. Addresses [#26658](https://github.com/cypress-io/cypress/issues/26658).
- The Cypress Cloud data shown on the [Specs](https://docs.cypress.io/guides/core-concepts/cypress-app#Specs) page and [Runs](https://docs.cypress.io/guides/core-concepts/cypress-app#Runs) page will now reflect Cloud Runs that match the current Git tree if Git is being used. Addresses [#26693](https://github.com/cypress-io/cypress/issues/26693).

**Bugfixes:**

- Fixed an issue where video output was not being logged to the console when `videoCompression` was turned off. Videos will now log to the terminal regardless of the compression value. Addresses [#25945](https://github.com/cypress-io/cypress/issues/25945).

**Dependency Updates:**

- Removed [`@cypress/mocha-teamcity-reporter`](https://www.npmjs.com/package/@cypress/mocha-teamcity-reporter) as this package was no longer being referenced. Addressed in [#26938](https://github.com/cypress-io/cypress/pull/26938).

## 12.14.0

_Released 06/07/2023_

**Features:**

- A new testing type switcher has been added to the Spec Explorer to make it easier to move between E2E and Component Testing. An informational overview of each type is displayed if it hasn't already been configured to help educate and onboard new users to each testing type. Addresses [#26448](https://github.com/cypress-io/cypress/issues/26448), [#26836](https://github.com/cypress-io/cypress/issues/26836) and [#26837](https://github.com/cypress-io/cypress/issues/26837).

**Bugfixes:**

- Fixed an issue to now correctly detect Angular 16 dependencies
([@angular/cli](https://www.npmjs.com/package/@angular/cli),
[@angular-devkit/build-angular](https://www.npmjs.com/package/@angular-devkit/build-angular),
[@angular/core](https://www.npmjs.com/package/@angular/core), [@angular/common](https://www.npmjs.com/package/@angular/common),
[@angular/platform-browser-dynamic](https://www.npmjs.com/package/@angular/platform-browser-dynamic))
during Component Testing onboarding. Addresses [#26852](https://github.com/cypress-io/cypress/issues/26852).
- Ensures Git-related messages on the [Runs page](https://docs.cypress.io/guides/core-concepts/cypress-app#Runs) remain dismissed. Addresses [#26808](https://github.com/cypress-io/cypress/issues/26808).

**Dependency Updates:**

- Upgraded [`find-process`](https://www.npmjs.com/package/find-process) from `1.4.1` to `1.4.7` to address this [Synk](https://security.snyk.io/vuln/SNYK-JS-FINDPROCESS-1090284) security vulnerability. Addressed in [#26906](https://github.com/cypress-io/cypress/pull/26906).
- Upgraded [`firefox-profile`](https://www.npmjs.com/package/firefox-profile) from `4.0.0` to `4.3.2` to address security vulnerabilities within sub-dependencies. Addressed in [#26912](https://github.com/cypress-io/cypress/pull/26912).

## 12.13.0

_Released 05/23/2023_

**Features:**

- Adds Git-related messages for the [Runs page](https://docs.cypress.io/guides/core-concepts/cypress-app#Runs) and [Debug page](https://docs.cypress.io/guides/cloud/runs#Debug) when users aren't using Git or there are no recorded runs for the current branch. Addresses [#26680](https://github.com/cypress-io/cypress/issues/26680).

**Bugfixes:**

- Reverted [#26452](https://github.com/cypress-io/cypress/pull/26452) which introduced a bug that prevents users from using End to End with Yarn 3. Fixed in [#26735](https://github.com/cypress-io/cypress/pull/26735). Fixes [#26676](https://github.com/cypress-io/cypress/issues/26676).
- Moved `types` condition to the front of `package.json#exports` since keys there are meant to be order-sensitive. Fixed in [#26630](https://github.com/cypress-io/cypress/pull/26630).
- Fixed an issue where newly-installed dependencies would not be detected during Component Testing setup. Addresses [#26685](https://github.com/cypress-io/cypress/issues/26685).
- Fixed a UI regression that was flashing an "empty" state inappropriately when loading the Debug page. Fixed in [#26761](https://github.com/cypress-io/cypress/pull/26761).
- Fixed an issue in Component Testing setup where TypeScript version 5 was not properly detected. Fixes [#26204](https://github.com/cypress-io/cypress/issues/26204).

**Misc:**

- Updated styling & content of Cypress Cloud slideshows when not logged in or no runs have been recorded. Addresses [#26181](https://github.com/cypress-io/cypress/issues/26181).
- Changed the nomenclature of 'processing' to 'compressing' when terminal video output is printed during a run. Addresses [#26657](https://github.com/cypress-io/cypress/issues/26657).
- Changed the nomenclature of 'Upload Results' to 'Uploading Screenshots & Videos' when terminal output is printed during a run. Addresses [#26759](https://github.com/cypress-io/cypress/issues/26759).

## 12.12.0

_Released 05/09/2023_

**Features:**

- Added a new informational banner to help get started with component testing from an existing end-to-end test suite. Addresses [#26511](https://github.com/cypress-io/cypress/issues/26511).

**Bugfixes:**

- Fixed an issue in Electron where devtools gets out of sync with the DOM occasionally. Addresses [#15932](https://github.com/cypress-io/cypress/issues/15932).
- Updated the Chromium renderer process crash message to be more terse. Addressed in [#26597](https://github.com/cypress-io/cypress/pull/26597).
- Fixed an issue with `CYPRESS_DOWNLOAD_PATH_TEMPLATE` regex to allow multiple replacements. Addresses [#23670](https://github.com/cypress-io/cypress/issues/23670).
- Moved `types` condition to the front of `package.json#exports` since keys there are meant to be order-sensitive. Fixed in [#26630](https://github.com/cypress-io/cypress/pull/26630).

**Dependency Updates:**

- Upgraded [`plist`](https://www.npmjs.com/package/plist) from `3.0.5` to `3.0.6` to address [CVE-2022-26260](https://nvd.nist.gov/vuln/detail/CVE-2022-22912#range-8131646) NVD security vulnerability. Addressed in [#26631](https://github.com/cypress-io/cypress/pull/26631).
- Upgraded [`engine.io`](https://www.npmjs.com/package/engine.io) from `6.2.1` to `6.4.2` to address [CVE-2023-31125](https://github.com/socketio/engine.io/security/advisories/GHSA-q9mw-68c2-j6m5) NVD security vulnerability. Addressed in [#26664](https://github.com/cypress-io/cypress/pull/26664).
- Upgraded [`@vue/test-utils`](https://www.npmjs.com/package/@vue/test-utils) from `2.0.2` to `2.3.2`. Addresses [#26575](https://github.com/cypress-io/cypress/issues/26575).

## 12.11.0

_Released 04/26/2023_

**Features:**

- Adds Component Testing support for Angular 16. Addresses [#26044](https://github.com/cypress-io/cypress/issues/26044).
- The run navigation component on the [Debug page](https://on.cypress.io/debug-page) will now display a warning message if there are more relevant runs than can be displayed in the list. Addresses [#26288](https://github.com/cypress-io/cypress/issues/26288).

**Bugfixes:**

- Fixed an issue where setting `videoCompression` to `0` would cause the video output to be broken. `0` is now treated as false. Addresses [#5191](https://github.com/cypress-io/cypress/issues/5191) and [#24595](https://github.com/cypress-io/cypress/issues/24595).
- Fixed an issue on the [Debug page](https://on.cypress.io/debug-page) where the passing run status would appear even if the Cypress Cloud organization was over its monthly test result limit. Addresses [#26528](https://github.com/cypress-io/cypress/issues/26528).

**Misc:**

- Cleaned up our open telemetry dependencies, reducing the size of the open telemetry modules. Addressed in [#26522](https://github.com/cypress-io/cypress/pull/26522).

**Dependency Updates:**

- Upgraded [`vue`](https://www.npmjs.com/package/vue) from `3.2.31` to `3.2.47`. Addressed in [#26555](https://github.com/cypress-io/cypress/pull/26555).

## 12.10.0

_Released 04/17/2023_

**Features:**

- The Component Testing setup wizard will now show a warning message if an issue is encountered with an installed [third party framework definition](https://on.cypress.io/component-integrations). Addresses [#25838](https://github.com/cypress-io/cypress/issues/25838).

**Bugfixes:**

 - Capture the [Azure](https://azure.microsoft.com/) CI provider's environment variable [`SYSTEM_PULLREQUEST_PULLREQUESTNUMBER`](https://learn.microsoft.com/en-us/azure/devops/pipelines/build/variables?view=azure-devops&tabs=yaml#system-variables-devops-services) to display the linked PR number in the Cloud. Addressed in [#26215](https://github.com/cypress-io/cypress/pull/26215).
 - Fixed an issue in the onboarding wizard where project framework & bundler would not be auto-detected when opening directly into component testing mode using the `--component` CLI flag. Fixes [#22777](https://github.com/cypress-io/cypress/issues/22777) and [#26388](https://github.com/cypress-io/cypress/issues/26388).
 - Updated to use the `SEMAPHORE_GIT_WORKING_BRANCH` [Semphore](https://docs.semaphoreci.com) CI environment variable to correctly associate a Cloud run to the current branch. Previously this was incorrectly associating a run to the target branch. Fixes [#26309](https://github.com/cypress-io/cypress/issues/26309).
 - Fix an edge case in Component Testing where a custom `baseUrl` in `tsconfig.json` for Next.js 13.2.0+ is not respected. This was partially fixed in [#26005](https://github.com/cypress-io/cypress/pull/26005), but an edge case was missed. Fixes [#25951](https://github.com/cypress-io/cypress/issues/25951).
 - Fixed an issue where `click` events fired on `.type('{enter}')` did not propagate through shadow roots. Fixes [#26392](https://github.com/cypress-io/cypress/issues/26392).

**Misc:**

- Removed unintentional debug logs. Addressed in [#26411](https://github.com/cypress-io/cypress/pull/26411).
- Improved styling on the [Runs Page](https://docs.cypress.io/guides/core-concepts/cypress-app#Runs). Addresses [#26180](https://github.com/cypress-io/cypress/issues/26180).

**Dependency Updates:**

- Upgraded [`commander`](https://www.npmjs.com/package/commander) from `^5.1.0` to `^6.2.1`. Addressed in [#26226](https://github.com/cypress-io/cypress/pull/26226).
- Upgraded [`minimist`](https://www.npmjs.com/package/minimist) from `1.2.6` to `1.2.8` to address this [CVE-2021-44906](https://github.com/advisories/GHSA-xvch-5gv4-984h) NVD security vulnerability. Addressed in [#26254](https://github.com/cypress-io/cypress/pull/26254).

## 12.9.0

_Released 03/28/2023_

**Features:**

- The [Debug page](https://docs.cypress.io/guides/cloud/runs#Debug) now allows for navigating between all runs recorded for a commit. Addresses [#25899](https://github.com/cypress-io/cypress/issues/25899) and [#26018](https://github.com/cypress-io/cypress/issues/26018).

**Bugfixes:**

 - Fixed a compatibility issue so that component test projects can use [Vite](https://vitejs.dev/) version 4.2.0 and greater. Fixes [#26138](https://github.com/cypress-io/cypress/issues/26138).
 - Fixed an issue where [`cy.intercept()`](https://docs.cypress.io/api/commands/intercept) added an additional `content-length` header to spied requests that did not set a `content-length` header on the original request. Fixes [#24407](https://github.com/cypress-io/cypress/issues/24407).
 - Changed the way that Git hashes are loaded so that non-relevant runs are excluded from the Debug page. Fixes [#26058](https://github.com/cypress-io/cypress/issues/26058).
 - Corrected the [`.type()`](https://docs.cypress.io/api/commands/type) command to account for shadow root elements when determining whether or not focus needs to be simulated before typing. Fixes [#26198](https://github.com/cypress-io/cypress/issues/26198).
 - Fixed an issue where an incorrect working directory could be used for Git operations on Windows. Fixes [#23317](https://github.com/cypress-io/cypress/issues/23317).
 - Capture the [Buildkite](https://buildkite.com/) CI provider's environment variable `BUILDKITE_RETRY_COUNT` to handle CI retries in the Cloud. Addressed in [#25750](https://github.com/cypress-io/cypress/pull/25750).

**Misc:**

 - Made some minor styling updates to the Debug page. Addresses [#26041](https://github.com/cypress-io/cypress/issues/26041).

## 12.8.1

_Released 03/15/2023_

**Bugfixes:**

- Fixed a regression in Cypress [10](https://docs.cypress.io/guides/references/changelog#10-0-0) where the reporter auto-scroll configuration inside user preferences was unintentionally being toggled off. User's must now explicitly enable/disable auto-scroll under user preferences, which is enabled by default. Fixes [#24171](https://github.com/cypress-io/cypress/issues/24171) and [#26113](https://github.com/cypress-io/cypress/issues/26113).

**Dependency Updates:**

- Upgraded [`ejs`](https://www.npmjs.com/package/ejs) from `3.1.6` to `3.1.8` to address this [CVE-2022-29078](https://github.com/advisories/GHSA-phwq-j96m-2c2q) NVD security vulnerability. Addressed in [#25279](https://github.com/cypress-io/cypress/pull/25279).

## 12.8.0

_Released 03/14/2023_

**Features:**

- The [Debug page](https://docs.cypress.io/guides/cloud/runs#Debug) is now able to show real-time results from in-progress runs.  Addresses [#25759](https://github.com/cypress-io/cypress/issues/25759).
- Added the ability to control whether a request is logged to the command log via [`cy.intercept()`](https://docs.cypress.io/api/commands/intercept) by passing `log: false` or `log: true`. Addresses [#7362](https://github.com/cypress-io/cypress/issues/7362).
  - This can be used to override Cypress's default behavior of logging all XHRs and fetches, see the [example](https://docs.cypress.io/api/commands/intercept#Disabling-logs-for-a-request).
- It is now possible to control the number of connection attempts to the browser using the `CYPRESS_CONNECT_RETRY_THRESHOLD` Environment Variable. Learn more [here](https://docs.cypress.io/guides/references/advanced-installation#Environment-variables). Addressed in [#25848](https://github.com/cypress-io/cypress/pull/25848).

**Bugfixes:**

- Fixed an issue where using `Cypress.require()` would throw the error `Cannot find module 'typescript'`. Fixes [#25885](https://github.com/cypress-io/cypress/issues/25885).
- The [`before:spec`](https://docs.cypress.io/api/plugins/before-spec-api) API was updated to correctly support async event handlers in `run` mode. Fixes [#24403](https://github.com/cypress-io/cypress/issues/24403).
- Updated the Component Testing [community framework](https://docs.cypress.io/guides/component-testing/third-party-definitions) definition detection logic to take into account monorepo structures that hoist dependencies. Fixes [#25993](https://github.com/cypress-io/cypress/issues/25993).
- The onboarding wizard for Component Testing will now detect installed dependencies more reliably. Fixes [#25782](https://github.com/cypress-io/cypress/issues/25782).
- Fixed an issue where Angular components would sometimes be mounted in unexpected DOM locations in component tests. Fixes [#25956](https://github.com/cypress-io/cypress/issues/25956).
- Fixed an issue where Cypress component testing would fail to work with [Next.js](https://nextjs.org/) `13.2.1`. Fixes [#25951](https://github.com/cypress-io/cypress/issues/25951).
- Fixed an issue where migrating a project from a version of Cypress earlier than [10.0.0](#10-0-0) could fail if the project's `testFiles` configuration was an array of globs. Fixes [#25947](https://github.com/cypress-io/cypress/issues/25947).

**Misc:**

- Removed "New" badge in the navigation bar for the debug page icon. Addresses [#25925](https://github.com/cypress-io/cypress/issues/25925).
- Removed inline "Connect" buttons within the Specs Explorer. Addresses [#25926](https://github.com/cypress-io/cypress/issues/25926).
- Added an icon for "beta" versions of the Chrome browser. Addresses [#25968](https://github.com/cypress-io/cypress/issues/25968).

**Dependency Updates:**

- Upgraded [`mocha-junit-reporter`](https://www.npmjs.com/package/mocha-junit-reporter) from `2.1.0` to `2.2.0` to be able to use [new placeholders](https://github.com/michaelleeallen/mocha-junit-reporter/pull/163) such as `[suiteFilename]` or `[suiteName]` when defining the test report name. Addressed in [#25922](https://github.com/cypress-io/cypress/pull/25922).

## 12.7.0

_Released 02/24/2023_

**Features:**

- It is now possible to set `hostOnly` cookies with [`cy.setCookie()`](https://docs.cypress.io/api/commands/setcookie) for a given domain. Addresses [#16856](https://github.com/cypress-io/cypress/issues/16856) and [#17527](https://github.com/cypress-io/cypress/issues/17527).
- Added a Public API for third party component libraries to define a Framework Definition, embedding their library into the Cypress onboarding workflow. Learn more [here](https://docs.cypress.io/guides/component-testing/third-party-definitions). Implemented in [#25780](https://github.com/cypress-io/cypress/pull/25780) and closes [#25638](https://github.com/cypress-io/cypress/issues/25638).
- Added a Debug Page tutorial slideshow for projects that are not connected to Cypress Cloud. Addresses [#25768](https://github.com/cypress-io/cypress/issues/25768).
- Improved various error message around interactions with the Cypress cloud. Implemented in [#25837](https://github.com/cypress-io/cypress/pull/25837)
- Updated the "new" status badge for the Debug page navigation link to be less noticeable when the navigation is collapsed. Addresses [#25739](https://github.com/cypress-io/cypress/issues/25739).

**Bugfixes:**

- Fixed various bugs when recording to the cloud. Fixed in [#25837](https://github.com/cypress-io/cypress/pull/25837)
- Fixed an issue where cookies were being duplicated with the same hostname, but a prepended dot. Fixed an issue where cookies may not be expiring correctly. Fixes [#25174](https://github.com/cypress-io/cypress/issues/25174), [#25205](https://github.com/cypress-io/cypress/issues/25205) and [#25495](https://github.com/cypress-io/cypress/issues/25495).
- Fixed an issue where cookies weren't being synced when the application was stable. Fixed in [#25855](https://github.com/cypress-io/cypress/pull/25855). Fixes [#25835](https://github.com/cypress-io/cypress/issues/25835).
- Added missing TypeScript type definitions for the [`cy.reload()`](https://docs.cypress.io/api/commands/reload) command. Addressed in [#25779](https://github.com/cypress-io/cypress/pull/25779).
- Ensure Angular components are mounted inside the correct element. Fixes [#24385](https://github.com/cypress-io/cypress/issues/24385).
- Fix a bug where files outside the project root in a monorepo are not correctly served when using Vite. Addressed in [#25801](https://github.com/cypress-io/cypress/pull/25801).
- Fixed an issue where using [`cy.intercept`](https://docs.cypress.io/api/commands/intercept)'s `req.continue()` with a non-function parameter would not provide an appropriate error message. Fixed in [#25884](https://github.com/cypress-io/cypress/pull/25884).
- Fixed an issue where Cypress would erroneously launch and connect to multiple browser instances. Fixes [#24377](https://github.com/cypress-io/cypress/issues/24377).

**Misc:**

 - Made updates to the way that the Debug Page header displays information. Addresses [#25796](https://github.com/cypress-io/cypress/issues/25796) and [#25798](https://github.com/cypress-io/cypress/issues/25798).

## 12.6.0

_Released 02/15/2023_

**Features:**

- Added a new CLI flag, called [`--auto-cancel-after-failures`](https://docs.cypress.io/guides/guides/command-line#Options), that overrides the project-level ["Auto Cancellation"](https://docs.cypress.io/guides/cloud/smart-orchestration#Auto-Cancellation) value when recording to the Cloud. This gives Cloud users on Business and Enterprise plans the flexibility to alter the auto-cancellation value per run. Addressed in [#25237](https://github.com/cypress-io/cypress/pull/25237).
- It is now possible to overwrite query commands using [`Cypress.Commands.overwriteQuery`](https://on.cypress.io/api/custom-queries). Addressed in [#25078](https://github.com/cypress-io/cypress/issues/25078).
- Added [`Cypress.require()`](https://docs.cypress.io/api/cypress-api/require) for including dependencies within the [`cy.origin()`](https://docs.cypress.io/api/commands/origin) callback. This change removed support for using `require()` and `import()` directly within the callback because we found that it impacted performance not only for spec files using them within the [`cy.origin()`](https://docs.cypress.io/api/commands/origin) callback, but even for spec files that did not use them. Addresses [#24976](https://github.com/cypress-io/cypress/issues/24976).
- Added the ability to open the failing test in the IDE from the Debug page before needing to re-run the test. Addressed in [#24850](https://github.com/cypress-io/cypress/issues/24850).

**Bugfixes:**

- When a Cloud user is apart of multiple Cloud organizations, the [Connect to Cloud setup](https://docs.cypress.io/guides/cloud/projects#Set-up-a-project-to-record) now shows the correct organizational prompts when connecting a new project. Fixes [#25520](https://github.com/cypress-io/cypress/issues/25520).
- Fixed an issue where Cypress would fail to load any specs if the project `specPattern` included a resource that could not be accessed due to filesystem permissions. Fixes [#24109](https://github.com/cypress-io/cypress/issues/24109).
- Fixed an issue where the Debug page would display a different number of specs for in-progress runs than the in-progress specs reported in Cypress Cloud. Fixes [#25647](https://github.com/cypress-io/cypress/issues/25647).
- Fixed an issue in middleware where error-handling code could itself generate an error and fail to report the original issue. Fixes [#22825](https://github.com/cypress-io/cypress/issues/22825).
- Fixed an regression introduced in Cypress [12.3.0](#12-3-0) where custom browsers that relied on process environment variables were not found on macOS arm64 architectures. Fixed in [#25753](https://github.com/cypress-io/cypress/pull/25753).

**Misc:**

- Improved the UI of the Debug page. Addresses [#25664](https://github.com/cypress-io/cypress/issues/25664),  [#25669](https://github.com/cypress-io/cypress/issues/25669), [#25665](https://github.com/cypress-io/cypress/issues/25665), [#25666](https://github.com/cypress-io/cypress/issues/25666), and [#25667](https://github.com/cypress-io/cypress/issues/25667).
- Updated the Debug page sidebar badge to to show 0 to 99+ failing tests, increased from showing 0 to 9+ failing tests, to provide better test failure insights. Addresses [#25662](https://github.com/cypress-io/cypress/issues/25662).

**Dependency Updates:**

- Upgrade [`debug`](https://www.npmjs.com/package/debug) to `4.3.4`. Addressed in [#25699](https://github.com/cypress-io/cypress/pull/25699).

## 12.5.1

_Released 02/02/2023_

**Bugfixes:**

- Fixed a regression introduced in Cypress [12.5.0](https://docs.cypress.io/guides/references/changelog#12-5-0) where the `runnable` was not included in the [`test:after:run`](https://docs.cypress.io/api/events/catalog-of-events) event. Fixes [#25663](https://github.com/cypress-io/cypress/issues/25663).

**Dependency Updates:**

- Upgraded [`simple-git`](https://github.com/steveukx/git-js) from `3.15.0` to `3.16.0` to address this [security vulnerability](https://github.com/advisories/GHSA-9p95-fxvg-qgq2) where Remote Code Execution (RCE) via the clone(), pull(), push() and listRemote() methods due to improper input sanitization was possible. Addressed in [#25603](https://github.com/cypress-io/cypress/pull/25603).

## 12.5.0

_Released 01/31/2023_

**Features:**

- Easily debug failed CI test runs recorded to the Cypress Cloud from your local Cypress app with the new Debug page. Please leave any feedback [here](https://github.com/cypress-io/cypress/discussions/25649). Your feedback will help us make decisions to improve the Debug experience. For more details, see [our blog post](https://on.cypress.io/debug-page-release). Addressed in [#25488](https://github.com/cypress-io/cypress/pull/25488).

**Performance:**

- Improved memory consumption in `run` mode by removing reporter logs for successful tests. Fixes [#25230](https://github.com/cypress-io/cypress/issues/25230).

**Bugfixes:**

- Fixed an issue where alternative Microsoft Edge Beta, Canary, and Dev binary versions were not being discovered by Cypress. Fixes [#25455](https://github.com/cypress-io/cypress/issues/25455).

**Dependency Updates:**

- Upgraded [`underscore.string`](https://github.com/esamattis/underscore.string/blob/HEAD/CHANGELOG.markdown) from `3.3.5` to `3.3.6` to reference rebuilt assets after security patch to fix regular expression DDOS exploit. Addressed in [#25574](https://github.com/cypress-io/cypress/pull/25574).

## 12.4.1

_Released 01/27/2023_

**Bugfixes:**

- Fixed a regression from Cypress [12.4.0](https://docs.cypress.io/guides/references/changelog#12-4-0) where Cypress was not exiting properly when running multiple Component Testing specs in `electron` in `run` mode. Fixes [#25568](https://github.com/cypress-io/cypress/issues/25568).

**Dependency Updates:**

- Upgraded [`ua-parser-js`](https://github.com/faisalman/ua-parser-js) from `0.7.24` to `0.7.33` to address this [security vulnerability](https://github.com/faisalman/ua-parser-js/security/advisories/GHSA-fhg7-m89q-25r3) where crafting a very-very-long user-agent string with specific pattern, an attacker can turn the script to get stuck processing for a very long time which results in a denial of service (DoS) condition. Addressed in [#25561](https://github.com/cypress-io/cypress/pull/25561).

## 12.4.0

_Released 1/24/2023_

**Features:**

- Added official support for Vite 4 in component testing. Addresses
  [#24969](https://github.com/cypress-io/cypress/issues/24969).
- Added new
  [`experimentalMemoryManagement`](/guides/references/experiments#Configuration)
  configuration option to improve memory management in Chromium-based browsers.
  Enable this option with `experimentalMemoryManagement=true` if you have
  experienced "Out of Memory" issues. Addresses
  [#23391](https://github.com/cypress-io/cypress/issues/23391).
- Added new
  [`experimentalSkipDomainInjection`](/guides/references/experiments#Experimental-Skip-Domain-Injection)
  configuration option to disable Cypress from setting `document.domain` on
  injection, allowing users to test Salesforce domains. If you believe you are
  having `document.domain` issues, please see the
  [`experimentalSkipDomainInjection`](/guides/references/experiments#Experimental-Skip-Domain-Injection)
  guide. This config option is end-to-end only. Addresses
  [#2367](https://github.com/cypress-io/cypress/issues/2367),
  [#23958](https://github.com/cypress-io/cypress/issues/23958),
  [#24290](https://github.com/cypress-io/cypress/issues/24290), and
  [#24418](https://github.com/cypress-io/cypress/issues/24418).
- The [`.as`](/api/commands/as) command now accepts an options argument,
  allowing an alias to be stored as type "query" or "static" value. This is
  stored as "query" by default. Addresses
  [#25173](https://github.com/cypress-io/cypress/issues/25173).
- The `cy.log()` command will now display a line break where the `\n` character
  is used. Addresses
  [#24964](https://github.com/cypress-io/cypress/issues/24964).
- [`component.specPattern`](/guides/references/configuration#component) now
  utilizes a JSX/TSX file extension when generating a new empty spec file if
  project contains at least one file with those extensions. This applies only to
  component testing and is skipped if
  [`component.specPattern`](/guides/references/configuration#component) has been
  configured to exclude files with those extensions. Addresses
  [#24495](https://github.com/cypress-io/cypress/issues/24495).
- Added support for the `data-qa` selector in the
  [Selector Playground](guides/core-concepts/cypress-app#Selector-Playground) in
  addition to `data-cy`, `data-test` and `data-testid`. Addresses
  [#25305](https://github.com/cypress-io/cypress/issues/25305).

**Bugfixes:**

- Fixed an issue where component tests could incorrectly treat new major
  versions of certain dependencies as supported. Fixes
  [#25379](https://github.com/cypress-io/cypress/issues/25379).
- Fixed an issue where new lines or spaces on new lines in the Command Log were
  not maintained. Fixes
  [#23679](https://github.com/cypress-io/cypress/issues/23679) and
  [#24964](https://github.com/cypress-io/cypress/issues/24964).
- Fixed an issue where Angular component testing projects would fail to
  initialize if an unsupported browserslist entry was specified in the project
  configuration. Fixes
  [#25312](https://github.com/cypress-io/cypress/issues/25312).

**Misc**

- Video output link in `cypress run` mode has been added to it's own line to
  make the video output link more easily clickable in the terminal. Addresses
  [#23913](https://github.com/cypress-io/cypress/issues/23913).<|MERGE_RESOLUTION|>--- conflicted
+++ resolved
@@ -1,19 +1,15 @@
 <!-- See the ../guides/writing-the-cypress-changelog.md for details on writing the changelog. -->
 ## 12.17.5
 
-<<<<<<< HEAD
 _Released 08/29/2023 (PENDING)_
 
 **Features:**
 
 - Clarified Svelte 4 works correctly with Component Testing and updated dependencies checks to reflect this. Fixes [#26465](https://github.com/cypress-io/cypress/issues/27465).
-=======
-_Released 08/29/2023 (PENDING)_ 
 
 **Bugfixes:**
 
 - Only force CommonJS when running `ts-node` with a `TS_NODE_COMPILER` environment variable, such as when Cypress uses `ts-node` internally. This solves an issue where Cypress' internal `tsconfig` conflicts with properties set in the user's `tsconfig.json` such as `module` and `moduleResolution`. Fixes [#26308](https://github.com/cypress-io/cypress/issues/26308) and [#27448](https://github.com/cypress-io/cypress/issues/27448).
->>>>>>> 62bf87da
 
 ## 12.17.4
 
