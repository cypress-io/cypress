--- conflicted
+++ resolved
@@ -5,12 +5,7 @@
 
 **Features:**
 
-<<<<<<< HEAD
-- `cy.type({upArrow})` and `cy.type({downArrow})` now also works for date, month, week, time, datetime-local and range input types. Addresses [#29665](https://github.com/cypress-io/cypress/issues/29665).
--  Added Component Testing support for Angular version 18. Addresses [#29309](https://github.com/cypress-io/cypress/issues/29309).
-=======
 - Added Component Testing support for Angular version 18. Addresses [#29309](https://github.com/cypress-io/cypress/issues/29309).
->>>>>>> 78276568
 
 **Bugfixes:**
 
@@ -19,11 +14,7 @@
 - When capture protocol script fails verification, an appropriate error is now displayed. Previously, an error regarding Test Replay archive location was shown. Addressed in [#29603](https://github.com/cypress-io/cypress/pull/29603).
 - Fixed an issue where receiving HTTP responses with invalid headers raised an error. Now cypress removes the invalid headers and gives a warning in the console with debug mode on. Fixes [#28865](https://github.com/cypress-io/cypress/issues/28865).
 
-<<<<<<< HEAD
-**Misc:**
-=======
 **Misc:** 
->>>>>>> 78276568
 
 - Report afterSpec durations to Cloud API when running in record mode with Test Replay enabled. Addressed in [#29500](https://github.com/cypress-io/cypress/pull/29500).
 
