--- conflicted
+++ resolved
@@ -1,9 +1,5 @@
 <!-- See the ../guides/writing-the-cypress-changelog.md for details on writing the changelog. -->
-<<<<<<< HEAD
-
-**Bugfixes:**
-- Fixed an issue where Cypress not detect visible elements with width or height in rem as visible [#29172](https://github.com/cypress-io/cypress/issues/29093).
-=======
+
 ## 13.7.2
 
 _Released 4/2/2024 (PENDING)_
@@ -12,7 +8,8 @@
 
 - Fixed an issue where Cypress was not executing beyond the first spec in `cypress run` for versions of Firefox 124 and up when a custom user agent was provided. Fixes [#29190](https://github.com/cypress-io/cypress/issues/29190).
 - Fixed a bug where fields using arrays in `cypress.config` are not correctly processed. Fixes [#27103](https://github.com/cypress-io/cypress/issues/27103). Fixed in [#27312](https://github.com/cypress-io/cypress/pull/27312).
->>>>>>> cc867626
+- Fixed an issue where Cypress not detect visible elements with width or height in rem as visible [#29172](https://github.com/cypress-io/cypress/issues/29093).
+
 
 ## 13.7.1
 
