--- conflicted
+++ resolved
@@ -3,15 +3,13 @@
 
 _Released 4/23/2024 (PENDING)_
 
-<<<<<<< HEAD
 **Performance:**
 
 - Fixed a performance issue with activated service workers that aren't controlling clients which could lead to correlation timeouts. Fixes [#29333](https://github.com/cypress-io/cypress/issues/29333) and [#29126](https://github.com/cypress-io/cypress/issues/29126).
-=======
+
 **Dependency Updates:**
 
 - Updated zod from `3.20.3` to `3.22.5`. Addressed in [#29367](https://github.com/cypress-io/cypress/pull/29367).
->>>>>>> 734968ab
 
 ## 13.8.0
 
