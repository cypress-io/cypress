<!-- See the ../guides/writing-the-cypress-changelog.md for details on writing the changelog. -->
## 13.6.4

<<<<<<< HEAD
_Released 1/30/2024 (PENDING)_
=======
_Released 1/30/2024_
>>>>>>> 62c48fb8

**Performance:**

- Fixed a performance regression from [`13.3.2`](https://docs.cypress.io/guides/references/changelog#13.3.2) where aborted requests may not correlate correctly. Fixes [#28734](https://github.com/cypress-io/cypress/issues/28734).

**Bugfixes:**

- Fixed an issue with capturing assets for Test Replay when service workers are registered in Cypress support files. This issue would cause styles to not render properly in Test Replay. Fixes [#28747](https://github.com/cypress-io/cypress/issues/28747).

**Misc:**

- Added missing properties to the `Cypress.spec` interface for TypeScript users. Addresses [#27835](https://github.com/cypress-io/cypress/issues/27835).
- Improved accessibility of the Cypress App in some areas. Addressed in [#28774](https://github.com/cypress-io/cypress/pull/28774).

## 13.6.3

_Released 1/16/2024_

**Bugfixes:**

- Force `moduleResolution` to `node` when `typescript` projects are detected to correctly run Cypress. This change should not have a large impact as `commonjs` is already forced when `ts-node` is registered. This fix does not impact the ESM Typescript configuration loader. Fixes [#27731](https://github.com/cypress-io/cypress/issues/27731).
- No longer wait for additional frames when recording a video for a spec that was skipped by the Cloud due to Auto Cancellation. Fixes [#27898](https://github.com/cypress-io/cypress/issues/27898).
- Now `node_modules` will not be ignored if a project path or a provided path to spec files contains it. Fixes [#23616](https://github.com/cypress-io/cypress/issues/23616).
- Updated display of assertions and commands with a URL argument to escape markdown formatting so that values are displayed as is and assertion values display as bold. Fixes [#24960](https://github.com/cypress-io/cypress/issues/24960) and [#28100](https://github.com/cypress-io/cypress/issues/28100).
- When generating assertions via Cypress Studio, the preview of the generated assertions now correctly displays the past tense of 'expected' instead of 'expect'. Fixed in [#28593](https://github.com/cypress-io/cypress/pull/28593).
- Fixed a regression in [`13.6.2`](https://docs.cypress.io/guides/references/changelog#13.6.2) where the `body` element was not highlighted correctly in Test Replay. Fixed in [#28627](https://github.com/cypress-io/cypress/pull/28627).
- Correctly sync `Cypress.currentRetry` with secondary origin so test retries that leverage `cy.origin()` render logs as expected. Fixes [#28574](https://github.com/cypress-io/cypress/issues/28574).
- Fixed an issue where some cross-origin logs, like assertions or cy.clock(), were getting too many dom snapshots. Fixes [#28609](https://github.com/cypress-io/cypress/issues/28609).
- Fixed asset capture for Test Replay for requests that are routed through service workers. This addresses an issue where styles were not being applied properly in Test Replay and `cy.intercept()` was not working properly for requests in this scenario. Fixes [#28516](https://github.com/cypress-io/cypress/issues/28516).
- Fixed an issue where visiting an `http://` site would result in an infinite reload/redirect loop in Chrome 114+. Fixes [#25891](https://github.com/cypress-io/cypress/issues/25891).
- Fixed an issue where requests made from extra tabs do not include their original headers. Fixes [#28641](https://github.com/cypress-io/cypress/issues/28641).
- Fixed an issue where `cy.wait()` would sometimes throw an error reading a property of undefined when returning responses. Fixes [#28233](https://github.com/cypress-io/cypress/issues/28233).

**Performance:**

- Fixed a performance regression from [`13.3.2`](https://docs.cypress.io/guides/references/changelog#13.3.2) where requests may not correlate correctly when test isolation is off. Fixes [#28545](https://github.com/cypress-io/cypress/issues/28545).

**Dependency Updates:**

- Remove dependency on `@types/node` package. Addresses [#28473](https://github.com/cypress-io/cypress/issues/28473).
- Updated [`@cypress/unique-selector`](https://www.npmjs.com/package/@cypress/unique-selector) to include a performance optimization. It's possible this could improve performance of the selector playground. Addressed in [#28571](https://github.com/cypress-io/cypress/pull/28571).
- Replace [`CircularJSON`](https://www.npmjs.com/package/circular-json) with its successor [`flatted`](https://www.npmjs.com/package/flatted) version `3.2.9`. This resolves decoding issues observed in complex objects sent from the browser. Addressed in [#28683](https://github.com/cypress-io/cypress/pull/28683).
- Updated [`better-sqlite3`](https://www.npmjs.com/package/better-sqlite3) from `8.7.0` to `9.2.2` to fix macOS Catalina issues. Addresses [#28697](https://github.com/cypress-io/cypress/issues/28697).

**Misc:**

- Improved accessibility of some areas of the Cypress App. Addressed in [#28628](https://github.com/cypress-io/cypress/pull/28628).
- Updated some documentation links to go through on.cypress.io. Addressed in [#28623](https://github.com/cypress-io/cypress/pull/28623).

## 13.6.2

_Released 12/26/2023_

**Bugfixes:**

- Fixed a regression in [`13.6.1`](https://docs.cypress.io/guides/references/changelog#13.6.1) where a malformed URI would crash Cypress. Fixes [#28521](https://github.com/cypress-io/cypress/issues/28521).
- Fixed a regression in [`12.4.0`](https://docs.cypress.io/guides/references/changelog#12.4.0) where erroneous `<br>` tags were displaying in error messages in the Command Log making them less readable. Fixes [#28452](https://github.com/cypress-io/cypress/issues/28452).

**Performance:**

- Improved performance when finding unique selectors for command log snapshots for Test Replay. Addressed in [#28536](https://github.com/cypress-io/cypress/pull/28536).

**Dependency Updates:**

- Updated ts-node from `10.9.1` to `10.9.2`. Cypress will longer error during `cypress run` or `cypress open` when using Typescript 5.3.2+ with `extends` in `tsconfig.json`. Addresses [#28385](https://github.com/cypress-io/cypress/issues/28385).

## 13.6.1

_Released 12/5/2023_

**Bugfixes:**

- Fixed an issue where pages or downloads opened in a new tab were missing basic auth headers. Fixes [#28350](https://github.com/cypress-io/cypress/issues/28350).
- Fixed an issue where request logging would default the `message` to the `args` of the currently running command even though those `args` would not apply to the request log and are not displayed. If the `args` are sufficiently large (e.g. when running the `cy.task` from the [code-coverage](https://github.com/cypress-io/code-coverage/) plugin) there could be performance/memory implications. Addressed in [#28411](https://github.com/cypress-io/cypress/pull/28411).
- Fixed an issue where commands would fail with the error `must only be invoked from the spec file or support file` if the project's `baseUrl` included basic auth credentials. Fixes [#27457](https://github.com/cypress-io/cypress/issues/27457) and [#28336](https://github.com/cypress-io/cypress/issues/28336).
- Fixed an issue where some URLs would timeout in pre-request correlation. Addressed in [#28427](https://github.com/cypress-io/cypress/pull/28427).
- Cypress will now correctly log errors and debug logs on Linux machines. Fixes [#5051](https://github.com/cypress-io/cypress/issues/5051) and [#24713](https://github.com/cypress-io/cypress/issues/24713).

**Misc:**

- Artifact upload duration is now reported to Cypress Cloud. Fixes [#28238](https://github.com/cypress-io/cypress/issues/28238). Addressed in [#28418](https://github.com/cypress-io/cypress/pull/28418).

## 13.6.0

_Released 11/21/2023_

**Features:**

- Added an activity indicator to CLI output when artifacts (screenshots, videos, or Test Replay) are being uploaded to the cloud. Addresses [#28239](https://github.com/cypress-io/cypress/issues/28239). Addressed in [#28277](https://github.com/cypress-io/cypress/pull/28277).
- When artifacts are uploaded to the Cypress Cloud, the duration of each upload will be displayed in the terminal. Addresses [#28237](https://github.com/cypress-io/cypress/issues/28237).

**Bugfixes:**

- We now allow absolute paths when setting `component.indexHtmlFile` in the Cypress config. Fixes [#27750](https://github.com/cypress-io/cypress/issues/27750).
- Fixed an issue where dynamic intercept aliases now show with alias name instead of "no alias" in driver. Addresses [#24653](https://github.com/cypress-io/cypress/issues/24653)
- Fixed an issue where [aliasing individual requests](https://docs.cypress.io/api/commands/intercept#Aliasing-individual-requests) with `cy.intercept()` led to an error when retrieving all of the aliases with `cy.get(@alias.all)` . Addresses [#25448](https://github.com/cypress-io/cypress/issues/25448)
- The URL of the application under test and command error "Learn more" links now open externally instead of in the Cypress-launched browser. Fixes [#24572](https://github.com/cypress-io/cypress/issues/24572).
- Fixed issue where some URLs would timeout in pre-request correlation. Addressed in [#28354](https://github.com/cypress-io/cypress/pull/28354).

**Misc:**

- Browser tabs and windows other than the Cypress tab are now closed between tests in Chromium-based browsers. Addressed in [#28204](https://github.com/cypress-io/cypress/pull/28204).
- Cypress now ensures the main browser tab is active before running each command in Chromium-based browsers. Addressed in [#28334](https://github.com/cypress-io/cypress/pull/28334).

**Dependency Updates:**

- Upgraded [`chrome-remote-interface`](https://www.npmjs.com/package/chrome-remote-interface) from `0.31.3` to `0.33.0` to increase the max payload from 100MB to 256MB. Addressed in [#27998](https://github.com/cypress-io/cypress/pull/27998).

## 13.5.1

_Released 11/14/2023_

**Bugfixes:**

- Fixed a regression in [`13.5.0`](https://docs.cypress.io/guides/references/changelog#13.5.0) where requests cached within a given spec may take longer to load than they did previously. Addresses [#28295](https://github.com/cypress-io/cypress/issues/28295).
- Fixed an issue where pages opened in a new tab were missing response headers, causing them not to load properly. Fixes [#28293](https://github.com/cypress-io/cypress/issues/28293) and [#28303](https://github.com/cypress-io/cypress/issues/28303).
- We now pass a flag to Chromium browsers to disable default component extensions. This is a common flag passed during browser automation. Fixed in [#28294](https://github.com/cypress-io/cypress/pull/28294).

## 13.5.0

_Released 11/8/2023_

**Features:**

 - Added Component Testing support for [Angular](https://angular.io/) version 17. Addresses [#28153](https://github.com/cypress-io/cypress/issues/28153).

**Bugfixes:**

- Fixed an issue in chromium based browsers, where global style updates can trigger flooding of font face requests in DevTools and Test Replay. This can affect performance due to the flooding of messages in CDP. Fixes [#28150](https://github.com/cypress-io/cypress/issues/28150) and [#28215](https://github.com/cypress-io/cypress/issues/28215).
- Fixed a regression in [`13.3.3`](https://docs.cypress.io/guides/references/changelog#13.3.3) where Cypress would hang on loading shared workers when using `cy.reload` to reload the page. Fixes [#28248](https://github.com/cypress-io/cypress/issues/28248).
- Fixed an issue where network requests made from tabs, or windows other than the main Cypress tab, would be delayed. Fixes [#28113](https://github.com/cypress-io/cypress/issues/28113).
- Fixed an issue with 'other' targets (e.g. pdf documents embedded in an object tag) not fully loading. Fixes [#28228](https://github.com/cypress-io/cypress/issues/28228) and [#28162](https://github.com/cypress-io/cypress/issues/28162).
- Fixed an issue where clicking a link to download a file could cause a page load timeout when the download attribute was missing. Note: download behaviors in experimental Webkit are still an issue. Fixes [#14857](https://github.com/cypress-io/cypress/issues/14857).
- Fixed an issue to account for canceled and failed downloads to correctly reflect these status in Command log as a download failure where previously it would be pending. Fixed in [#28222](https://github.com/cypress-io/cypress/pull/28222).
- Fixed an issue determining visibility when an element is hidden by an ancestor with a shared edge. Fixes [#27514](https://github.com/cypress-io/cypress/issues/27514).
- We now pass a flag to Chromium browsers to disable Chrome translation, both the manual option and the popup prompt, when a page with a differing language is detected. Fixes [#28225](https://github.com/cypress-io/cypress/issues/28225).
- Stopped processing CDP events at the end of a spec when Test Isolation is off and Test Replay is enabled. Addressed in [#28213](https://github.com/cypress-io/cypress/pull/28213).

## 13.4.0

_Released 10/30/2023_

**Features:**

- Introduced experimental configuration options for advanced retry logic: adds `experimentalStrategy` and `experimentalOptions` keys to the `retry` configuration key. See [Experimental Flake Detection Features](https://docs.cypress.io/guides/references/experiments/#Experimental-Flake-Detection-Features) in the documentation. Addressed in [#27930](https://github.com/cypress-io/cypress/pull/27930).

**Bugfixes:**

- Fixed a regression in [`13.3.2`](https://docs.cypress.io/guides/references/changelog#13.3.2) where Cypress would crash with 'Inspected target navigated or closed' or 'Session with given id not found'. Fixes [#28141](https://github.com/cypress-io/cypress/issues/28141) and [#28148](https://github.com/cypress-io/cypress/issues/28148).

## 13.3.3

_Released 10/24/2023_

**Bugfixes:**

- Fixed a performance regression in `13.3.1` with proxy correlation timeouts and requests issued from web and shared workers. Fixes [#28104](https://github.com/cypress-io/cypress/issues/28104).
- Fixed a performance problem with proxy correlation when requests get aborted and then get miscorrelated with follow up requests. Addressed in [#28094](https://github.com/cypress-io/cypress/pull/28094).
- Fixed a regression in [10.0.0](#10.0.0), where search would not find a spec if the file name contains "-" or "\_", but search prompt contains " " instead (e.g. search file "spec-file.cy.ts" with prompt "spec file"). Fixes [#25303](https://github.com/cypress-io/cypress/issues/25303).

## 13.3.2

_Released 10/18/2023_

**Bugfixes:**

- Fixed a performance regression in `13.3.1` with proxy correlation timeouts and requests issued from service workers. Fixes [#28054](https://github.com/cypress-io/cypress/issues/28054) and [#28056](https://github.com/cypress-io/cypress/issues/28056).
- Fixed an issue where proxy correlation would leak over from a previous spec causing performance problems, `cy.intercept` problems, and Test Replay asset capturing issues. Addressed in [#28060](https://github.com/cypress-io/cypress/pull/28060).
- Fixed an issue where redirects of requests that knowingly don't have CDP traffic should also be assumed to not have CDP traffic. Addressed in [#28060](https://github.com/cypress-io/cypress/pull/28060).
- Fixed an issue with Accept Encoding headers by forcing gzip when no accept encoding header is sent and using identity if gzip is not sent. Fixes [#28025](https://github.com/cypress-io/cypress/issues/28025).

**Dependency Updates:**

- Upgraded [`@babel/core`](https://www.npmjs.com/package/@babel/core) from `7.22.9` to `7.23.2` to address the [SNYK-JS-SEMVER-3247795](https://snyk.io/vuln/SNYK-JS-SEMVER-3247795) security vulnerability. Addressed in [#28063](https://github.com/cypress-io/cypress/pull/28063).
- Upgraded [`@babel/traverse`](https://www.npmjs.com/package/@babel/traverse) from `7.22.8` to `7.23.2` to address the [SNYK-JS-BABELTRAVERSE-5962462](https://snyk.io/vuln/SNYK-JS-BABELTRAVERSE-5962462) security vulnerability. Addressed in [#28063](https://github.com/cypress-io/cypress/pull/28063).
- Upgraded [`react-docgen`](https://www.npmjs.com/package/react-docgen) from `6.0.0-alpha.3` to `6.0.4` to address the [SNYK-JS-BABELTRAVERSE-5962462](https://snyk.io/vuln/SNYK-JS-BABELTRAVERSE-5962462) security vulnerability. Addressed in [#28063](https://github.com/cypress-io/cypress/pull/28063).

## 13.3.1

_Released 10/11/2023_

**Bugfixes:**

- Fixed an issue where requests were correlated in the wrong order in the proxy. This could cause an issue where the wrong request is used for `cy.intercept` or assets (e.g. stylesheets or images) may not properly be available in Test Replay. Addressed in [#27892](https://github.com/cypress-io/cypress/pull/27892).
- Fixed an issue where a crashed Chrome renderer can cause the Test Replay recorder to hang. Addressed in [#27909](https://github.com/cypress-io/cypress/pull/27909).
- Fixed an issue where multiple responses yielded from calls to `cy.wait()` would sometimes be out of order. Fixes [#27337](https://github.com/cypress-io/cypress/issues/27337).
- Fixed an issue where requests were timing out in the proxy. This could cause an issue where the wrong request is used for `cy.intercept` or assets (e.g. stylesheets or images) may not properly be available in Test Replay. Addressed in [#27976](https://github.com/cypress-io/cypress/pull/27976).
- Fixed an issue where Test Replay couldn't record tests due to issues involving `GLIBC`. Fixed deprecation warnings during the rebuild of better-sqlite3. Fixes [#27891](https://github.com/cypress-io/cypress/issues/27891) and [#27902](https://github.com/cypress-io/cypress/issues/27902).
- Enables test replay for executed specs in runs that have a spec that causes a browser crash. Addressed in [#27786](https://github.com/cypress-io/cypress/pull/27786).

## 13.3.0

_Released 09/27/2023_

**Features:**

 - Introduces new layout for Runs page providing additional run information. Addresses [#27203](https://github.com/cypress-io/cypress/issues/27203).

**Bugfixes:**

- Fixed an issue where actionability checks trigger a flood of font requests. Removing the font requests has the potential to improve performance and removes clutter from Test Replay. Addressed in [#27860](https://github.com/cypress-io/cypress/pull/27860).
- Fixed network stubbing not permitting status code 999. Fixes [#27567](https://github.com/cypress-io/cypress/issues/27567). Addressed in [#27853](https://github.com/cypress-io/cypress/pull/27853).

## 13.2.0

_Released 09/12/2023_

**Features:**

 - Adds support for Nx users who want to run Angular Component Testing in parallel. Addressed in [#27723](https://github.com/cypress-io/cypress/pull/27723).

**Bugfixes:**

- Edge cases where `cy.intercept()` would not properly intercept and asset response bodies would not properly be captured for Test Replay have been addressed. Addressed in [#27771](https://github.com/cypress-io/cypress/pull/27771).
- Fixed an issue where `enter`, `keyup`, and `space` events were not triggering `click` events properly in some versions of Firefox. Addressed in [#27715](https://github.com/cypress-io/cypress/pull/27715).
- Fixed a regression in `13.0.0` where tests using Basic Authorization can potentially hang indefinitely on chromium browsers. Addressed in [#27781](https://github.com/cypress-io/cypress/pull/27781).
- Fixed a regression in `13.0.0` where component tests using an intercept that matches all requests can potentially hang indefinitely. Addressed in [#27788](https://github.com/cypress-io/cypress/pull/27788).

**Dependency Updates:**

- Upgraded Electron from `21.0.0` to `25.8.0`, which updates bundled Chromium from `106.0.5249.51` to `114.0.5735.289`. Additionally, the Node version binary has been upgraded from `16.16.0` to `18.15.0`. This does **NOT** have an impact on the node version you are using with Cypress and is merely an internal update to the repository & shipped binary. Addressed in [#27715](https://github.com/cypress-io/cypress/pull/27715). Addresses [#27595](https://github.com/cypress-io/cypress/issues/27595).

## 13.1.0

_Released 08/31/2023_

**Features:**

 - Introduces a status icon representing the `latest` test run in the Sidebar for the Runs Page. Addresses [#27206](https://github.com/cypress-io/cypress/issues/27206).

**Bugfixes:**

- Fixed a regression introduced in Cypress [13.0.0](#13-0-0) where the [Module API](https://docs.cypress.io/guides/guides/module-api), [`after:run`](https://docs.cypress.io/api/plugins/after-run-api), and  [`after:spec`](https://docs.cypress.io/api/plugins/after-spec-api) results did not include the `stats.skipped` field for each run result. Fixes [#27694](https://github.com/cypress-io/cypress/issues/27694). Addressed in [#27695](https://github.com/cypress-io/cypress/pull/27695).
- Individual CDP errors that occur while capturing data for Test Replay will no longer prevent the entire run from being available. Addressed in [#27709](https://github.com/cypress-io/cypress/pull/27709).
- Fixed an issue where the release date on the `v13` landing page was a day behind. Fixed in [#27711](https://github.com/cypress-io/cypress/pull/27711).
- Fixed an issue where fatal protocol errors would leak between specs causing all subsequent specs to fail to upload protocol information. Fixed in [#27720](https://github.com/cypress-io/cypress/pull/27720)
- Updated `plist` from `3.0.6` to `3.1.0` to address [CVE-2022-37616](https://github.com/advisories/GHSA-9pgh-qqpf-7wqj) and [CVE-2022-39353](https://github.com/advisories/GHSA-crh6-fp67-6883). Fixed in [#27710](https://github.com/cypress-io/cypress/pull/27710).

## 13.0.0

_Released 08/29/2023_

**Breaking Changes:**

- The [`video`](https://docs.cypress.io/guides/references/configuration#Videos) configuration option now defaults to `false`. Addresses [#26157](https://github.com/cypress-io/cypress/issues/26157).
- The [`videoCompression`](https://docs.cypress.io/guides/references/configuration#Videos) configuration option now defaults to `false`. Addresses [#26160](https://github.com/cypress-io/cypress/issues/26160).
- The [`videoUploadOnPasses`](https://docs.cypress.io/guides/references/configuration#Videos) configuration option has been removed. Please see our [screenshots & videos guide](https://docs.cypress.io/guides/guides/screenshots-and-videos#Delete-videos-for-specs-without-failing-or-retried-tests) on how to accomplish similar functionality. Addresses [#26899](https://github.com/cypress-io/cypress/issues/26899).
- Requests for assets at relative paths for component testing are now correctly forwarded to the dev server. Fixes [#26725](https://github.com/cypress-io/cypress/issues/26725).
- The [`cy.readFile()`](/api/commands/readfile) command is now retry-able as a [query command](https://on.cypress.io/retry-ability). This should not affect any tests using it; the functionality is unchanged. However, it can no longer be overwritten using [`Cypress.Commands.overwrite()`](/api/cypress-api/custom-commands#Overwrite-Existing-Commands). Addressed in [#25595](https://github.com/cypress-io/cypress/pull/25595).
- The current spec path is now passed from the AUT iframe using a query parameter rather than a path segment. This allows for requests for assets at relative paths to be correctly forwarded to the dev server. Fixes [#26725](https://github.com/cypress-io/cypress/issues/26725).
- The deprecated configuration option `nodeVersion` has been removed. Addresses [#27016](https://github.com/cypress-io/cypress/issues/27016).
- The properties and values returned by the [Module API](https://docs.cypress.io/guides/guides/module-api) and included in the arguments of handlers for the [`after:run`](https://docs.cypress.io/api/plugins/after-run-api) and  [`after:spec`](https://docs.cypress.io/api/plugins/after-spec-api) have been changed to be more consistent. Addresses [#23805](https://github.com/cypress-io/cypress/issues/23805).
- For Cypress Cloud runs with Test Replay enabled, the Cypress Runner UI is now hidden during the run since the Runner will be visible during Test Replay. As such, if video is recorded (which is now defaulted to `false`) during the run, the Runner will not be visible. In addition, if a runner screenshot (`cy.screenshot({ capture: runner })`) is captured, it will no longer contain the Runner.
- The browser and browser page unexpectedly closing in the middle of a test run are now gracefully handled. Addressed in [#27592](https://github.com/cypress-io/cypress/issues/27592).
- Automation performance is now improved by switching away from websockets to direct CDP calls for Chrome and Electron browsers. Addressed in [#27592](https://github.com/cypress-io/cypress/issues/27592).
- Edge cases where `cy.intercept()` would not properly intercept have been addressed. Addressed in [#27592](https://github.com/cypress-io/cypress/issues/27592).
- Node 14 support has been removed and Node 16 support has been deprecated. Node 16 may continue to work with Cypress `v13`, but will not be supported moving forward to closer coincide with [Node 16's end-of-life](https://nodejs.org/en/blog/announcements/nodejs16-eol) schedule. It is recommended that users update to at least Node 18.
- The minimum supported Typescript version is `4.x`.

**Features:**

- Consolidates and improves terminal output when uploading test artifacts to Cypress Cloud. Addressed in [#27402](https://github.com/cypress-io/cypress/pull/27402)

**Bugfixes:**

- Fixed an issue where Cypress's internal `tsconfig` would conflict with properties set in the user's `tsconfig.json` such as `module` and `moduleResolution`. Fixes [#26308](https://github.com/cypress-io/cypress/issues/26308) and [#27448](https://github.com/cypress-io/cypress/issues/27448).
- Clarified Svelte 4 works correctly with Component Testing and updated dependencies checks to reflect this. It was incorrectly flagged as not supported. Fixes [#27465](https://github.com/cypress-io/cypress/issues/27465).
- Resolve the `process/browser` global inside `@cypress/webpack-batteries-included-preprocessor` to resolve to `process/browser.js` in order to explicitly provide the file extension. File resolution must include the extension for `.mjs` and `.js` files inside ESM packages in order to resolve correctly. Fixes[#27599](https://github.com/cypress-io/cypress/issues/27599).
- Fixed an issue where the correct `pnp` process was not being discovered. Fixes [#27562](https://github.com/cypress-io/cypress/issues/27562).
- Fixed incorrect type declarations for Cypress and Chai globals that asserted them to be local variables of the global scope rather than properties on the global object. Fixes [#27539](https://github.com/cypress-io/cypress/issues/27539). Fixed in [#27540](https://github.com/cypress-io/cypress/pull/27540).
- Dev Servers will now respect and use the `port` configuration option if present. Fixes [#27675](https://github.com/cypress-io/cypress/issues/27675).

**Dependency Updates:**

- Upgraded [`@cypress/request`](https://www.npmjs.com/package/@cypress/request) from `^2.88.11` to `^3.0.0` to address the [CVE-2023-28155](https://github.com/advisories/GHSA-p8p7-x288-28g6) security vulnerability. Addresses [#27535](https://github.com/cypress-io/cypress/issues/27535). Addressed in [#27495](https://github.com/cypress-io/cypress/pull/27495).

## 12.17.4

_Released 08/15/2023_

**Bugfixes:**

- Fixed an issue where having `cypress.config` in a nested directory would cause problems with locating the `component-index.html` file when using component testing. Fixes [#26400](https://github.com/cypress-io/cypress/issues/26400).

**Dependency Updates:**

- Upgraded [`webpack`](https://www.npmjs.com/package/webpack) from `v4` to `v5`. This means that we are now bundling your `e2e` tests with webpack 5. We don't anticipate this causing any noticeable changes. However, if you'd like to keep bundling your `e2e` tests with wepback 4 you can use the same process as before by pinning [@cypress/webpack-batteries-included-preprocessor](https://www.npmjs.com/package/@cypress/webpack-batteries-included-preprocessor) to `v2.x.x` and hooking into the [file:preprocessor](https://docs.cypress.io/api/plugins/preprocessors-api#Usage) plugin event. This will restore the previous bundling process. Additionally, if you're using [@cypress/webpack-batteries-included-preprocessor](https://www.npmjs.com/package/@cypress/webpack-batteries-included-preprocessor) already, a new version has been published to support webpack `v5`.
- Upgraded [`tough-cookie`](https://www.npmjs.com/package/tough-cookie) from `4.0` to `4.1.3`, [`@cypress/request`](https://www.npmjs.com/package/@cypress/request) from `2.88.11` to `2.88.12` and [`@cypress/request-promise`](https://www.npmjs.com/package/@cypress/request-promise) from `4.2.6` to `4.2.7` to address a [security vulnerability](https://security.snyk.io/vuln/SNYK-JS-TOUGHCOOKIE-5672873). Fixes [#27261](https://github.com/cypress-io/cypress/issues/27261).

## 12.17.3

_Released 08/01/2023_

**Bugfixes:**

- Fixed an issue where unexpected branch names were being recorded for cypress runs when executed by GitHub Actions. The HEAD branch name will now be recorded by default for pull request workflows if a branch name cannot otherwise be detected from user overrides or from local git data. Fixes [#27389](https://github.com/cypress-io/cypress/issues/27389).

**Performance:**

- Fixed an issue where unnecessary requests were being paused. No longer sends `X-Cypress-Is-XHR-Or-Fetch` header and infers resource type off of the server pre-request object. Fixes [#26620](https://github.com/cypress-io/cypress/issues/26620) and [#26622](https://github.com/cypress-io/cypress/issues/26622).

## 12.17.2

_Released 07/20/2023_

**Bugfixes:**

- Fixed an issue where commands would fail with the error `must only be invoked from the spec file or support file` if their arguments were mutated. Fixes [#27200](https://github.com/cypress-io/cypress/issues/27200).
- Fixed an issue where `cy.writeFile()` would erroneously fail with the error `cy.writeFile() must only be invoked from the spec file or support file`. Fixes [#27097](https://github.com/cypress-io/cypress/issues/27097).
- Fixed an issue where web workers could not be created within a spec. Fixes [#27298](https://github.com/cypress-io/cypress/issues/27298).

## 12.17.1

_Released 07/10/2023_

**Bugfixes:**

- Fixed invalid stored preference when enabling in-app notifications that could cause the application to crash.  Fixes [#27228](https://github.com/cypress-io/cypress/issues/27228).
- Fixed an issue with the Typescript types of [`cy.screenshot()`](https://docs.cypress.io/api/commands/screenshot). Fixed in [#27130](https://github.com/cypress-io/cypress/pull/27130).

**Dependency Updates:**

- Upgraded [`@cypress/request`](https://www.npmjs.com/package/@cypress/request) from `2.88.10` to `2.88.11` to address [CVE-2022-24999](https://www.cve.org/CVERecord?id=CVE-2022-24999) security vulnerability. Addressed in [#27005](https://github.com/cypress-io/cypress/pull/27005).

## 12.17.0

_Released 07/05/2023_

**Features:**

- Cypress Cloud users can now receive desktop notifications about their runs, including when one starts, finishes, or fails. Addresses [#26686](https://github.com/cypress-io/cypress/issues/26686).

**Bugfixes:**

- Fixed issues where commands would fail with the error `must only be invoked from the spec file or support file`. Fixes [#27149](https://github.com/cypress-io/cypress/issues/27149) and [#27163](https://github.com/cypress-io/cypress/issues/27163).
- Fixed a regression introduced in Cypress [12.12.0](#12-12-0) where Cypress may fail to reconnect to the Chrome DevTools Protocol in Electron. Fixes [#26900](https://github.com/cypress-io/cypress/issues/26900).
- Fixed an issue where chrome was not recovering from browser crashes properly. Fixes [#24650](https://github.com/cypress-io/cypress/issues/24650).
- Fixed a race condition that was causing a GraphQL error to appear on the [Debug page](https://docs.cypress.io/guides/cloud/runs#Debug) when viewing a running Cypress Cloud build. Fixed in [#27134](https://github.com/cypress-io/cypress/pull/27134).
- Fixed a race condition in electron where the test window exiting prematurely during the browser launch process was causing the whole test run to fail. Addressed in [#27167](https://github.com/cypress-io/cypress/pull/27167).
- Fixed minor issues with Typescript types in the CLI. Fixes [#24110](https://github.com/cypress-io/cypress/issues/24110).
- Fixed an issue where a value for the Electron debug port would not be respected if defined using the `ELECTRON_EXTRA_LAUNCH_ARGS` environment variable. Fixes [#26711](https://github.com/cypress-io/cypress/issues/26711).

**Dependency Updates:**

- Update dependency semver to ^7.5.3. Addressed in [#27151](https://github.com/cypress-io/cypress/pull/27151).

## 12.16.0

_Released 06/26/2023_

**Features:**

- Added support for Angular 16.1.0 in Cypress Component Testing. Addresses [#27049](https://github.com/cypress-io/cypress/issues/27049).

**Bugfixes:**

- Fixed an issue where certain commands would fail with the error `must only be invoked from the spec file or support file` when invoked with a large argument. Fixes [#27099](https://github.com/cypress-io/cypress/issues/27099).

## 12.15.0

_Released 06/20/2023_

**Features:**

- Added support for running Cypress tests with [Chrome's new `--headless=new` flag](https://developer.chrome.com/articles/new-headless/). Chrome versions 112 and above will now be run in the `headless` mode that matches the `headed` browser implementation. Addresses [#25972](https://github.com/cypress-io/cypress/issues/25972).
- Cypress can now test pages with targeted `Content-Security-Policy` and `Content-Security-Policy-Report-Only` header directives by specifying the allow list via the [`experimentalCspAllowList`](https://docs.cypress.io/guides/references/configuration#Experimental-Csp-Allow-List) configuration option. Addresses [#1030](https://github.com/cypress-io/cypress/issues/1030). Addressed in [#26483](https://github.com/cypress-io/cypress/pull/26483)
- The [`videoCompression`](https://docs.cypress.io/guides/references/configuration#Videos) configuration option now accepts both a boolean or a Constant Rate Factor (CRF) number between `1` and `51`. The `videoCompression` default value is still `32` CRF and when `videoCompression` is set to `true` the default of `32` CRF will be used. Addresses [#26658](https://github.com/cypress-io/cypress/issues/26658).
- The Cypress Cloud data shown on the [Specs](https://docs.cypress.io/guides/core-concepts/cypress-app#Specs) page and [Runs](https://docs.cypress.io/guides/core-concepts/cypress-app#Runs) page will now reflect Cloud Runs that match the current Git tree if Git is being used. Addresses [#26693](https://github.com/cypress-io/cypress/issues/26693).

**Bugfixes:**

- Fixed an issue where video output was not being logged to the console when `videoCompression` was turned off. Videos will now log to the terminal regardless of the compression value. Addresses [#25945](https://github.com/cypress-io/cypress/issues/25945).

**Dependency Updates:**

- Removed [`@cypress/mocha-teamcity-reporter`](https://www.npmjs.com/package/@cypress/mocha-teamcity-reporter) as this package was no longer being referenced. Addressed in [#26938](https://github.com/cypress-io/cypress/pull/26938).

## 12.14.0

_Released 06/07/2023_

**Features:**

- A new testing type switcher has been added to the Spec Explorer to make it easier to move between E2E and Component Testing. An informational overview of each type is displayed if it hasn't already been configured to help educate and onboard new users to each testing type. Addresses [#26448](https://github.com/cypress-io/cypress/issues/26448), [#26836](https://github.com/cypress-io/cypress/issues/26836) and [#26837](https://github.com/cypress-io/cypress/issues/26837).

**Bugfixes:**

- Fixed an issue to now correctly detect Angular 16 dependencies
([@angular/cli](https://www.npmjs.com/package/@angular/cli),
[@angular-devkit/build-angular](https://www.npmjs.com/package/@angular-devkit/build-angular),
[@angular/core](https://www.npmjs.com/package/@angular/core), [@angular/common](https://www.npmjs.com/package/@angular/common),
[@angular/platform-browser-dynamic](https://www.npmjs.com/package/@angular/platform-browser-dynamic))
during Component Testing onboarding. Addresses [#26852](https://github.com/cypress-io/cypress/issues/26852).
- Ensures Git-related messages on the [Runs page](https://docs.cypress.io/guides/core-concepts/cypress-app#Runs) remain dismissed. Addresses [#26808](https://github.com/cypress-io/cypress/issues/26808).

**Dependency Updates:**

- Upgraded [`find-process`](https://www.npmjs.com/package/find-process) from `1.4.1` to `1.4.7` to address this [Synk](https://security.snyk.io/vuln/SNYK-JS-FINDPROCESS-1090284) security vulnerability. Addressed in [#26906](https://github.com/cypress-io/cypress/pull/26906).
- Upgraded [`firefox-profile`](https://www.npmjs.com/package/firefox-profile) from `4.0.0` to `4.3.2` to address security vulnerabilities within sub-dependencies. Addressed in [#26912](https://github.com/cypress-io/cypress/pull/26912).

## 12.13.0

_Released 05/23/2023_

**Features:**

- Adds Git-related messages for the [Runs page](https://docs.cypress.io/guides/core-concepts/cypress-app#Runs) and [Debug page](https://docs.cypress.io/guides/cloud/runs#Debug) when users aren't using Git or there are no recorded runs for the current branch. Addresses [#26680](https://github.com/cypress-io/cypress/issues/26680).

**Bugfixes:**

- Reverted [#26452](https://github.com/cypress-io/cypress/pull/26452) which introduced a bug that prevents users from using End to End with Yarn 3. Fixed in [#26735](https://github.com/cypress-io/cypress/pull/26735). Fixes [#26676](https://github.com/cypress-io/cypress/issues/26676).
- Moved `types` condition to the front of `package.json#exports` since keys there are meant to be order-sensitive. Fixed in [#26630](https://github.com/cypress-io/cypress/pull/26630).
- Fixed an issue where newly-installed dependencies would not be detected during Component Testing setup. Addresses [#26685](https://github.com/cypress-io/cypress/issues/26685).
- Fixed a UI regression that was flashing an "empty" state inappropriately when loading the Debug page. Fixed in [#26761](https://github.com/cypress-io/cypress/pull/26761).
- Fixed an issue in Component Testing setup where TypeScript version 5 was not properly detected. Fixes [#26204](https://github.com/cypress-io/cypress/issues/26204).

**Misc:**

- Updated styling & content of Cypress Cloud slideshows when not logged in or no runs have been recorded. Addresses [#26181](https://github.com/cypress-io/cypress/issues/26181).
- Changed the nomenclature of 'processing' to 'compressing' when terminal video output is printed during a run. Addresses [#26657](https://github.com/cypress-io/cypress/issues/26657).
- Changed the nomenclature of 'Upload Results' to 'Uploading Screenshots & Videos' when terminal output is printed during a run. Addresses [#26759](https://github.com/cypress-io/cypress/issues/26759).

## 12.12.0

_Released 05/09/2023_

**Features:**

- Added a new informational banner to help get started with component testing from an existing end-to-end test suite. Addresses [#26511](https://github.com/cypress-io/cypress/issues/26511).

**Bugfixes:**

- Fixed an issue in Electron where devtools gets out of sync with the DOM occasionally. Addresses [#15932](https://github.com/cypress-io/cypress/issues/15932).
- Updated the Chromium renderer process crash message to be more terse. Addressed in [#26597](https://github.com/cypress-io/cypress/pull/26597).
- Fixed an issue with `CYPRESS_DOWNLOAD_PATH_TEMPLATE` regex to allow multiple replacements. Addresses [#23670](https://github.com/cypress-io/cypress/issues/23670).
- Moved `types` condition to the front of `package.json#exports` since keys there are meant to be order-sensitive. Fixed in [#26630](https://github.com/cypress-io/cypress/pull/26630).

**Dependency Updates:**

- Upgraded [`plist`](https://www.npmjs.com/package/plist) from `3.0.5` to `3.0.6` to address [CVE-2022-26260](https://nvd.nist.gov/vuln/detail/CVE-2022-22912#range-8131646) NVD security vulnerability. Addressed in [#26631](https://github.com/cypress-io/cypress/pull/26631).
- Upgraded [`engine.io`](https://www.npmjs.com/package/engine.io) from `6.2.1` to `6.4.2` to address [CVE-2023-31125](https://github.com/socketio/engine.io/security/advisories/GHSA-q9mw-68c2-j6m5) NVD security vulnerability. Addressed in [#26664](https://github.com/cypress-io/cypress/pull/26664).
- Upgraded [`@vue/test-utils`](https://www.npmjs.com/package/@vue/test-utils) from `2.0.2` to `2.3.2`. Addresses [#26575](https://github.com/cypress-io/cypress/issues/26575).

## 12.11.0

_Released 04/26/2023_

**Features:**

- Adds Component Testing support for Angular 16. Addresses [#26044](https://github.com/cypress-io/cypress/issues/26044).
- The run navigation component on the [Debug page](https://on.cypress.io/debug-page) will now display a warning message if there are more relevant runs than can be displayed in the list. Addresses [#26288](https://github.com/cypress-io/cypress/issues/26288).

**Bugfixes:**

- Fixed an issue where setting `videoCompression` to `0` would cause the video output to be broken. `0` is now treated as false. Addresses [#5191](https://github.com/cypress-io/cypress/issues/5191) and [#24595](https://github.com/cypress-io/cypress/issues/24595).
- Fixed an issue on the [Debug page](https://on.cypress.io/debug-page) where the passing run status would appear even if the Cypress Cloud organization was over its monthly test result limit. Addresses [#26528](https://github.com/cypress-io/cypress/issues/26528).

**Misc:**

- Cleaned up our open telemetry dependencies, reducing the size of the open telemetry modules. Addressed in [#26522](https://github.com/cypress-io/cypress/pull/26522).

**Dependency Updates:**

- Upgraded [`vue`](https://www.npmjs.com/package/vue) from `3.2.31` to `3.2.47`. Addressed in [#26555](https://github.com/cypress-io/cypress/pull/26555).

## 12.10.0

_Released 04/17/2023_

**Features:**

- The Component Testing setup wizard will now show a warning message if an issue is encountered with an installed [third party framework definition](https://on.cypress.io/component-integrations). Addresses [#25838](https://github.com/cypress-io/cypress/issues/25838).

**Bugfixes:**

- Capture the [Azure](https://azure.microsoft.com/) CI provider's environment variable [`SYSTEM_PULLREQUEST_PULLREQUESTNUMBER`](https://learn.microsoft.com/en-us/azure/devops/pipelines/build/variables?view=azure-devops&tabs=yaml#system-variables-devops-services) to display the linked PR number in the Cloud. Addressed in [#26215](https://github.com/cypress-io/cypress/pull/26215).
- Fixed an issue in the onboarding wizard where project framework & bundler would not be auto-detected when opening directly into component testing mode using the `--component` CLI flag. Fixes [#22777](https://github.com/cypress-io/cypress/issues/22777) and [#26388](https://github.com/cypress-io/cypress/issues/26388).
- Updated to use the `SEMAPHORE_GIT_WORKING_BRANCH` [Semphore](https://docs.semaphoreci.com) CI environment variable to correctly associate a Cloud run to the current branch. Previously this was incorrectly associating a run to the target branch. Fixes [#26309](https://github.com/cypress-io/cypress/issues/26309).
- Fix an edge case in Component Testing where a custom `baseUrl` in `tsconfig.json` for Next.js 13.2.0+ is not respected. This was partially fixed in [#26005](https://github.com/cypress-io/cypress/pull/26005), but an edge case was missed. Fixes [#25951](https://github.com/cypress-io/cypress/issues/25951).
- Fixed an issue where `click` events fired on `.type('{enter}')` did not propagate through shadow roots. Fixes [#26392](https://github.com/cypress-io/cypress/issues/26392).

**Misc:**

- Removed unintentional debug logs. Addressed in [#26411](https://github.com/cypress-io/cypress/pull/26411).
- Improved styling on the [Runs Page](https://docs.cypress.io/guides/core-concepts/cypress-app#Runs). Addresses [#26180](https://github.com/cypress-io/cypress/issues/26180).

**Dependency Updates:**

- Upgraded [`commander`](https://www.npmjs.com/package/commander) from `^5.1.0` to `^6.2.1`. Addressed in [#26226](https://github.com/cypress-io/cypress/pull/26226).
- Upgraded [`minimist`](https://www.npmjs.com/package/minimist) from `1.2.6` to `1.2.8` to address this [CVE-2021-44906](https://github.com/advisories/GHSA-xvch-5gv4-984h) NVD security vulnerability. Addressed in [#26254](https://github.com/cypress-io/cypress/pull/26254).

## 12.9.0

_Released 03/28/2023_

**Features:**

- The [Debug page](https://docs.cypress.io/guides/cloud/runs#Debug) now allows for navigating between all runs recorded for a commit. Addresses [#25899](https://github.com/cypress-io/cypress/issues/25899) and [#26018](https://github.com/cypress-io/cypress/issues/26018).

**Bugfixes:**

- Fixed a compatibility issue so that component test projects can use [Vite](https://vitejs.dev/) version 4.2.0 and greater. Fixes [#26138](https://github.com/cypress-io/cypress/issues/26138).
- Fixed an issue where [`cy.intercept()`](https://docs.cypress.io/api/commands/intercept) added an additional `content-length` header to spied requests that did not set a `content-length` header on the original request. Fixes [#24407](https://github.com/cypress-io/cypress/issues/24407).
- Changed the way that Git hashes are loaded so that non-relevant runs are excluded from the Debug page. Fixes [#26058](https://github.com/cypress-io/cypress/issues/26058).
- Corrected the [`.type()`](https://docs.cypress.io/api/commands/type) command to account for shadow root elements when determining whether or not focus needs to be simulated before typing. Fixes [#26198](https://github.com/cypress-io/cypress/issues/26198).
- Fixed an issue where an incorrect working directory could be used for Git operations on Windows. Fixes [#23317](https://github.com/cypress-io/cypress/issues/23317).
- Capture the [Buildkite](https://buildkite.com/) CI provider's environment variable `BUILDKITE_RETRY_COUNT` to handle CI retries in the Cloud. Addressed in [#25750](https://github.com/cypress-io/cypress/pull/25750).

**Misc:**

- Made some minor styling updates to the Debug page. Addresses [#26041](https://github.com/cypress-io/cypress/issues/26041).

## 12.8.1

_Released 03/15/2023_

**Bugfixes:**

- Fixed a regression in Cypress [10](https://docs.cypress.io/guides/references/changelog#10-0-0) where the reporter auto-scroll configuration inside user preferences was unintentionally being toggled off. User's must now explicitly enable/disable auto-scroll under user preferences, which is enabled by default. Fixes [#24171](https://github.com/cypress-io/cypress/issues/24171) and [#26113](https://github.com/cypress-io/cypress/issues/26113).

**Dependency Updates:**

- Upgraded [`ejs`](https://www.npmjs.com/package/ejs) from `3.1.6` to `3.1.8` to address this [CVE-2022-29078](https://github.com/advisories/GHSA-phwq-j96m-2c2q) NVD security vulnerability. Addressed in [#25279](https://github.com/cypress-io/cypress/pull/25279).

## 12.8.0

_Released 03/14/2023_

**Features:**

- The [Debug page](https://docs.cypress.io/guides/cloud/runs#Debug) is now able to show real-time results from in-progress runs.  Addresses [#25759](https://github.com/cypress-io/cypress/issues/25759).
- Added the ability to control whether a request is logged to the command log via [`cy.intercept()`](https://docs.cypress.io/api/commands/intercept) by passing `log: false` or `log: true`. Addresses [#7362](https://github.com/cypress-io/cypress/issues/7362).
  - This can be used to override Cypress's default behavior of logging all XHRs and fetches, see the [example](https://docs.cypress.io/api/commands/intercept#Disabling-logs-for-a-request).
- It is now possible to control the number of connection attempts to the browser using the `CYPRESS_CONNECT_RETRY_THRESHOLD` Environment Variable. Learn more [here](https://docs.cypress.io/guides/references/advanced-installation#Environment-variables). Addressed in [#25848](https://github.com/cypress-io/cypress/pull/25848).

**Bugfixes:**

- Fixed an issue where using `Cypress.require()` would throw the error `Cannot find module 'typescript'`. Fixes [#25885](https://github.com/cypress-io/cypress/issues/25885).
- The [`before:spec`](https://docs.cypress.io/api/plugins/before-spec-api) API was updated to correctly support async event handlers in `run` mode. Fixes [#24403](https://github.com/cypress-io/cypress/issues/24403).
- Updated the Component Testing [community framework](https://docs.cypress.io/guides/component-testing/third-party-definitions) definition detection logic to take into account monorepo structures that hoist dependencies. Fixes [#25993](https://github.com/cypress-io/cypress/issues/25993).
- The onboarding wizard for Component Testing will now detect installed dependencies more reliably. Fixes [#25782](https://github.com/cypress-io/cypress/issues/25782).
- Fixed an issue where Angular components would sometimes be mounted in unexpected DOM locations in component tests. Fixes [#25956](https://github.com/cypress-io/cypress/issues/25956).
- Fixed an issue where Cypress component testing would fail to work with [Next.js](https://nextjs.org/) `13.2.1`. Fixes [#25951](https://github.com/cypress-io/cypress/issues/25951).
- Fixed an issue where migrating a project from a version of Cypress earlier than [10.0.0](#10-0-0) could fail if the project's `testFiles` configuration was an array of globs. Fixes [#25947](https://github.com/cypress-io/cypress/issues/25947).

**Misc:**

- Removed "New" badge in the navigation bar for the debug page icon. Addresses [#25925](https://github.com/cypress-io/cypress/issues/25925).
- Removed inline "Connect" buttons within the Specs Explorer. Addresses [#25926](https://github.com/cypress-io/cypress/issues/25926).
- Added an icon for "beta" versions of the Chrome browser. Addresses [#25968](https://github.com/cypress-io/cypress/issues/25968).

**Dependency Updates:**

- Upgraded [`mocha-junit-reporter`](https://www.npmjs.com/package/mocha-junit-reporter) from `2.1.0` to `2.2.0` to be able to use [new placeholders](https://github.com/michaelleeallen/mocha-junit-reporter/pull/163) such as `[suiteFilename]` or `[suiteName]` when defining the test report name. Addressed in [#25922](https://github.com/cypress-io/cypress/pull/25922).

## 12.7.0

_Released 02/24/2023_

**Features:**

- It is now possible to set `hostOnly` cookies with [`cy.setCookie()`](https://docs.cypress.io/api/commands/setcookie) for a given domain. Addresses [#16856](https://github.com/cypress-io/cypress/issues/16856) and [#17527](https://github.com/cypress-io/cypress/issues/17527).
- Added a Public API for third party component libraries to define a Framework Definition, embedding their library into the Cypress onboarding workflow. Learn more [here](https://docs.cypress.io/guides/component-testing/third-party-definitions). Implemented in [#25780](https://github.com/cypress-io/cypress/pull/25780) and closes [#25638](https://github.com/cypress-io/cypress/issues/25638).
- Added a Debug Page tutorial slideshow for projects that are not connected to Cypress Cloud. Addresses [#25768](https://github.com/cypress-io/cypress/issues/25768).
- Improved various error message around interactions with the Cypress cloud. Implemented in [#25837](https://github.com/cypress-io/cypress/pull/25837)
- Updated the "new" status badge for the Debug page navigation link to be less noticeable when the navigation is collapsed. Addresses [#25739](https://github.com/cypress-io/cypress/issues/25739).

**Bugfixes:**

- Fixed various bugs when recording to the cloud. Fixed in [#25837](https://github.com/cypress-io/cypress/pull/25837)
- Fixed an issue where cookies were being duplicated with the same hostname, but a prepended dot. Fixed an issue where cookies may not be expiring correctly. Fixes [#25174](https://github.com/cypress-io/cypress/issues/25174), [#25205](https://github.com/cypress-io/cypress/issues/25205) and [#25495](https://github.com/cypress-io/cypress/issues/25495).
- Fixed an issue where cookies weren't being synced when the application was stable. Fixed in [#25855](https://github.com/cypress-io/cypress/pull/25855). Fixes [#25835](https://github.com/cypress-io/cypress/issues/25835).
- Added missing TypeScript type definitions for the [`cy.reload()`](https://docs.cypress.io/api/commands/reload) command. Addressed in [#25779](https://github.com/cypress-io/cypress/pull/25779).
- Ensure Angular components are mounted inside the correct element. Fixes [#24385](https://github.com/cypress-io/cypress/issues/24385).
- Fix a bug where files outside the project root in a monorepo are not correctly served when using Vite. Addressed in [#25801](https://github.com/cypress-io/cypress/pull/25801).
- Fixed an issue where using [`cy.intercept`](https://docs.cypress.io/api/commands/intercept)'s `req.continue()` with a non-function parameter would not provide an appropriate error message. Fixed in [#25884](https://github.com/cypress-io/cypress/pull/25884).
- Fixed an issue where Cypress would erroneously launch and connect to multiple browser instances. Fixes [#24377](https://github.com/cypress-io/cypress/issues/24377).

**Misc:**

- Made updates to the way that the Debug Page header displays information. Addresses [#25796](https://github.com/cypress-io/cypress/issues/25796) and [#25798](https://github.com/cypress-io/cypress/issues/25798).

## 12.6.0

_Released 02/15/2023_

**Features:**

- Added a new CLI flag, called [`--auto-cancel-after-failures`](https://docs.cypress.io/guides/guides/command-line#Options), that overrides the project-level ["Auto Cancellation"](https://docs.cypress.io/guides/cloud/smart-orchestration#Auto-Cancellation) value when recording to the Cloud. This gives Cloud users on Business and Enterprise plans the flexibility to alter the auto-cancellation value per run. Addressed in [#25237](https://github.com/cypress-io/cypress/pull/25237).
- It is now possible to overwrite query commands using [`Cypress.Commands.overwriteQuery`](https://on.cypress.io/api/custom-queries). Addressed in [#25078](https://github.com/cypress-io/cypress/issues/25078).
- Added [`Cypress.require()`](https://docs.cypress.io/api/cypress-api/require) for including dependencies within the [`cy.origin()`](https://docs.cypress.io/api/commands/origin) callback. This change removed support for using `require()` and `import()` directly within the callback because we found that it impacted performance not only for spec files using them within the [`cy.origin()`](https://docs.cypress.io/api/commands/origin) callback, but even for spec files that did not use them. Addresses [#24976](https://github.com/cypress-io/cypress/issues/24976).
- Added the ability to open the failing test in the IDE from the Debug page before needing to re-run the test. Addressed in [#24850](https://github.com/cypress-io/cypress/issues/24850).

**Bugfixes:**

- When a Cloud user is apart of multiple Cloud organizations, the [Connect to Cloud setup](https://docs.cypress.io/guides/cloud/projects#Set-up-a-project-to-record) now shows the correct organizational prompts when connecting a new project. Fixes [#25520](https://github.com/cypress-io/cypress/issues/25520).
- Fixed an issue where Cypress would fail to load any specs if the project `specPattern` included a resource that could not be accessed due to filesystem permissions. Fixes [#24109](https://github.com/cypress-io/cypress/issues/24109).
- Fixed an issue where the Debug page would display a different number of specs for in-progress runs than the in-progress specs reported in Cypress Cloud. Fixes [#25647](https://github.com/cypress-io/cypress/issues/25647).
- Fixed an issue in middleware where error-handling code could itself generate an error and fail to report the original issue. Fixes [#22825](https://github.com/cypress-io/cypress/issues/22825).
- Fixed an regression introduced in Cypress [12.3.0](#12-3-0) where custom browsers that relied on process environment variables were not found on macOS arm64 architectures. Fixed in [#25753](https://github.com/cypress-io/cypress/pull/25753).

**Misc:**

- Improved the UI of the Debug page. Addresses [#25664](https://github.com/cypress-io/cypress/issues/25664),  [#25669](https://github.com/cypress-io/cypress/issues/25669), [#25665](https://github.com/cypress-io/cypress/issues/25665), [#25666](https://github.com/cypress-io/cypress/issues/25666), and [#25667](https://github.com/cypress-io/cypress/issues/25667).
- Updated the Debug page sidebar badge to to show 0 to 99+ failing tests, increased from showing 0 to 9+ failing tests, to provide better test failure insights. Addresses [#25662](https://github.com/cypress-io/cypress/issues/25662).

**Dependency Updates:**

- Upgrade [`debug`](https://www.npmjs.com/package/debug) to `4.3.4`. Addressed in [#25699](https://github.com/cypress-io/cypress/pull/25699).

## 12.5.1

_Released 02/02/2023_

**Bugfixes:**

- Fixed a regression introduced in Cypress [12.5.0](https://docs.cypress.io/guides/references/changelog#12-5-0) where the `runnable` was not included in the [`test:after:run`](https://docs.cypress.io/api/events/catalog-of-events) event. Fixes [#25663](https://github.com/cypress-io/cypress/issues/25663).

**Dependency Updates:**

- Upgraded [`simple-git`](https://github.com/steveukx/git-js) from `3.15.0` to `3.16.0` to address this [security vulnerability](https://github.com/advisories/GHSA-9p95-fxvg-qgq2) where Remote Code Execution (RCE) via the clone(), pull(), push() and listRemote() methods due to improper input sanitization was possible. Addressed in [#25603](https://github.com/cypress-io/cypress/pull/25603).

## 12.5.0

_Released 01/31/2023_

**Features:**

- Easily debug failed CI test runs recorded to the Cypress Cloud from your local Cypress app with the new Debug page. Please leave any feedback [here](https://github.com/cypress-io/cypress/discussions/25649). Your feedback will help us make decisions to improve the Debug experience. For more details, see [our blog post](https://on.cypress.io/debug-page-release). Addressed in [#25488](https://github.com/cypress-io/cypress/pull/25488).

**Performance:**

- Improved memory consumption in `run` mode by removing reporter logs for successful tests. Fixes [#25230](https://github.com/cypress-io/cypress/issues/25230).

**Bugfixes:**

- Fixed an issue where alternative Microsoft Edge Beta, Canary, and Dev binary versions were not being discovered by Cypress. Fixes [#25455](https://github.com/cypress-io/cypress/issues/25455).

**Dependency Updates:**

- Upgraded [`underscore.string`](https://github.com/esamattis/underscore.string/blob/HEAD/CHANGELOG.markdown) from `3.3.5` to `3.3.6` to reference rebuilt assets after security patch to fix regular expression DDOS exploit. Addressed in [#25574](https://github.com/cypress-io/cypress/pull/25574).

## 12.4.1

_Released 01/27/2023_

**Bugfixes:**

- Fixed a regression from Cypress [12.4.0](https://docs.cypress.io/guides/references/changelog#12-4-0) where Cypress was not exiting properly when running multiple Component Testing specs in `electron` in `run` mode. Fixes [#25568](https://github.com/cypress-io/cypress/issues/25568).

**Dependency Updates:**

- Upgraded [`ua-parser-js`](https://github.com/faisalman/ua-parser-js) from `0.7.24` to `0.7.33` to address this [security vulnerability](https://github.com/faisalman/ua-parser-js/security/advisories/GHSA-fhg7-m89q-25r3) where crafting a very-very-long user-agent string with specific pattern, an attacker can turn the script to get stuck processing for a very long time which results in a denial of service (DoS) condition. Addressed in [#25561](https://github.com/cypress-io/cypress/pull/25561).

## 12.4.0

_Released 1/24/2023_

**Features:**

- Added official support for Vite 4 in component testing. Addresses
  [#24969](https://github.com/cypress-io/cypress/issues/24969).
- Added new
  [`experimentalMemoryManagement`](/guides/references/experiments#Configuration)
  configuration option to improve memory management in Chromium-based browsers.
  Enable this option with `experimentalMemoryManagement=true` if you have
  experienced "Out of Memory" issues. Addresses
  [#23391](https://github.com/cypress-io/cypress/issues/23391).
- Added new
  [`experimentalSkipDomainInjection`](/guides/references/experiments#Experimental-Skip-Domain-Injection)
  configuration option to disable Cypress from setting `document.domain` on
  injection, allowing users to test Salesforce domains. If you believe you are
  having `document.domain` issues, please see the
  [`experimentalSkipDomainInjection`](/guides/references/experiments#Experimental-Skip-Domain-Injection)
  guide. This config option is end-to-end only. Addresses
  [#2367](https://github.com/cypress-io/cypress/issues/2367),
  [#23958](https://github.com/cypress-io/cypress/issues/23958),
  [#24290](https://github.com/cypress-io/cypress/issues/24290), and
  [#24418](https://github.com/cypress-io/cypress/issues/24418).
- The [`.as`](/api/commands/as) command now accepts an options argument,
  allowing an alias to be stored as type "query" or "static" value. This is
  stored as "query" by default. Addresses
  [#25173](https://github.com/cypress-io/cypress/issues/25173).
- The `cy.log()` command will now display a line break where the `\n` character
  is used. Addresses
  [#24964](https://github.com/cypress-io/cypress/issues/24964).
- [`component.specPattern`](/guides/references/configuration#component) now
  utilizes a JSX/TSX file extension when generating a new empty spec file if
  project contains at least one file with those extensions. This applies only to
  component testing and is skipped if
  [`component.specPattern`](/guides/references/configuration#component) has been
  configured to exclude files with those extensions. Addresses
  [#24495](https://github.com/cypress-io/cypress/issues/24495).
- Added support for the `data-qa` selector in the
  [Selector Playground](guides/core-concepts/cypress-app#Selector-Playground) in
  addition to `data-cy`, `data-test` and `data-testid`. Addresses
  [#25305](https://github.com/cypress-io/cypress/issues/25305).

**Bugfixes:**

- Fixed an issue where component tests could incorrectly treat new major
  versions of certain dependencies as supported. Fixes
  [#25379](https://github.com/cypress-io/cypress/issues/25379).
- Fixed an issue where new lines or spaces on new lines in the Command Log were
  not maintained. Fixes
  [#23679](https://github.com/cypress-io/cypress/issues/23679) and
  [#24964](https://github.com/cypress-io/cypress/issues/24964).
- Fixed an issue where Angular component testing projects would fail to
  initialize if an unsupported browserslist entry was specified in the project
  configuration. Fixes
  [#25312](https://github.com/cypress-io/cypress/issues/25312).

**Misc**

- Video output link in `cypress run` mode has been added to it's own line to
  make the video output link more easily clickable in the terminal. Addresses
  [#23913](https://github.com/cypress-io/cypress/issues/23913).<|MERGE_RESOLUTION|>--- conflicted
+++ resolved
@@ -1,11 +1,15 @@
 <!-- See the ../guides/writing-the-cypress-changelog.md for details on writing the changelog. -->
+## 13.6.5 
+
+_Released 2/13/2024 (PENDING)_
+
+**Misc:**
+
+- Improved accessibility of the Cypress App in some areas. Addressed in [#28774](https://github.com/cypress-io/cypress/pull/28774).
+
 ## 13.6.4
 
-<<<<<<< HEAD
-_Released 1/30/2024 (PENDING)_
-=======
 _Released 1/30/2024_
->>>>>>> 62c48fb8
 
 **Performance:**
 
@@ -18,7 +22,6 @@
 **Misc:**
 
 - Added missing properties to the `Cypress.spec` interface for TypeScript users. Addresses [#27835](https://github.com/cypress-io/cypress/issues/27835).
-- Improved accessibility of the Cypress App in some areas. Addressed in [#28774](https://github.com/cypress-io/cypress/pull/28774).
 
 ## 13.6.3
 
