--- conflicted
+++ resolved
@@ -1,22 +1,15 @@
 <!-- See the ../guides/writing-the-cypress-changelog.md for details on writing the changelog. -->
-<<<<<<< HEAD
-
-## 12.18.0
-
-_Released 08/01/2024 (PENDING)_
+## 12.17.4
+
+_Released 08/15/2023 (PENDING)_
 
 **Features:**
 
 - Added ability to specify the default running browser in cypress config. Addresses [#6646](https://github.com/cypress-io/cypress/issues/6646).
-=======
-## 12.17.4
-
-_Released 08/15/2023 (PENDING)_
 
 **Bugfixes:**
 
 - Fixed an issue where having `cypress.config` in a nested directory would cause problems with locating the `component-index.html` file when using component testing. Fixes [#26400](https://github.com/cypress-io/cypress/issues/26400).
->>>>>>> b1704310
 
 ## 12.17.3
 
