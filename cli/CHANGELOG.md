--- conflicted
+++ resolved
@@ -9,11 +9,8 @@
 - Fixed an issue where request logging would default the `message` to the `args` of the currently running command even though those `args` would not apply to the request log and are not displayed. If the `args` are sufficiently large (e.g. when running the `cy.task` from the [code-coverage](https://github.com/cypress-io/code-coverage/) plugin) there could be performance/memory implications. Addressed in [#28411](https://github.com/cypress-io/cypress/pull/28411).
 - Fixed an issue where commands would fail with the error `must only be invoked from the spec file or support file` if the project's `baseUrl` included basic auth credentials. Fixes [#28336](https://github.com/cypress-io/cypress/issues/28336).
 - Fixed an issue where some URLs would timeout in pre-request correlation. Addressed in [#28427](https://github.com/cypress-io/cypress/pull/28427).
-<<<<<<< HEAD
+- Cypress will now correctly log errors and debug logs on Linux machines. Fixes [#5051](https://github.com/cypress-io/cypress/issues/5051) and [#24713](https://github.com/cypress-io/cypress/issues/24713).
 - 'node_modules' will not be ignored if a project path or a provided path to spec files contains it. Fixes [#23616](https://github.com/cypress-io/cypress/issues/23616)
-=======
-- Cypress will now correctly log errors and debug logs on Linux machines. Fixes [#5051](https://github.com/cypress-io/cypress/issues/5051) and [#24713](https://github.com/cypress-io/cypress/issues/24713).
->>>>>>> f53ca92f
 
 **Misc:**
 
