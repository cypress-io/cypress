--- conflicted
+++ resolved
@@ -1,13 +1,4 @@
 <!-- See the ../guides/writing-the-cypress-changelog.md for details on writing the changelog. -->
-<<<<<<< HEAD
-## 13.7.4 
-
-_Released 4/21/2024 (PENDING)_
-
-**Bugfixes:**
-
-- Fixed an issue where timeout throw was not happening when user provided invalid timeout value. Fixes [#29323](https://github.com/cypress-io/cypress/issues/29323).
-=======
 ## 13.8.0
 
 _Released 4/18/2024_
@@ -27,7 +18,6 @@
 **Misc:**
 
 - The [`SEMAPHORE_GIT_PR_NUMBER`](https://docs.semaphoreci.com/ci-cd-environment/environment-variables/#semaphore_git_pr_number) environment variable from [Semaphore](https://semaphoreci.com/) CI is now captured to display the linked PR number in the Cloud. Addressed in [#29314](https://github.com/cypress-io/cypress/pull/29314).
->>>>>>> 0b8a9dfc
 
 ## 13.7.3
 
