--- conflicted
+++ resolved
@@ -1,14 +1,4 @@
 <!-- See the ../guides/writing-the-cypress-changelog.md for details on writing the changelog. -->
-<<<<<<< HEAD
-## 12.7.0
-
-_Released 02/28/2023 (PENDING)_
-
-**Features:**
-
-- Added the ability to control whether a request is logged to the command log via `cy.intercept()` by passing `log: false` or `log: true`. Addresses [#7362](https://github.com/cypress-io/cypress/issues/7362).
-  - This can be used to override Cypress's default behavior of logging all XHRs and fetches, see the [example](https://docs.cypress.io/api/commands/intercept#controlling-log-behavior).
-=======
 ## 12.8.0
 
 _Released 03/14/2023 (PENDING)_
@@ -17,6 +7,8 @@
 
 - It is now possible to control the number of connection attempts to the browser using the CYPRESS_CONNECT_RETRY_THRESHOLD Environment Variable. Learn more [here](https://docs.cypress.io/guides/references/advanced-installation#Environment-variables). Addressed in [#25848](https://github.com/cypress-io/cypress/pull/25848).
 - The Debug page is now able to show real-time results from in-progress runs.  Addresses [#25759](https://github.com/cypress-io/cypress/issues/25759).
+- Added the ability to control whether a request is logged to the command log via `cy.intercept()` by passing `log: false` or `log: true`. Addresses [#7362](https://github.com/cypress-io/cypress/issues/7362).
+  - This can be used to override Cypress's default behavior of logging all XHRs and fetches, see the [example](https://docs.cypress.io/api/commands/intercept#controlling-log-behavior).
 
 **Misc:**
 
@@ -52,7 +44,6 @@
 **Misc:**
 
  - Made updates to the way that the Debug Page header displays information. Addresses [#25796](https://github.com/cypress-io/cypress/issues/25796) and [#25798](https://github.com/cypress-io/cypress/issues/25798).
->>>>>>> 89cc70da
 
 ## 12.6.0
 
