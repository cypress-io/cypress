--- conflicted
+++ resolved
@@ -3,19 +3,15 @@
 
 _Released 02/14/2023 (PENDING)_
 
-<<<<<<< HEAD
 **Features:**
 
+- Added the "Open in IDE" feature for failed tests reported from the Debug page. Addressed in [#25691](https://github.com/cypress-io/cypress/pull/25691).
 - Added `Cypress.require()` for including dependencies within the `cy.origin()` callback.  Removed support for `require()` and `import()` within the callback. Addresses [#24976](https://github.com/cypress-io/cypress/issues/24976).
-=======
+
 **Bugfixes:**
 
 - Fixed an issue with the Cloud project selection modal not showing the correct prompts. Fixes [#25520](https://github.com/cypress-io/cypress/issues/25520).
 - Fixed an issue in middleware where error-handling code could itself generate an error and fail to report the original issue. Fixes [#22825](https://github.com/cypress-io/cypress/issues/22825).
-
-**Features:**
-
-- Added the "Open in IDE" feature for failed tests reported from the Debug page. Addressed in [#25691](https://github.com/cypress-io/cypress/pull/25691).
 
 **Misc:**
 
@@ -29,7 +25,6 @@
 **Dependency Updates:**
 
 - Upgrade [`debug`][(https://www.npmjs.com/package/debug) to `4.3.4`. Addressed in [#25699](https://github.com/cypress-io/cypress/pull/25699).
->>>>>>> 199c4e6b
 
 ## 12.5.1
 
