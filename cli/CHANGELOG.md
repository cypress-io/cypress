--- conflicted
+++ resolved
@@ -3,16 +3,14 @@
 
 _Released 03/28/2023 (PENDING)_
 
-<<<<<<< HEAD
 **Misc:**
 
  - Made some minor styling updates to the Debug page. Addresses [#26041](https://github.com/cypress-io/cypress/issues/26041).
-=======
+ 
 **Bugfixes:**
 
  - Fixed a compatibility issue so that component test projects can use [Vite](https://vitejs.dev/) version 4.2.0 and greater. Fixes [#26138](https://github.com/cypress-io/cypress/issues/26138).
 
->>>>>>> 3a2b2d33
 ## 12.8.1
 
 _Released 03/15/2023_
