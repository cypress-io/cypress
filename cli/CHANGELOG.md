<!-- See the ../guides/writing-the-cypress-changelog.md for details on writing the changelog. -->
<<<<<<< HEAD
## 13.10.1 

_Released 5/28/2024 (PENDING)_

**Bugfixes:**

- Fixed an issue where Cypress did not detect visible elements with width or height in rem as visible. Fixes [#29224](https://github.com/cypress-io/cypress/issues/29093) and [#28638](https://github.com/cypress-io/cypress/issues/28638).
=======
## 13.11.0

_Released 6/4/2024 (PENDING)_

**Features:**

- Added support for [Next.js 14](https://nextjs.org/blog/next-14) for component testing. Addresses [#28185](https://github.com/cypress-io/cypress/issues/28185).

**Bugfixes:**

- Pre-emptively fix behavior with Chrome for when `unload` events are forcefully deprecated by using `pagehide` as a proxy. Fixes [#29241](https://github.com/cypress-io/cypress/issues/29241).
>>>>>>> 41faa7e9

## 13.10.0

_Released 5/21/2024_

**Features:**

- Added support for `vite` `v5` to `@cypress/vite-dev-server`. Addresses [#28347](https://github.com/cypress-io/cypress/issues/28347).

**Bugfixes:**

- Fixed an issue where orphaned Electron processes were inadvertently terminating the browser's CRI client. Fixes [#28397](https://github.com/cypress-io/cypress/issues/28397). Fixed in [#29515](https://github.com/cypress-io/cypress/pull/29515).
- Fixed an issue where Cypress would use the wrong URL to upload Test Replay recordings when it wasn't able to determine the upload URL. It now displays an error when the upload URL cannot be determined, rather than a "Request Entity Too Large" error. Addressed in [#29512](https://github.com/cypress-io/cypress/pull/29512).
- Fixed an issue where Cypress was unable to search in the Specs list for files or folders containing numbers. Fixes [#29034](https://github.com/cypress-io/cypress/issues/29034).
- Fixed an issue setting the `x-cypress-file-path` header when there are invalid header characters in the file path. Fixes [#25839](https://github.com/cypress-io/cypress/issues/25839).
- Fixed the display of some command assertions. Fixed in [#29517](https://github.com/cypress-io/cypress/pull/29517).

**Dependency Updates:**

- Updated js-cookie from `2.2.1` to `3.0.5`. Addressed in [#29497](https://github.com/cypress-io/cypress/pull/29497).
- Updated randomstring from `1.1.5` to `1.3.0`. Addressed in [#29503](https://github.com/cypress-io/cypress/pull/29503).

## 13.9.0

_Released 5/7/2024_

**Features:**

- Added more descriptive error messages when Test Replay fails to record or upload. Addresses [#29022](https://github.com/cypress-io/cypress/issues/29022).

**Bugfixes:**

- Fixed a bug where promises rejected with `undefined` were failing inside `cy.origin()`. Addresses [#23937](https://github.com/cypress-io/cypress/issues/23937).
- We now pass the same default Chromium flags to Electron as we do to Chrome. As a result of this change, the application under test's `navigator.webdriver` property will now correctly be `true` when testing in Electron. Fixes [#27939](https://github.com/cypress-io/cypress/issues/27939).
- Fixed network issues in requests using fetch for users where Cypress is run behind a proxy that performs HTTPS decryption (common among corporate proxies). Fixes [#29171](https://github.com/cypress-io/cypress/issues/29171).
- Fixed an issue where extra windows weren't being closed between specs in Firefox causing potential issues in subsequent specs. Fixes [#29473](https://github.com/cypress-io/cypress/issues/29473).

**Misc:**

- Improved accessibility of the Cypress App in some areas. Addressed in [#29322](https://github.com/cypress-io/cypress/pull/29322).

**Dependency Updates:**

- Updated electron from `27.1.3` to `27.3.10` to address [CVE-2024-3156](https://nvd.nist.gov/vuln/detail/CVE-2024-3156). Addressed in [#29431](https://github.com/cypress-io/cypress/pull/29431).

## 13.8.1

_Released 4/23/2024_

**Performance:**

- Fixed a performance issue with activated service workers that aren't controlling clients which could lead to correlation timeouts. Fixes [#29333](https://github.com/cypress-io/cypress/issues/29333) and [#29126](https://github.com/cypress-io/cypress/issues/29126).

**Bugfixes:**

- Fixed a regression introduced in [`13.6.0`](https://docs.cypress.io/guides/references/changelog#13-6-0) where Cypress would occasionally exit with status code 1, even when a test run was successful, due to an unhandled WebSocket exception (`Error: WebSocket connection closed`). Addresses [#28523](https://github.com/cypress-io/cypress/issues/28523).
- Fixed an issue where Cypress would hang on some commands when an invalid `timeout` option was provided. Fixes [#29323](https://github.com/cypress-io/cypress/issues/29323).

**Misc:**

- `.its()` type now excludes null and undefined. Fixes [#28872](https://github.com/cypress-io/cypress/issues/28872).

**Dependency Updates:**

- Updated zod from `3.20.3` to `3.22.5`. Addressed in [#29367](https://github.com/cypress-io/cypress/pull/29367).

## 13.8.0

_Released 4/18/2024_

**Features:**

- Added support for `webpack-dev-server` `v5` to `@cypress/webpack-dev-server`. Addresses [#29305](https://github.com/cypress-io/cypress/issues/29305).

**Bugfixes:**

- Fixed a regression introduced in [`13.7.3`](https://docs.cypress.io/guides/references/changelog#13-7-3) where Cypress could hang handling long assertion messages. Fixes [#29350](https://github.com/cypress-io/cypress/issues/29350).

**Misc:**

- The [`SEMAPHORE_GIT_PR_NUMBER`](https://docs.semaphoreci.com/ci-cd-environment/environment-variables/#semaphore_git_pr_number) environment variable from [Semaphore](https://semaphoreci.com/) CI is now captured to display the linked PR number in the Cloud. Addressed in [#29314](https://github.com/cypress-io/cypress/pull/29314).

## 13.7.3

_Released 4/11/2024_

**Bugfixes:**

- Fixed an issue where asserts with custom messages weren't displaying properly. Fixes [#29167](https://github.com/cypress-io/cypress/issues/29167).
- Fixed and issue where Cypress launch arguments were not being escaped correctly with multiple values inside quotes. Fixes [#27454](https://github.com/cypress-io/cypress/issues/27454).

**Misc:**

- Updated the Chrome flags to not show the "Enhanced Ad Privacy" dialog. Addresses [#29199](https://github.com/cypress-io/cypress/issues/29199).
- Suppresses benign warnings that reference Vulkan on GPU-less hosts. Addresses [#29085](https://github.com/cypress-io/cypress/issues/29085). Addressed in [#29278](https://github.com/cypress-io/cypress/pull/29278).

## 13.7.2

_Released 4/2/2024_

**Performance:**

- Improvements to Test Replay upload resiliency. Fixes [#28890](https://github.com/cypress-io/cypress/issues/28890). Addressed in [#29174](https://github.com/cypress-io/cypress/pull/29174)

**Bugfixes:**

- Fixed an issue where Cypress was not executing beyond the first spec in `cypress run` for versions of Firefox 124 and up when a custom user agent was provided. Fixes [#29190](https://github.com/cypress-io/cypress/issues/29190).
- Fixed a bug where fields using arrays in `cypress.config` are not correctly processed. Fixes [#27103](https://github.com/cypress-io/cypress/issues/27103). Fixed in [#27312](https://github.com/cypress-io/cypress/pull/27312).
- Fixed a hang where Cypress would run indefinitely while recording to the cloud when CDP disconnects during the middle of a test. Fixes [#29209](https://github.com/cypress-io/cypress/issues/29209).
- Fixed a bug where option values containing quotation marks could not be selected. Fixes [#29213](https://github.com/cypress-io/cypress/issues/29213)

**Dependency Updates:**

- Updated express from `4.17.3` to `4.19.2`. Addressed in [#29211](https://github.com/cypress-io/cypress/pull/29211).

## 13.7.1

_Released 3/21/2024_

**Bugfixes:**

- Fixed an issue where Cypress was not executing beyond the first spec in `cypress run` for versions of Firefox 124 and up. Fixes [#29172](https://github.com/cypress-io/cypress/issues/29172).
- Fixed an issue blurring shadow dom elements. Fixed in [#29125](https://github.com/cypress-io/cypress/pull/29125).

**Dependency Updates:**

- Updated jose from `4.11.2` to `4.15.5`. Addressed in [#29086](https://github.com/cypress-io/cypress/pull/29086).

## 13.7.0

_Released 3/13/2024_

**Features:**

- Added shadow DOM snapshot support within Test Replay in order to highlight elements correctly within the Cypress reporter. Addressed in [#28823](https://github.com/cypress-io/cypress/pull/28823).
- Added TypeScript support for [Vue 2.7+](https://github.com/vuejs/vue/blob/main/CHANGELOG.md#270-2022-07-01). Addresses [#28591](https://github.com/cypress-io/cypress/issues/28591).
- Adds additional context to error messages displayed when Test Replay artifacts fail to upload. Addressed in [#28986](https://github.com/cypress-io/cypress/pull/28986)

**Performance:**

- Fixed a performance regression from [`13.6.3`](https://docs.cypress.io/guides/references/changelog#13-6-3) where unhandled service worker requests may not correlate correctly. Fixes [#28868](https://github.com/cypress-io/cypress/issues/28868).
- Reduces the number of attempts to retry failed Test Replay artifact uploads from 8 to 3, to reduce time spent on artifact upload attempts that will not succeed. Addressed in [#28986](https://github.com/cypress-io/cypress/pull/28986)

**Bugfixes:**

- Changed screenshot capture behavior in Chromium to activate the main Cypress tab before capturing. This prevents screenshot capture from timing out in certain situations. Fixed in [#29038](https://github.com/cypress-io/cypress/pull/29038). Fixes [#5016](https://github.com/cypress-io/cypress/issues/5016)
- Fixed an issue where `.click()` commands on children of disabled elements would still produce "click" events -- even without `{ force: true }`. Fixes [#28788](https://github.com/cypress-io/cypress/issues/28788).
- Changed RequestBody type to allow for boolean and null literals to be passed as body values. [#28789](https://github.com/cypress-io/cypress/issues/28789)

**Misc:**

- Changed Component Testing scaffolding instruction to `pnpm add` to add framework dependencies when a project uses pnpm as package manager. Addresses [#29052](https://github.com/cypress-io/cypress/issues/29052).
- Command messages in the Cypress command logs will now truncate display at 100 lines instead of 50. Fixes [#29023](https://github.com/cypress-io/cypress/issues/29023).
- Capture the `beforeTest` timestamp inside the browser for the purposes of accurately determining test start for Test Replay. Addressed in [#29061](https://github.com/cypress-io/cypress/pull/29061).

**Dependency Updates:**

- Updated jimp from `0.14.0` to `0.22.12`. Addressed in [#29055](https://github.com/cypress-io/cypress/pull/29055).
- Updated http-proxy-middleware from `2.0.4` to `2.0.6`. Addressed in [#28902](https://github.com/cypress-io/cypress/pull/28902).
- Updated signal-exit from `3.0.3` to `3.0.7`. Addressed in [#28979](https://github.com/cypress-io/cypress/pull/28979).

## 13.6.6

_Released 2/22/2024_

**Bugfixes:**

- Fixed an issue where `cypress verify` was failing for `nx` users. Fixes [#28982](https://github.com/cypress-io/cypress/issues/28982).

## 13.6.5

_Released 2/20/2024_

**Bugfixes:**

- Fixed tests hanging when the Chrome browser extension is disabled. Fixes [#28392](https://github.com/cypress-io/cypress/issues/28392).
- Fixed an issue which caused the browser to relaunch after closing the browser from the Launchpad. Fixes [#28852](https://github.com/cypress-io/cypress/issues/28852).
- Fixed an issue with the unzip promise never being rejected when an empty error happens. Fixed in [#28850](https://github.com/cypress-io/cypress/pull/28850).
- Fixed a regression introduced in [`13.6.3`](https://docs.cypress.io/guides/references/changelog#13-6-3) where Cypress could crash when processing service worker requests through our proxy. Fixes [#28950](https://github.com/cypress-io/cypress/issues/28950).
- Fixed incorrect type definition of `dom.getContainsSelector`. Fixed in [#28339](https://github.com/cypress-io/cypress/pull/28339).

**Misc:**

- Improved accessibility of the Cypress App in some areas. Addressed in [#28774](https://github.com/cypress-io/cypress/pull/28774).
- Changed references of LayerCI to webapp.io. Addressed in [#28874](https://github.com/cypress-io/cypress/pull/28874).

**Dependency Updates:**

- Upgraded `electron` from `25.8.4` to `27.1.3`.
- Upgraded bundled Node.js version from `18.15.0` to `18.17.0`.
- Upgraded bundled Chromium version from `114.0.5735.289` to `118.0.5993.117`.
- Updated buffer from `5.6.0` to `5.7.1`. Addressed in [#28934](https://github.com/cypress-io/cypress/pull/28934).
- Updated [`duplexify`](https://www.npmjs.com/package/duplexify) from `4.1.1` to `4.1.2`. Addressed in [#28941](https://github.com/cypress-io/cypress/pull/28941).
- Updated [`is-ci`](https://www.npmjs.com/package/is-ci) from `3.0.0` to `3.0.1`. Addressed in [#28933](https://github.com/cypress-io/cypress/pull/28933).

## 13.6.4

_Released 1/30/2024_

**Performance:**

- Fixed a performance regression from [`13.3.2`](https://docs.cypress.io/guides/references/changelog#13.3.2) where aborted requests may not correlate correctly. Fixes [#28734](https://github.com/cypress-io/cypress/issues/28734).

**Bugfixes:**

- Fixed an issue with capturing assets for Test Replay when service workers are registered in Cypress support files. This issue would cause styles to not render properly in Test Replay. Fixes [#28747](https://github.com/cypress-io/cypress/issues/28747).

**Misc:**

- Added missing properties to the `Cypress.spec` interface for TypeScript users. Addresses [#27835](https://github.com/cypress-io/cypress/issues/27835).

## 13.6.3

_Released 1/16/2024_

**Bugfixes:**

- Force `moduleResolution` to `node` when `typescript` projects are detected to correctly run Cypress. This change should not have a large impact as `commonjs` is already forced when `ts-node` is registered. This fix does not impact the ESM Typescript configuration loader. Fixes [#27731](https://github.com/cypress-io/cypress/issues/27731).
- No longer wait for additional frames when recording a video for a spec that was skipped by the Cloud due to Auto Cancellation. Fixes [#27898](https://github.com/cypress-io/cypress/issues/27898).
- Now `node_modules` will not be ignored if a project path or a provided path to spec files contains it. Fixes [#23616](https://github.com/cypress-io/cypress/issues/23616).
- Updated display of assertions and commands with a URL argument to escape markdown formatting so that values are displayed as is and assertion values display as bold. Fixes [#24960](https://github.com/cypress-io/cypress/issues/24960) and [#28100](https://github.com/cypress-io/cypress/issues/28100).
- When generating assertions via Cypress Studio, the preview of the generated assertions now correctly displays the past tense of 'expected' instead of 'expect'. Fixed in [#28593](https://github.com/cypress-io/cypress/pull/28593).
- Fixed a regression in [`13.6.2`](https://docs.cypress.io/guides/references/changelog#13.6.2) where the `body` element was not highlighted correctly in Test Replay. Fixed in [#28627](https://github.com/cypress-io/cypress/pull/28627).
- Correctly sync `Cypress.currentRetry` with secondary origin so test retries that leverage `cy.origin()` render logs as expected. Fixes [#28574](https://github.com/cypress-io/cypress/issues/28574).
- Fixed an issue where some cross-origin logs, like assertions or cy.clock(), were getting too many dom snapshots. Fixes [#28609](https://github.com/cypress-io/cypress/issues/28609).
- Fixed asset capture for Test Replay for requests that are routed through service workers. This addresses an issue where styles were not being applied properly in Test Replay and `cy.intercept()` was not working properly for requests in this scenario. Fixes [#28516](https://github.com/cypress-io/cypress/issues/28516).
- Fixed an issue where visiting an `http://` site would result in an infinite reload/redirect loop in Chrome 114+. Fixes [#25891](https://github.com/cypress-io/cypress/issues/25891).
- Fixed an issue where requests made from extra tabs do not include their original headers. Fixes [#28641](https://github.com/cypress-io/cypress/issues/28641).
- Fixed an issue where `cy.wait()` would sometimes throw an error reading a property of undefined when returning responses. Fixes [#28233](https://github.com/cypress-io/cypress/issues/28233).

**Performance:**

- Fixed a performance regression from [`13.3.2`](https://docs.cypress.io/guides/references/changelog#13.3.2) where requests may not correlate correctly when test isolation is off. Fixes [#28545](https://github.com/cypress-io/cypress/issues/28545).

**Dependency Updates:**

- Remove dependency on `@types/node` package. Addresses [#28473](https://github.com/cypress-io/cypress/issues/28473).
- Updated [`@cypress/unique-selector`](https://www.npmjs.com/package/@cypress/unique-selector) to include a performance optimization. It's possible this could improve performance of the selector playground. Addressed in [#28571](https://github.com/cypress-io/cypress/pull/28571).
- Replace [`CircularJSON`](https://www.npmjs.com/package/circular-json) with its successor [`flatted`](https://www.npmjs.com/package/flatted) version `3.2.9`. This resolves decoding issues observed in complex objects sent from the browser. Addressed in [#28683](https://github.com/cypress-io/cypress/pull/28683).
- Updated [`better-sqlite3`](https://www.npmjs.com/package/better-sqlite3) from `8.7.0` to `9.2.2` to fix macOS Catalina issues. Addresses [#28697](https://github.com/cypress-io/cypress/issues/28697).

**Misc:**

- Improved accessibility of some areas of the Cypress App. Addressed in [#28628](https://github.com/cypress-io/cypress/pull/28628).
- Updated some documentation links to go through on.cypress.io. Addressed in [#28623](https://github.com/cypress-io/cypress/pull/28623).


## 13.6.2

_Released 12/26/2023_

**Bugfixes:**

- Fixed a regression in [`13.6.1`](https://docs.cypress.io/guides/references/changelog#13.6.1) where a malformed URI would crash Cypress. Fixes [#28521](https://github.com/cypress-io/cypress/issues/28521).
- Fixed a regression in [`12.4.0`](https://docs.cypress.io/guides/references/changelog#12.4.0) where erroneous `<br>` tags were displaying in error messages in the Command Log making them less readable. Fixes [#28452](https://github.com/cypress-io/cypress/issues/28452).

**Performance:**

- Improved performance when finding unique selectors for command log snapshots for Test Replay. Addressed in [#28536](https://github.com/cypress-io/cypress/pull/28536).

**Dependency Updates:**

- Updated ts-node from `10.9.1` to `10.9.2`. Cypress will longer error during `cypress run` or `cypress open` when using Typescript 5.3.2+ with `extends` in `tsconfig.json`. Addresses [#28385](https://github.com/cypress-io/cypress/issues/28385).

## 13.6.1

_Released 12/5/2023_

**Bugfixes:**

- Fixed an issue where pages or downloads opened in a new tab were missing basic auth headers. Fixes [#28350](https://github.com/cypress-io/cypress/issues/28350).
- Fixed an issue where request logging would default the `message` to the `args` of the currently running command even though those `args` would not apply to the request log and are not displayed. If the `args` are sufficiently large (e.g. when running the `cy.task` from the [code-coverage](https://github.com/cypress-io/code-coverage/) plugin) there could be performance/memory implications. Addressed in [#28411](https://github.com/cypress-io/cypress/pull/28411).
- Fixed an issue where commands would fail with the error `must only be invoked from the spec file or support file` if the project's `baseUrl` included basic auth credentials. Fixes [#27457](https://github.com/cypress-io/cypress/issues/27457) and [#28336](https://github.com/cypress-io/cypress/issues/28336).
- Fixed an issue where some URLs would timeout in pre-request correlation. Addressed in [#28427](https://github.com/cypress-io/cypress/pull/28427).
- Cypress will now correctly log errors and debug logs on Linux machines. Fixes [#5051](https://github.com/cypress-io/cypress/issues/5051) and [#24713](https://github.com/cypress-io/cypress/issues/24713).

**Misc:**

- Artifact upload duration is now reported to Cypress Cloud. Fixes [#28238](https://github.com/cypress-io/cypress/issues/28238). Addressed in [#28418](https://github.com/cypress-io/cypress/pull/28418).

## 13.6.0

_Released 11/21/2023_

**Features:**

- Added an activity indicator to CLI output when artifacts (screenshots, videos, or Test Replay) are being uploaded to the cloud. Addresses [#28239](https://github.com/cypress-io/cypress/issues/28239). Addressed in [#28277](https://github.com/cypress-io/cypress/pull/28277).
- When artifacts are uploaded to the Cypress Cloud, the duration of each upload will be displayed in the terminal. Addresses [#28237](https://github.com/cypress-io/cypress/issues/28237).

**Bugfixes:**

- We now allow absolute paths when setting `component.indexHtmlFile` in the Cypress config. Fixes [#27750](https://github.com/cypress-io/cypress/issues/27750).
- Fixed an issue where dynamic intercept aliases now show with alias name instead of "no alias" in driver. Addresses [#24653](https://github.com/cypress-io/cypress/issues/24653)
- Fixed an issue where [aliasing individual requests](https://docs.cypress.io/api/commands/intercept#Aliasing-individual-requests) with `cy.intercept()` led to an error when retrieving all of the aliases with `cy.get(@alias.all)` . Addresses [#25448](https://github.com/cypress-io/cypress/issues/25448)
- The URL of the application under test and command error "Learn more" links now open externally instead of in the Cypress-launched browser. Fixes [#24572](https://github.com/cypress-io/cypress/issues/24572).
- Fixed issue where some URLs would timeout in pre-request correlation. Addressed in [#28354](https://github.com/cypress-io/cypress/pull/28354).

**Misc:**

- Browser tabs and windows other than the Cypress tab are now closed between tests in Chromium-based browsers. Addressed in [#28204](https://github.com/cypress-io/cypress/pull/28204).
- Cypress now ensures the main browser tab is active before running each command in Chromium-based browsers. Addressed in [#28334](https://github.com/cypress-io/cypress/pull/28334).

**Dependency Updates:**

- Upgraded [`chrome-remote-interface`](https://www.npmjs.com/package/chrome-remote-interface) from `0.31.3` to `0.33.0` to increase the max payload from 100MB to 256MB. Addressed in [#27998](https://github.com/cypress-io/cypress/pull/27998).

## 13.5.1

_Released 11/14/2023_

**Bugfixes:**

- Fixed a regression in [`13.5.0`](https://docs.cypress.io/guides/references/changelog#13.5.0) where requests cached within a given spec may take longer to load than they did previously. Addresses [#28295](https://github.com/cypress-io/cypress/issues/28295).
- Fixed an issue where pages opened in a new tab were missing response headers, causing them not to load properly. Fixes [#28293](https://github.com/cypress-io/cypress/issues/28293) and [#28303](https://github.com/cypress-io/cypress/issues/28303).
- We now pass a flag to Chromium browsers to disable default component extensions. This is a common flag passed during browser automation. Fixed in [#28294](https://github.com/cypress-io/cypress/pull/28294).

## 13.5.0

_Released 11/8/2023_

**Features:**

 - Added Component Testing support for [Angular](https://angular.io/) version 17. Addresses [#28153](https://github.com/cypress-io/cypress/issues/28153).

**Bugfixes:**

- Fixed an issue in chromium based browsers, where global style updates can trigger flooding of font face requests in DevTools and Test Replay. This can affect performance due to the flooding of messages in CDP. Fixes [#28150](https://github.com/cypress-io/cypress/issues/28150) and [#28215](https://github.com/cypress-io/cypress/issues/28215).
- Fixed a regression in [`13.3.3`](https://docs.cypress.io/guides/references/changelog#13.3.3) where Cypress would hang on loading shared workers when using `cy.reload` to reload the page. Fixes [#28248](https://github.com/cypress-io/cypress/issues/28248).
- Fixed an issue where network requests made from tabs, or windows other than the main Cypress tab, would be delayed. Fixes [#28113](https://github.com/cypress-io/cypress/issues/28113).
- Fixed an issue with 'other' targets (e.g. pdf documents embedded in an object tag) not fully loading. Fixes [#28228](https://github.com/cypress-io/cypress/issues/28228) and [#28162](https://github.com/cypress-io/cypress/issues/28162).
- Fixed an issue where clicking a link to download a file could cause a page load timeout when the download attribute was missing. Note: download behaviors in experimental Webkit are still an issue. Fixes [#14857](https://github.com/cypress-io/cypress/issues/14857).
- Fixed an issue to account for canceled and failed downloads to correctly reflect these status in Command log as a download failure where previously it would be pending. Fixed in [#28222](https://github.com/cypress-io/cypress/pull/28222).
- Fixed an issue determining visibility when an element is hidden by an ancestor with a shared edge. Fixes [#27514](https://github.com/cypress-io/cypress/issues/27514).
- We now pass a flag to Chromium browsers to disable Chrome translation, both the manual option and the popup prompt, when a page with a differing language is detected. Fixes [#28225](https://github.com/cypress-io/cypress/issues/28225).
- Stopped processing CDP events at the end of a spec when Test Isolation is off and Test Replay is enabled. Addressed in [#28213](https://github.com/cypress-io/cypress/pull/28213).

## 13.4.0

_Released 10/30/2023_

**Features:**

- Introduced experimental configuration options for advanced retry logic: adds `experimentalStrategy` and `experimentalOptions` keys to the `retry` configuration key. See [Experimental Flake Detection Features](https://docs.cypress.io/guides/references/experiments/#Experimental-Flake-Detection-Features) in the documentation. Addressed in [#27930](https://github.com/cypress-io/cypress/pull/27930).

**Bugfixes:**

- Fixed a regression in [`13.3.2`](https://docs.cypress.io/guides/references/changelog#13.3.2) where Cypress would crash with 'Inspected target navigated or closed' or 'Session with given id not found'. Fixes [#28141](https://github.com/cypress-io/cypress/issues/28141) and [#28148](https://github.com/cypress-io/cypress/issues/28148).

## 13.3.3

_Released 10/24/2023_

**Bugfixes:**

- Fixed a performance regression in `13.3.1` with proxy correlation timeouts and requests issued from web and shared workers. Fixes [#28104](https://github.com/cypress-io/cypress/issues/28104).
- Fixed a performance problem with proxy correlation when requests get aborted and then get miscorrelated with follow up requests. Addressed in [#28094](https://github.com/cypress-io/cypress/pull/28094).
- Fixed a regression in [10.0.0](#10.0.0), where search would not find a spec if the file name contains "-" or "\_", but search prompt contains " " instead (e.g. search file "spec-file.cy.ts" with prompt "spec file"). Fixes [#25303](https://github.com/cypress-io/cypress/issues/25303).

## 13.3.2

_Released 10/18/2023_

**Bugfixes:**

- Fixed a performance regression in `13.3.1` with proxy correlation timeouts and requests issued from service workers. Fixes [#28054](https://github.com/cypress-io/cypress/issues/28054) and [#28056](https://github.com/cypress-io/cypress/issues/28056).
- Fixed an issue where proxy correlation would leak over from a previous spec causing performance problems, `cy.intercept` problems, and Test Replay asset capturing issues. Addressed in [#28060](https://github.com/cypress-io/cypress/pull/28060).
- Fixed an issue where redirects of requests that knowingly don't have CDP traffic should also be assumed to not have CDP traffic. Addressed in [#28060](https://github.com/cypress-io/cypress/pull/28060).
- Fixed an issue with Accept Encoding headers by forcing gzip when no accept encoding header is sent and using identity if gzip is not sent. Fixes [#28025](https://github.com/cypress-io/cypress/issues/28025).

**Dependency Updates:**

- Upgraded [`@babel/core`](https://www.npmjs.com/package/@babel/core) from `7.22.9` to `7.23.2` to address the [SNYK-JS-SEMVER-3247795](https://snyk.io/vuln/SNYK-JS-SEMVER-3247795) security vulnerability. Addressed in [#28063](https://github.com/cypress-io/cypress/pull/28063).
- Upgraded [`@babel/traverse`](https://www.npmjs.com/package/@babel/traverse) from `7.22.8` to `7.23.2` to address the [SNYK-JS-BABELTRAVERSE-5962462](https://snyk.io/vuln/SNYK-JS-BABELTRAVERSE-5962462) security vulnerability. Addressed in [#28063](https://github.com/cypress-io/cypress/pull/28063).
- Upgraded [`react-docgen`](https://www.npmjs.com/package/react-docgen) from `6.0.0-alpha.3` to `6.0.4` to address the [SNYK-JS-BABELTRAVERSE-5962462](https://snyk.io/vuln/SNYK-JS-BABELTRAVERSE-5962462) security vulnerability. Addressed in [#28063](https://github.com/cypress-io/cypress/pull/28063).

## 13.3.1

_Released 10/11/2023_

**Bugfixes:**

- Fixed an issue where requests were correlated in the wrong order in the proxy. This could cause an issue where the wrong request is used for `cy.intercept` or assets (e.g. stylesheets or images) may not properly be available in Test Replay. Addressed in [#27892](https://github.com/cypress-io/cypress/pull/27892).
- Fixed an issue where a crashed Chrome renderer can cause the Test Replay recorder to hang. Addressed in [#27909](https://github.com/cypress-io/cypress/pull/27909).
- Fixed an issue where multiple responses yielded from calls to `cy.wait()` would sometimes be out of order. Fixes [#27337](https://github.com/cypress-io/cypress/issues/27337).
- Fixed an issue where requests were timing out in the proxy. This could cause an issue where the wrong request is used for `cy.intercept` or assets (e.g. stylesheets or images) may not properly be available in Test Replay. Addressed in [#27976](https://github.com/cypress-io/cypress/pull/27976).
- Fixed an issue where Test Replay couldn't record tests due to issues involving `GLIBC`. Fixed deprecation warnings during the rebuild of better-sqlite3. Fixes [#27891](https://github.com/cypress-io/cypress/issues/27891) and [#27902](https://github.com/cypress-io/cypress/issues/27902).
- Enables test replay for executed specs in runs that have a spec that causes a browser crash. Addressed in [#27786](https://github.com/cypress-io/cypress/pull/27786).

## 13.3.0

_Released 09/27/2023_

**Features:**

 - Introduces new layout for Runs page providing additional run information. Addresses [#27203](https://github.com/cypress-io/cypress/issues/27203).

**Bugfixes:**

- Fixed an issue where actionability checks trigger a flood of font requests. Removing the font requests has the potential to improve performance and removes clutter from Test Replay. Addressed in [#27860](https://github.com/cypress-io/cypress/pull/27860).
- Fixed network stubbing not permitting status code 999. Fixes [#27567](https://github.com/cypress-io/cypress/issues/27567). Addressed in [#27853](https://github.com/cypress-io/cypress/pull/27853).

## 13.2.0

_Released 09/12/2023_

**Features:**

 - Adds support for Nx users who want to run Angular Component Testing in parallel. Addressed in [#27723](https://github.com/cypress-io/cypress/pull/27723).

**Bugfixes:**

- Edge cases where `cy.intercept()` would not properly intercept and asset response bodies would not properly be captured for Test Replay have been addressed. Addressed in [#27771](https://github.com/cypress-io/cypress/pull/27771).
- Fixed an issue where `enter`, `keyup`, and `space` events were not triggering `click` events properly in some versions of Firefox. Addressed in [#27715](https://github.com/cypress-io/cypress/pull/27715).
- Fixed a regression in `13.0.0` where tests using Basic Authorization can potentially hang indefinitely on chromium browsers. Addressed in [#27781](https://github.com/cypress-io/cypress/pull/27781).
- Fixed a regression in `13.0.0` where component tests using an intercept that matches all requests can potentially hang indefinitely. Addressed in [#27788](https://github.com/cypress-io/cypress/pull/27788).

**Dependency Updates:**

- Upgraded Electron from `21.0.0` to `25.8.0`, which updates bundled Chromium from `106.0.5249.51` to `114.0.5735.289`. Additionally, the Node version binary has been upgraded from `16.16.0` to `18.15.0`. This does **NOT** have an impact on the node version you are using with Cypress and is merely an internal update to the repository & shipped binary. Addressed in [#27715](https://github.com/cypress-io/cypress/pull/27715). Addresses [#27595](https://github.com/cypress-io/cypress/issues/27595).

## 13.1.0

_Released 08/31/2023_

**Features:**

 - Introduces a status icon representing the `latest` test run in the Sidebar for the Runs Page. Addresses [#27206](https://github.com/cypress-io/cypress/issues/27206).

**Bugfixes:**

- Fixed a regression introduced in Cypress [13.0.0](#13-0-0) where the [Module API](https://docs.cypress.io/guides/guides/module-api), [`after:run`](https://docs.cypress.io/api/plugins/after-run-api), and  [`after:spec`](https://docs.cypress.io/api/plugins/after-spec-api) results did not include the `stats.skipped` field for each run result. Fixes [#27694](https://github.com/cypress-io/cypress/issues/27694). Addressed in [#27695](https://github.com/cypress-io/cypress/pull/27695).
- Individual CDP errors that occur while capturing data for Test Replay will no longer prevent the entire run from being available. Addressed in [#27709](https://github.com/cypress-io/cypress/pull/27709).
- Fixed an issue where the release date on the `v13` landing page was a day behind. Fixed in [#27711](https://github.com/cypress-io/cypress/pull/27711).
- Fixed an issue where fatal protocol errors would leak between specs causing all subsequent specs to fail to upload protocol information. Fixed in [#27720](https://github.com/cypress-io/cypress/pull/27720)
- Updated `plist` from `3.0.6` to `3.1.0` to address [CVE-2022-37616](https://github.com/advisories/GHSA-9pgh-qqpf-7wqj) and [CVE-2022-39353](https://github.com/advisories/GHSA-crh6-fp67-6883). Fixed in [#27710](https://github.com/cypress-io/cypress/pull/27710).

## 13.0.0

_Released 08/29/2023_

**Breaking Changes:**

- The [`video`](https://docs.cypress.io/guides/references/configuration#Videos) configuration option now defaults to `false`. Addresses [#26157](https://github.com/cypress-io/cypress/issues/26157).
- The [`videoCompression`](https://docs.cypress.io/guides/references/configuration#Videos) configuration option now defaults to `false`. Addresses [#26160](https://github.com/cypress-io/cypress/issues/26160).
- The [`videoUploadOnPasses`](https://docs.cypress.io/guides/references/configuration#Videos) configuration option has been removed. Please see our [screenshots & videos guide](https://docs.cypress.io/guides/guides/screenshots-and-videos#Delete-videos-for-specs-without-failing-or-retried-tests) on how to accomplish similar functionality. Addresses [#26899](https://github.com/cypress-io/cypress/issues/26899).
- Requests for assets at relative paths for component testing are now correctly forwarded to the dev server. Fixes [#26725](https://github.com/cypress-io/cypress/issues/26725).
- The [`cy.readFile()`](/api/commands/readfile) command is now retry-able as a [query command](https://on.cypress.io/retry-ability). This should not affect any tests using it; the functionality is unchanged. However, it can no longer be overwritten using [`Cypress.Commands.overwrite()`](/api/cypress-api/custom-commands#Overwrite-Existing-Commands). Addressed in [#25595](https://github.com/cypress-io/cypress/pull/25595).
- The current spec path is now passed from the AUT iframe using a query parameter rather than a path segment. This allows for requests for assets at relative paths to be correctly forwarded to the dev server. Fixes [#26725](https://github.com/cypress-io/cypress/issues/26725).
- The deprecated configuration option `nodeVersion` has been removed. Addresses [#27016](https://github.com/cypress-io/cypress/issues/27016).
- The properties and values returned by the [Module API](https://docs.cypress.io/guides/guides/module-api) and included in the arguments of handlers for the [`after:run`](https://docs.cypress.io/api/plugins/after-run-api) and  [`after:spec`](https://docs.cypress.io/api/plugins/after-spec-api) have been changed to be more consistent. Addresses [#23805](https://github.com/cypress-io/cypress/issues/23805).
- For Cypress Cloud runs with Test Replay enabled, the Cypress Runner UI is now hidden during the run since the Runner will be visible during Test Replay. As such, if video is recorded (which is now defaulted to `false`) during the run, the Runner will not be visible. In addition, if a runner screenshot (`cy.screenshot({ capture: runner })`) is captured, it will no longer contain the Runner.
- The browser and browser page unexpectedly closing in the middle of a test run are now gracefully handled. Addressed in [#27592](https://github.com/cypress-io/cypress/issues/27592).
- Automation performance is now improved by switching away from websockets to direct CDP calls for Chrome and Electron browsers. Addressed in [#27592](https://github.com/cypress-io/cypress/issues/27592).
- Edge cases where `cy.intercept()` would not properly intercept have been addressed. Addressed in [#27592](https://github.com/cypress-io/cypress/issues/27592).
- Node 14 support has been removed and Node 16 support has been deprecated. Node 16 may continue to work with Cypress `v13`, but will not be supported moving forward to closer coincide with [Node 16's end-of-life](https://nodejs.org/en/blog/announcements/nodejs16-eol) schedule. It is recommended that users update to at least Node 18.
- The minimum supported Typescript version is `4.x`.

**Features:**

- Consolidates and improves terminal output when uploading test artifacts to Cypress Cloud. Addressed in [#27402](https://github.com/cypress-io/cypress/pull/27402)

**Bugfixes:**

- Fixed an issue where Cypress's internal `tsconfig` would conflict with properties set in the user's `tsconfig.json` such as `module` and `moduleResolution`. Fixes [#26308](https://github.com/cypress-io/cypress/issues/26308) and [#27448](https://github.com/cypress-io/cypress/issues/27448).
- Clarified Svelte 4 works correctly with Component Testing and updated dependencies checks to reflect this. It was incorrectly flagged as not supported. Fixes [#27465](https://github.com/cypress-io/cypress/issues/27465).
- Resolve the `process/browser` global inside `@cypress/webpack-batteries-included-preprocessor` to resolve to `process/browser.js` in order to explicitly provide the file extension. File resolution must include the extension for `.mjs` and `.js` files inside ESM packages in order to resolve correctly. Fixes[#27599](https://github.com/cypress-io/cypress/issues/27599).
- Fixed an issue where the correct `pnp` process was not being discovered. Fixes [#27562](https://github.com/cypress-io/cypress/issues/27562).
- Fixed incorrect type declarations for Cypress and Chai globals that asserted them to be local variables of the global scope rather than properties on the global object. Fixes [#27539](https://github.com/cypress-io/cypress/issues/27539). Fixed in [#27540](https://github.com/cypress-io/cypress/pull/27540).
- Dev Servers will now respect and use the `port` configuration option if present. Fixes [#27675](https://github.com/cypress-io/cypress/issues/27675).

**Dependency Updates:**

- Upgraded [`@cypress/request`](https://www.npmjs.com/package/@cypress/request) from `^2.88.11` to `^3.0.0` to address the [CVE-2023-28155](https://github.com/advisories/GHSA-p8p7-x288-28g6) security vulnerability. Addresses [#27535](https://github.com/cypress-io/cypress/issues/27535). Addressed in [#27495](https://github.com/cypress-io/cypress/pull/27495).

## 12.17.4

_Released 08/15/2023_

**Bugfixes:**

- Fixed an issue where having `cypress.config` in a nested directory would cause problems with locating the `component-index.html` file when using component testing. Fixes [#26400](https://github.com/cypress-io/cypress/issues/26400).

**Dependency Updates:**

- Upgraded [`webpack`](https://www.npmjs.com/package/webpack) from `v4` to `v5`. This means that we are now bundling your `e2e` tests with webpack 5. We don't anticipate this causing any noticeable changes. However, if you'd like to keep bundling your `e2e` tests with wepback 4 you can use the same process as before by pinning [@cypress/webpack-batteries-included-preprocessor](https://www.npmjs.com/package/@cypress/webpack-batteries-included-preprocessor) to `v2.x.x` and hooking into the [file:preprocessor](https://docs.cypress.io/api/plugins/preprocessors-api#Usage) plugin event. This will restore the previous bundling process. Additionally, if you're using [@cypress/webpack-batteries-included-preprocessor](https://www.npmjs.com/package/@cypress/webpack-batteries-included-preprocessor) already, a new version has been published to support webpack `v5`.
- Upgraded [`tough-cookie`](https://www.npmjs.com/package/tough-cookie) from `4.0` to `4.1.3`, [`@cypress/request`](https://www.npmjs.com/package/@cypress/request) from `2.88.11` to `2.88.12` and [`@cypress/request-promise`](https://www.npmjs.com/package/@cypress/request-promise) from `4.2.6` to `4.2.7` to address a [security vulnerability](https://security.snyk.io/vuln/SNYK-JS-TOUGHCOOKIE-5672873). Fixes [#27261](https://github.com/cypress-io/cypress/issues/27261).

## 12.17.3

_Released 08/01/2023_

**Bugfixes:**

- Fixed an issue where unexpected branch names were being recorded for cypress runs when executed by GitHub Actions. The HEAD branch name will now be recorded by default for pull request workflows if a branch name cannot otherwise be detected from user overrides or from local git data. Fixes [#27389](https://github.com/cypress-io/cypress/issues/27389).

**Performance:**

- Fixed an issue where unnecessary requests were being paused. No longer sends `X-Cypress-Is-XHR-Or-Fetch` header and infers resource type off of the server pre-request object. Fixes [#26620](https://github.com/cypress-io/cypress/issues/26620) and [#26622](https://github.com/cypress-io/cypress/issues/26622).

## 12.17.2

_Released 07/20/2023_

**Bugfixes:**

- Fixed an issue where commands would fail with the error `must only be invoked from the spec file or support file` if their arguments were mutated. Fixes [#27200](https://github.com/cypress-io/cypress/issues/27200).
- Fixed an issue where `cy.writeFile()` would erroneously fail with the error `cy.writeFile() must only be invoked from the spec file or support file`. Fixes [#27097](https://github.com/cypress-io/cypress/issues/27097).
- Fixed an issue where web workers could not be created within a spec. Fixes [#27298](https://github.com/cypress-io/cypress/issues/27298).

## 12.17.1

_Released 07/10/2023_

**Bugfixes:**

- Fixed invalid stored preference when enabling in-app notifications that could cause the application to crash.  Fixes [#27228](https://github.com/cypress-io/cypress/issues/27228).
- Fixed an issue with the Typescript types of [`cy.screenshot()`](https://docs.cypress.io/api/commands/screenshot). Fixed in [#27130](https://github.com/cypress-io/cypress/pull/27130).

**Dependency Updates:**

- Upgraded [`@cypress/request`](https://www.npmjs.com/package/@cypress/request) from `2.88.10` to `2.88.11` to address [CVE-2022-24999](https://www.cve.org/CVERecord?id=CVE-2022-24999) security vulnerability. Addressed in [#27005](https://github.com/cypress-io/cypress/pull/27005).

## 12.17.0

_Released 07/05/2023_

**Features:**

- Cypress Cloud users can now receive desktop notifications about their runs, including when one starts, finishes, or fails. Addresses [#26686](https://github.com/cypress-io/cypress/issues/26686).

**Bugfixes:**

- Fixed issues where commands would fail with the error `must only be invoked from the spec file or support file`. Fixes [#27149](https://github.com/cypress-io/cypress/issues/27149) and [#27163](https://github.com/cypress-io/cypress/issues/27163).
- Fixed a regression introduced in Cypress [12.12.0](#12-12-0) where Cypress may fail to reconnect to the Chrome DevTools Protocol in Electron. Fixes [#26900](https://github.com/cypress-io/cypress/issues/26900).
- Fixed an issue where chrome was not recovering from browser crashes properly. Fixes [#24650](https://github.com/cypress-io/cypress/issues/24650).
- Fixed a race condition that was causing a GraphQL error to appear on the [Debug page](https://docs.cypress.io/guides/cloud/runs#Debug) when viewing a running Cypress Cloud build. Fixed in [#27134](https://github.com/cypress-io/cypress/pull/27134).
- Fixed a race condition in electron where the test window exiting prematurely during the browser launch process was causing the whole test run to fail. Addressed in [#27167](https://github.com/cypress-io/cypress/pull/27167).
- Fixed minor issues with Typescript types in the CLI. Fixes [#24110](https://github.com/cypress-io/cypress/issues/24110).
- Fixed an issue where a value for the Electron debug port would not be respected if defined using the `ELECTRON_EXTRA_LAUNCH_ARGS` environment variable. Fixes [#26711](https://github.com/cypress-io/cypress/issues/26711).

**Dependency Updates:**

- Update dependency semver to ^7.5.3. Addressed in [#27151](https://github.com/cypress-io/cypress/pull/27151).

## 12.16.0

_Released 06/26/2023_

**Features:**

- Added support for Angular 16.1.0 in Cypress Component Testing. Addresses [#27049](https://github.com/cypress-io/cypress/issues/27049).

**Bugfixes:**

- Fixed an issue where certain commands would fail with the error `must only be invoked from the spec file or support file` when invoked with a large argument. Fixes [#27099](https://github.com/cypress-io/cypress/issues/27099).

## 12.15.0

_Released 06/20/2023_

**Features:**

- Added support for running Cypress tests with [Chrome's new `--headless=new` flag](https://developer.chrome.com/articles/new-headless/). Chrome versions 112 and above will now be run in the `headless` mode that matches the `headed` browser implementation. Addresses [#25972](https://github.com/cypress-io/cypress/issues/25972).
- Cypress can now test pages with targeted `Content-Security-Policy` and `Content-Security-Policy-Report-Only` header directives by specifying the allow list via the [`experimentalCspAllowList`](https://docs.cypress.io/guides/references/configuration#Experimental-Csp-Allow-List) configuration option. Addresses [#1030](https://github.com/cypress-io/cypress/issues/1030). Addressed in [#26483](https://github.com/cypress-io/cypress/pull/26483)
- The [`videoCompression`](https://docs.cypress.io/guides/references/configuration#Videos) configuration option now accepts both a boolean or a Constant Rate Factor (CRF) number between `1` and `51`. The `videoCompression` default value is still `32` CRF and when `videoCompression` is set to `true` the default of `32` CRF will be used. Addresses [#26658](https://github.com/cypress-io/cypress/issues/26658).
- The Cypress Cloud data shown on the [Specs](https://docs.cypress.io/guides/core-concepts/cypress-app#Specs) page and [Runs](https://docs.cypress.io/guides/core-concepts/cypress-app#Runs) page will now reflect Cloud Runs that match the current Git tree if Git is being used. Addresses [#26693](https://github.com/cypress-io/cypress/issues/26693).

**Bugfixes:**

- Fixed an issue where video output was not being logged to the console when `videoCompression` was turned off. Videos will now log to the terminal regardless of the compression value. Addresses [#25945](https://github.com/cypress-io/cypress/issues/25945).

**Dependency Updates:**

- Removed [`@cypress/mocha-teamcity-reporter`](https://www.npmjs.com/package/@cypress/mocha-teamcity-reporter) as this package was no longer being referenced. Addressed in [#26938](https://github.com/cypress-io/cypress/pull/26938).

## 12.14.0

_Released 06/07/2023_

**Features:**

- A new testing type switcher has been added to the Spec Explorer to make it easier to move between E2E and Component Testing. An informational overview of each type is displayed if it hasn't already been configured to help educate and onboard new users to each testing type. Addresses [#26448](https://github.com/cypress-io/cypress/issues/26448), [#26836](https://github.com/cypress-io/cypress/issues/26836) and [#26837](https://github.com/cypress-io/cypress/issues/26837).

**Bugfixes:**

- Fixed an issue to now correctly detect Angular 16 dependencies
([@angular/cli](https://www.npmjs.com/package/@angular/cli),
[@angular-devkit/build-angular](https://www.npmjs.com/package/@angular-devkit/build-angular),
[@angular/core](https://www.npmjs.com/package/@angular/core), [@angular/common](https://www.npmjs.com/package/@angular/common),
[@angular/platform-browser-dynamic](https://www.npmjs.com/package/@angular/platform-browser-dynamic))
during Component Testing onboarding. Addresses [#26852](https://github.com/cypress-io/cypress/issues/26852).
- Ensures Git-related messages on the [Runs page](https://docs.cypress.io/guides/core-concepts/cypress-app#Runs) remain dismissed. Addresses [#26808](https://github.com/cypress-io/cypress/issues/26808).

**Dependency Updates:**

- Upgraded [`find-process`](https://www.npmjs.com/package/find-process) from `1.4.1` to `1.4.7` to address this [Synk](https://security.snyk.io/vuln/SNYK-JS-FINDPROCESS-1090284) security vulnerability. Addressed in [#26906](https://github.com/cypress-io/cypress/pull/26906).
- Upgraded [`firefox-profile`](https://www.npmjs.com/package/firefox-profile) from `4.0.0` to `4.3.2` to address security vulnerabilities within sub-dependencies. Addressed in [#26912](https://github.com/cypress-io/cypress/pull/26912).

## 12.13.0

_Released 05/23/2023_

**Features:**

- Adds Git-related messages for the [Runs page](https://docs.cypress.io/guides/core-concepts/cypress-app#Runs) and [Debug page](https://docs.cypress.io/guides/cloud/runs#Debug) when users aren't using Git or there are no recorded runs for the current branch. Addresses [#26680](https://github.com/cypress-io/cypress/issues/26680).

**Bugfixes:**

- Reverted [#26452](https://github.com/cypress-io/cypress/pull/26452) which introduced a bug that prevents users from using End to End with Yarn 3. Fixed in [#26735](https://github.com/cypress-io/cypress/pull/26735). Fixes [#26676](https://github.com/cypress-io/cypress/issues/26676).
- Moved `types` condition to the front of `package.json#exports` since keys there are meant to be order-sensitive. Fixed in [#26630](https://github.com/cypress-io/cypress/pull/26630).
- Fixed an issue where newly-installed dependencies would not be detected during Component Testing setup. Addresses [#26685](https://github.com/cypress-io/cypress/issues/26685).
- Fixed a UI regression that was flashing an "empty" state inappropriately when loading the Debug page. Fixed in [#26761](https://github.com/cypress-io/cypress/pull/26761).
- Fixed an issue in Component Testing setup where TypeScript version 5 was not properly detected. Fixes [#26204](https://github.com/cypress-io/cypress/issues/26204).

**Misc:**

- Updated styling & content of Cypress Cloud slideshows when not logged in or no runs have been recorded. Addresses [#26181](https://github.com/cypress-io/cypress/issues/26181).
- Changed the nomenclature of 'processing' to 'compressing' when terminal video output is printed during a run. Addresses [#26657](https://github.com/cypress-io/cypress/issues/26657).
- Changed the nomenclature of 'Upload Results' to 'Uploading Screenshots & Videos' when terminal output is printed during a run. Addresses [#26759](https://github.com/cypress-io/cypress/issues/26759).

## 12.12.0

_Released 05/09/2023_

**Features:**

- Added a new informational banner to help get started with component testing from an existing end-to-end test suite. Addresses [#26511](https://github.com/cypress-io/cypress/issues/26511).

**Bugfixes:**

- Fixed an issue in Electron where devtools gets out of sync with the DOM occasionally. Addresses [#15932](https://github.com/cypress-io/cypress/issues/15932).
- Updated the Chromium renderer process crash message to be more terse. Addressed in [#26597](https://github.com/cypress-io/cypress/pull/26597).
- Fixed an issue with `CYPRESS_DOWNLOAD_PATH_TEMPLATE` regex to allow multiple replacements. Addresses [#23670](https://github.com/cypress-io/cypress/issues/23670).
- Moved `types` condition to the front of `package.json#exports` since keys there are meant to be order-sensitive. Fixed in [#26630](https://github.com/cypress-io/cypress/pull/26630).

**Dependency Updates:**

- Upgraded [`plist`](https://www.npmjs.com/package/plist) from `3.0.5` to `3.0.6` to address [CVE-2022-26260](https://nvd.nist.gov/vuln/detail/CVE-2022-22912#range-8131646) NVD security vulnerability. Addressed in [#26631](https://github.com/cypress-io/cypress/pull/26631).
- Upgraded [`engine.io`](https://www.npmjs.com/package/engine.io) from `6.2.1` to `6.4.2` to address [CVE-2023-31125](https://github.com/socketio/engine.io/security/advisories/GHSA-q9mw-68c2-j6m5) NVD security vulnerability. Addressed in [#26664](https://github.com/cypress-io/cypress/pull/26664).
- Upgraded [`@vue/test-utils`](https://www.npmjs.com/package/@vue/test-utils) from `2.0.2` to `2.3.2`. Addresses [#26575](https://github.com/cypress-io/cypress/issues/26575).

## 12.11.0

_Released 04/26/2023_

**Features:**

- Adds Component Testing support for Angular 16. Addresses [#26044](https://github.com/cypress-io/cypress/issues/26044).
- The run navigation component on the [Debug page](https://on.cypress.io/debug-page) will now display a warning message if there are more relevant runs than can be displayed in the list. Addresses [#26288](https://github.com/cypress-io/cypress/issues/26288).

**Bugfixes:**

- Fixed an issue where setting `videoCompression` to `0` would cause the video output to be broken. `0` is now treated as false. Addresses [#5191](https://github.com/cypress-io/cypress/issues/5191) and [#24595](https://github.com/cypress-io/cypress/issues/24595).
- Fixed an issue on the [Debug page](https://on.cypress.io/debug-page) where the passing run status would appear even if the Cypress Cloud organization was over its monthly test result limit. Addresses [#26528](https://github.com/cypress-io/cypress/issues/26528).

**Misc:**

- Cleaned up our open telemetry dependencies, reducing the size of the open telemetry modules. Addressed in [#26522](https://github.com/cypress-io/cypress/pull/26522).

**Dependency Updates:**

- Upgraded [`vue`](https://www.npmjs.com/package/vue) from `3.2.31` to `3.2.47`. Addressed in [#26555](https://github.com/cypress-io/cypress/pull/26555).

## 12.10.0

_Released 04/17/2023_

**Features:**

- The Component Testing setup wizard will now show a warning message if an issue is encountered with an installed [third party framework definition](https://on.cypress.io/component-integrations). Addresses [#25838](https://github.com/cypress-io/cypress/issues/25838).

**Bugfixes:**

- Capture the [Azure](https://azure.microsoft.com/) CI provider's environment variable [`SYSTEM_PULLREQUEST_PULLREQUESTNUMBER`](https://learn.microsoft.com/en-us/azure/devops/pipelines/build/variables?view=azure-devops&tabs=yaml#system-variables-devops-services) to display the linked PR number in the Cloud. Addressed in [#26215](https://github.com/cypress-io/cypress/pull/26215).
- Fixed an issue in the onboarding wizard where project framework & bundler would not be auto-detected when opening directly into component testing mode using the `--component` CLI flag. Fixes [#22777](https://github.com/cypress-io/cypress/issues/22777) and [#26388](https://github.com/cypress-io/cypress/issues/26388).
- Updated to use the `SEMAPHORE_GIT_WORKING_BRANCH` [Semphore](https://docs.semaphoreci.com) CI environment variable to correctly associate a Cloud run to the current branch. Previously this was incorrectly associating a run to the target branch. Fixes [#26309](https://github.com/cypress-io/cypress/issues/26309).
- Fix an edge case in Component Testing where a custom `baseUrl` in `tsconfig.json` for Next.js 13.2.0+ is not respected. This was partially fixed in [#26005](https://github.com/cypress-io/cypress/pull/26005), but an edge case was missed. Fixes [#25951](https://github.com/cypress-io/cypress/issues/25951).
- Fixed an issue where `click` events fired on `.type('{enter}')` did not propagate through shadow roots. Fixes [#26392](https://github.com/cypress-io/cypress/issues/26392).

**Misc:**

- Removed unintentional debug logs. Addressed in [#26411](https://github.com/cypress-io/cypress/pull/26411).
- Improved styling on the [Runs Page](https://docs.cypress.io/guides/core-concepts/cypress-app#Runs). Addresses [#26180](https://github.com/cypress-io/cypress/issues/26180).

**Dependency Updates:**

- Upgraded [`commander`](https://www.npmjs.com/package/commander) from `^5.1.0` to `^6.2.1`. Addressed in [#26226](https://github.com/cypress-io/cypress/pull/26226).
- Upgraded [`minimist`](https://www.npmjs.com/package/minimist) from `1.2.6` to `1.2.8` to address this [CVE-2021-44906](https://github.com/advisories/GHSA-xvch-5gv4-984h) NVD security vulnerability. Addressed in [#26254](https://github.com/cypress-io/cypress/pull/26254).

## 12.9.0

_Released 03/28/2023_

**Features:**

- The [Debug page](https://docs.cypress.io/guides/cloud/runs#Debug) now allows for navigating between all runs recorded for a commit. Addresses [#25899](https://github.com/cypress-io/cypress/issues/25899) and [#26018](https://github.com/cypress-io/cypress/issues/26018).

**Bugfixes:**

- Fixed a compatibility issue so that component test projects can use [Vite](https://vitejs.dev/) version 4.2.0 and greater. Fixes [#26138](https://github.com/cypress-io/cypress/issues/26138).
- Fixed an issue where [`cy.intercept()`](https://docs.cypress.io/api/commands/intercept) added an additional `content-length` header to spied requests that did not set a `content-length` header on the original request. Fixes [#24407](https://github.com/cypress-io/cypress/issues/24407).
- Changed the way that Git hashes are loaded so that non-relevant runs are excluded from the Debug page. Fixes [#26058](https://github.com/cypress-io/cypress/issues/26058).
- Corrected the [`.type()`](https://docs.cypress.io/api/commands/type) command to account for shadow root elements when determining whether or not focus needs to be simulated before typing. Fixes [#26198](https://github.com/cypress-io/cypress/issues/26198).
- Fixed an issue where an incorrect working directory could be used for Git operations on Windows. Fixes [#23317](https://github.com/cypress-io/cypress/issues/23317).
- Capture the [Buildkite](https://buildkite.com/) CI provider's environment variable `BUILDKITE_RETRY_COUNT` to handle CI retries in the Cloud. Addressed in [#25750](https://github.com/cypress-io/cypress/pull/25750).

**Misc:**

- Made some minor styling updates to the Debug page. Addresses [#26041](https://github.com/cypress-io/cypress/issues/26041).

## 12.8.1

_Released 03/15/2023_

**Bugfixes:**

- Fixed a regression in Cypress [10](https://docs.cypress.io/guides/references/changelog#10-0-0) where the reporter auto-scroll configuration inside user preferences was unintentionally being toggled off. User's must now explicitly enable/disable auto-scroll under user preferences, which is enabled by default. Fixes [#24171](https://github.com/cypress-io/cypress/issues/24171) and [#26113](https://github.com/cypress-io/cypress/issues/26113).

**Dependency Updates:**

- Upgraded [`ejs`](https://www.npmjs.com/package/ejs) from `3.1.6` to `3.1.8` to address this [CVE-2022-29078](https://github.com/advisories/GHSA-phwq-j96m-2c2q) NVD security vulnerability. Addressed in [#25279](https://github.com/cypress-io/cypress/pull/25279).

## 12.8.0

_Released 03/14/2023_

**Features:**

- The [Debug page](https://docs.cypress.io/guides/cloud/runs#Debug) is now able to show real-time results from in-progress runs.  Addresses [#25759](https://github.com/cypress-io/cypress/issues/25759).
- Added the ability to control whether a request is logged to the command log via [`cy.intercept()`](https://docs.cypress.io/api/commands/intercept) by passing `log: false` or `log: true`. Addresses [#7362](https://github.com/cypress-io/cypress/issues/7362).
  - This can be used to override Cypress's default behavior of logging all XHRs and fetches, see the [example](https://docs.cypress.io/api/commands/intercept#Disabling-logs-for-a-request).
- It is now possible to control the number of connection attempts to the browser using the `CYPRESS_CONNECT_RETRY_THRESHOLD` Environment Variable. Learn more [here](https://docs.cypress.io/guides/references/advanced-installation#Environment-variables). Addressed in [#25848](https://github.com/cypress-io/cypress/pull/25848).

**Bugfixes:**

- Fixed an issue where using `Cypress.require()` would throw the error `Cannot find module 'typescript'`. Fixes [#25885](https://github.com/cypress-io/cypress/issues/25885).
- The [`before:spec`](https://docs.cypress.io/api/plugins/before-spec-api) API was updated to correctly support async event handlers in `run` mode. Fixes [#24403](https://github.com/cypress-io/cypress/issues/24403).
- Updated the Component Testing [community framework](https://docs.cypress.io/guides/component-testing/third-party-definitions) definition detection logic to take into account monorepo structures that hoist dependencies. Fixes [#25993](https://github.com/cypress-io/cypress/issues/25993).
- The onboarding wizard for Component Testing will now detect installed dependencies more reliably. Fixes [#25782](https://github.com/cypress-io/cypress/issues/25782).
- Fixed an issue where Angular components would sometimes be mounted in unexpected DOM locations in component tests. Fixes [#25956](https://github.com/cypress-io/cypress/issues/25956).
- Fixed an issue where Cypress component testing would fail to work with [Next.js](https://nextjs.org/) `13.2.1`. Fixes [#25951](https://github.com/cypress-io/cypress/issues/25951).
- Fixed an issue where migrating a project from a version of Cypress earlier than [10.0.0](#10-0-0) could fail if the project's `testFiles` configuration was an array of globs. Fixes [#25947](https://github.com/cypress-io/cypress/issues/25947).

**Misc:**

- Removed "New" badge in the navigation bar for the debug page icon. Addresses [#25925](https://github.com/cypress-io/cypress/issues/25925).
- Removed inline "Connect" buttons within the Specs Explorer. Addresses [#25926](https://github.com/cypress-io/cypress/issues/25926).
- Added an icon for "beta" versions of the Chrome browser. Addresses [#25968](https://github.com/cypress-io/cypress/issues/25968).

**Dependency Updates:**

- Upgraded [`mocha-junit-reporter`](https://www.npmjs.com/package/mocha-junit-reporter) from `2.1.0` to `2.2.0` to be able to use [new placeholders](https://github.com/michaelleeallen/mocha-junit-reporter/pull/163) such as `[suiteFilename]` or `[suiteName]` when defining the test report name. Addressed in [#25922](https://github.com/cypress-io/cypress/pull/25922).

## 12.7.0

_Released 02/24/2023_

**Features:**

- It is now possible to set `hostOnly` cookies with [`cy.setCookie()`](https://docs.cypress.io/api/commands/setcookie) for a given domain. Addresses [#16856](https://github.com/cypress-io/cypress/issues/16856) and [#17527](https://github.com/cypress-io/cypress/issues/17527).
- Added a Public API for third party component libraries to define a Framework Definition, embedding their library into the Cypress onboarding workflow. Learn more [here](https://docs.cypress.io/guides/component-testing/third-party-definitions). Implemented in [#25780](https://github.com/cypress-io/cypress/pull/25780) and closes [#25638](https://github.com/cypress-io/cypress/issues/25638).
- Added a Debug Page tutorial slideshow for projects that are not connected to Cypress Cloud. Addresses [#25768](https://github.com/cypress-io/cypress/issues/25768).
- Improved various error message around interactions with the Cypress cloud. Implemented in [#25837](https://github.com/cypress-io/cypress/pull/25837)
- Updated the "new" status badge for the Debug page navigation link to be less noticeable when the navigation is collapsed. Addresses [#25739](https://github.com/cypress-io/cypress/issues/25739).

**Bugfixes:**

- Fixed various bugs when recording to the cloud. Fixed in [#25837](https://github.com/cypress-io/cypress/pull/25837)
- Fixed an issue where cookies were being duplicated with the same hostname, but a prepended dot. Fixed an issue where cookies may not be expiring correctly. Fixes [#25174](https://github.com/cypress-io/cypress/issues/25174), [#25205](https://github.com/cypress-io/cypress/issues/25205) and [#25495](https://github.com/cypress-io/cypress/issues/25495).
- Fixed an issue where cookies weren't being synced when the application was stable. Fixed in [#25855](https://github.com/cypress-io/cypress/pull/25855). Fixes [#25835](https://github.com/cypress-io/cypress/issues/25835).
- Added missing TypeScript type definitions for the [`cy.reload()`](https://docs.cypress.io/api/commands/reload) command. Addressed in [#25779](https://github.com/cypress-io/cypress/pull/25779).
- Ensure Angular components are mounted inside the correct element. Fixes [#24385](https://github.com/cypress-io/cypress/issues/24385).
- Fix a bug where files outside the project root in a monorepo are not correctly served when using Vite. Addressed in [#25801](https://github.com/cypress-io/cypress/pull/25801).
- Fixed an issue where using [`cy.intercept`](https://docs.cypress.io/api/commands/intercept)'s `req.continue()` with a non-function parameter would not provide an appropriate error message. Fixed in [#25884](https://github.com/cypress-io/cypress/pull/25884).
- Fixed an issue where Cypress would erroneously launch and connect to multiple browser instances. Fixes [#24377](https://github.com/cypress-io/cypress/issues/24377).

**Misc:**

- Made updates to the way that the Debug Page header displays information. Addresses [#25796](https://github.com/cypress-io/cypress/issues/25796) and [#25798](https://github.com/cypress-io/cypress/issues/25798).

## 12.6.0

_Released 02/15/2023_

**Features:**

- Added a new CLI flag, called [`--auto-cancel-after-failures`](https://docs.cypress.io/guides/guides/command-line#Options), that overrides the project-level ["Auto Cancellation"](https://docs.cypress.io/guides/cloud/smart-orchestration#Auto-Cancellation) value when recording to the Cloud. This gives Cloud users on Business and Enterprise plans the flexibility to alter the auto-cancellation value per run. Addressed in [#25237](https://github.com/cypress-io/cypress/pull/25237).
- It is now possible to overwrite query commands using [`Cypress.Commands.overwriteQuery`](https://on.cypress.io/api/custom-queries). Addressed in [#25078](https://github.com/cypress-io/cypress/issues/25078).
- Added [`Cypress.require()`](https://docs.cypress.io/api/cypress-api/require) for including dependencies within the [`cy.origin()`](https://docs.cypress.io/api/commands/origin) callback. This change removed support for using `require()` and `import()` directly within the callback because we found that it impacted performance not only for spec files using them within the [`cy.origin()`](https://docs.cypress.io/api/commands/origin) callback, but even for spec files that did not use them. Addresses [#24976](https://github.com/cypress-io/cypress/issues/24976).
- Added the ability to open the failing test in the IDE from the Debug page before needing to re-run the test. Addressed in [#24850](https://github.com/cypress-io/cypress/issues/24850).

**Bugfixes:**

- When a Cloud user is apart of multiple Cloud organizations, the [Connect to Cloud setup](https://docs.cypress.io/guides/cloud/projects#Set-up-a-project-to-record) now shows the correct organizational prompts when connecting a new project. Fixes [#25520](https://github.com/cypress-io/cypress/issues/25520).
- Fixed an issue where Cypress would fail to load any specs if the project `specPattern` included a resource that could not be accessed due to filesystem permissions. Fixes [#24109](https://github.com/cypress-io/cypress/issues/24109).
- Fixed an issue where the Debug page would display a different number of specs for in-progress runs than the in-progress specs reported in Cypress Cloud. Fixes [#25647](https://github.com/cypress-io/cypress/issues/25647).
- Fixed an issue in middleware where error-handling code could itself generate an error and fail to report the original issue. Fixes [#22825](https://github.com/cypress-io/cypress/issues/22825).
- Fixed an regression introduced in Cypress [12.3.0](#12-3-0) where custom browsers that relied on process environment variables were not found on macOS arm64 architectures. Fixed in [#25753](https://github.com/cypress-io/cypress/pull/25753).

**Misc:**

- Improved the UI of the Debug page. Addresses [#25664](https://github.com/cypress-io/cypress/issues/25664),  [#25669](https://github.com/cypress-io/cypress/issues/25669), [#25665](https://github.com/cypress-io/cypress/issues/25665), [#25666](https://github.com/cypress-io/cypress/issues/25666), and [#25667](https://github.com/cypress-io/cypress/issues/25667).
- Updated the Debug page sidebar badge to to show 0 to 99+ failing tests, increased from showing 0 to 9+ failing tests, to provide better test failure insights. Addresses [#25662](https://github.com/cypress-io/cypress/issues/25662).

**Dependency Updates:**

- Upgrade [`debug`](https://www.npmjs.com/package/debug) to `4.3.4`. Addressed in [#25699](https://github.com/cypress-io/cypress/pull/25699).

## 12.5.1

_Released 02/02/2023_

**Bugfixes:**

- Fixed a regression introduced in Cypress [12.5.0](https://docs.cypress.io/guides/references/changelog#12-5-0) where the `runnable` was not included in the [`test:after:run`](https://docs.cypress.io/api/events/catalog-of-events) event. Fixes [#25663](https://github.com/cypress-io/cypress/issues/25663).

**Dependency Updates:**

- Upgraded [`simple-git`](https://github.com/steveukx/git-js) from `3.15.0` to `3.16.0` to address this [security vulnerability](https://github.com/advisories/GHSA-9p95-fxvg-qgq2) where Remote Code Execution (RCE) via the clone(), pull(), push() and listRemote() methods due to improper input sanitization was possible. Addressed in [#25603](https://github.com/cypress-io/cypress/pull/25603).

## 12.5.0

_Released 01/31/2023_

**Features:**

- Easily debug failed CI test runs recorded to the Cypress Cloud from your local Cypress app with the new Debug page. Please leave any feedback [here](https://github.com/cypress-io/cypress/discussions/25649). Your feedback will help us make decisions to improve the Debug experience. For more details, see [our blog post](https://on.cypress.io/debug-page-release). Addressed in [#25488](https://github.com/cypress-io/cypress/pull/25488).

**Performance:**

- Improved memory consumption in `run` mode by removing reporter logs for successful tests. Fixes [#25230](https://github.com/cypress-io/cypress/issues/25230).

**Bugfixes:**

- Fixed an issue where alternative Microsoft Edge Beta, Canary, and Dev binary versions were not being discovered by Cypress. Fixes [#25455](https://github.com/cypress-io/cypress/issues/25455).

**Dependency Updates:**

- Upgraded [`underscore.string`](https://github.com/esamattis/underscore.string/blob/HEAD/CHANGELOG.markdown) from `3.3.5` to `3.3.6` to reference rebuilt assets after security patch to fix regular expression DDOS exploit. Addressed in [#25574](https://github.com/cypress-io/cypress/pull/25574).

## 12.4.1

_Released 01/27/2023_

**Bugfixes:**

- Fixed a regression from Cypress [12.4.0](https://docs.cypress.io/guides/references/changelog#12-4-0) where Cypress was not exiting properly when running multiple Component Testing specs in `electron` in `run` mode. Fixes [#25568](https://github.com/cypress-io/cypress/issues/25568).

**Dependency Updates:**

- Upgraded [`ua-parser-js`](https://github.com/faisalman/ua-parser-js) from `0.7.24` to `0.7.33` to address this [security vulnerability](https://github.com/faisalman/ua-parser-js/security/advisories/GHSA-fhg7-m89q-25r3) where crafting a very-very-long user-agent string with specific pattern, an attacker can turn the script to get stuck processing for a very long time which results in a denial of service (DoS) condition. Addressed in [#25561](https://github.com/cypress-io/cypress/pull/25561).

## 12.4.0

_Released 1/24/2023_

**Features:**

- Added official support for Vite 4 in component testing. Addresses
  [#24969](https://github.com/cypress-io/cypress/issues/24969).
- Added new
  [`experimentalMemoryManagement`](/guides/references/experiments#Configuration)
  configuration option to improve memory management in Chromium-based browsers.
  Enable this option with `experimentalMemoryManagement=true` if you have
  experienced "Out of Memory" issues. Addresses
  [#23391](https://github.com/cypress-io/cypress/issues/23391).
- Added new
  [`experimentalSkipDomainInjection`](/guides/references/experiments#Experimental-Skip-Domain-Injection)
  configuration option to disable Cypress from setting `document.domain` on
  injection, allowing users to test Salesforce domains. If you believe you are
  having `document.domain` issues, please see the
  [`experimentalSkipDomainInjection`](/guides/references/experiments#Experimental-Skip-Domain-Injection)
  guide. This config option is end-to-end only. Addresses
  [#2367](https://github.com/cypress-io/cypress/issues/2367),
  [#23958](https://github.com/cypress-io/cypress/issues/23958),
  [#24290](https://github.com/cypress-io/cypress/issues/24290), and
  [#24418](https://github.com/cypress-io/cypress/issues/24418).
- The [`.as`](/api/commands/as) command now accepts an options argument,
  allowing an alias to be stored as type "query" or "static" value. This is
  stored as "query" by default. Addresses
  [#25173](https://github.com/cypress-io/cypress/issues/25173).
- The `cy.log()` command will now display a line break where the `\n` character
  is used. Addresses
  [#24964](https://github.com/cypress-io/cypress/issues/24964).
- [`component.specPattern`](/guides/references/configuration#component) now
  utilizes a JSX/TSX file extension when generating a new empty spec file if
  project contains at least one file with those extensions. This applies only to
  component testing and is skipped if
  [`component.specPattern`](/guides/references/configuration#component) has been
  configured to exclude files with those extensions. Addresses
  [#24495](https://github.com/cypress-io/cypress/issues/24495).
- Added support for the `data-qa` selector in the
  [Selector Playground](guides/core-concepts/cypress-app#Selector-Playground) in
  addition to `data-cy`, `data-test` and `data-testid`. Addresses
  [#25305](https://github.com/cypress-io/cypress/issues/25305).

**Bugfixes:**

- Fixed an issue where component tests could incorrectly treat new major
  versions of certain dependencies as supported. Fixes
  [#25379](https://github.com/cypress-io/cypress/issues/25379).
- Fixed an issue where new lines or spaces on new lines in the Command Log were
  not maintained. Fixes
  [#23679](https://github.com/cypress-io/cypress/issues/23679) and
  [#24964](https://github.com/cypress-io/cypress/issues/24964).
- Fixed an issue where Angular component testing projects would fail to
  initialize if an unsupported browserslist entry was specified in the project
  configuration. Fixes
  [#25312](https://github.com/cypress-io/cypress/issues/25312).

**Misc**

- Video output link in `cypress run` mode has been added to it's own line to
  make the video output link more easily clickable in the terminal. Addresses
  [#23913](https://github.com/cypress-io/cypress/issues/23913).<|MERGE_RESOLUTION|>--- conflicted
+++ resolved
@@ -1,25 +1,16 @@
 <!-- See the ../guides/writing-the-cypress-changelog.md for details on writing the changelog. -->
-<<<<<<< HEAD
-## 13.10.1 
-
-_Released 5/28/2024 (PENDING)_
+## 13.11.0
+
+_Released 6/4/2024 (PENDING)_
+
+**Features:**
+
+- Added support for [Next.js 14](https://nextjs.org/blog/next-14) for component testing. Addresses [#28185](https://github.com/cypress-io/cypress/issues/28185).
 
 **Bugfixes:**
 
 - Fixed an issue where Cypress did not detect visible elements with width or height in rem as visible. Fixes [#29224](https://github.com/cypress-io/cypress/issues/29093) and [#28638](https://github.com/cypress-io/cypress/issues/28638).
-=======
-## 13.11.0
-
-_Released 6/4/2024 (PENDING)_
-
-**Features:**
-
-- Added support for [Next.js 14](https://nextjs.org/blog/next-14) for component testing. Addresses [#28185](https://github.com/cypress-io/cypress/issues/28185).
-
-**Bugfixes:**
-
 - Pre-emptively fix behavior with Chrome for when `unload` events are forcefully deprecated by using `pagehide` as a proxy. Fixes [#29241](https://github.com/cypress-io/cypress/issues/29241).
->>>>>>> 41faa7e9
 
 ## 13.10.0
 
