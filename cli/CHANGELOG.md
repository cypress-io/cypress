<!-- See the ../guides/writing-the-cypress-changelog.md for details on writing the changelog. -->
## 13.13.1

<<<<<<< HEAD
_Released 07/14/2024 (PENDING)_

**Bugfixes:**

- Fixed an issue where "isVisible" is incorrectly assessed for the absolutely positioned elements if the ancestor has overflow and static position [#29689](https://github.com/cypress-io/cypress/pull/29689).
=======
_Released 7/16/2024 (PENDING)_

**Bugfixes:**

- Fixed an issue where the ReadStream used to upload a Test Replay recording could erroneously be re-used when retrying in cases of retryable upload failures. Fixes [#29227](https://github.com/cypress-io/cypress/issues/29227)
>>>>>>> fdbbe308

## 13.13.0

_Released 7/01/2024_

**Performance:**

- Improved performance of `experimentalSourceRewriting` option. Fixed in [#29540](https://github.com/cypress-io/cypress/pull/29540).

**Features:**

- Adds Signal support for Angular Component Testing versions 17.2 and up. Addresses [#29264](https://github.com/cypress-io/cypress/issues/29264).

**Bugfixes:**

- Fixed an issue where Chrome launch instances would not recreate the browser CRI client correctly after recovering from an unexpected browser closure. Fixes [#27657](https://github.com/cypress-io/cypress/issues/27657). Fixed in [#29663](https://github.com/cypress-io/cypress/pull/29663).
- Fixed an issue where Firefox 129 (Firefox Nightly) would not launch with Cypress. Fixes [#29713](https://github.com/cypress-io/cypress/issues/29713). Fixed in [#29720](https://github.com/cypress-io/cypress/pull/29720).

**Dependency Updates:**

- Updated `launch-editor` from `2.3.0` to `2.8.0`. Addressed in [#29770](https://github.com/cypress-io/cypress/pull/29770).
- Updated `memfs` from `3.4.12` to `3.5.3`. Addressed in [#29746](https://github.com/cypress-io/cypress/pull/29746).
- Updated `tmp` from `0.2.1` to `0.2.3`. Addresses [#29693](https://github.com/cypress-io/cypress/issues/29693).
- Updated `ws` from `5.2.3` to `5.2.4`. Addressed in [#29698](https://github.com/cypress-io/cypress/pull/29698).

## 13.12.0

_Released 6/18/2024_

**Features:**

- Added Component Testing support for Angular version 18. Addresses [#29309](https://github.com/cypress-io/cypress/issues/29309).

**Bugfixes:**

- We now trigger `input` and `change` events when typing `{upArrow}` and `{downArrow}` via `.type()` on `input[type=number]` elements. Fixes [#29611](https://github.com/cypress-io/cypress/issues/29611)
- Fixed an issue where auto scrolling the reporter would sometimes be disabled without the user's intent. Fixes [#25084](https://github.com/cypress-io/cypress/issues/25084).
- Fixed an issue where `inlineSourceMaps` was still being used when `sourceMaps` was provided in a users typescript config for typescript version 5. Fixes [#26203](https://github.com/cypress-io/cypress/issues/26203).
- When capture protocol script fails verification, an appropriate error is now displayed. Previously, an error regarding Test Replay archive location was shown. Addressed in [#29603](https://github.com/cypress-io/cypress/pull/29603).
- Fixed an issue where receiving HTTP responses with invalid headers raised an error. Now cypress removes the invalid headers and gives a warning in the console with debug mode on. Fixes [#28865](https://github.com/cypress-io/cypress/issues/28865).

**Misc:**

- Report afterSpec durations to Cloud API when running in record mode with Test Replay enabled. Addressed in [#29500](https://github.com/cypress-io/cypress/pull/29500).

**Dependency Updates:**

- Updated firefox-profile from `4.3.1` to `4.6.0`. Addressed in [#29662](https://github.com/cypress-io/cypress/pull/29662).
- Updated typescript from `4.7.4` to `5.3.3`. Addressed in [#29568](https://github.com/cypress-io/cypress/pull/29568).
- Updated url-parse from `1.5.9` to `1.5.10`. Addressed in [#29650](https://github.com/cypress-io/cypress/pull/29650).

## 13.11.0

_Released 6/4/2024_

**Performance:**

- Improved performance when setting console props within `Cypress.log`. Addressed in [#29501](https://github.com/cypress-io/cypress/pull/29501).

**Features:**

- Added support for [Next.js 14](https://nextjs.org/blog/next-14) for component testing. Addresses [#28185](https://github.com/cypress-io/cypress/issues/28185).
- Added an `IGNORE_CHROME_PREFERENCES` environment variable to ignore Chrome preferences when launching Chrome. Addresses [#29330](https://github.com/cypress-io/cypress/issues/29330).

**Bugfixes:**

- Fixed a situation where the Launchpad would hang if the project config had not been loaded when the Launchpad first queries the current project. Fixes [#29486](https://github.com/cypress-io/cypress/issues/29486).
- Pre-emptively fix behavior with Chrome for when `unload` events are forcefully deprecated by using `pagehide` as a proxy. Fixes [#29241](https://github.com/cypress-io/cypress/issues/29241).


**Misc:**

- Enhanced the type definitions available to `cy.intercept` and `cy.wait`. The `body` property of both the request and response in an interception can optionally be specified with user-defined types. Addresses [#29507](https://github.com/cypress-io/cypress/issues/29507).

## 13.10.0

_Released 5/21/2024_

**Features:**

- Added support for `vite` `v5` to `@cypress/vite-dev-server`. Addresses [#28347](https://github.com/cypress-io/cypress/issues/28347).

**Bugfixes:**

- Fixed an issue where orphaned Electron processes were inadvertently terminating the browser's CRI client. Fixes [#28397](https://github.com/cypress-io/cypress/issues/28397). Fixed in [#29515](https://github.com/cypress-io/cypress/pull/29515).
- Fixed an issue where Cypress would use the wrong URL to upload Test Replay recordings when it wasn't able to determine the upload URL. It now displays an error when the upload URL cannot be determined, rather than a "Request Entity Too Large" error. Addressed in [#29512](https://github.com/cypress-io/cypress/pull/29512).
- Fixed an issue where Cypress was unable to search in the Specs list for files or folders containing numbers. Fixes [#29034](https://github.com/cypress-io/cypress/issues/29034).
- Fixed an issue setting the `x-cypress-file-path` header when there are invalid header characters in the file path. Fixes [#25839](https://github.com/cypress-io/cypress/issues/25839).
- Fixed the display of some command assertions. Fixed in [#29517](https://github.com/cypress-io/cypress/pull/29517).

**Dependency Updates:**

- Updated js-cookie from `2.2.1` to `3.0.5`. Addressed in [#29497](https://github.com/cypress-io/cypress/pull/29497).
- Updated randomstring from `1.1.5` to `1.3.0`. Addressed in [#29503](https://github.com/cypress-io/cypress/pull/29503).

## 13.9.0

_Released 5/7/2024_

**Features:**

- Added more descriptive error messages when Test Replay fails to record or upload. Addresses [#29022](https://github.com/cypress-io/cypress/issues/29022).

**Bugfixes:**

- Fixed a bug where promises rejected with `undefined` were failing inside `cy.origin()`. Addresses [#23937](https://github.com/cypress-io/cypress/issues/23937).
- We now pass the same default Chromium flags to Electron as we do to Chrome. As a result of this change, the application under test's `navigator.webdriver` property will now correctly be `true` when testing in Electron. Fixes [#27939](https://github.com/cypress-io/cypress/issues/27939).
- Fixed network issues in requests using fetch for users where Cypress is run behind a proxy that performs HTTPS decryption (common among corporate proxies). Fixes [#29171](https://github.com/cypress-io/cypress/issues/29171).
- Fixed an issue where extra windows weren't being closed between specs in Firefox causing potential issues in subsequent specs. Fixes [#29473](https://github.com/cypress-io/cypress/issues/29473).

**Misc:**

- Improved accessibility of the Cypress App in some areas. Addressed in [#29322](https://github.com/cypress-io/cypress/pull/29322).

**Dependency Updates:**

- Updated electron from `27.1.3` to `27.3.10` to address [CVE-2024-3156](https://nvd.nist.gov/vuln/detail/CVE-2024-3156). Addressed in [#29431](https://github.com/cypress-io/cypress/pull/29431).

## 13.8.1

_Released 4/23/2024_

**Performance:**

- Fixed a performance issue with activated service workers that aren't controlling clients which could lead to correlation timeouts. Fixes [#29333](https://github.com/cypress-io/cypress/issues/29333) and [#29126](https://github.com/cypress-io/cypress/issues/29126).

**Bugfixes:**

- Fixed a regression introduced in [`13.6.0`](https://docs.cypress.io/guides/references/changelog#13-6-0) where Cypress would occasionally exit with status code 1, even when a test run was successful, due to an unhandled WebSocket exception (`Error: WebSocket connection closed`). Addresses [#28523](https://github.com/cypress-io/cypress/issues/28523).
- Fixed an issue where Cypress would hang on some commands when an invalid `timeout` option was provided. Fixes [#29323](https://github.com/cypress-io/cypress/issues/29323).

**Misc:**

- `.its()` type now excludes null and undefined. Fixes [#28872](https://github.com/cypress-io/cypress/issues/28872).

**Dependency Updates:**

- Updated zod from `3.20.3` to `3.22.5`. Addressed in [#29367](https://github.com/cypress-io/cypress/pull/29367).

## 13.8.0

_Released 4/18/2024_

**Features:**

- Added support for `webpack-dev-server` `v5` to `@cypress/webpack-dev-server`. Addresses [#29305](https://github.com/cypress-io/cypress/issues/29305).

**Bugfixes:**

- Fixed a regression introduced in [`13.7.3`](https://docs.cypress.io/guides/references/changelog#13-7-3) where Cypress could hang handling long assertion messages. Fixes [#29350](https://github.com/cypress-io/cypress/issues/29350).

**Misc:**

- The [`SEMAPHORE_GIT_PR_NUMBER`](https://docs.semaphoreci.com/ci-cd-environment/environment-variables/#semaphore_git_pr_number) environment variable from [Semaphore](https://semaphoreci.com/) CI is now captured to display the linked PR number in the Cloud. Addressed in [#29314](https://github.com/cypress-io/cypress/pull/29314).

## 13.7.3

_Released 4/11/2024_

**Bugfixes:**

- Fixed an issue where asserts with custom messages weren't displaying properly. Fixes [#29167](https://github.com/cypress-io/cypress/issues/29167).
- Fixed and issue where Cypress launch arguments were not being escaped correctly with multiple values inside quotes. Fixes [#27454](https://github.com/cypress-io/cypress/issues/27454).

**Misc:**

- Updated the Chrome flags to not show the "Enhanced Ad Privacy" dialog. Addresses [#29199](https://github.com/cypress-io/cypress/issues/29199).
- Suppresses benign warnings that reference Vulkan on GPU-less hosts. Addresses [#29085](https://github.com/cypress-io/cypress/issues/29085). Addressed in [#29278](https://github.com/cypress-io/cypress/pull/29278).

## 13.7.2

_Released 4/2/2024_

**Performance:**

- Improvements to Test Replay upload resiliency. Fixes [#28890](https://github.com/cypress-io/cypress/issues/28890). Addressed in [#29174](https://github.com/cypress-io/cypress/pull/29174)

**Bugfixes:**

- Fixed an issue where Cypress was not executing beyond the first spec in `cypress run` for versions of Firefox 124 and up when a custom user agent was provided. Fixes [#29190](https://github.com/cypress-io/cypress/issues/29190).
- Fixed a bug where fields using arrays in `cypress.config` are not correctly processed. Fixes [#27103](https://github.com/cypress-io/cypress/issues/27103). Fixed in [#27312](https://github.com/cypress-io/cypress/pull/27312).
- Fixed a hang where Cypress would run indefinitely while recording to the cloud when CDP disconnects during the middle of a test. Fixes [#29209](https://github.com/cypress-io/cypress/issues/29209).
- Fixed a bug where option values containing quotation marks could not be selected. Fixes [#29213](https://github.com/cypress-io/cypress/issues/29213)

**Dependency Updates:**

- Updated express from `4.17.3` to `4.19.2`. Addressed in [#29211](https://github.com/cypress-io/cypress/pull/29211).

## 13.7.1

_Released 3/21/2024_

**Bugfixes:**

- Fixed an issue where Cypress was not executing beyond the first spec in `cypress run` for versions of Firefox 124 and up. Fixes [#29172](https://github.com/cypress-io/cypress/issues/29172).
- Fixed an issue blurring shadow dom elements. Fixed in [#29125](https://github.com/cypress-io/cypress/pull/29125).

**Dependency Updates:**

- Updated jose from `4.11.2` to `4.15.5`. Addressed in [#29086](https://github.com/cypress-io/cypress/pull/29086).

## 13.7.0

_Released 3/13/2024_

**Features:**

- Added shadow DOM snapshot support within Test Replay in order to highlight elements correctly within the Cypress reporter. Addressed in [#28823](https://github.com/cypress-io/cypress/pull/28823).
- Added TypeScript support for [Vue 2.7+](https://github.com/vuejs/vue/blob/main/CHANGELOG.md#270-2022-07-01). Addresses [#28591](https://github.com/cypress-io/cypress/issues/28591).
- Adds additional context to error messages displayed when Test Replay artifacts fail to upload. Addressed in [#28986](https://github.com/cypress-io/cypress/pull/28986)

**Performance:**

- Fixed a performance regression from [`13.6.3`](https://docs.cypress.io/guides/references/changelog#13-6-3) where unhandled service worker requests may not correlate correctly. Fixes [#28868](https://github.com/cypress-io/cypress/issues/28868).
- Reduces the number of attempts to retry failed Test Replay artifact uploads from 8 to 3, to reduce time spent on artifact upload attempts that will not succeed. Addressed in [#28986](https://github.com/cypress-io/cypress/pull/28986)

**Bugfixes:**

- Changed screenshot capture behavior in Chromium to activate the main Cypress tab before capturing. This prevents screenshot capture from timing out in certain situations. Fixed in [#29038](https://github.com/cypress-io/cypress/pull/29038). Fixes [#5016](https://github.com/cypress-io/cypress/issues/5016)
- Fixed an issue where `.click()` commands on children of disabled elements would still produce "click" events -- even without `{ force: true }`. Fixes [#28788](https://github.com/cypress-io/cypress/issues/28788).
- Changed RequestBody type to allow for boolean and null literals to be passed as body values. [#28789](https://github.com/cypress-io/cypress/issues/28789)

**Misc:**

- Changed Component Testing scaffolding instruction to `pnpm add` to add framework dependencies when a project uses pnpm as package manager. Addresses [#29052](https://github.com/cypress-io/cypress/issues/29052).
- Command messages in the Cypress command logs will now truncate display at 100 lines instead of 50. Fixes [#29023](https://github.com/cypress-io/cypress/issues/29023).
- Capture the `beforeTest` timestamp inside the browser for the purposes of accurately determining test start for Test Replay. Addressed in [#29061](https://github.com/cypress-io/cypress/pull/29061).

**Dependency Updates:**

- Updated jimp from `0.14.0` to `0.22.12`. Addressed in [#29055](https://github.com/cypress-io/cypress/pull/29055).
- Updated http-proxy-middleware from `2.0.4` to `2.0.6`. Addressed in [#28902](https://github.com/cypress-io/cypress/pull/28902).
- Updated signal-exit from `3.0.3` to `3.0.7`. Addressed in [#28979](https://github.com/cypress-io/cypress/pull/28979).

## 13.6.6

_Released 2/22/2024_

**Bugfixes:**

- Fixed an issue where `cypress verify` was failing for `nx` users. Fixes [#28982](https://github.com/cypress-io/cypress/issues/28982).

## 13.6.5

_Released 2/20/2024_

**Bugfixes:**

- Fixed tests hanging when the Chrome browser extension is disabled. Fixes [#28392](https://github.com/cypress-io/cypress/issues/28392).
- Fixed an issue which caused the browser to relaunch after closing the browser from the Launchpad. Fixes [#28852](https://github.com/cypress-io/cypress/issues/28852).
- Fixed an issue with the unzip promise never being rejected when an empty error happens. Fixed in [#28850](https://github.com/cypress-io/cypress/pull/28850).
- Fixed a regression introduced in [`13.6.3`](https://docs.cypress.io/guides/references/changelog#13-6-3) where Cypress could crash when processing service worker requests through our proxy. Fixes [#28950](https://github.com/cypress-io/cypress/issues/28950).
- Fixed incorrect type definition of `dom.getContainsSelector`. Fixed in [#28339](https://github.com/cypress-io/cypress/pull/28339).

**Misc:**

- Improved accessibility of the Cypress App in some areas. Addressed in [#28774](https://github.com/cypress-io/cypress/pull/28774).
- Changed references of LayerCI to webapp.io. Addressed in [#28874](https://github.com/cypress-io/cypress/pull/28874).

**Dependency Updates:**

- Upgraded `electron` from `25.8.4` to `27.1.3`.
- Upgraded bundled Node.js version from `18.15.0` to `18.17.0`.
- Upgraded bundled Chromium version from `114.0.5735.289` to `118.0.5993.117`.
- Updated buffer from `5.6.0` to `5.7.1`. Addressed in [#28934](https://github.com/cypress-io/cypress/pull/28934).
- Updated [`duplexify`](https://www.npmjs.com/package/duplexify) from `4.1.1` to `4.1.2`. Addressed in [#28941](https://github.com/cypress-io/cypress/pull/28941).
- Updated [`is-ci`](https://www.npmjs.com/package/is-ci) from `3.0.0` to `3.0.1`. Addressed in [#28933](https://github.com/cypress-io/cypress/pull/28933).

## 13.6.4

_Released 1/30/2024_

**Performance:**

- Fixed a performance regression from [`13.3.2`](https://docs.cypress.io/guides/references/changelog#13.3.2) where aborted requests may not correlate correctly. Fixes [#28734](https://github.com/cypress-io/cypress/issues/28734).

**Bugfixes:**

- Fixed an issue with capturing assets for Test Replay when service workers are registered in Cypress support files. This issue would cause styles to not render properly in Test Replay. Fixes [#28747](https://github.com/cypress-io/cypress/issues/28747).

**Misc:**

- Added missing properties to the `Cypress.spec` interface for TypeScript users. Addresses [#27835](https://github.com/cypress-io/cypress/issues/27835).

## 13.6.3

_Released 1/16/2024_

**Bugfixes:**

- Force `moduleResolution` to `node` when `typescript` projects are detected to correctly run Cypress. This change should not have a large impact as `commonjs` is already forced when `ts-node` is registered. This fix does not impact the ESM Typescript configuration loader. Fixes [#27731](https://github.com/cypress-io/cypress/issues/27731).
- No longer wait for additional frames when recording a video for a spec that was skipped by the Cloud due to Auto Cancellation. Fixes [#27898](https://github.com/cypress-io/cypress/issues/27898).
- Now `node_modules` will not be ignored if a project path or a provided path to spec files contains it. Fixes [#23616](https://github.com/cypress-io/cypress/issues/23616).
- Updated display of assertions and commands with a URL argument to escape markdown formatting so that values are displayed as is and assertion values display as bold. Fixes [#24960](https://github.com/cypress-io/cypress/issues/24960) and [#28100](https://github.com/cypress-io/cypress/issues/28100).
- When generating assertions via Cypress Studio, the preview of the generated assertions now correctly displays the past tense of 'expected' instead of 'expect'. Fixed in [#28593](https://github.com/cypress-io/cypress/pull/28593).
- Fixed a regression in [`13.6.2`](https://docs.cypress.io/guides/references/changelog#13.6.2) where the `body` element was not highlighted correctly in Test Replay. Fixed in [#28627](https://github.com/cypress-io/cypress/pull/28627).
- Correctly sync `Cypress.currentRetry` with secondary origin so test retries that leverage `cy.origin()` render logs as expected. Fixes [#28574](https://github.com/cypress-io/cypress/issues/28574).
- Fixed an issue where some cross-origin logs, like assertions or cy.clock(), were getting too many dom snapshots. Fixes [#28609](https://github.com/cypress-io/cypress/issues/28609).
- Fixed asset capture for Test Replay for requests that are routed through service workers. This addresses an issue where styles were not being applied properly in Test Replay and `cy.intercept()` was not working properly for requests in this scenario. Fixes [#28516](https://github.com/cypress-io/cypress/issues/28516).
- Fixed an issue where visiting an `http://` site would result in an infinite reload/redirect loop in Chrome 114+. Fixes [#25891](https://github.com/cypress-io/cypress/issues/25891).
- Fixed an issue where requests made from extra tabs do not include their original headers. Fixes [#28641](https://github.com/cypress-io/cypress/issues/28641).
- Fixed an issue where `cy.wait()` would sometimes throw an error reading a property of undefined when returning responses. Fixes [#28233](https://github.com/cypress-io/cypress/issues/28233).

**Performance:**

- Fixed a performance regression from [`13.3.2`](https://docs.cypress.io/guides/references/changelog#13.3.2) where requests may not correlate correctly when test isolation is off. Fixes [#28545](https://github.com/cypress-io/cypress/issues/28545).

**Dependency Updates:**

- Remove dependency on `@types/node` package. Addresses [#28473](https://github.com/cypress-io/cypress/issues/28473).
- Updated [`@cypress/unique-selector`](https://www.npmjs.com/package/@cypress/unique-selector) to include a performance optimization. It's possible this could improve performance of the selector playground. Addressed in [#28571](https://github.com/cypress-io/cypress/pull/28571).
- Replace [`CircularJSON`](https://www.npmjs.com/package/circular-json) with its successor [`flatted`](https://www.npmjs.com/package/flatted) version `3.2.9`. This resolves decoding issues observed in complex objects sent from the browser. Addressed in [#28683](https://github.com/cypress-io/cypress/pull/28683).
- Updated [`better-sqlite3`](https://www.npmjs.com/package/better-sqlite3) from `8.7.0` to `9.2.2` to fix macOS Catalina issues. Addresses [#28697](https://github.com/cypress-io/cypress/issues/28697).

**Misc:**

- Improved accessibility of some areas of the Cypress App. Addressed in [#28628](https://github.com/cypress-io/cypress/pull/28628).
- Updated some documentation links to go through on.cypress.io. Addressed in [#28623](https://github.com/cypress-io/cypress/pull/28623).


## 13.6.2

_Released 12/26/2023_

**Bugfixes:**

- Fixed a regression in [`13.6.1`](https://docs.cypress.io/guides/references/changelog#13.6.1) where a malformed URI would crash Cypress. Fixes [#28521](https://github.com/cypress-io/cypress/issues/28521).
- Fixed a regression in [`12.4.0`](https://docs.cypress.io/guides/references/changelog#12.4.0) where erroneous `<br>` tags were displaying in error messages in the Command Log making them less readable. Fixes [#28452](https://github.com/cypress-io/cypress/issues/28452).

**Performance:**

- Improved performance when finding unique selectors for command log snapshots for Test Replay. Addressed in [#28536](https://github.com/cypress-io/cypress/pull/28536).

**Dependency Updates:**

- Updated ts-node from `10.9.1` to `10.9.2`. Cypress will longer error during `cypress run` or `cypress open` when using Typescript 5.3.2+ with `extends` in `tsconfig.json`. Addresses [#28385](https://github.com/cypress-io/cypress/issues/28385).

## 13.6.1

_Released 12/5/2023_

**Bugfixes:**

- Fixed an issue where pages or downloads opened in a new tab were missing basic auth headers. Fixes [#28350](https://github.com/cypress-io/cypress/issues/28350).
- Fixed an issue where request logging would default the `message` to the `args` of the currently running command even though those `args` would not apply to the request log and are not displayed. If the `args` are sufficiently large (e.g. when running the `cy.task` from the [code-coverage](https://github.com/cypress-io/code-coverage/) plugin) there could be performance/memory implications. Addressed in [#28411](https://github.com/cypress-io/cypress/pull/28411).
- Fixed an issue where commands would fail with the error `must only be invoked from the spec file or support file` if the project's `baseUrl` included basic auth credentials. Fixes [#27457](https://github.com/cypress-io/cypress/issues/27457) and [#28336](https://github.com/cypress-io/cypress/issues/28336).
- Fixed an issue where some URLs would timeout in pre-request correlation. Addressed in [#28427](https://github.com/cypress-io/cypress/pull/28427).
- Cypress will now correctly log errors and debug logs on Linux machines. Fixes [#5051](https://github.com/cypress-io/cypress/issues/5051) and [#24713](https://github.com/cypress-io/cypress/issues/24713).

**Misc:**

- Artifact upload duration is now reported to Cypress Cloud. Fixes [#28238](https://github.com/cypress-io/cypress/issues/28238). Addressed in [#28418](https://github.com/cypress-io/cypress/pull/28418).

## 13.6.0

_Released 11/21/2023_

**Features:**

- Added an activity indicator to CLI output when artifacts (screenshots, videos, or Test Replay) are being uploaded to the cloud. Addresses [#28239](https://github.com/cypress-io/cypress/issues/28239). Addressed in [#28277](https://github.com/cypress-io/cypress/pull/28277).
- When artifacts are uploaded to the Cypress Cloud, the duration of each upload will be displayed in the terminal. Addresses [#28237](https://github.com/cypress-io/cypress/issues/28237).

**Bugfixes:**

- We now allow absolute paths when setting `component.indexHtmlFile` in the Cypress config. Fixes [#27750](https://github.com/cypress-io/cypress/issues/27750).
- Fixed an issue where dynamic intercept aliases now show with alias name instead of "no alias" in driver. Addresses [#24653](https://github.com/cypress-io/cypress/issues/24653)
- Fixed an issue where [aliasing individual requests](https://docs.cypress.io/api/commands/intercept#Aliasing-individual-requests) with `cy.intercept()` led to an error when retrieving all of the aliases with `cy.get(@alias.all)` . Addresses [#25448](https://github.com/cypress-io/cypress/issues/25448)
- The URL of the application under test and command error "Learn more" links now open externally instead of in the Cypress-launched browser. Fixes [#24572](https://github.com/cypress-io/cypress/issues/24572).
- Fixed issue where some URLs would timeout in pre-request correlation. Addressed in [#28354](https://github.com/cypress-io/cypress/pull/28354).

**Misc:**

- Browser tabs and windows other than the Cypress tab are now closed between tests in Chromium-based browsers. Addressed in [#28204](https://github.com/cypress-io/cypress/pull/28204).
- Cypress now ensures the main browser tab is active before running each command in Chromium-based browsers. Addressed in [#28334](https://github.com/cypress-io/cypress/pull/28334).

**Dependency Updates:**

- Upgraded [`chrome-remote-interface`](https://www.npmjs.com/package/chrome-remote-interface) from `0.31.3` to `0.33.0` to increase the max payload from 100MB to 256MB. Addressed in [#27998](https://github.com/cypress-io/cypress/pull/27998).

## 13.5.1

_Released 11/14/2023_

**Bugfixes:**

- Fixed a regression in [`13.5.0`](https://docs.cypress.io/guides/references/changelog#13.5.0) where requests cached within a given spec may take longer to load than they did previously. Addresses [#28295](https://github.com/cypress-io/cypress/issues/28295).
- Fixed an issue where pages opened in a new tab were missing response headers, causing them not to load properly. Fixes [#28293](https://github.com/cypress-io/cypress/issues/28293) and [#28303](https://github.com/cypress-io/cypress/issues/28303).
- We now pass a flag to Chromium browsers to disable default component extensions. This is a common flag passed during browser automation. Fixed in [#28294](https://github.com/cypress-io/cypress/pull/28294).

## 13.5.0

_Released 11/8/2023_

**Features:**

 - Added Component Testing support for [Angular](https://angular.io/) version 17. Addresses [#28153](https://github.com/cypress-io/cypress/issues/28153).

**Bugfixes:**

- Fixed an issue in chromium based browsers, where global style updates can trigger flooding of font face requests in DevTools and Test Replay. This can affect performance due to the flooding of messages in CDP. Fixes [#28150](https://github.com/cypress-io/cypress/issues/28150) and [#28215](https://github.com/cypress-io/cypress/issues/28215).
- Fixed a regression in [`13.3.3`](https://docs.cypress.io/guides/references/changelog#13.3.3) where Cypress would hang on loading shared workers when using `cy.reload` to reload the page. Fixes [#28248](https://github.com/cypress-io/cypress/issues/28248).
- Fixed an issue where network requests made from tabs, or windows other than the main Cypress tab, would be delayed. Fixes [#28113](https://github.com/cypress-io/cypress/issues/28113).
- Fixed an issue with 'other' targets (e.g. pdf documents embedded in an object tag) not fully loading. Fixes [#28228](https://github.com/cypress-io/cypress/issues/28228) and [#28162](https://github.com/cypress-io/cypress/issues/28162).
- Fixed an issue where clicking a link to download a file could cause a page load timeout when the download attribute was missing. Note: download behaviors in experimental Webkit are still an issue. Fixes [#14857](https://github.com/cypress-io/cypress/issues/14857).
- Fixed an issue to account for canceled and failed downloads to correctly reflect these status in Command log as a download failure where previously it would be pending. Fixed in [#28222](https://github.com/cypress-io/cypress/pull/28222).
- Fixed an issue determining visibility when an element is hidden by an ancestor with a shared edge. Fixes [#27514](https://github.com/cypress-io/cypress/issues/27514).
- We now pass a flag to Chromium browsers to disable Chrome translation, both the manual option and the popup prompt, when a page with a differing language is detected. Fixes [#28225](https://github.com/cypress-io/cypress/issues/28225).
- Stopped processing CDP events at the end of a spec when Test Isolation is off and Test Replay is enabled. Addressed in [#28213](https://github.com/cypress-io/cypress/pull/28213).

## 13.4.0

_Released 10/30/2023_

**Features:**

- Introduced experimental configuration options for advanced retry logic: adds `experimentalStrategy` and `experimentalOptions` keys to the `retry` configuration key. See [Experimental Flake Detection Features](https://docs.cypress.io/guides/references/experiments/#Experimental-Flake-Detection-Features) in the documentation. Addressed in [#27930](https://github.com/cypress-io/cypress/pull/27930).

**Bugfixes:**

- Fixed a regression in [`13.3.2`](https://docs.cypress.io/guides/references/changelog#13.3.2) where Cypress would crash with 'Inspected target navigated or closed' or 'Session with given id not found'. Fixes [#28141](https://github.com/cypress-io/cypress/issues/28141) and [#28148](https://github.com/cypress-io/cypress/issues/28148).

## 13.3.3

_Released 10/24/2023_

**Bugfixes:**

- Fixed a performance regression in `13.3.1` with proxy correlation timeouts and requests issued from web and shared workers. Fixes [#28104](https://github.com/cypress-io/cypress/issues/28104).
- Fixed a performance problem with proxy correlation when requests get aborted and then get miscorrelated with follow up requests. Addressed in [#28094](https://github.com/cypress-io/cypress/pull/28094).
- Fixed a regression in [10.0.0](#10.0.0), where search would not find a spec if the file name contains "-" or "\_", but search prompt contains " " instead (e.g. search file "spec-file.cy.ts" with prompt "spec file"). Fixes [#25303](https://github.com/cypress-io/cypress/issues/25303).

## 13.3.2

_Released 10/18/2023_

**Bugfixes:**

- Fixed a performance regression in `13.3.1` with proxy correlation timeouts and requests issued from service workers. Fixes [#28054](https://github.com/cypress-io/cypress/issues/28054) and [#28056](https://github.com/cypress-io/cypress/issues/28056).
- Fixed an issue where proxy correlation would leak over from a previous spec causing performance problems, `cy.intercept` problems, and Test Replay asset capturing issues. Addressed in [#28060](https://github.com/cypress-io/cypress/pull/28060).
- Fixed an issue where redirects of requests that knowingly don't have CDP traffic should also be assumed to not have CDP traffic. Addressed in [#28060](https://github.com/cypress-io/cypress/pull/28060).
- Fixed an issue with Accept Encoding headers by forcing gzip when no accept encoding header is sent and using identity if gzip is not sent. Fixes [#28025](https://github.com/cypress-io/cypress/issues/28025).

**Dependency Updates:**

- Upgraded [`@babel/core`](https://www.npmjs.com/package/@babel/core) from `7.22.9` to `7.23.2` to address the [SNYK-JS-SEMVER-3247795](https://snyk.io/vuln/SNYK-JS-SEMVER-3247795) security vulnerability. Addressed in [#28063](https://github.com/cypress-io/cypress/pull/28063).
- Upgraded [`@babel/traverse`](https://www.npmjs.com/package/@babel/traverse) from `7.22.8` to `7.23.2` to address the [SNYK-JS-BABELTRAVERSE-5962462](https://snyk.io/vuln/SNYK-JS-BABELTRAVERSE-5962462) security vulnerability. Addressed in [#28063](https://github.com/cypress-io/cypress/pull/28063).
- Upgraded [`react-docgen`](https://www.npmjs.com/package/react-docgen) from `6.0.0-alpha.3` to `6.0.4` to address the [SNYK-JS-BABELTRAVERSE-5962462](https://snyk.io/vuln/SNYK-JS-BABELTRAVERSE-5962462) security vulnerability. Addressed in [#28063](https://github.com/cypress-io/cypress/pull/28063).

## 13.3.1

_Released 10/11/2023_

**Bugfixes:**

- Fixed an issue where requests were correlated in the wrong order in the proxy. This could cause an issue where the wrong request is used for `cy.intercept` or assets (e.g. stylesheets or images) may not properly be available in Test Replay. Addressed in [#27892](https://github.com/cypress-io/cypress/pull/27892).
- Fixed an issue where a crashed Chrome renderer can cause the Test Replay recorder to hang. Addressed in [#27909](https://github.com/cypress-io/cypress/pull/27909).
- Fixed an issue where multiple responses yielded from calls to `cy.wait()` would sometimes be out of order. Fixes [#27337](https://github.com/cypress-io/cypress/issues/27337).
- Fixed an issue where requests were timing out in the proxy. This could cause an issue where the wrong request is used for `cy.intercept` or assets (e.g. stylesheets or images) may not properly be available in Test Replay. Addressed in [#27976](https://github.com/cypress-io/cypress/pull/27976).
- Fixed an issue where Test Replay couldn't record tests due to issues involving `GLIBC`. Fixed deprecation warnings during the rebuild of better-sqlite3. Fixes [#27891](https://github.com/cypress-io/cypress/issues/27891) and [#27902](https://github.com/cypress-io/cypress/issues/27902).
- Enables test replay for executed specs in runs that have a spec that causes a browser crash. Addressed in [#27786](https://github.com/cypress-io/cypress/pull/27786).

## 13.3.0

_Released 09/27/2023_

**Features:**

 - Introduces new layout for Runs page providing additional run information. Addresses [#27203](https://github.com/cypress-io/cypress/issues/27203).

**Bugfixes:**

- Fixed an issue where actionability checks trigger a flood of font requests. Removing the font requests has the potential to improve performance and removes clutter from Test Replay. Addressed in [#27860](https://github.com/cypress-io/cypress/pull/27860).
- Fixed network stubbing not permitting status code 999. Fixes [#27567](https://github.com/cypress-io/cypress/issues/27567). Addressed in [#27853](https://github.com/cypress-io/cypress/pull/27853).

## 13.2.0

_Released 09/12/2023_

**Features:**

 - Adds support for Nx users who want to run Angular Component Testing in parallel. Addressed in [#27723](https://github.com/cypress-io/cypress/pull/27723).

**Bugfixes:**

- Edge cases where `cy.intercept()` would not properly intercept and asset response bodies would not properly be captured for Test Replay have been addressed. Addressed in [#27771](https://github.com/cypress-io/cypress/pull/27771).
- Fixed an issue where `enter`, `keyup`, and `space` events were not triggering `click` events properly in some versions of Firefox. Addressed in [#27715](https://github.com/cypress-io/cypress/pull/27715).
- Fixed a regression in `13.0.0` where tests using Basic Authorization can potentially hang indefinitely on chromium browsers. Addressed in [#27781](https://github.com/cypress-io/cypress/pull/27781).
- Fixed a regression in `13.0.0` where component tests using an intercept that matches all requests can potentially hang indefinitely. Addressed in [#27788](https://github.com/cypress-io/cypress/pull/27788).

**Dependency Updates:**

- Upgraded Electron from `21.0.0` to `25.8.0`, which updates bundled Chromium from `106.0.5249.51` to `114.0.5735.289`. Additionally, the Node version binary has been upgraded from `16.16.0` to `18.15.0`. This does **NOT** have an impact on the node version you are using with Cypress and is merely an internal update to the repository & shipped binary. Addressed in [#27715](https://github.com/cypress-io/cypress/pull/27715). Addresses [#27595](https://github.com/cypress-io/cypress/issues/27595).

## 13.1.0

_Released 08/31/2023_

**Features:**

 - Introduces a status icon representing the `latest` test run in the Sidebar for the Runs Page. Addresses [#27206](https://github.com/cypress-io/cypress/issues/27206).

**Bugfixes:**

- Fixed a regression introduced in Cypress [13.0.0](#13-0-0) where the [Module API](https://docs.cypress.io/guides/guides/module-api), [`after:run`](https://docs.cypress.io/api/plugins/after-run-api), and  [`after:spec`](https://docs.cypress.io/api/plugins/after-spec-api) results did not include the `stats.skipped` field for each run result. Fixes [#27694](https://github.com/cypress-io/cypress/issues/27694). Addressed in [#27695](https://github.com/cypress-io/cypress/pull/27695).
- Individual CDP errors that occur while capturing data for Test Replay will no longer prevent the entire run from being available. Addressed in [#27709](https://github.com/cypress-io/cypress/pull/27709).
- Fixed an issue where the release date on the `v13` landing page was a day behind. Fixed in [#27711](https://github.com/cypress-io/cypress/pull/27711).
- Fixed an issue where fatal protocol errors would leak between specs causing all subsequent specs to fail to upload protocol information. Fixed in [#27720](https://github.com/cypress-io/cypress/pull/27720)
- Updated `plist` from `3.0.6` to `3.1.0` to address [CVE-2022-37616](https://github.com/advisories/GHSA-9pgh-qqpf-7wqj) and [CVE-2022-39353](https://github.com/advisories/GHSA-crh6-fp67-6883). Fixed in [#27710](https://github.com/cypress-io/cypress/pull/27710).

## 13.0.0

_Released 08/29/2023_

**Breaking Changes:**

- The [`video`](https://docs.cypress.io/guides/references/configuration#Videos) configuration option now defaults to `false`. Addresses [#26157](https://github.com/cypress-io/cypress/issues/26157).
- The [`videoCompression`](https://docs.cypress.io/guides/references/configuration#Videos) configuration option now defaults to `false`. Addresses [#26160](https://github.com/cypress-io/cypress/issues/26160).
- The [`videoUploadOnPasses`](https://docs.cypress.io/guides/references/configuration#Videos) configuration option has been removed. Please see our [screenshots & videos guide](https://docs.cypress.io/guides/guides/screenshots-and-videos#Delete-videos-for-specs-without-failing-or-retried-tests) on how to accomplish similar functionality. Addresses [#26899](https://github.com/cypress-io/cypress/issues/26899).
- Requests for assets at relative paths for component testing are now correctly forwarded to the dev server. Fixes [#26725](https://github.com/cypress-io/cypress/issues/26725).
- The [`cy.readFile()`](/api/commands/readfile) command is now retry-able as a [query command](https://on.cypress.io/retry-ability). This should not affect any tests using it; the functionality is unchanged. However, it can no longer be overwritten using [`Cypress.Commands.overwrite()`](/api/cypress-api/custom-commands#Overwrite-Existing-Commands). Addressed in [#25595](https://github.com/cypress-io/cypress/pull/25595).
- The current spec path is now passed from the AUT iframe using a query parameter rather than a path segment. This allows for requests for assets at relative paths to be correctly forwarded to the dev server. Fixes [#26725](https://github.com/cypress-io/cypress/issues/26725).
- The deprecated configuration option `nodeVersion` has been removed. Addresses [#27016](https://github.com/cypress-io/cypress/issues/27016).
- The properties and values returned by the [Module API](https://docs.cypress.io/guides/guides/module-api) and included in the arguments of handlers for the [`after:run`](https://docs.cypress.io/api/plugins/after-run-api) and  [`after:spec`](https://docs.cypress.io/api/plugins/after-spec-api) have been changed to be more consistent. Addresses [#23805](https://github.com/cypress-io/cypress/issues/23805).
- For Cypress Cloud runs with Test Replay enabled, the Cypress Runner UI is now hidden during the run since the Runner will be visible during Test Replay. As such, if video is recorded (which is now defaulted to `false`) during the run, the Runner will not be visible. In addition, if a runner screenshot (`cy.screenshot({ capture: runner })`) is captured, it will no longer contain the Runner.
- The browser and browser page unexpectedly closing in the middle of a test run are now gracefully handled. Addressed in [#27592](https://github.com/cypress-io/cypress/issues/27592).
- Automation performance is now improved by switching away from websockets to direct CDP calls for Chrome and Electron browsers. Addressed in [#27592](https://github.com/cypress-io/cypress/issues/27592).
- Edge cases where `cy.intercept()` would not properly intercept have been addressed. Addressed in [#27592](https://github.com/cypress-io/cypress/issues/27592).
- Node 14 support has been removed and Node 16 support has been deprecated. Node 16 may continue to work with Cypress `v13`, but will not be supported moving forward to closer coincide with [Node 16's end-of-life](https://nodejs.org/en/blog/announcements/nodejs16-eol) schedule. It is recommended that users update to at least Node 18.
- The minimum supported Typescript version is `4.x`.

**Features:**

- Consolidates and improves terminal output when uploading test artifacts to Cypress Cloud. Addressed in [#27402](https://github.com/cypress-io/cypress/pull/27402)

**Bugfixes:**

- Fixed an issue where Cypress's internal `tsconfig` would conflict with properties set in the user's `tsconfig.json` such as `module` and `moduleResolution`. Fixes [#26308](https://github.com/cypress-io/cypress/issues/26308) and [#27448](https://github.com/cypress-io/cypress/issues/27448).
- Clarified Svelte 4 works correctly with Component Testing and updated dependencies checks to reflect this. It was incorrectly flagged as not supported. Fixes [#27465](https://github.com/cypress-io/cypress/issues/27465).
- Resolve the `process/browser` global inside `@cypress/webpack-batteries-included-preprocessor` to resolve to `process/browser.js` in order to explicitly provide the file extension. File resolution must include the extension for `.mjs` and `.js` files inside ESM packages in order to resolve correctly. Fixes[#27599](https://github.com/cypress-io/cypress/issues/27599).
- Fixed an issue where the correct `pnp` process was not being discovered. Fixes [#27562](https://github.com/cypress-io/cypress/issues/27562).
- Fixed incorrect type declarations for Cypress and Chai globals that asserted them to be local variables of the global scope rather than properties on the global object. Fixes [#27539](https://github.com/cypress-io/cypress/issues/27539). Fixed in [#27540](https://github.com/cypress-io/cypress/pull/27540).
- Dev Servers will now respect and use the `port` configuration option if present. Fixes [#27675](https://github.com/cypress-io/cypress/issues/27675).

**Dependency Updates:**

- Upgraded [`@cypress/request`](https://www.npmjs.com/package/@cypress/request) from `^2.88.11` to `^3.0.0` to address the [CVE-2023-28155](https://github.com/advisories/GHSA-p8p7-x288-28g6) security vulnerability. Addresses [#27535](https://github.com/cypress-io/cypress/issues/27535). Addressed in [#27495](https://github.com/cypress-io/cypress/pull/27495).

## 12.17.4

_Released 08/15/2023_

**Bugfixes:**

- Fixed an issue where having `cypress.config` in a nested directory would cause problems with locating the `component-index.html` file when using component testing. Fixes [#26400](https://github.com/cypress-io/cypress/issues/26400).

**Dependency Updates:**

- Upgraded [`webpack`](https://www.npmjs.com/package/webpack) from `v4` to `v5`. This means that we are now bundling your `e2e` tests with webpack 5. We don't anticipate this causing any noticeable changes. However, if you'd like to keep bundling your `e2e` tests with wepback 4 you can use the same process as before by pinning [@cypress/webpack-batteries-included-preprocessor](https://www.npmjs.com/package/@cypress/webpack-batteries-included-preprocessor) to `v2.x.x` and hooking into the [file:preprocessor](https://docs.cypress.io/api/plugins/preprocessors-api#Usage) plugin event. This will restore the previous bundling process. Additionally, if you're using [@cypress/webpack-batteries-included-preprocessor](https://www.npmjs.com/package/@cypress/webpack-batteries-included-preprocessor) already, a new version has been published to support webpack `v5`.
- Upgraded [`tough-cookie`](https://www.npmjs.com/package/tough-cookie) from `4.0` to `4.1.3`, [`@cypress/request`](https://www.npmjs.com/package/@cypress/request) from `2.88.11` to `2.88.12` and [`@cypress/request-promise`](https://www.npmjs.com/package/@cypress/request-promise) from `4.2.6` to `4.2.7` to address a [security vulnerability](https://security.snyk.io/vuln/SNYK-JS-TOUGHCOOKIE-5672873). Fixes [#27261](https://github.com/cypress-io/cypress/issues/27261).

## 12.17.3

_Released 08/01/2023_

**Bugfixes:**

- Fixed an issue where unexpected branch names were being recorded for cypress runs when executed by GitHub Actions. The HEAD branch name will now be recorded by default for pull request workflows if a branch name cannot otherwise be detected from user overrides or from local git data. Fixes [#27389](https://github.com/cypress-io/cypress/issues/27389).

**Performance:**

- Fixed an issue where unnecessary requests were being paused. No longer sends `X-Cypress-Is-XHR-Or-Fetch` header and infers resource type off of the server pre-request object. Fixes [#26620](https://github.com/cypress-io/cypress/issues/26620) and [#26622](https://github.com/cypress-io/cypress/issues/26622).

## 12.17.2

_Released 07/20/2023_

**Bugfixes:**

- Fixed an issue where commands would fail with the error `must only be invoked from the spec file or support file` if their arguments were mutated. Fixes [#27200](https://github.com/cypress-io/cypress/issues/27200).
- Fixed an issue where `cy.writeFile()` would erroneously fail with the error `cy.writeFile() must only be invoked from the spec file or support file`. Fixes [#27097](https://github.com/cypress-io/cypress/issues/27097).
- Fixed an issue where web workers could not be created within a spec. Fixes [#27298](https://github.com/cypress-io/cypress/issues/27298).

## 12.17.1

_Released 07/10/2023_

**Bugfixes:**

- Fixed invalid stored preference when enabling in-app notifications that could cause the application to crash.  Fixes [#27228](https://github.com/cypress-io/cypress/issues/27228).
- Fixed an issue with the Typescript types of [`cy.screenshot()`](https://docs.cypress.io/api/commands/screenshot). Fixed in [#27130](https://github.com/cypress-io/cypress/pull/27130).

**Dependency Updates:**

- Upgraded [`@cypress/request`](https://www.npmjs.com/package/@cypress/request) from `2.88.10` to `2.88.11` to address [CVE-2022-24999](https://www.cve.org/CVERecord?id=CVE-2022-24999) security vulnerability. Addressed in [#27005](https://github.com/cypress-io/cypress/pull/27005).

## 12.17.0

_Released 07/05/2023_

**Features:**

- Cypress Cloud users can now receive desktop notifications about their runs, including when one starts, finishes, or fails. Addresses [#26686](https://github.com/cypress-io/cypress/issues/26686).

**Bugfixes:**

- Fixed issues where commands would fail with the error `must only be invoked from the spec file or support file`. Fixes [#27149](https://github.com/cypress-io/cypress/issues/27149) and [#27163](https://github.com/cypress-io/cypress/issues/27163).
- Fixed a regression introduced in Cypress [12.12.0](#12-12-0) where Cypress may fail to reconnect to the Chrome DevTools Protocol in Electron. Fixes [#26900](https://github.com/cypress-io/cypress/issues/26900).
- Fixed an issue where chrome was not recovering from browser crashes properly. Fixes [#24650](https://github.com/cypress-io/cypress/issues/24650).
- Fixed a race condition that was causing a GraphQL error to appear on the [Debug page](https://docs.cypress.io/guides/cloud/runs#Debug) when viewing a running Cypress Cloud build. Fixed in [#27134](https://github.com/cypress-io/cypress/pull/27134).
- Fixed a race condition in electron where the test window exiting prematurely during the browser launch process was causing the whole test run to fail. Addressed in [#27167](https://github.com/cypress-io/cypress/pull/27167).
- Fixed minor issues with Typescript types in the CLI. Fixes [#24110](https://github.com/cypress-io/cypress/issues/24110).
- Fixed an issue where a value for the Electron debug port would not be respected if defined using the `ELECTRON_EXTRA_LAUNCH_ARGS` environment variable. Fixes [#26711](https://github.com/cypress-io/cypress/issues/26711).

**Dependency Updates:**

- Update dependency semver to ^7.5.3. Addressed in [#27151](https://github.com/cypress-io/cypress/pull/27151).

## 12.16.0

_Released 06/26/2023_

**Features:**

- Added support for Angular 16.1.0 in Cypress Component Testing. Addresses [#27049](https://github.com/cypress-io/cypress/issues/27049).

**Bugfixes:**

- Fixed an issue where certain commands would fail with the error `must only be invoked from the spec file or support file` when invoked with a large argument. Fixes [#27099](https://github.com/cypress-io/cypress/issues/27099).

## 12.15.0

_Released 06/20/2023_

**Features:**

- Added support for running Cypress tests with [Chrome's new `--headless=new` flag](https://developer.chrome.com/articles/new-headless/). Chrome versions 112 and above will now be run in the `headless` mode that matches the `headed` browser implementation. Addresses [#25972](https://github.com/cypress-io/cypress/issues/25972).
- Cypress can now test pages with targeted `Content-Security-Policy` and `Content-Security-Policy-Report-Only` header directives by specifying the allow list via the [`experimentalCspAllowList`](https://docs.cypress.io/guides/references/configuration#Experimental-Csp-Allow-List) configuration option. Addresses [#1030](https://github.com/cypress-io/cypress/issues/1030). Addressed in [#26483](https://github.com/cypress-io/cypress/pull/26483)
- The [`videoCompression`](https://docs.cypress.io/guides/references/configuration#Videos) configuration option now accepts both a boolean or a Constant Rate Factor (CRF) number between `1` and `51`. The `videoCompression` default value is still `32` CRF and when `videoCompression` is set to `true` the default of `32` CRF will be used. Addresses [#26658](https://github.com/cypress-io/cypress/issues/26658).
- The Cypress Cloud data shown on the [Specs](https://docs.cypress.io/guides/core-concepts/cypress-app#Specs) page and [Runs](https://docs.cypress.io/guides/core-concepts/cypress-app#Runs) page will now reflect Cloud Runs that match the current Git tree if Git is being used. Addresses [#26693](https://github.com/cypress-io/cypress/issues/26693).

**Bugfixes:**

- Fixed an issue where video output was not being logged to the console when `videoCompression` was turned off. Videos will now log to the terminal regardless of the compression value. Addresses [#25945](https://github.com/cypress-io/cypress/issues/25945).

**Dependency Updates:**

- Removed [`@cypress/mocha-teamcity-reporter`](https://www.npmjs.com/package/@cypress/mocha-teamcity-reporter) as this package was no longer being referenced. Addressed in [#26938](https://github.com/cypress-io/cypress/pull/26938).

## 12.14.0

_Released 06/07/2023_

**Features:**

- A new testing type switcher has been added to the Spec Explorer to make it easier to move between E2E and Component Testing. An informational overview of each type is displayed if it hasn't already been configured to help educate and onboard new users to each testing type. Addresses [#26448](https://github.com/cypress-io/cypress/issues/26448), [#26836](https://github.com/cypress-io/cypress/issues/26836) and [#26837](https://github.com/cypress-io/cypress/issues/26837).

**Bugfixes:**

- Fixed an issue to now correctly detect Angular 16 dependencies
([@angular/cli](https://www.npmjs.com/package/@angular/cli),
[@angular-devkit/build-angular](https://www.npmjs.com/package/@angular-devkit/build-angular),
[@angular/core](https://www.npmjs.com/package/@angular/core), [@angular/common](https://www.npmjs.com/package/@angular/common),
[@angular/platform-browser-dynamic](https://www.npmjs.com/package/@angular/platform-browser-dynamic))
during Component Testing onboarding. Addresses [#26852](https://github.com/cypress-io/cypress/issues/26852).
- Ensures Git-related messages on the [Runs page](https://docs.cypress.io/guides/core-concepts/cypress-app#Runs) remain dismissed. Addresses [#26808](https://github.com/cypress-io/cypress/issues/26808).

**Dependency Updates:**

- Upgraded [`find-process`](https://www.npmjs.com/package/find-process) from `1.4.1` to `1.4.7` to address this [Synk](https://security.snyk.io/vuln/SNYK-JS-FINDPROCESS-1090284) security vulnerability. Addressed in [#26906](https://github.com/cypress-io/cypress/pull/26906).
- Upgraded [`firefox-profile`](https://www.npmjs.com/package/firefox-profile) from `4.0.0` to `4.3.2` to address security vulnerabilities within sub-dependencies. Addressed in [#26912](https://github.com/cypress-io/cypress/pull/26912).

## 12.13.0

_Released 05/23/2023_

**Features:**

- Adds Git-related messages for the [Runs page](https://docs.cypress.io/guides/core-concepts/cypress-app#Runs) and [Debug page](https://docs.cypress.io/guides/cloud/runs#Debug) when users aren't using Git or there are no recorded runs for the current branch. Addresses [#26680](https://github.com/cypress-io/cypress/issues/26680).

**Bugfixes:**

- Reverted [#26452](https://github.com/cypress-io/cypress/pull/26452) which introduced a bug that prevents users from using End to End with Yarn 3. Fixed in [#26735](https://github.com/cypress-io/cypress/pull/26735). Fixes [#26676](https://github.com/cypress-io/cypress/issues/26676).
- Moved `types` condition to the front of `package.json#exports` since keys there are meant to be order-sensitive. Fixed in [#26630](https://github.com/cypress-io/cypress/pull/26630).
- Fixed an issue where newly-installed dependencies would not be detected during Component Testing setup. Addresses [#26685](https://github.com/cypress-io/cypress/issues/26685).
- Fixed a UI regression that was flashing an "empty" state inappropriately when loading the Debug page. Fixed in [#26761](https://github.com/cypress-io/cypress/pull/26761).
- Fixed an issue in Component Testing setup where TypeScript version 5 was not properly detected. Fixes [#26204](https://github.com/cypress-io/cypress/issues/26204).

**Misc:**

- Updated styling & content of Cypress Cloud slideshows when not logged in or no runs have been recorded. Addresses [#26181](https://github.com/cypress-io/cypress/issues/26181).
- Changed the nomenclature of 'processing' to 'compressing' when terminal video output is printed during a run. Addresses [#26657](https://github.com/cypress-io/cypress/issues/26657).
- Changed the nomenclature of 'Upload Results' to 'Uploading Screenshots & Videos' when terminal output is printed during a run. Addresses [#26759](https://github.com/cypress-io/cypress/issues/26759).

## 12.12.0

_Released 05/09/2023_

**Features:**

- Added a new informational banner to help get started with component testing from an existing end-to-end test suite. Addresses [#26511](https://github.com/cypress-io/cypress/issues/26511).

**Bugfixes:**

- Fixed an issue in Electron where devtools gets out of sync with the DOM occasionally. Addresses [#15932](https://github.com/cypress-io/cypress/issues/15932).
- Updated the Chromium renderer process crash message to be more terse. Addressed in [#26597](https://github.com/cypress-io/cypress/pull/26597).
- Fixed an issue with `CYPRESS_DOWNLOAD_PATH_TEMPLATE` regex to allow multiple replacements. Addresses [#23670](https://github.com/cypress-io/cypress/issues/23670).
- Moved `types` condition to the front of `package.json#exports` since keys there are meant to be order-sensitive. Fixed in [#26630](https://github.com/cypress-io/cypress/pull/26630).

**Dependency Updates:**

- Upgraded [`plist`](https://www.npmjs.com/package/plist) from `3.0.5` to `3.0.6` to address [CVE-2022-26260](https://nvd.nist.gov/vuln/detail/CVE-2022-22912#range-8131646) NVD security vulnerability. Addressed in [#26631](https://github.com/cypress-io/cypress/pull/26631).
- Upgraded [`engine.io`](https://www.npmjs.com/package/engine.io) from `6.2.1` to `6.4.2` to address [CVE-2023-31125](https://github.com/socketio/engine.io/security/advisories/GHSA-q9mw-68c2-j6m5) NVD security vulnerability. Addressed in [#26664](https://github.com/cypress-io/cypress/pull/26664).
- Upgraded [`@vue/test-utils`](https://www.npmjs.com/package/@vue/test-utils) from `2.0.2` to `2.3.2`. Addresses [#26575](https://github.com/cypress-io/cypress/issues/26575).

## 12.11.0

_Released 04/26/2023_

**Features:**

- Adds Component Testing support for Angular 16. Addresses [#26044](https://github.com/cypress-io/cypress/issues/26044).
- The run navigation component on the [Debug page](https://on.cypress.io/debug-page) will now display a warning message if there are more relevant runs than can be displayed in the list. Addresses [#26288](https://github.com/cypress-io/cypress/issues/26288).

**Bugfixes:**

- Fixed an issue where setting `videoCompression` to `0` would cause the video output to be broken. `0` is now treated as false. Addresses [#5191](https://github.com/cypress-io/cypress/issues/5191) and [#24595](https://github.com/cypress-io/cypress/issues/24595).
- Fixed an issue on the [Debug page](https://on.cypress.io/debug-page) where the passing run status would appear even if the Cypress Cloud organization was over its monthly test result limit. Addresses [#26528](https://github.com/cypress-io/cypress/issues/26528).

**Misc:**

- Cleaned up our open telemetry dependencies, reducing the size of the open telemetry modules. Addressed in [#26522](https://github.com/cypress-io/cypress/pull/26522).

**Dependency Updates:**

- Upgraded [`vue`](https://www.npmjs.com/package/vue) from `3.2.31` to `3.2.47`. Addressed in [#26555](https://github.com/cypress-io/cypress/pull/26555).

## 12.10.0

_Released 04/17/2023_

**Features:**

- The Component Testing setup wizard will now show a warning message if an issue is encountered with an installed [third party framework definition](https://on.cypress.io/component-integrations). Addresses [#25838](https://github.com/cypress-io/cypress/issues/25838).

**Bugfixes:**

- Capture the [Azure](https://azure.microsoft.com/) CI provider's environment variable [`SYSTEM_PULLREQUEST_PULLREQUESTNUMBER`](https://learn.microsoft.com/en-us/azure/devops/pipelines/build/variables?view=azure-devops&tabs=yaml#system-variables-devops-services) to display the linked PR number in the Cloud. Addressed in [#26215](https://github.com/cypress-io/cypress/pull/26215).
- Fixed an issue in the onboarding wizard where project framework & bundler would not be auto-detected when opening directly into component testing mode using the `--component` CLI flag. Fixes [#22777](https://github.com/cypress-io/cypress/issues/22777) and [#26388](https://github.com/cypress-io/cypress/issues/26388).
- Updated to use the `SEMAPHORE_GIT_WORKING_BRANCH` [Semphore](https://docs.semaphoreci.com) CI environment variable to correctly associate a Cloud run to the current branch. Previously this was incorrectly associating a run to the target branch. Fixes [#26309](https://github.com/cypress-io/cypress/issues/26309).
- Fix an edge case in Component Testing where a custom `baseUrl` in `tsconfig.json` for Next.js 13.2.0+ is not respected. This was partially fixed in [#26005](https://github.com/cypress-io/cypress/pull/26005), but an edge case was missed. Fixes [#25951](https://github.com/cypress-io/cypress/issues/25951).
- Fixed an issue where `click` events fired on `.type('{enter}')` did not propagate through shadow roots. Fixes [#26392](https://github.com/cypress-io/cypress/issues/26392).

**Misc:**

- Removed unintentional debug logs. Addressed in [#26411](https://github.com/cypress-io/cypress/pull/26411).
- Improved styling on the [Runs Page](https://docs.cypress.io/guides/core-concepts/cypress-app#Runs). Addresses [#26180](https://github.com/cypress-io/cypress/issues/26180).

**Dependency Updates:**

- Upgraded [`commander`](https://www.npmjs.com/package/commander) from `^5.1.0` to `^6.2.1`. Addressed in [#26226](https://github.com/cypress-io/cypress/pull/26226).
- Upgraded [`minimist`](https://www.npmjs.com/package/minimist) from `1.2.6` to `1.2.8` to address this [CVE-2021-44906](https://github.com/advisories/GHSA-xvch-5gv4-984h) NVD security vulnerability. Addressed in [#26254](https://github.com/cypress-io/cypress/pull/26254).

## 12.9.0

_Released 03/28/2023_

**Features:**

- The [Debug page](https://docs.cypress.io/guides/cloud/runs#Debug) now allows for navigating between all runs recorded for a commit. Addresses [#25899](https://github.com/cypress-io/cypress/issues/25899) and [#26018](https://github.com/cypress-io/cypress/issues/26018).

**Bugfixes:**

- Fixed a compatibility issue so that component test projects can use [Vite](https://vitejs.dev/) version 4.2.0 and greater. Fixes [#26138](https://github.com/cypress-io/cypress/issues/26138).
- Fixed an issue where [`cy.intercept()`](https://docs.cypress.io/api/commands/intercept) added an additional `content-length` header to spied requests that did not set a `content-length` header on the original request. Fixes [#24407](https://github.com/cypress-io/cypress/issues/24407).
- Changed the way that Git hashes are loaded so that non-relevant runs are excluded from the Debug page. Fixes [#26058](https://github.com/cypress-io/cypress/issues/26058).
- Corrected the [`.type()`](https://docs.cypress.io/api/commands/type) command to account for shadow root elements when determining whether or not focus needs to be simulated before typing. Fixes [#26198](https://github.com/cypress-io/cypress/issues/26198).
- Fixed an issue where an incorrect working directory could be used for Git operations on Windows. Fixes [#23317](https://github.com/cypress-io/cypress/issues/23317).
- Capture the [Buildkite](https://buildkite.com/) CI provider's environment variable `BUILDKITE_RETRY_COUNT` to handle CI retries in the Cloud. Addressed in [#25750](https://github.com/cypress-io/cypress/pull/25750).

**Misc:**

- Made some minor styling updates to the Debug page. Addresses [#26041](https://github.com/cypress-io/cypress/issues/26041).

## 12.8.1

_Released 03/15/2023_

**Bugfixes:**

- Fixed a regression in Cypress [10](https://docs.cypress.io/guides/references/changelog#10-0-0) where the reporter auto-scroll configuration inside user preferences was unintentionally being toggled off. User's must now explicitly enable/disable auto-scroll under user preferences, which is enabled by default. Fixes [#24171](https://github.com/cypress-io/cypress/issues/24171) and [#26113](https://github.com/cypress-io/cypress/issues/26113).

**Dependency Updates:**

- Upgraded [`ejs`](https://www.npmjs.com/package/ejs) from `3.1.6` to `3.1.8` to address this [CVE-2022-29078](https://github.com/advisories/GHSA-phwq-j96m-2c2q) NVD security vulnerability. Addressed in [#25279](https://github.com/cypress-io/cypress/pull/25279).

## 12.8.0

_Released 03/14/2023_

**Features:**

- The [Debug page](https://docs.cypress.io/guides/cloud/runs#Debug) is now able to show real-time results from in-progress runs.  Addresses [#25759](https://github.com/cypress-io/cypress/issues/25759).
- Added the ability to control whether a request is logged to the command log via [`cy.intercept()`](https://docs.cypress.io/api/commands/intercept) by passing `log: false` or `log: true`. Addresses [#7362](https://github.com/cypress-io/cypress/issues/7362).
  - This can be used to override Cypress's default behavior of logging all XHRs and fetches, see the [example](https://docs.cypress.io/api/commands/intercept#Disabling-logs-for-a-request).
- It is now possible to control the number of connection attempts to the browser using the `CYPRESS_CONNECT_RETRY_THRESHOLD` Environment Variable. Learn more [here](https://docs.cypress.io/guides/references/advanced-installation#Environment-variables). Addressed in [#25848](https://github.com/cypress-io/cypress/pull/25848).

**Bugfixes:**

- Fixed an issue where using `Cypress.require()` would throw the error `Cannot find module 'typescript'`. Fixes [#25885](https://github.com/cypress-io/cypress/issues/25885).
- The [`before:spec`](https://docs.cypress.io/api/plugins/before-spec-api) API was updated to correctly support async event handlers in `run` mode. Fixes [#24403](https://github.com/cypress-io/cypress/issues/24403).
- Updated the Component Testing [community framework](https://docs.cypress.io/guides/component-testing/third-party-definitions) definition detection logic to take into account monorepo structures that hoist dependencies. Fixes [#25993](https://github.com/cypress-io/cypress/issues/25993).
- The onboarding wizard for Component Testing will now detect installed dependencies more reliably. Fixes [#25782](https://github.com/cypress-io/cypress/issues/25782).
- Fixed an issue where Angular components would sometimes be mounted in unexpected DOM locations in component tests. Fixes [#25956](https://github.com/cypress-io/cypress/issues/25956).
- Fixed an issue where Cypress component testing would fail to work with [Next.js](https://nextjs.org/) `13.2.1`. Fixes [#25951](https://github.com/cypress-io/cypress/issues/25951).
- Fixed an issue where migrating a project from a version of Cypress earlier than [10.0.0](#10-0-0) could fail if the project's `testFiles` configuration was an array of globs. Fixes [#25947](https://github.com/cypress-io/cypress/issues/25947).

**Misc:**

- Removed "New" badge in the navigation bar for the debug page icon. Addresses [#25925](https://github.com/cypress-io/cypress/issues/25925).
- Removed inline "Connect" buttons within the Specs Explorer. Addresses [#25926](https://github.com/cypress-io/cypress/issues/25926).
- Added an icon for "beta" versions of the Chrome browser. Addresses [#25968](https://github.com/cypress-io/cypress/issues/25968).

**Dependency Updates:**

- Upgraded [`mocha-junit-reporter`](https://www.npmjs.com/package/mocha-junit-reporter) from `2.1.0` to `2.2.0` to be able to use [new placeholders](https://github.com/michaelleeallen/mocha-junit-reporter/pull/163) such as `[suiteFilename]` or `[suiteName]` when defining the test report name. Addressed in [#25922](https://github.com/cypress-io/cypress/pull/25922).

## 12.7.0

_Released 02/24/2023_

**Features:**

- It is now possible to set `hostOnly` cookies with [`cy.setCookie()`](https://docs.cypress.io/api/commands/setcookie) for a given domain. Addresses [#16856](https://github.com/cypress-io/cypress/issues/16856) and [#17527](https://github.com/cypress-io/cypress/issues/17527).
- Added a Public API for third party component libraries to define a Framework Definition, embedding their library into the Cypress onboarding workflow. Learn more [here](https://docs.cypress.io/guides/component-testing/third-party-definitions). Implemented in [#25780](https://github.com/cypress-io/cypress/pull/25780) and closes [#25638](https://github.com/cypress-io/cypress/issues/25638).
- Added a Debug Page tutorial slideshow for projects that are not connected to Cypress Cloud. Addresses [#25768](https://github.com/cypress-io/cypress/issues/25768).
- Improved various error message around interactions with the Cypress cloud. Implemented in [#25837](https://github.com/cypress-io/cypress/pull/25837)
- Updated the "new" status badge for the Debug page navigation link to be less noticeable when the navigation is collapsed. Addresses [#25739](https://github.com/cypress-io/cypress/issues/25739).

**Bugfixes:**

- Fixed various bugs when recording to the cloud. Fixed in [#25837](https://github.com/cypress-io/cypress/pull/25837)
- Fixed an issue where cookies were being duplicated with the same hostname, but a prepended dot. Fixed an issue where cookies may not be expiring correctly. Fixes [#25174](https://github.com/cypress-io/cypress/issues/25174), [#25205](https://github.com/cypress-io/cypress/issues/25205) and [#25495](https://github.com/cypress-io/cypress/issues/25495).
- Fixed an issue where cookies weren't being synced when the application was stable. Fixed in [#25855](https://github.com/cypress-io/cypress/pull/25855). Fixes [#25835](https://github.com/cypress-io/cypress/issues/25835).
- Added missing TypeScript type definitions for the [`cy.reload()`](https://docs.cypress.io/api/commands/reload) command. Addressed in [#25779](https://github.com/cypress-io/cypress/pull/25779).
- Ensure Angular components are mounted inside the correct element. Fixes [#24385](https://github.com/cypress-io/cypress/issues/24385).
- Fix a bug where files outside the project root in a monorepo are not correctly served when using Vite. Addressed in [#25801](https://github.com/cypress-io/cypress/pull/25801).
- Fixed an issue where using [`cy.intercept`](https://docs.cypress.io/api/commands/intercept)'s `req.continue()` with a non-function parameter would not provide an appropriate error message. Fixed in [#25884](https://github.com/cypress-io/cypress/pull/25884).
- Fixed an issue where Cypress would erroneously launch and connect to multiple browser instances. Fixes [#24377](https://github.com/cypress-io/cypress/issues/24377).

**Misc:**

- Made updates to the way that the Debug Page header displays information. Addresses [#25796](https://github.com/cypress-io/cypress/issues/25796) and [#25798](https://github.com/cypress-io/cypress/issues/25798).

## 12.6.0

_Released 02/15/2023_

**Features:**

- Added a new CLI flag, called [`--auto-cancel-after-failures`](https://docs.cypress.io/guides/guides/command-line#Options), that overrides the project-level ["Auto Cancellation"](https://docs.cypress.io/guides/cloud/smart-orchestration#Auto-Cancellation) value when recording to the Cloud. This gives Cloud users on Business and Enterprise plans the flexibility to alter the auto-cancellation value per run. Addressed in [#25237](https://github.com/cypress-io/cypress/pull/25237).
- It is now possible to overwrite query commands using [`Cypress.Commands.overwriteQuery`](https://on.cypress.io/api/custom-queries). Addressed in [#25078](https://github.com/cypress-io/cypress/issues/25078).
- Added [`Cypress.require()`](https://docs.cypress.io/api/cypress-api/require) for including dependencies within the [`cy.origin()`](https://docs.cypress.io/api/commands/origin) callback. This change removed support for using `require()` and `import()` directly within the callback because we found that it impacted performance not only for spec files using them within the [`cy.origin()`](https://docs.cypress.io/api/commands/origin) callback, but even for spec files that did not use them. Addresses [#24976](https://github.com/cypress-io/cypress/issues/24976).
- Added the ability to open the failing test in the IDE from the Debug page before needing to re-run the test. Addressed in [#24850](https://github.com/cypress-io/cypress/issues/24850).

**Bugfixes:**

- When a Cloud user is apart of multiple Cloud organizations, the [Connect to Cloud setup](https://docs.cypress.io/guides/cloud/projects#Set-up-a-project-to-record) now shows the correct organizational prompts when connecting a new project. Fixes [#25520](https://github.com/cypress-io/cypress/issues/25520).
- Fixed an issue where Cypress would fail to load any specs if the project `specPattern` included a resource that could not be accessed due to filesystem permissions. Fixes [#24109](https://github.com/cypress-io/cypress/issues/24109).
- Fixed an issue where the Debug page would display a different number of specs for in-progress runs than the in-progress specs reported in Cypress Cloud. Fixes [#25647](https://github.com/cypress-io/cypress/issues/25647).
- Fixed an issue in middleware where error-handling code could itself generate an error and fail to report the original issue. Fixes [#22825](https://github.com/cypress-io/cypress/issues/22825).
- Fixed an regression introduced in Cypress [12.3.0](#12-3-0) where custom browsers that relied on process environment variables were not found on macOS arm64 architectures. Fixed in [#25753](https://github.com/cypress-io/cypress/pull/25753).

**Misc:**

- Improved the UI of the Debug page. Addresses [#25664](https://github.com/cypress-io/cypress/issues/25664),  [#25669](https://github.com/cypress-io/cypress/issues/25669), [#25665](https://github.com/cypress-io/cypress/issues/25665), [#25666](https://github.com/cypress-io/cypress/issues/25666), and [#25667](https://github.com/cypress-io/cypress/issues/25667).
- Updated the Debug page sidebar badge to to show 0 to 99+ failing tests, increased from showing 0 to 9+ failing tests, to provide better test failure insights. Addresses [#25662](https://github.com/cypress-io/cypress/issues/25662).

**Dependency Updates:**

- Upgrade [`debug`](https://www.npmjs.com/package/debug) to `4.3.4`. Addressed in [#25699](https://github.com/cypress-io/cypress/pull/25699).

## 12.5.1

_Released 02/02/2023_

**Bugfixes:**

- Fixed a regression introduced in Cypress [12.5.0](https://docs.cypress.io/guides/references/changelog#12-5-0) where the `runnable` was not included in the [`test:after:run`](https://docs.cypress.io/api/events/catalog-of-events) event. Fixes [#25663](https://github.com/cypress-io/cypress/issues/25663).

**Dependency Updates:**

- Upgraded [`simple-git`](https://github.com/steveukx/git-js) from `3.15.0` to `3.16.0` to address this [security vulnerability](https://github.com/advisories/GHSA-9p95-fxvg-qgq2) where Remote Code Execution (RCE) via the clone(), pull(), push() and listRemote() methods due to improper input sanitization was possible. Addressed in [#25603](https://github.com/cypress-io/cypress/pull/25603).

## 12.5.0

_Released 01/31/2023_

**Features:**

- Easily debug failed CI test runs recorded to the Cypress Cloud from your local Cypress app with the new Debug page. Please leave any feedback [here](https://github.com/cypress-io/cypress/discussions/25649). Your feedback will help us make decisions to improve the Debug experience. For more details, see [our blog post](https://on.cypress.io/debug-page-release). Addressed in [#25488](https://github.com/cypress-io/cypress/pull/25488).

**Performance:**

- Improved memory consumption in `run` mode by removing reporter logs for successful tests. Fixes [#25230](https://github.com/cypress-io/cypress/issues/25230).

**Bugfixes:**

- Fixed an issue where alternative Microsoft Edge Beta, Canary, and Dev binary versions were not being discovered by Cypress. Fixes [#25455](https://github.com/cypress-io/cypress/issues/25455).

**Dependency Updates:**

- Upgraded [`underscore.string`](https://github.com/esamattis/underscore.string/blob/HEAD/CHANGELOG.markdown) from `3.3.5` to `3.3.6` to reference rebuilt assets after security patch to fix regular expression DDOS exploit. Addressed in [#25574](https://github.com/cypress-io/cypress/pull/25574).

## 12.4.1

_Released 01/27/2023_

**Bugfixes:**

- Fixed a regression from Cypress [12.4.0](https://docs.cypress.io/guides/references/changelog#12-4-0) where Cypress was not exiting properly when running multiple Component Testing specs in `electron` in `run` mode. Fixes [#25568](https://github.com/cypress-io/cypress/issues/25568).

**Dependency Updates:**

- Upgraded [`ua-parser-js`](https://github.com/faisalman/ua-parser-js) from `0.7.24` to `0.7.33` to address this [security vulnerability](https://github.com/faisalman/ua-parser-js/security/advisories/GHSA-fhg7-m89q-25r3) where crafting a very-very-long user-agent string with specific pattern, an attacker can turn the script to get stuck processing for a very long time which results in a denial of service (DoS) condition. Addressed in [#25561](https://github.com/cypress-io/cypress/pull/25561).

## 12.4.0

_Released 1/24/2023_

**Features:**

- Added official support for Vite 4 in component testing. Addresses
  [#24969](https://github.com/cypress-io/cypress/issues/24969).
- Added new
  [`experimentalMemoryManagement`](/guides/references/experiments#Configuration)
  configuration option to improve memory management in Chromium-based browsers.
  Enable this option with `experimentalMemoryManagement=true` if you have
  experienced "Out of Memory" issues. Addresses
  [#23391](https://github.com/cypress-io/cypress/issues/23391).
- Added new
  [`experimentalSkipDomainInjection`](/guides/references/experiments#Experimental-Skip-Domain-Injection)
  configuration option to disable Cypress from setting `document.domain` on
  injection, allowing users to test Salesforce domains. If you believe you are
  having `document.domain` issues, please see the
  [`experimentalSkipDomainInjection`](/guides/references/experiments#Experimental-Skip-Domain-Injection)
  guide. This config option is end-to-end only. Addresses
  [#2367](https://github.com/cypress-io/cypress/issues/2367),
  [#23958](https://github.com/cypress-io/cypress/issues/23958),
  [#24290](https://github.com/cypress-io/cypress/issues/24290), and
  [#24418](https://github.com/cypress-io/cypress/issues/24418).
- The [`.as`](/api/commands/as) command now accepts an options argument,
  allowing an alias to be stored as type "query" or "static" value. This is
  stored as "query" by default. Addresses
  [#25173](https://github.com/cypress-io/cypress/issues/25173).
- The `cy.log()` command will now display a line break where the `\n` character
  is used. Addresses
  [#24964](https://github.com/cypress-io/cypress/issues/24964).
- [`component.specPattern`](/guides/references/configuration#component) now
  utilizes a JSX/TSX file extension when generating a new empty spec file if
  project contains at least one file with those extensions. This applies only to
  component testing and is skipped if
  [`component.specPattern`](/guides/references/configuration#component) has been
  configured to exclude files with those extensions. Addresses
  [#24495](https://github.com/cypress-io/cypress/issues/24495).
- Added support for the `data-qa` selector in the
  [Selector Playground](guides/core-concepts/cypress-app#Selector-Playground) in
  addition to `data-cy`, `data-test` and `data-testid`. Addresses
  [#25305](https://github.com/cypress-io/cypress/issues/25305).

**Bugfixes:**

- Fixed an issue where component tests could incorrectly treat new major
  versions of certain dependencies as supported. Fixes
  [#25379](https://github.com/cypress-io/cypress/issues/25379).
- Fixed an issue where new lines or spaces on new lines in the Command Log were
  not maintained. Fixes
  [#23679](https://github.com/cypress-io/cypress/issues/23679) and
  [#24964](https://github.com/cypress-io/cypress/issues/24964).
- Fixed an issue where Angular component testing projects would fail to
  initialize if an unsupported browserslist entry was specified in the project
  configuration. Fixes
  [#25312](https://github.com/cypress-io/cypress/issues/25312).

**Misc**

- Video output link in `cypress run` mode has been added to it's own line to
  make the video output link more easily clickable in the terminal. Addresses
  [#23913](https://github.com/cypress-io/cypress/issues/23913).<|MERGE_RESOLUTION|>--- conflicted
+++ resolved
@@ -1,19 +1,12 @@
 <!-- See the ../guides/writing-the-cypress-changelog.md for details on writing the changelog. -->
 ## 13.13.1
 
-<<<<<<< HEAD
-_Released 07/14/2024 (PENDING)_
-
-**Bugfixes:**
-
+_Released 07/16/2024 (PENDING)_
+
+**Bugfixes:**
+
+- Fixed an issue where the ReadStream used to upload a Test Replay recording could erroneously be re-used when retrying in cases of retryable upload failures. Fixes [#29227](https://github.com/cypress-io/cypress/issues/29227)
 - Fixed an issue where "isVisible" is incorrectly assessed for the absolutely positioned elements if the ancestor has overflow and static position [#29689](https://github.com/cypress-io/cypress/pull/29689).
-=======
-_Released 7/16/2024 (PENDING)_
-
-**Bugfixes:**
-
-- Fixed an issue where the ReadStream used to upload a Test Replay recording could erroneously be re-used when retrying in cases of retryable upload failures. Fixes [#29227](https://github.com/cypress-io/cypress/issues/29227)
->>>>>>> fdbbe308
 
 ## 13.13.0
 
