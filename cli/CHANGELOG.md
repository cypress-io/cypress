<!-- See the ../guides/writing-the-cypress-changelog.md for details on writing the changelog. -->
## 13.12.0

_Released 6/18/2024_

**Features:**

<<<<<<< HEAD
- Adds Component Testing support for Angular version 18. Addresses [#29309](https://github.com/cypress-io/cypress/issues/29309).
- Adds Signal support for Angular Component Testing versions 17.2 and up. Addresses [#29264](https://github.com/cypress-io/cypress/issues/29264).
=======
- Added Component Testing support for Angular version 18. Addresses [#29309](https://github.com/cypress-io/cypress/issues/29309).
>>>>>>> 54a636ea

**Bugfixes:**

- We now trigger `input` and `change` events when typing `{upArrow}` and `{downArrow}` via `.type()` on `input[type=number]` elements. Fixes [#29611](https://github.com/cypress-io/cypress/issues/29611)
- Fixed an issue where auto scrolling the reporter would sometimes be disabled without the user's intent. Fixes [#25084](https://github.com/cypress-io/cypress/issues/25084).
- Fixed an issue where `inlineSourceMaps` was still being used when `sourceMaps` was provided in a users typescript config for typescript version 5. Fixes [#26203](https://github.com/cypress-io/cypress/issues/26203).
- When capture protocol script fails verification, an appropriate error is now displayed. Previously, an error regarding Test Replay archive location was shown. Addressed in [#29603](https://github.com/cypress-io/cypress/pull/29603).
- Fixed an issue where receiving HTTP responses with invalid headers raised an error. Now cypress removes the invalid headers and gives a warning in the console with debug mode on. Fixes [#28865](https://github.com/cypress-io/cypress/issues/28865).

**Misc:** 

- Report afterSpec durations to Cloud API when running in record mode with Test Replay enabled. Addressed in [#29500](https://github.com/cypress-io/cypress/pull/29500).

**Dependency Updates:**

- Updated firefox-profile from `4.3.1` to `4.6.0`. Addressed in [#29662](https://github.com/cypress-io/cypress/pull/29662).
- Updated typescript from `4.7.4` to `5.3.3`. Addressed in [#29568](https://github.com/cypress-io/cypress/pull/29568).
- Updated url-parse from `1.5.9` to `1.5.10`. Addressed in [#29650](https://github.com/cypress-io/cypress/pull/29650).

## 13.11.0

_Released 6/4/2024_

**Performance:**

- Improved performance when setting console props within `Cypress.log`. Addressed in [#29501](https://github.com/cypress-io/cypress/pull/29501).

**Features:**

- Added support for [Next.js 14](https://nextjs.org/blog/next-14) for component testing. Addresses [#28185](https://github.com/cypress-io/cypress/issues/28185).
- Added an `IGNORE_CHROME_PREFERENCES` environment variable to ignore Chrome preferences when launching Chrome. Addresses [#29330](https://github.com/cypress-io/cypress/issues/29330).

**Bugfixes:**

- Fixed a situation where the Launchpad would hang if the project config had not been loaded when the Launchpad first queries the current project. Fixes [#29486](https://github.com/cypress-io/cypress/issues/29486).
- Pre-emptively fix behavior with Chrome for when `unload` events are forcefully deprecated by using `pagehide` as a proxy. Fixes [#29241](https://github.com/cypress-io/cypress/issues/29241).


**Misc:**

- Enhanced the type definitions available to `cy.intercept` and `cy.wait`. The `body` property of both the request and response in an interception can optionally be specified with user-defined types. Addresses [#29507](https://github.com/cypress-io/cypress/issues/29507).

## 13.10.0

_Released 5/21/2024_

**Features:**

- Added support for `vite` `v5` to `@cypress/vite-dev-server`. Addresses [#28347](https://github.com/cypress-io/cypress/issues/28347).

**Bugfixes:**

- Fixed an issue where orphaned Electron processes were inadvertently terminating the browser's CRI client. Fixes [#28397](https://github.com/cypress-io/cypress/issues/28397). Fixed in [#29515](https://github.com/cypress-io/cypress/pull/29515).
- Fixed an issue where Cypress would use the wrong URL to upload Test Replay recordings when it wasn't able to determine the upload URL. It now displays an error when the upload URL cannot be determined, rather than a "Request Entity Too Large" error. Addressed in [#29512](https://github.com/cypress-io/cypress/pull/29512).
- Fixed an issue where Cypress was unable to search in the Specs list for files or folders containing numbers. Fixes [#29034](https://github.com/cypress-io/cypress/issues/29034).
- Fixed an issue setting the `x-cypress-file-path` header when there are invalid header characters in the file path. Fixes [#25839](https://github.com/cypress-io/cypress/issues/25839).
- Fixed the display of some command assertions. Fixed in [#29517](https://github.com/cypress-io/cypress/pull/29517).

**Dependency Updates:**

- Updated js-cookie from `2.2.1` to `3.0.5`. Addressed in [#29497](https://github.com/cypress-io/cypress/pull/29497).
- Updated randomstring from `1.1.5` to `1.3.0`. Addressed in [#29503](https://github.com/cypress-io/cypress/pull/29503).

## 13.9.0

_Released 5/7/2024_

**Features:**

- Added more descriptive error messages when Test Replay fails to record or upload. Addresses [#29022](https://github.com/cypress-io/cypress/issues/29022).

**Bugfixes:**

- Fixed a bug where promises rejected with `undefined` were failing inside `cy.origin()`. Addresses [#23937](https://github.com/cypress-io/cypress/issues/23937).
- We now pass the same default Chromium flags to Electron as we do to Chrome. As a result of this change, the application under test's `navigator.webdriver` property will now correctly be `true` when testing in Electron. Fixes [#27939](https://github.com/cypress-io/cypress/issues/27939).
- Fixed network issues in requests using fetch for users where Cypress is run behind a proxy that performs HTTPS decryption (common among corporate proxies). Fixes [#29171](https://github.com/cypress-io/cypress/issues/29171).
- Fixed an issue where extra windows weren't being closed between specs in Firefox causing potential issues in subsequent specs. Fixes [#29473](https://github.com/cypress-io/cypress/issues/29473).

**Misc:**

- Improved accessibility of the Cypress App in some areas. Addressed in [#29322](https://github.com/cypress-io/cypress/pull/29322).

**Dependency Updates:**

- Updated electron from `27.1.3` to `27.3.10` to address [CVE-2024-3156](https://nvd.nist.gov/vuln/detail/CVE-2024-3156). Addressed in [#29431](https://github.com/cypress-io/cypress/pull/29431).

## 13.8.1

_Released 4/23/2024_

**Performance:**

- Fixed a performance issue with activated service workers that aren't controlling clients which could lead to correlation timeouts. Fixes [#29333](https://github.com/cypress-io/cypress/issues/29333) and [#29126](https://github.com/cypress-io/cypress/issues/29126).

**Bugfixes:**

- Fixed a regression introduced in [`13.6.0`](https://docs.cypress.io/guides/references/changelog#13-6-0) where Cypress would occasionally exit with status code 1, even when a test run was successful, due to an unhandled WebSocket exception (`Error: WebSocket connection closed`). Addresses [#28523](https://github.com/cypress-io/cypress/issues/28523).
- Fixed an issue where Cypress would hang on some commands when an invalid `timeout` option was provided. Fixes [#29323](https://github.com/cypress-io/cypress/issues/29323).

**Misc:**

- `.its()` type now excludes null and undefined. Fixes [#28872](https://github.com/cypress-io/cypress/issues/28872).

**Dependency Updates:**

- Updated zod from `3.20.3` to `3.22.5`. Addressed in [#29367](https://github.com/cypress-io/cypress/pull/29367).

## 13.8.0

_Released 4/18/2024_

**Features:**

- Added support for `webpack-dev-server` `v5` to `@cypress/webpack-dev-server`. Addresses [#29305](https://github.com/cypress-io/cypress/issues/29305).

**Bugfixes:**

- Fixed a regression introduced in [`13.7.3`](https://docs.cypress.io/guides/references/changelog#13-7-3) where Cypress could hang handling long assertion messages. Fixes [#29350](https://github.com/cypress-io/cypress/issues/29350).

**Misc:**

- The [`SEMAPHORE_GIT_PR_NUMBER`](https://docs.semaphoreci.com/ci-cd-environment/environment-variables/#semaphore_git_pr_number) environment variable from [Semaphore](https://semaphoreci.com/) CI is now captured to display the linked PR number in the Cloud. Addressed in [#29314](https://github.com/cypress-io/cypress/pull/29314).

## 13.7.3

_Released 4/11/2024_

**Bugfixes:**

- Fixed an issue where asserts with custom messages weren't displaying properly. Fixes [#29167](https://github.com/cypress-io/cypress/issues/29167).
- Fixed and issue where Cypress launch arguments were not being escaped correctly with multiple values inside quotes. Fixes [#27454](https://github.com/cypress-io/cypress/issues/27454).

**Misc:**

- Updated the Chrome flags to not show the "Enhanced Ad Privacy" dialog. Addresses [#29199](https://github.com/cypress-io/cypress/issues/29199).
- Suppresses benign warnings that reference Vulkan on GPU-less hosts. Addresses [#29085](https://github.com/cypress-io/cypress/issues/29085). Addressed in [#29278](https://github.com/cypress-io/cypress/pull/29278).

## 13.7.2

_Released 4/2/2024_

**Performance:**

- Improvements to Test Replay upload resiliency. Fixes [#28890](https://github.com/cypress-io/cypress/issues/28890). Addressed in [#29174](https://github.com/cypress-io/cypress/pull/29174)

**Bugfixes:**

- Fixed an issue where Cypress was not executing beyond the first spec in `cypress run` for versions of Firefox 124 and up when a custom user agent was provided. Fixes [#29190](https://github.com/cypress-io/cypress/issues/29190).
- Fixed a bug where fields using arrays in `cypress.config` are not correctly processed. Fixes [#27103](https://github.com/cypress-io/cypress/issues/27103). Fixed in [#27312](https://github.com/cypress-io/cypress/pull/27312).
- Fixed a hang where Cypress would run indefinitely while recording to the cloud when CDP disconnects during the middle of a test. Fixes [#29209](https://github.com/cypress-io/cypress/issues/29209).
- Fixed a bug where option values containing quotation marks could not be selected. Fixes [#29213](https://github.com/cypress-io/cypress/issues/29213)

**Dependency Updates:**

- Updated express from `4.17.3` to `4.19.2`. Addressed in [#29211](https://github.com/cypress-io/cypress/pull/29211).

## 13.7.1

_Released 3/21/2024_

**Bugfixes:**

- Fixed an issue where Cypress was not executing beyond the first spec in `cypress run` for versions of Firefox 124 and up. Fixes [#29172](https://github.com/cypress-io/cypress/issues/29172).
- Fixed an issue blurring shadow dom elements. Fixed in [#29125](https://github.com/cypress-io/cypress/pull/29125).

**Dependency Updates:**

- Updated jose from `4.11.2` to `4.15.5`. Addressed in [#29086](https://github.com/cypress-io/cypress/pull/29086).

## 13.7.0

_Released 3/13/2024_

**Features:**

- Added shadow DOM snapshot support within Test Replay in order to highlight elements correctly within the Cypress reporter. Addressed in [#28823](https://github.com/cypress-io/cypress/pull/28823).
- Added TypeScript support for [Vue 2.7+](https://github.com/vuejs/vue/blob/main/CHANGELOG.md#270-2022-07-01). Addresses [#28591](https://github.com/cypress-io/cypress/issues/28591).
- Adds additional context to error messages displayed when Test Replay artifacts fail to upload. Addressed in [#28986](https://github.com/cypress-io/cypress/pull/28986)

**Performance:**

- Fixed a performance regression from [`13.6.3`](https://docs.cypress.io/guides/references/changelog#13-6-3) where unhandled service worker requests may not correlate correctly. Fixes [#28868](https://github.com/cypress-io/cypress/issues/28868).
- Reduces the number of attempts to retry failed Test Replay artifact uploads from 8 to 3, to reduce time spent on artifact upload attempts that will not succeed. Addressed in [#28986](https://github.com/cypress-io/cypress/pull/28986)

**Bugfixes:**

- Changed screenshot capture behavior in Chromium to activate the main Cypress tab before capturing. This prevents screenshot capture from timing out in certain situations. Fixed in [#29038](https://github.com/cypress-io/cypress/pull/29038). Fixes [#5016](https://github.com/cypress-io/cypress/issues/5016)
- Fixed an issue where `.click()` commands on children of disabled elements would still produce "click" events -- even without `{ force: true }`. Fixes [#28788](https://github.com/cypress-io/cypress/issues/28788).
- Changed RequestBody type to allow for boolean and null literals to be passed as body values. [#28789](https://github.com/cypress-io/cypress/issues/28789)

**Misc:**

- Changed Component Testing scaffolding instruction to `pnpm add` to add framework dependencies when a project uses pnpm as package manager. Addresses [#29052](https://github.com/cypress-io/cypress/issues/29052).
- Command messages in the Cypress command logs will now truncate display at 100 lines instead of 50. Fixes [#29023](https://github.com/cypress-io/cypress/issues/29023).
- Capture the `beforeTest` timestamp inside the browser for the purposes of accurately determining test start for Test Replay. Addressed in [#29061](https://github.com/cypress-io/cypress/pull/29061).

**Dependency Updates:**

- Updated jimp from `0.14.0` to `0.22.12`. Addressed in [#29055](https://github.com/cypress-io/cypress/pull/29055).
- Updated http-proxy-middleware from `2.0.4` to `2.0.6`. Addressed in [#28902](https://github.com/cypress-io/cypress/pull/28902).
- Updated signal-exit from `3.0.3` to `3.0.7`. Addressed in [#28979](https://github.com/cypress-io/cypress/pull/28979).

## 13.6.6

_Released 2/22/2024_

**Bugfixes:**

- Fixed an issue where `cypress verify` was failing for `nx` users. Fixes [#28982](https://github.com/cypress-io/cypress/issues/28982).

## 13.6.5

_Released 2/20/2024_

**Bugfixes:**

- Fixed tests hanging when the Chrome browser extension is disabled. Fixes [#28392](https://github.com/cypress-io/cypress/issues/28392).
- Fixed an issue which caused the browser to relaunch after closing the browser from the Launchpad. Fixes [#28852](https://github.com/cypress-io/cypress/issues/28852).
- Fixed an issue with the unzip promise never being rejected when an empty error happens. Fixed in [#28850](https://github.com/cypress-io/cypress/pull/28850).
- Fixed a regression introduced in [`13.6.3`](https://docs.cypress.io/guides/references/changelog#13-6-3) where Cypress could crash when processing service worker requests through our proxy. Fixes [#28950](https://github.com/cypress-io/cypress/issues/28950).
- Fixed incorrect type definition of `dom.getContainsSelector`. Fixed in [#28339](https://github.com/cypress-io/cypress/pull/28339).

**Misc:**

- Improved accessibility of the Cypress App in some areas. Addressed in [#28774](https://github.com/cypress-io/cypress/pull/28774).
- Changed references of LayerCI to webapp.io. Addressed in [#28874](https://github.com/cypress-io/cypress/pull/28874).

**Dependency Updates:**

- Upgraded `electron` from `25.8.4` to `27.1.3`.
- Upgraded bundled Node.js version from `18.15.0` to `18.17.0`.
- Upgraded bundled Chromium version from `114.0.5735.289` to `118.0.5993.117`.
- Updated buffer from `5.6.0` to `5.7.1`. Addressed in [#28934](https://github.com/cypress-io/cypress/pull/28934).
- Updated [`duplexify`](https://www.npmjs.com/package/duplexify) from `4.1.1` to `4.1.2`. Addressed in [#28941](https://github.com/cypress-io/cypress/pull/28941).
- Updated [`is-ci`](https://www.npmjs.com/package/is-ci) from `3.0.0` to `3.0.1`. Addressed in [#28933](https://github.com/cypress-io/cypress/pull/28933).

## 13.6.4

_Released 1/30/2024_

**Performance:**

- Fixed a performance regression from [`13.3.2`](https://docs.cypress.io/guides/references/changelog#13.3.2) where aborted requests may not correlate correctly. Fixes [#28734](https://github.com/cypress-io/cypress/issues/28734).

**Bugfixes:**

- Fixed an issue with capturing assets for Test Replay when service workers are registered in Cypress support files. This issue would cause styles to not render properly in Test Replay. Fixes [#28747](https://github.com/cypress-io/cypress/issues/28747).

**Misc:**

- Added missing properties to the `Cypress.spec` interface for TypeScript users. Addresses [#27835](https://github.com/cypress-io/cypress/issues/27835).

## 13.6.3

_Released 1/16/2024_

**Bugfixes:**

- Force `moduleResolution` to `node` when `typescript` projects are detected to correctly run Cypress. This change should not have a large impact as `commonjs` is already forced when `ts-node` is registered. This fix does not impact the ESM Typescript configuration loader. Fixes [#27731](https://github.com/cypress-io/cypress/issues/27731).
- No longer wait for additional frames when recording a video for a spec that was skipped by the Cloud due to Auto Cancellation. Fixes [#27898](https://github.com/cypress-io/cypress/issues/27898).
- Now `node_modules` will not be ignored if a project path or a provided path to spec files contains it. Fixes [#23616](https://github.com/cypress-io/cypress/issues/23616).
- Updated display of assertions and commands with a URL argument to escape markdown formatting so that values are displayed as is and assertion values display as bold. Fixes [#24960](https://github.com/cypress-io/cypress/issues/24960) and [#28100](https://github.com/cypress-io/cypress/issues/28100).
- When generating assertions via Cypress Studio, the preview of the generated assertions now correctly displays the past tense of 'expected' instead of 'expect'. Fixed in [#28593](https://github.com/cypress-io/cypress/pull/28593).
- Fixed a regression in [`13.6.2`](https://docs.cypress.io/guides/references/changelog#13.6.2) where the `body` element was not highlighted correctly in Test Replay. Fixed in [#28627](https://github.com/cypress-io/cypress/pull/28627).
- Correctly sync `Cypress.currentRetry` with secondary origin so test retries that leverage `cy.origin()` render logs as expected. Fixes [#28574](https://github.com/cypress-io/cypress/issues/28574).
- Fixed an issue where some cross-origin logs, like assertions or cy.clock(), were getting too many dom snapshots. Fixes [#28609](https://github.com/cypress-io/cypress/issues/28609).
- Fixed asset capture for Test Replay for requests that are routed through service workers. This addresses an issue where styles were not being applied properly in Test Replay and `cy.intercept()` was not working properly for requests in this scenario. Fixes [#28516](https://github.com/cypress-io/cypress/issues/28516).
- Fixed an issue where visiting an `http://` site would result in an infinite reload/redirect loop in Chrome 114+. Fixes [#25891](https://github.com/cypress-io/cypress/issues/25891).
- Fixed an issue where requests made from extra tabs do not include their original headers. Fixes [#28641](https://github.com/cypress-io/cypress/issues/28641).
- Fixed an issue where `cy.wait()` would sometimes throw an error reading a property of undefined when returning responses. Fixes [#28233](https://github.com/cypress-io/cypress/issues/28233).

**Performance:**

- Fixed a performance regression from [`13.3.2`](https://docs.cypress.io/guides/references/changelog#13.3.2) where requests may not correlate correctly when test isolation is off. Fixes [#28545](https://github.com/cypress-io/cypress/issues/28545).

**Dependency Updates:**

- Remove dependency on `@types/node` package. Addresses [#28473](https://github.com/cypress-io/cypress/issues/28473).
- Updated [`@cypress/unique-selector`](https://www.npmjs.com/package/@cypress/unique-selector) to include a performance optimization. It's possible this could improve performance of the selector playground. Addressed in [#28571](https://github.com/cypress-io/cypress/pull/28571).
- Replace [`CircularJSON`](https://www.npmjs.com/package/circular-json) with its successor [`flatted`](https://www.npmjs.com/package/flatted) version `3.2.9`. This resolves decoding issues observed in complex objects sent from the browser. Addressed in [#28683](https://github.com/cypress-io/cypress/pull/28683).
- Updated [`better-sqlite3`](https://www.npmjs.com/package/better-sqlite3) from `8.7.0` to `9.2.2` to fix macOS Catalina issues. Addresses [#28697](https://github.com/cypress-io/cypress/issues/28697).

**Misc:**

- Improved accessibility of some areas of the Cypress App. Addressed in [#28628](https://github.com/cypress-io/cypress/pull/28628).
- Updated some documentation links to go through on.cypress.io. Addressed in [#28623](https://github.com/cypress-io/cypress/pull/28623).


## 13.6.2

_Released 12/26/2023_

**Bugfixes:**

- Fixed a regression in [`13.6.1`](https://docs.cypress.io/guides/references/changelog#13.6.1) where a malformed URI would crash Cypress. Fixes [#28521](https://github.com/cypress-io/cypress/issues/28521).
- Fixed a regression in [`12.4.0`](https://docs.cypress.io/guides/references/changelog#12.4.0) where erroneous `<br>` tags were displaying in error messages in the Command Log making them less readable. Fixes [#28452](https://github.com/cypress-io/cypress/issues/28452).

**Performance:**

- Improved performance when finding unique selectors for command log snapshots for Test Replay. Addressed in [#28536](https://github.com/cypress-io/cypress/pull/28536).

**Dependency Updates:**

- Updated ts-node from `10.9.1` to `10.9.2`. Cypress will longer error during `cypress run` or `cypress open` when using Typescript 5.3.2+ with `extends` in `tsconfig.json`. Addresses [#28385](https://github.com/cypress-io/cypress/issues/28385).

## 13.6.1

_Released 12/5/2023_

**Bugfixes:**

- Fixed an issue where pages or downloads opened in a new tab were missing basic auth headers. Fixes [#28350](https://github.com/cypress-io/cypress/issues/28350).
- Fixed an issue where request logging would default the `message` to the `args` of the currently running command even though those `args` would not apply to the request log and are not displayed. If the `args` are sufficiently large (e.g. when running the `cy.task` from the [code-coverage](https://github.com/cypress-io/code-coverage/) plugin) there could be performance/memory implications. Addressed in [#28411](https://github.com/cypress-io/cypress/pull/28411).
- Fixed an issue where commands would fail with the error `must only be invoked from the spec file or support file` if the project's `baseUrl` included basic auth credentials. Fixes [#27457](https://github.com/cypress-io/cypress/issues/27457) and [#28336](https://github.com/cypress-io/cypress/issues/28336).
- Fixed an issue where some URLs would timeout in pre-request correlation. Addressed in [#28427](https://github.com/cypress-io/cypress/pull/28427).
- Cypress will now correctly log errors and debug logs on Linux machines. Fixes [#5051](https://github.com/cypress-io/cypress/issues/5051) and [#24713](https://github.com/cypress-io/cypress/issues/24713).

**Misc:**

- Artifact upload duration is now reported to Cypress Cloud. Fixes [#28238](https://github.com/cypress-io/cypress/issues/28238). Addressed in [#28418](https://github.com/cypress-io/cypress/pull/28418).

## 13.6.0

_Released 11/21/2023_

**Features:**

- Added an activity indicator to CLI output when artifacts (screenshots, videos, or Test Replay) are being uploaded to the cloud. Addresses [#28239](https://github.com/cypress-io/cypress/issues/28239). Addressed in [#28277](https://github.com/cypress-io/cypress/pull/28277).
- When artifacts are uploaded to the Cypress Cloud, the duration of each upload will be displayed in the terminal. Addresses [#28237](https://github.com/cypress-io/cypress/issues/28237).

**Bugfixes:**

- We now allow absolute paths when setting `component.indexHtmlFile` in the Cypress config. Fixes [#27750](https://github.com/cypress-io/cypress/issues/27750).
- Fixed an issue where dynamic intercept aliases now show with alias name instead of "no alias" in driver. Addresses [#24653](https://github.com/cypress-io/cypress/issues/24653)
- Fixed an issue where [aliasing individual requests](https://docs.cypress.io/api/commands/intercept#Aliasing-individual-requests) with `cy.intercept()` led to an error when retrieving all of the aliases with `cy.get(@alias.all)` . Addresses [#25448](https://github.com/cypress-io/cypress/issues/25448)
- The URL of the application under test and command error "Learn more" links now open externally instead of in the Cypress-launched browser. Fixes [#24572](https://github.com/cypress-io/cypress/issues/24572).
- Fixed issue where some URLs would timeout in pre-request correlation. Addressed in [#28354](https://github.com/cypress-io/cypress/pull/28354).

**Misc:**

- Browser tabs and windows other than the Cypress tab are now closed between tests in Chromium-based browsers. Addressed in [#28204](https://github.com/cypress-io/cypress/pull/28204).
- Cypress now ensures the main browser tab is active before running each command in Chromium-based browsers. Addressed in [#28334](https://github.com/cypress-io/cypress/pull/28334).

**Dependency Updates:**

- Upgraded [`chrome-remote-interface`](https://www.npmjs.com/package/chrome-remote-interface) from `0.31.3` to `0.33.0` to increase the max payload from 100MB to 256MB. Addressed in [#27998](https://github.com/cypress-io/cypress/pull/27998).

## 13.5.1

_Released 11/14/2023_

**Bugfixes:**

- Fixed a regression in [`13.5.0`](https://docs.cypress.io/guides/references/changelog#13.5.0) where requests cached within a given spec may take longer to load than they did previously. Addresses [#28295](https://github.com/cypress-io/cypress/issues/28295).
- Fixed an issue where pages opened in a new tab were missing response headers, causing them not to load properly. Fixes [#28293](https://github.com/cypress-io/cypress/issues/28293) and [#28303](https://github.com/cypress-io/cypress/issues/28303).
- We now pass a flag to Chromium browsers to disable default component extensions. This is a common flag passed during browser automation. Fixed in [#28294](https://github.com/cypress-io/cypress/pull/28294).

## 13.5.0

_Released 11/8/2023_

**Features:**

 - Added Component Testing support for [Angular](https://angular.io/) version 17. Addresses [#28153](https://github.com/cypress-io/cypress/issues/28153).

**Bugfixes:**

- Fixed an issue in chromium based browsers, where global style updates can trigger flooding of font face requests in DevTools and Test Replay. This can affect performance due to the flooding of messages in CDP. Fixes [#28150](https://github.com/cypress-io/cypress/issues/28150) and [#28215](https://github.com/cypress-io/cypress/issues/28215).
- Fixed a regression in [`13.3.3`](https://docs.cypress.io/guides/references/changelog#13.3.3) where Cypress would hang on loading shared workers when using `cy.reload` to reload the page. Fixes [#28248](https://github.com/cypress-io/cypress/issues/28248).
- Fixed an issue where network requests made from tabs, or windows other than the main Cypress tab, would be delayed. Fixes [#28113](https://github.com/cypress-io/cypress/issues/28113).
- Fixed an issue with 'other' targets (e.g. pdf documents embedded in an object tag) not fully loading. Fixes [#28228](https://github.com/cypress-io/cypress/issues/28228) and [#28162](https://github.com/cypress-io/cypress/issues/28162).
- Fixed an issue where clicking a link to download a file could cause a page load timeout when the download attribute was missing. Note: download behaviors in experimental Webkit are still an issue. Fixes [#14857](https://github.com/cypress-io/cypress/issues/14857).
- Fixed an issue to account for canceled and failed downloads to correctly reflect these status in Command log as a download failure where previously it would be pending. Fixed in [#28222](https://github.com/cypress-io/cypress/pull/28222).
- Fixed an issue determining visibility when an element is hidden by an ancestor with a shared edge. Fixes [#27514](https://github.com/cypress-io/cypress/issues/27514).
- We now pass a flag to Chromium browsers to disable Chrome translation, both the manual option and the popup prompt, when a page with a differing language is detected. Fixes [#28225](https://github.com/cypress-io/cypress/issues/28225).
- Stopped processing CDP events at the end of a spec when Test Isolation is off and Test Replay is enabled. Addressed in [#28213](https://github.com/cypress-io/cypress/pull/28213).

## 13.4.0

_Released 10/30/2023_

**Features:**

- Introduced experimental configuration options for advanced retry logic: adds `experimentalStrategy` and `experimentalOptions` keys to the `retry` configuration key. See [Experimental Flake Detection Features](https://docs.cypress.io/guides/references/experiments/#Experimental-Flake-Detection-Features) in the documentation. Addressed in [#27930](https://github.com/cypress-io/cypress/pull/27930).

**Bugfixes:**

- Fixed a regression in [`13.3.2`](https://docs.cypress.io/guides/references/changelog#13.3.2) where Cypress would crash with 'Inspected target navigated or closed' or 'Session with given id not found'. Fixes [#28141](https://github.com/cypress-io/cypress/issues/28141) and [#28148](https://github.com/cypress-io/cypress/issues/28148).

## 13.3.3

_Released 10/24/2023_

**Bugfixes:**

- Fixed a performance regression in `13.3.1` with proxy correlation timeouts and requests issued from web and shared workers. Fixes [#28104](https://github.com/cypress-io/cypress/issues/28104).
- Fixed a performance problem with proxy correlation when requests get aborted and then get miscorrelated with follow up requests. Addressed in [#28094](https://github.com/cypress-io/cypress/pull/28094).
- Fixed a regression in [10.0.0](#10.0.0), where search would not find a spec if the file name contains "-" or "\_", but search prompt contains " " instead (e.g. search file "spec-file.cy.ts" with prompt "spec file"). Fixes [#25303](https://github.com/cypress-io/cypress/issues/25303).

## 13.3.2

_Released 10/18/2023_

**Bugfixes:**

- Fixed a performance regression in `13.3.1` with proxy correlation timeouts and requests issued from service workers. Fixes [#28054](https://github.com/cypress-io/cypress/issues/28054) and [#28056](https://github.com/cypress-io/cypress/issues/28056).
- Fixed an issue where proxy correlation would leak over from a previous spec causing performance problems, `cy.intercept` problems, and Test Replay asset capturing issues. Addressed in [#28060](https://github.com/cypress-io/cypress/pull/28060).
- Fixed an issue where redirects of requests that knowingly don't have CDP traffic should also be assumed to not have CDP traffic. Addressed in [#28060](https://github.com/cypress-io/cypress/pull/28060).
- Fixed an issue with Accept Encoding headers by forcing gzip when no accept encoding header is sent and using identity if gzip is not sent. Fixes [#28025](https://github.com/cypress-io/cypress/issues/28025).

**Dependency Updates:**

- Upgraded [`@babel/core`](https://www.npmjs.com/package/@babel/core) from `7.22.9` to `7.23.2` to address the [SNYK-JS-SEMVER-3247795](https://snyk.io/vuln/SNYK-JS-SEMVER-3247795) security vulnerability. Addressed in [#28063](https://github.com/cypress-io/cypress/pull/28063).
- Upgraded [`@babel/traverse`](https://www.npmjs.com/package/@babel/traverse) from `7.22.8` to `7.23.2` to address the [SNYK-JS-BABELTRAVERSE-5962462](https://snyk.io/vuln/SNYK-JS-BABELTRAVERSE-5962462) security vulnerability. Addressed in [#28063](https://github.com/cypress-io/cypress/pull/28063).
- Upgraded [`react-docgen`](https://www.npmjs.com/package/react-docgen) from `6.0.0-alpha.3` to `6.0.4` to address the [SNYK-JS-BABELTRAVERSE-5962462](https://snyk.io/vuln/SNYK-JS-BABELTRAVERSE-5962462) security vulnerability. Addressed in [#28063](https://github.com/cypress-io/cypress/pull/28063).

## 13.3.1

_Released 10/11/2023_

**Bugfixes:**

- Fixed an issue where requests were correlated in the wrong order in the proxy. This could cause an issue where the wrong request is used for `cy.intercept` or assets (e.g. stylesheets or images) may not properly be available in Test Replay. Addressed in [#27892](https://github.com/cypress-io/cypress/pull/27892).
- Fixed an issue where a crashed Chrome renderer can cause the Test Replay recorder to hang. Addressed in [#27909](https://github.com/cypress-io/cypress/pull/27909).
- Fixed an issue where multiple responses yielded from calls to `cy.wait()` would sometimes be out of order. Fixes [#27337](https://github.com/cypress-io/cypress/issues/27337).
- Fixed an issue where requests were timing out in the proxy. This could cause an issue where the wrong request is used for `cy.intercept` or assets (e.g. stylesheets or images) may not properly be available in Test Replay. Addressed in [#27976](https://github.com/cypress-io/cypress/pull/27976).
- Fixed an issue where Test Replay couldn't record tests due to issues involving `GLIBC`. Fixed deprecation warnings during the rebuild of better-sqlite3. Fixes [#27891](https://github.com/cypress-io/cypress/issues/27891) and [#27902](https://github.com/cypress-io/cypress/issues/27902).
- Enables test replay for executed specs in runs that have a spec that causes a browser crash. Addressed in [#27786](https://github.com/cypress-io/cypress/pull/27786).

## 13.3.0

_Released 09/27/2023_

**Features:**

 - Introduces new layout for Runs page providing additional run information. Addresses [#27203](https://github.com/cypress-io/cypress/issues/27203).

**Bugfixes:**

- Fixed an issue where actionability checks trigger a flood of font requests. Removing the font requests has the potential to improve performance and removes clutter from Test Replay. Addressed in [#27860](https://github.com/cypress-io/cypress/pull/27860).
- Fixed network stubbing not permitting status code 999. Fixes [#27567](https://github.com/cypress-io/cypress/issues/27567). Addressed in [#27853](https://github.com/cypress-io/cypress/pull/27853).

## 13.2.0

_Released 09/12/2023_

**Features:**

 - Adds support for Nx users who want to run Angular Component Testing in parallel. Addressed in [#27723](https://github.com/cypress-io/cypress/pull/27723).

**Bugfixes:**

- Edge cases where `cy.intercept()` would not properly intercept and asset response bodies would not properly be captured for Test Replay have been addressed. Addressed in [#27771](https://github.com/cypress-io/cypress/pull/27771).
- Fixed an issue where `enter`, `keyup`, and `space` events were not triggering `click` events properly in some versions of Firefox. Addressed in [#27715](https://github.com/cypress-io/cypress/pull/27715).
- Fixed a regression in `13.0.0` where tests using Basic Authorization can potentially hang indefinitely on chromium browsers. Addressed in [#27781](https://github.com/cypress-io/cypress/pull/27781).
- Fixed a regression in `13.0.0` where component tests using an intercept that matches all requests can potentially hang indefinitely. Addressed in [#27788](https://github.com/cypress-io/cypress/pull/27788).

**Dependency Updates:**

- Upgraded Electron from `21.0.0` to `25.8.0`, which updates bundled Chromium from `106.0.5249.51` to `114.0.5735.289`. Additionally, the Node version binary has been upgraded from `16.16.0` to `18.15.0`. This does **NOT** have an impact on the node version you are using with Cypress and is merely an internal update to the repository & shipped binary. Addressed in [#27715](https://github.com/cypress-io/cypress/pull/27715). Addresses [#27595](https://github.com/cypress-io/cypress/issues/27595).

## 13.1.0

_Released 08/31/2023_

**Features:**

 - Introduces a status icon representing the `latest` test run in the Sidebar for the Runs Page. Addresses [#27206](https://github.com/cypress-io/cypress/issues/27206).

**Bugfixes:**

- Fixed a regression introduced in Cypress [13.0.0](#13-0-0) where the [Module API](https://docs.cypress.io/guides/guides/module-api), [`after:run`](https://docs.cypress.io/api/plugins/after-run-api), and  [`after:spec`](https://docs.cypress.io/api/plugins/after-spec-api) results did not include the `stats.skipped` field for each run result. Fixes [#27694](https://github.com/cypress-io/cypress/issues/27694). Addressed in [#27695](https://github.com/cypress-io/cypress/pull/27695).
- Individual CDP errors that occur while capturing data for Test Replay will no longer prevent the entire run from being available. Addressed in [#27709](https://github.com/cypress-io/cypress/pull/27709).
- Fixed an issue where the release date on the `v13` landing page was a day behind. Fixed in [#27711](https://github.com/cypress-io/cypress/pull/27711).
- Fixed an issue where fatal protocol errors would leak between specs causing all subsequent specs to fail to upload protocol information. Fixed in [#27720](https://github.com/cypress-io/cypress/pull/27720)
- Updated `plist` from `3.0.6` to `3.1.0` to address [CVE-2022-37616](https://github.com/advisories/GHSA-9pgh-qqpf-7wqj) and [CVE-2022-39353](https://github.com/advisories/GHSA-crh6-fp67-6883). Fixed in [#27710](https://github.com/cypress-io/cypress/pull/27710).

## 13.0.0

_Released 08/29/2023_

**Breaking Changes:**

- The [`video`](https://docs.cypress.io/guides/references/configuration#Videos) configuration option now defaults to `false`. Addresses [#26157](https://github.com/cypress-io/cypress/issues/26157).
- The [`videoCompression`](https://docs.cypress.io/guides/references/configuration#Videos) configuration option now defaults to `false`. Addresses [#26160](https://github.com/cypress-io/cypress/issues/26160).
- The [`videoUploadOnPasses`](https://docs.cypress.io/guides/references/configuration#Videos) configuration option has been removed. Please see our [screenshots & videos guide](https://docs.cypress.io/guides/guides/screenshots-and-videos#Delete-videos-for-specs-without-failing-or-retried-tests) on how to accomplish similar functionality. Addresses [#26899](https://github.com/cypress-io/cypress/issues/26899).
- Requests for assets at relative paths for component testing are now correctly forwarded to the dev server. Fixes [#26725](https://github.com/cypress-io/cypress/issues/26725).
- The [`cy.readFile()`](/api/commands/readfile) command is now retry-able as a [query command](https://on.cypress.io/retry-ability). This should not affect any tests using it; the functionality is unchanged. However, it can no longer be overwritten using [`Cypress.Commands.overwrite()`](/api/cypress-api/custom-commands#Overwrite-Existing-Commands). Addressed in [#25595](https://github.com/cypress-io/cypress/pull/25595).
- The current spec path is now passed from the AUT iframe using a query parameter rather than a path segment. This allows for requests for assets at relative paths to be correctly forwarded to the dev server. Fixes [#26725](https://github.com/cypress-io/cypress/issues/26725).
- The deprecated configuration option `nodeVersion` has been removed. Addresses [#27016](https://github.com/cypress-io/cypress/issues/27016).
- The properties and values returned by the [Module API](https://docs.cypress.io/guides/guides/module-api) and included in the arguments of handlers for the [`after:run`](https://docs.cypress.io/api/plugins/after-run-api) and  [`after:spec`](https://docs.cypress.io/api/plugins/after-spec-api) have been changed to be more consistent. Addresses [#23805](https://github.com/cypress-io/cypress/issues/23805).
- For Cypress Cloud runs with Test Replay enabled, the Cypress Runner UI is now hidden during the run since the Runner will be visible during Test Replay. As such, if video is recorded (which is now defaulted to `false`) during the run, the Runner will not be visible. In addition, if a runner screenshot (`cy.screenshot({ capture: runner })`) is captured, it will no longer contain the Runner.
- The browser and browser page unexpectedly closing in the middle of a test run are now gracefully handled. Addressed in [#27592](https://github.com/cypress-io/cypress/issues/27592).
- Automation performance is now improved by switching away from websockets to direct CDP calls for Chrome and Electron browsers. Addressed in [#27592](https://github.com/cypress-io/cypress/issues/27592).
- Edge cases where `cy.intercept()` would not properly intercept have been addressed. Addressed in [#27592](https://github.com/cypress-io/cypress/issues/27592).
- Node 14 support has been removed and Node 16 support has been deprecated. Node 16 may continue to work with Cypress `v13`, but will not be supported moving forward to closer coincide with [Node 16's end-of-life](https://nodejs.org/en/blog/announcements/nodejs16-eol) schedule. It is recommended that users update to at least Node 18.
- The minimum supported Typescript version is `4.x`.

**Features:**

- Consolidates and improves terminal output when uploading test artifacts to Cypress Cloud. Addressed in [#27402](https://github.com/cypress-io/cypress/pull/27402)

**Bugfixes:**

- Fixed an issue where Cypress's internal `tsconfig` would conflict with properties set in the user's `tsconfig.json` such as `module` and `moduleResolution`. Fixes [#26308](https://github.com/cypress-io/cypress/issues/26308) and [#27448](https://github.com/cypress-io/cypress/issues/27448).
- Clarified Svelte 4 works correctly with Component Testing and updated dependencies checks to reflect this. It was incorrectly flagged as not supported. Fixes [#27465](https://github.com/cypress-io/cypress/issues/27465).
- Resolve the `process/browser` global inside `@cypress/webpack-batteries-included-preprocessor` to resolve to `process/browser.js` in order to explicitly provide the file extension. File resolution must include the extension for `.mjs` and `.js` files inside ESM packages in order to resolve correctly. Fixes[#27599](https://github.com/cypress-io/cypress/issues/27599).
- Fixed an issue where the correct `pnp` process was not being discovered. Fixes [#27562](https://github.com/cypress-io/cypress/issues/27562).
- Fixed incorrect type declarations for Cypress and Chai globals that asserted them to be local variables of the global scope rather than properties on the global object. Fixes [#27539](https://github.com/cypress-io/cypress/issues/27539). Fixed in [#27540](https://github.com/cypress-io/cypress/pull/27540).
- Dev Servers will now respect and use the `port` configuration option if present. Fixes [#27675](https://github.com/cypress-io/cypress/issues/27675).

**Dependency Updates:**

- Upgraded [`@cypress/request`](https://www.npmjs.com/package/@cypress/request) from `^2.88.11` to `^3.0.0` to address the [CVE-2023-28155](https://github.com/advisories/GHSA-p8p7-x288-28g6) security vulnerability. Addresses [#27535](https://github.com/cypress-io/cypress/issues/27535). Addressed in [#27495](https://github.com/cypress-io/cypress/pull/27495).

## 12.17.4

_Released 08/15/2023_

**Bugfixes:**

- Fixed an issue where having `cypress.config` in a nested directory would cause problems with locating the `component-index.html` file when using component testing. Fixes [#26400](https://github.com/cypress-io/cypress/issues/26400).

**Dependency Updates:**

- Upgraded [`webpack`](https://www.npmjs.com/package/webpack) from `v4` to `v5`. This means that we are now bundling your `e2e` tests with webpack 5. We don't anticipate this causing any noticeable changes. However, if you'd like to keep bundling your `e2e` tests with wepback 4 you can use the same process as before by pinning [@cypress/webpack-batteries-included-preprocessor](https://www.npmjs.com/package/@cypress/webpack-batteries-included-preprocessor) to `v2.x.x` and hooking into the [file:preprocessor](https://docs.cypress.io/api/plugins/preprocessors-api#Usage) plugin event. This will restore the previous bundling process. Additionally, if you're using [@cypress/webpack-batteries-included-preprocessor](https://www.npmjs.com/package/@cypress/webpack-batteries-included-preprocessor) already, a new version has been published to support webpack `v5`.
- Upgraded [`tough-cookie`](https://www.npmjs.com/package/tough-cookie) from `4.0` to `4.1.3`, [`@cypress/request`](https://www.npmjs.com/package/@cypress/request) from `2.88.11` to `2.88.12` and [`@cypress/request-promise`](https://www.npmjs.com/package/@cypress/request-promise) from `4.2.6` to `4.2.7` to address a [security vulnerability](https://security.snyk.io/vuln/SNYK-JS-TOUGHCOOKIE-5672873). Fixes [#27261](https://github.com/cypress-io/cypress/issues/27261).

## 12.17.3

_Released 08/01/2023_

**Bugfixes:**

- Fixed an issue where unexpected branch names were being recorded for cypress runs when executed by GitHub Actions. The HEAD branch name will now be recorded by default for pull request workflows if a branch name cannot otherwise be detected from user overrides or from local git data. Fixes [#27389](https://github.com/cypress-io/cypress/issues/27389).

**Performance:**

- Fixed an issue where unnecessary requests were being paused. No longer sends `X-Cypress-Is-XHR-Or-Fetch` header and infers resource type off of the server pre-request object. Fixes [#26620](https://github.com/cypress-io/cypress/issues/26620) and [#26622](https://github.com/cypress-io/cypress/issues/26622).

## 12.17.2

_Released 07/20/2023_

**Bugfixes:**

- Fixed an issue where commands would fail with the error `must only be invoked from the spec file or support file` if their arguments were mutated. Fixes [#27200](https://github.com/cypress-io/cypress/issues/27200).
- Fixed an issue where `cy.writeFile()` would erroneously fail with the error `cy.writeFile() must only be invoked from the spec file or support file`. Fixes [#27097](https://github.com/cypress-io/cypress/issues/27097).
- Fixed an issue where web workers could not be created within a spec. Fixes [#27298](https://github.com/cypress-io/cypress/issues/27298).

## 12.17.1

_Released 07/10/2023_

**Bugfixes:**

- Fixed invalid stored preference when enabling in-app notifications that could cause the application to crash.  Fixes [#27228](https://github.com/cypress-io/cypress/issues/27228).
- Fixed an issue with the Typescript types of [`cy.screenshot()`](https://docs.cypress.io/api/commands/screenshot). Fixed in [#27130](https://github.com/cypress-io/cypress/pull/27130).

**Dependency Updates:**

- Upgraded [`@cypress/request`](https://www.npmjs.com/package/@cypress/request) from `2.88.10` to `2.88.11` to address [CVE-2022-24999](https://www.cve.org/CVERecord?id=CVE-2022-24999) security vulnerability. Addressed in [#27005](https://github.com/cypress-io/cypress/pull/27005).

## 12.17.0

_Released 07/05/2023_

**Features:**

- Cypress Cloud users can now receive desktop notifications about their runs, including when one starts, finishes, or fails. Addresses [#26686](https://github.com/cypress-io/cypress/issues/26686).

**Bugfixes:**

- Fixed issues where commands would fail with the error `must only be invoked from the spec file or support file`. Fixes [#27149](https://github.com/cypress-io/cypress/issues/27149) and [#27163](https://github.com/cypress-io/cypress/issues/27163).
- Fixed a regression introduced in Cypress [12.12.0](#12-12-0) where Cypress may fail to reconnect to the Chrome DevTools Protocol in Electron. Fixes [#26900](https://github.com/cypress-io/cypress/issues/26900).
- Fixed an issue where chrome was not recovering from browser crashes properly. Fixes [#24650](https://github.com/cypress-io/cypress/issues/24650).
- Fixed a race condition that was causing a GraphQL error to appear on the [Debug page](https://docs.cypress.io/guides/cloud/runs#Debug) when viewing a running Cypress Cloud build. Fixed in [#27134](https://github.com/cypress-io/cypress/pull/27134).
- Fixed a race condition in electron where the test window exiting prematurely during the browser launch process was causing the whole test run to fail. Addressed in [#27167](https://github.com/cypress-io/cypress/pull/27167).
- Fixed minor issues with Typescript types in the CLI. Fixes [#24110](https://github.com/cypress-io/cypress/issues/24110).
- Fixed an issue where a value for the Electron debug port would not be respected if defined using the `ELECTRON_EXTRA_LAUNCH_ARGS` environment variable. Fixes [#26711](https://github.com/cypress-io/cypress/issues/26711).

**Dependency Updates:**

- Update dependency semver to ^7.5.3. Addressed in [#27151](https://github.com/cypress-io/cypress/pull/27151).

## 12.16.0

_Released 06/26/2023_

**Features:**

- Added support for Angular 16.1.0 in Cypress Component Testing. Addresses [#27049](https://github.com/cypress-io/cypress/issues/27049).

**Bugfixes:**

- Fixed an issue where certain commands would fail with the error `must only be invoked from the spec file or support file` when invoked with a large argument. Fixes [#27099](https://github.com/cypress-io/cypress/issues/27099).

## 12.15.0

_Released 06/20/2023_

**Features:**

- Added support for running Cypress tests with [Chrome's new `--headless=new` flag](https://developer.chrome.com/articles/new-headless/). Chrome versions 112 and above will now be run in the `headless` mode that matches the `headed` browser implementation. Addresses [#25972](https://github.com/cypress-io/cypress/issues/25972).
- Cypress can now test pages with targeted `Content-Security-Policy` and `Content-Security-Policy-Report-Only` header directives by specifying the allow list via the [`experimentalCspAllowList`](https://docs.cypress.io/guides/references/configuration#Experimental-Csp-Allow-List) configuration option. Addresses [#1030](https://github.com/cypress-io/cypress/issues/1030). Addressed in [#26483](https://github.com/cypress-io/cypress/pull/26483)
- The [`videoCompression`](https://docs.cypress.io/guides/references/configuration#Videos) configuration option now accepts both a boolean or a Constant Rate Factor (CRF) number between `1` and `51`. The `videoCompression` default value is still `32` CRF and when `videoCompression` is set to `true` the default of `32` CRF will be used. Addresses [#26658](https://github.com/cypress-io/cypress/issues/26658).
- The Cypress Cloud data shown on the [Specs](https://docs.cypress.io/guides/core-concepts/cypress-app#Specs) page and [Runs](https://docs.cypress.io/guides/core-concepts/cypress-app#Runs) page will now reflect Cloud Runs that match the current Git tree if Git is being used. Addresses [#26693](https://github.com/cypress-io/cypress/issues/26693).

**Bugfixes:**

- Fixed an issue where video output was not being logged to the console when `videoCompression` was turned off. Videos will now log to the terminal regardless of the compression value. Addresses [#25945](https://github.com/cypress-io/cypress/issues/25945).

**Dependency Updates:**

- Removed [`@cypress/mocha-teamcity-reporter`](https://www.npmjs.com/package/@cypress/mocha-teamcity-reporter) as this package was no longer being referenced. Addressed in [#26938](https://github.com/cypress-io/cypress/pull/26938).

## 12.14.0

_Released 06/07/2023_

**Features:**

- A new testing type switcher has been added to the Spec Explorer to make it easier to move between E2E and Component Testing. An informational overview of each type is displayed if it hasn't already been configured to help educate and onboard new users to each testing type. Addresses [#26448](https://github.com/cypress-io/cypress/issues/26448), [#26836](https://github.com/cypress-io/cypress/issues/26836) and [#26837](https://github.com/cypress-io/cypress/issues/26837).

**Bugfixes:**

- Fixed an issue to now correctly detect Angular 16 dependencies
([@angular/cli](https://www.npmjs.com/package/@angular/cli),
[@angular-devkit/build-angular](https://www.npmjs.com/package/@angular-devkit/build-angular),
[@angular/core](https://www.npmjs.com/package/@angular/core), [@angular/common](https://www.npmjs.com/package/@angular/common),
[@angular/platform-browser-dynamic](https://www.npmjs.com/package/@angular/platform-browser-dynamic))
during Component Testing onboarding. Addresses [#26852](https://github.com/cypress-io/cypress/issues/26852).
- Ensures Git-related messages on the [Runs page](https://docs.cypress.io/guides/core-concepts/cypress-app#Runs) remain dismissed. Addresses [#26808](https://github.com/cypress-io/cypress/issues/26808).

**Dependency Updates:**

- Upgraded [`find-process`](https://www.npmjs.com/package/find-process) from `1.4.1` to `1.4.7` to address this [Synk](https://security.snyk.io/vuln/SNYK-JS-FINDPROCESS-1090284) security vulnerability. Addressed in [#26906](https://github.com/cypress-io/cypress/pull/26906).
- Upgraded [`firefox-profile`](https://www.npmjs.com/package/firefox-profile) from `4.0.0` to `4.3.2` to address security vulnerabilities within sub-dependencies. Addressed in [#26912](https://github.com/cypress-io/cypress/pull/26912).

## 12.13.0

_Released 05/23/2023_

**Features:**

- Adds Git-related messages for the [Runs page](https://docs.cypress.io/guides/core-concepts/cypress-app#Runs) and [Debug page](https://docs.cypress.io/guides/cloud/runs#Debug) when users aren't using Git or there are no recorded runs for the current branch. Addresses [#26680](https://github.com/cypress-io/cypress/issues/26680).

**Bugfixes:**

- Reverted [#26452](https://github.com/cypress-io/cypress/pull/26452) which introduced a bug that prevents users from using End to End with Yarn 3. Fixed in [#26735](https://github.com/cypress-io/cypress/pull/26735). Fixes [#26676](https://github.com/cypress-io/cypress/issues/26676).
- Moved `types` condition to the front of `package.json#exports` since keys there are meant to be order-sensitive. Fixed in [#26630](https://github.com/cypress-io/cypress/pull/26630).
- Fixed an issue where newly-installed dependencies would not be detected during Component Testing setup. Addresses [#26685](https://github.com/cypress-io/cypress/issues/26685).
- Fixed a UI regression that was flashing an "empty" state inappropriately when loading the Debug page. Fixed in [#26761](https://github.com/cypress-io/cypress/pull/26761).
- Fixed an issue in Component Testing setup where TypeScript version 5 was not properly detected. Fixes [#26204](https://github.com/cypress-io/cypress/issues/26204).

**Misc:**

- Updated styling & content of Cypress Cloud slideshows when not logged in or no runs have been recorded. Addresses [#26181](https://github.com/cypress-io/cypress/issues/26181).
- Changed the nomenclature of 'processing' to 'compressing' when terminal video output is printed during a run. Addresses [#26657](https://github.com/cypress-io/cypress/issues/26657).
- Changed the nomenclature of 'Upload Results' to 'Uploading Screenshots & Videos' when terminal output is printed during a run. Addresses [#26759](https://github.com/cypress-io/cypress/issues/26759).

## 12.12.0

_Released 05/09/2023_

**Features:**

- Added a new informational banner to help get started with component testing from an existing end-to-end test suite. Addresses [#26511](https://github.com/cypress-io/cypress/issues/26511).

**Bugfixes:**

- Fixed an issue in Electron where devtools gets out of sync with the DOM occasionally. Addresses [#15932](https://github.com/cypress-io/cypress/issues/15932).
- Updated the Chromium renderer process crash message to be more terse. Addressed in [#26597](https://github.com/cypress-io/cypress/pull/26597).
- Fixed an issue with `CYPRESS_DOWNLOAD_PATH_TEMPLATE` regex to allow multiple replacements. Addresses [#23670](https://github.com/cypress-io/cypress/issues/23670).
- Moved `types` condition to the front of `package.json#exports` since keys there are meant to be order-sensitive. Fixed in [#26630](https://github.com/cypress-io/cypress/pull/26630).

**Dependency Updates:**

- Upgraded [`plist`](https://www.npmjs.com/package/plist) from `3.0.5` to `3.0.6` to address [CVE-2022-26260](https://nvd.nist.gov/vuln/detail/CVE-2022-22912#range-8131646) NVD security vulnerability. Addressed in [#26631](https://github.com/cypress-io/cypress/pull/26631).
- Upgraded [`engine.io`](https://www.npmjs.com/package/engine.io) from `6.2.1` to `6.4.2` to address [CVE-2023-31125](https://github.com/socketio/engine.io/security/advisories/GHSA-q9mw-68c2-j6m5) NVD security vulnerability. Addressed in [#26664](https://github.com/cypress-io/cypress/pull/26664).
- Upgraded [`@vue/test-utils`](https://www.npmjs.com/package/@vue/test-utils) from `2.0.2` to `2.3.2`. Addresses [#26575](https://github.com/cypress-io/cypress/issues/26575).

## 12.11.0

_Released 04/26/2023_

**Features:**

- Adds Component Testing support for Angular 16. Addresses [#26044](https://github.com/cypress-io/cypress/issues/26044).
- The run navigation component on the [Debug page](https://on.cypress.io/debug-page) will now display a warning message if there are more relevant runs than can be displayed in the list. Addresses [#26288](https://github.com/cypress-io/cypress/issues/26288).

**Bugfixes:**

- Fixed an issue where setting `videoCompression` to `0` would cause the video output to be broken. `0` is now treated as false. Addresses [#5191](https://github.com/cypress-io/cypress/issues/5191) and [#24595](https://github.com/cypress-io/cypress/issues/24595).
- Fixed an issue on the [Debug page](https://on.cypress.io/debug-page) where the passing run status would appear even if the Cypress Cloud organization was over its monthly test result limit. Addresses [#26528](https://github.com/cypress-io/cypress/issues/26528).

**Misc:**

- Cleaned up our open telemetry dependencies, reducing the size of the open telemetry modules. Addressed in [#26522](https://github.com/cypress-io/cypress/pull/26522).

**Dependency Updates:**

- Upgraded [`vue`](https://www.npmjs.com/package/vue) from `3.2.31` to `3.2.47`. Addressed in [#26555](https://github.com/cypress-io/cypress/pull/26555).

## 12.10.0

_Released 04/17/2023_

**Features:**

- The Component Testing setup wizard will now show a warning message if an issue is encountered with an installed [third party framework definition](https://on.cypress.io/component-integrations). Addresses [#25838](https://github.com/cypress-io/cypress/issues/25838).

**Bugfixes:**

- Capture the [Azure](https://azure.microsoft.com/) CI provider's environment variable [`SYSTEM_PULLREQUEST_PULLREQUESTNUMBER`](https://learn.microsoft.com/en-us/azure/devops/pipelines/build/variables?view=azure-devops&tabs=yaml#system-variables-devops-services) to display the linked PR number in the Cloud. Addressed in [#26215](https://github.com/cypress-io/cypress/pull/26215).
- Fixed an issue in the onboarding wizard where project framework & bundler would not be auto-detected when opening directly into component testing mode using the `--component` CLI flag. Fixes [#22777](https://github.com/cypress-io/cypress/issues/22777) and [#26388](https://github.com/cypress-io/cypress/issues/26388).
- Updated to use the `SEMAPHORE_GIT_WORKING_BRANCH` [Semphore](https://docs.semaphoreci.com) CI environment variable to correctly associate a Cloud run to the current branch. Previously this was incorrectly associating a run to the target branch. Fixes [#26309](https://github.com/cypress-io/cypress/issues/26309).
- Fix an edge case in Component Testing where a custom `baseUrl` in `tsconfig.json` for Next.js 13.2.0+ is not respected. This was partially fixed in [#26005](https://github.com/cypress-io/cypress/pull/26005), but an edge case was missed. Fixes [#25951](https://github.com/cypress-io/cypress/issues/25951).
- Fixed an issue where `click` events fired on `.type('{enter}')` did not propagate through shadow roots. Fixes [#26392](https://github.com/cypress-io/cypress/issues/26392).

**Misc:**

- Removed unintentional debug logs. Addressed in [#26411](https://github.com/cypress-io/cypress/pull/26411).
- Improved styling on the [Runs Page](https://docs.cypress.io/guides/core-concepts/cypress-app#Runs). Addresses [#26180](https://github.com/cypress-io/cypress/issues/26180).

**Dependency Updates:**

- Upgraded [`commander`](https://www.npmjs.com/package/commander) from `^5.1.0` to `^6.2.1`. Addressed in [#26226](https://github.com/cypress-io/cypress/pull/26226).
- Upgraded [`minimist`](https://www.npmjs.com/package/minimist) from `1.2.6` to `1.2.8` to address this [CVE-2021-44906](https://github.com/advisories/GHSA-xvch-5gv4-984h) NVD security vulnerability. Addressed in [#26254](https://github.com/cypress-io/cypress/pull/26254).

## 12.9.0

_Released 03/28/2023_

**Features:**

- The [Debug page](https://docs.cypress.io/guides/cloud/runs#Debug) now allows for navigating between all runs recorded for a commit. Addresses [#25899](https://github.com/cypress-io/cypress/issues/25899) and [#26018](https://github.com/cypress-io/cypress/issues/26018).

**Bugfixes:**

- Fixed a compatibility issue so that component test projects can use [Vite](https://vitejs.dev/) version 4.2.0 and greater. Fixes [#26138](https://github.com/cypress-io/cypress/issues/26138).
- Fixed an issue where [`cy.intercept()`](https://docs.cypress.io/api/commands/intercept) added an additional `content-length` header to spied requests that did not set a `content-length` header on the original request. Fixes [#24407](https://github.com/cypress-io/cypress/issues/24407).
- Changed the way that Git hashes are loaded so that non-relevant runs are excluded from the Debug page. Fixes [#26058](https://github.com/cypress-io/cypress/issues/26058).
- Corrected the [`.type()`](https://docs.cypress.io/api/commands/type) command to account for shadow root elements when determining whether or not focus needs to be simulated before typing. Fixes [#26198](https://github.com/cypress-io/cypress/issues/26198).
- Fixed an issue where an incorrect working directory could be used for Git operations on Windows. Fixes [#23317](https://github.com/cypress-io/cypress/issues/23317).
- Capture the [Buildkite](https://buildkite.com/) CI provider's environment variable `BUILDKITE_RETRY_COUNT` to handle CI retries in the Cloud. Addressed in [#25750](https://github.com/cypress-io/cypress/pull/25750).

**Misc:**

- Made some minor styling updates to the Debug page. Addresses [#26041](https://github.com/cypress-io/cypress/issues/26041).

## 12.8.1

_Released 03/15/2023_

**Bugfixes:**

- Fixed a regression in Cypress [10](https://docs.cypress.io/guides/references/changelog#10-0-0) where the reporter auto-scroll configuration inside user preferences was unintentionally being toggled off. User's must now explicitly enable/disable auto-scroll under user preferences, which is enabled by default. Fixes [#24171](https://github.com/cypress-io/cypress/issues/24171) and [#26113](https://github.com/cypress-io/cypress/issues/26113).

**Dependency Updates:**

- Upgraded [`ejs`](https://www.npmjs.com/package/ejs) from `3.1.6` to `3.1.8` to address this [CVE-2022-29078](https://github.com/advisories/GHSA-phwq-j96m-2c2q) NVD security vulnerability. Addressed in [#25279](https://github.com/cypress-io/cypress/pull/25279).

## 12.8.0

_Released 03/14/2023_

**Features:**

- The [Debug page](https://docs.cypress.io/guides/cloud/runs#Debug) is now able to show real-time results from in-progress runs.  Addresses [#25759](https://github.com/cypress-io/cypress/issues/25759).
- Added the ability to control whether a request is logged to the command log via [`cy.intercept()`](https://docs.cypress.io/api/commands/intercept) by passing `log: false` or `log: true`. Addresses [#7362](https://github.com/cypress-io/cypress/issues/7362).
  - This can be used to override Cypress's default behavior of logging all XHRs and fetches, see the [example](https://docs.cypress.io/api/commands/intercept#Disabling-logs-for-a-request).
- It is now possible to control the number of connection attempts to the browser using the `CYPRESS_CONNECT_RETRY_THRESHOLD` Environment Variable. Learn more [here](https://docs.cypress.io/guides/references/advanced-installation#Environment-variables). Addressed in [#25848](https://github.com/cypress-io/cypress/pull/25848).

**Bugfixes:**

- Fixed an issue where using `Cypress.require()` would throw the error `Cannot find module 'typescript'`. Fixes [#25885](https://github.com/cypress-io/cypress/issues/25885).
- The [`before:spec`](https://docs.cypress.io/api/plugins/before-spec-api) API was updated to correctly support async event handlers in `run` mode. Fixes [#24403](https://github.com/cypress-io/cypress/issues/24403).
- Updated the Component Testing [community framework](https://docs.cypress.io/guides/component-testing/third-party-definitions) definition detection logic to take into account monorepo structures that hoist dependencies. Fixes [#25993](https://github.com/cypress-io/cypress/issues/25993).
- The onboarding wizard for Component Testing will now detect installed dependencies more reliably. Fixes [#25782](https://github.com/cypress-io/cypress/issues/25782).
- Fixed an issue where Angular components would sometimes be mounted in unexpected DOM locations in component tests. Fixes [#25956](https://github.com/cypress-io/cypress/issues/25956).
- Fixed an issue where Cypress component testing would fail to work with [Next.js](https://nextjs.org/) `13.2.1`. Fixes [#25951](https://github.com/cypress-io/cypress/issues/25951).
- Fixed an issue where migrating a project from a version of Cypress earlier than [10.0.0](#10-0-0) could fail if the project's `testFiles` configuration was an array of globs. Fixes [#25947](https://github.com/cypress-io/cypress/issues/25947).

**Misc:**

- Removed "New" badge in the navigation bar for the debug page icon. Addresses [#25925](https://github.com/cypress-io/cypress/issues/25925).
- Removed inline "Connect" buttons within the Specs Explorer. Addresses [#25926](https://github.com/cypress-io/cypress/issues/25926).
- Added an icon for "beta" versions of the Chrome browser. Addresses [#25968](https://github.com/cypress-io/cypress/issues/25968).

**Dependency Updates:**

- Upgraded [`mocha-junit-reporter`](https://www.npmjs.com/package/mocha-junit-reporter) from `2.1.0` to `2.2.0` to be able to use [new placeholders](https://github.com/michaelleeallen/mocha-junit-reporter/pull/163) such as `[suiteFilename]` or `[suiteName]` when defining the test report name. Addressed in [#25922](https://github.com/cypress-io/cypress/pull/25922).

## 12.7.0

_Released 02/24/2023_

**Features:**

- It is now possible to set `hostOnly` cookies with [`cy.setCookie()`](https://docs.cypress.io/api/commands/setcookie) for a given domain. Addresses [#16856](https://github.com/cypress-io/cypress/issues/16856) and [#17527](https://github.com/cypress-io/cypress/issues/17527).
- Added a Public API for third party component libraries to define a Framework Definition, embedding their library into the Cypress onboarding workflow. Learn more [here](https://docs.cypress.io/guides/component-testing/third-party-definitions). Implemented in [#25780](https://github.com/cypress-io/cypress/pull/25780) and closes [#25638](https://github.com/cypress-io/cypress/issues/25638).
- Added a Debug Page tutorial slideshow for projects that are not connected to Cypress Cloud. Addresses [#25768](https://github.com/cypress-io/cypress/issues/25768).
- Improved various error message around interactions with the Cypress cloud. Implemented in [#25837](https://github.com/cypress-io/cypress/pull/25837)
- Updated the "new" status badge for the Debug page navigation link to be less noticeable when the navigation is collapsed. Addresses [#25739](https://github.com/cypress-io/cypress/issues/25739).

**Bugfixes:**

- Fixed various bugs when recording to the cloud. Fixed in [#25837](https://github.com/cypress-io/cypress/pull/25837)
- Fixed an issue where cookies were being duplicated with the same hostname, but a prepended dot. Fixed an issue where cookies may not be expiring correctly. Fixes [#25174](https://github.com/cypress-io/cypress/issues/25174), [#25205](https://github.com/cypress-io/cypress/issues/25205) and [#25495](https://github.com/cypress-io/cypress/issues/25495).
- Fixed an issue where cookies weren't being synced when the application was stable. Fixed in [#25855](https://github.com/cypress-io/cypress/pull/25855). Fixes [#25835](https://github.com/cypress-io/cypress/issues/25835).
- Added missing TypeScript type definitions for the [`cy.reload()`](https://docs.cypress.io/api/commands/reload) command. Addressed in [#25779](https://github.com/cypress-io/cypress/pull/25779).
- Ensure Angular components are mounted inside the correct element. Fixes [#24385](https://github.com/cypress-io/cypress/issues/24385).
- Fix a bug where files outside the project root in a monorepo are not correctly served when using Vite. Addressed in [#25801](https://github.com/cypress-io/cypress/pull/25801).
- Fixed an issue where using [`cy.intercept`](https://docs.cypress.io/api/commands/intercept)'s `req.continue()` with a non-function parameter would not provide an appropriate error message. Fixed in [#25884](https://github.com/cypress-io/cypress/pull/25884).
- Fixed an issue where Cypress would erroneously launch and connect to multiple browser instances. Fixes [#24377](https://github.com/cypress-io/cypress/issues/24377).

**Misc:**

- Made updates to the way that the Debug Page header displays information. Addresses [#25796](https://github.com/cypress-io/cypress/issues/25796) and [#25798](https://github.com/cypress-io/cypress/issues/25798).

## 12.6.0

_Released 02/15/2023_

**Features:**

- Added a new CLI flag, called [`--auto-cancel-after-failures`](https://docs.cypress.io/guides/guides/command-line#Options), that overrides the project-level ["Auto Cancellation"](https://docs.cypress.io/guides/cloud/smart-orchestration#Auto-Cancellation) value when recording to the Cloud. This gives Cloud users on Business and Enterprise plans the flexibility to alter the auto-cancellation value per run. Addressed in [#25237](https://github.com/cypress-io/cypress/pull/25237).
- It is now possible to overwrite query commands using [`Cypress.Commands.overwriteQuery`](https://on.cypress.io/api/custom-queries). Addressed in [#25078](https://github.com/cypress-io/cypress/issues/25078).
- Added [`Cypress.require()`](https://docs.cypress.io/api/cypress-api/require) for including dependencies within the [`cy.origin()`](https://docs.cypress.io/api/commands/origin) callback. This change removed support for using `require()` and `import()` directly within the callback because we found that it impacted performance not only for spec files using them within the [`cy.origin()`](https://docs.cypress.io/api/commands/origin) callback, but even for spec files that did not use them. Addresses [#24976](https://github.com/cypress-io/cypress/issues/24976).
- Added the ability to open the failing test in the IDE from the Debug page before needing to re-run the test. Addressed in [#24850](https://github.com/cypress-io/cypress/issues/24850).

**Bugfixes:**

- When a Cloud user is apart of multiple Cloud organizations, the [Connect to Cloud setup](https://docs.cypress.io/guides/cloud/projects#Set-up-a-project-to-record) now shows the correct organizational prompts when connecting a new project. Fixes [#25520](https://github.com/cypress-io/cypress/issues/25520).
- Fixed an issue where Cypress would fail to load any specs if the project `specPattern` included a resource that could not be accessed due to filesystem permissions. Fixes [#24109](https://github.com/cypress-io/cypress/issues/24109).
- Fixed an issue where the Debug page would display a different number of specs for in-progress runs than the in-progress specs reported in Cypress Cloud. Fixes [#25647](https://github.com/cypress-io/cypress/issues/25647).
- Fixed an issue in middleware where error-handling code could itself generate an error and fail to report the original issue. Fixes [#22825](https://github.com/cypress-io/cypress/issues/22825).
- Fixed an regression introduced in Cypress [12.3.0](#12-3-0) where custom browsers that relied on process environment variables were not found on macOS arm64 architectures. Fixed in [#25753](https://github.com/cypress-io/cypress/pull/25753).

**Misc:**

- Improved the UI of the Debug page. Addresses [#25664](https://github.com/cypress-io/cypress/issues/25664),  [#25669](https://github.com/cypress-io/cypress/issues/25669), [#25665](https://github.com/cypress-io/cypress/issues/25665), [#25666](https://github.com/cypress-io/cypress/issues/25666), and [#25667](https://github.com/cypress-io/cypress/issues/25667).
- Updated the Debug page sidebar badge to to show 0 to 99+ failing tests, increased from showing 0 to 9+ failing tests, to provide better test failure insights. Addresses [#25662](https://github.com/cypress-io/cypress/issues/25662).

**Dependency Updates:**

- Upgrade [`debug`](https://www.npmjs.com/package/debug) to `4.3.4`. Addressed in [#25699](https://github.com/cypress-io/cypress/pull/25699).

## 12.5.1

_Released 02/02/2023_

**Bugfixes:**

- Fixed a regression introduced in Cypress [12.5.0](https://docs.cypress.io/guides/references/changelog#12-5-0) where the `runnable` was not included in the [`test:after:run`](https://docs.cypress.io/api/events/catalog-of-events) event. Fixes [#25663](https://github.com/cypress-io/cypress/issues/25663).

**Dependency Updates:**

- Upgraded [`simple-git`](https://github.com/steveukx/git-js) from `3.15.0` to `3.16.0` to address this [security vulnerability](https://github.com/advisories/GHSA-9p95-fxvg-qgq2) where Remote Code Execution (RCE) via the clone(), pull(), push() and listRemote() methods due to improper input sanitization was possible. Addressed in [#25603](https://github.com/cypress-io/cypress/pull/25603).

## 12.5.0

_Released 01/31/2023_

**Features:**

- Easily debug failed CI test runs recorded to the Cypress Cloud from your local Cypress app with the new Debug page. Please leave any feedback [here](https://github.com/cypress-io/cypress/discussions/25649). Your feedback will help us make decisions to improve the Debug experience. For more details, see [our blog post](https://on.cypress.io/debug-page-release). Addressed in [#25488](https://github.com/cypress-io/cypress/pull/25488).

**Performance:**

- Improved memory consumption in `run` mode by removing reporter logs for successful tests. Fixes [#25230](https://github.com/cypress-io/cypress/issues/25230).

**Bugfixes:**

- Fixed an issue where alternative Microsoft Edge Beta, Canary, and Dev binary versions were not being discovered by Cypress. Fixes [#25455](https://github.com/cypress-io/cypress/issues/25455).

**Dependency Updates:**

- Upgraded [`underscore.string`](https://github.com/esamattis/underscore.string/blob/HEAD/CHANGELOG.markdown) from `3.3.5` to `3.3.6` to reference rebuilt assets after security patch to fix regular expression DDOS exploit. Addressed in [#25574](https://github.com/cypress-io/cypress/pull/25574).

## 12.4.1

_Released 01/27/2023_

**Bugfixes:**

- Fixed a regression from Cypress [12.4.0](https://docs.cypress.io/guides/references/changelog#12-4-0) where Cypress was not exiting properly when running multiple Component Testing specs in `electron` in `run` mode. Fixes [#25568](https://github.com/cypress-io/cypress/issues/25568).

**Dependency Updates:**

- Upgraded [`ua-parser-js`](https://github.com/faisalman/ua-parser-js) from `0.7.24` to `0.7.33` to address this [security vulnerability](https://github.com/faisalman/ua-parser-js/security/advisories/GHSA-fhg7-m89q-25r3) where crafting a very-very-long user-agent string with specific pattern, an attacker can turn the script to get stuck processing for a very long time which results in a denial of service (DoS) condition. Addressed in [#25561](https://github.com/cypress-io/cypress/pull/25561).

## 12.4.0

_Released 1/24/2023_

**Features:**

- Added official support for Vite 4 in component testing. Addresses
  [#24969](https://github.com/cypress-io/cypress/issues/24969).
- Added new
  [`experimentalMemoryManagement`](/guides/references/experiments#Configuration)
  configuration option to improve memory management in Chromium-based browsers.
  Enable this option with `experimentalMemoryManagement=true` if you have
  experienced "Out of Memory" issues. Addresses
  [#23391](https://github.com/cypress-io/cypress/issues/23391).
- Added new
  [`experimentalSkipDomainInjection`](/guides/references/experiments#Experimental-Skip-Domain-Injection)
  configuration option to disable Cypress from setting `document.domain` on
  injection, allowing users to test Salesforce domains. If you believe you are
  having `document.domain` issues, please see the
  [`experimentalSkipDomainInjection`](/guides/references/experiments#Experimental-Skip-Domain-Injection)
  guide. This config option is end-to-end only. Addresses
  [#2367](https://github.com/cypress-io/cypress/issues/2367),
  [#23958](https://github.com/cypress-io/cypress/issues/23958),
  [#24290](https://github.com/cypress-io/cypress/issues/24290), and
  [#24418](https://github.com/cypress-io/cypress/issues/24418).
- The [`.as`](/api/commands/as) command now accepts an options argument,
  allowing an alias to be stored as type "query" or "static" value. This is
  stored as "query" by default. Addresses
  [#25173](https://github.com/cypress-io/cypress/issues/25173).
- The `cy.log()` command will now display a line break where the `\n` character
  is used. Addresses
  [#24964](https://github.com/cypress-io/cypress/issues/24964).
- [`component.specPattern`](/guides/references/configuration#component) now
  utilizes a JSX/TSX file extension when generating a new empty spec file if
  project contains at least one file with those extensions. This applies only to
  component testing and is skipped if
  [`component.specPattern`](/guides/references/configuration#component) has been
  configured to exclude files with those extensions. Addresses
  [#24495](https://github.com/cypress-io/cypress/issues/24495).
- Added support for the `data-qa` selector in the
  [Selector Playground](guides/core-concepts/cypress-app#Selector-Playground) in
  addition to `data-cy`, `data-test` and `data-testid`. Addresses
  [#25305](https://github.com/cypress-io/cypress/issues/25305).

**Bugfixes:**

- Fixed an issue where component tests could incorrectly treat new major
  versions of certain dependencies as supported. Fixes
  [#25379](https://github.com/cypress-io/cypress/issues/25379).
- Fixed an issue where new lines or spaces on new lines in the Command Log were
  not maintained. Fixes
  [#23679](https://github.com/cypress-io/cypress/issues/23679) and
  [#24964](https://github.com/cypress-io/cypress/issues/24964).
- Fixed an issue where Angular component testing projects would fail to
  initialize if an unsupported browserslist entry was specified in the project
  configuration. Fixes
  [#25312](https://github.com/cypress-io/cypress/issues/25312).

**Misc**

- Video output link in `cypress run` mode has been added to it's own line to
  make the video output link more easily clickable in the terminal. Addresses
  [#23913](https://github.com/cypress-io/cypress/issues/23913).<|MERGE_RESOLUTION|>--- conflicted
+++ resolved
@@ -1,16 +1,19 @@
 <!-- See the ../guides/writing-the-cypress-changelog.md for details on writing the changelog. -->
+## 13.13.0
+
+_Released 7/02/2024 (PENDING)_
+
+**Features:**
+
+- Adds Signal support for Angular Component Testing versions 17.2 and up. Addresses [#29264](https://github.com/cypress-io/cypress/issues/29264).
+
 ## 13.12.0
 
 _Released 6/18/2024_
 
 **Features:**
 
-<<<<<<< HEAD
-- Adds Component Testing support for Angular version 18. Addresses [#29309](https://github.com/cypress-io/cypress/issues/29309).
-- Adds Signal support for Angular Component Testing versions 17.2 and up. Addresses [#29264](https://github.com/cypress-io/cypress/issues/29264).
-=======
 - Added Component Testing support for Angular version 18. Addresses [#29309](https://github.com/cypress-io/cypress/issues/29309).
->>>>>>> 54a636ea
 
 **Bugfixes:**
 
