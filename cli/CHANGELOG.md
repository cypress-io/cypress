--- conflicted
+++ resolved
@@ -7,11 +7,8 @@
 
 - Fixed an issue with the Cloud project selection modal not showing the correct prompts. Fixes [#25520](https://github.com/cypress-io/cypress/issues/25520).
 - Fixed an issue in middleware where error-handling code could itself generate an error and fail to report the original issue. Fixes [#22825](https://github.com/cypress-io/cypress/issues/22825).
-<<<<<<< HEAD
+- Fixed an issue that could cause the Debug page to display a different number of specs for in-progress runs than shown in Cypress Cloud. Fixes [#25647](https://github.com/cypress-io/cypress/issues/25647).
 - Fixed an issue where custom browsers that relied on process environment variables were not found on macOS arm64 architectures. Fixed in [#25753](https://github.com/cypress-io/cypress/pull/25753).
-=======
-- Fixed an issue that could cause the Debug page to display a different number of specs for in-progress runs than shown in Cypress Cloud. Fixes [#25647](https://github.com/cypress-io/cypress/issues/25647).
->>>>>>> 2bfeb530
 
 **Features:**
 
