<!-- See the ../guides/writing-the-cypress-changelog.md for details on writing the changelog. -->
## 13.6.7

_Released 3/12/2024 (PENDING)_

**Performance:**

- Fixed a performance regression from [`13.6.4`](https://docs.cypress.io/guides/references/changelog#13-6-4) where unhandled service worker requests may not correlate correctly. Fixes [#28868](https://github.com/cypress-io/cypress/issues/28868).

**Bugfixes:**

- Changed screenshot capture behavior in Chromium to activate the main Cypress tab before capturing. This prevents screenshot capture from timing out in certain situations. Fixed in [#29038](https://github.com/cypress-io/cypress/pull/29038). Fixes [#5016](https://github.com/cypress-io/cypress/issues/5016)
- Fixed an issue where `.click()` commands on children of disabled elements would still produce "click" events -- even without `{ force: true }`. Fixes [#28788](https://github.com/cypress-io/cypress/issues/28788).
- Changed RequestBody type to allow for boolean and null literals to be passed as body values. [#28789](https://github.com/cypress-io/cypress/issues/28789)

**Misc:**

<<<<<<< HEAD
- Command messages in the Cypress command logs will now truncate display at 100 lines instead of 50. Fixes [#29023](https://github.com/cypress-io/cypress/issues/29023).
=======
- Captures the `beforeTest` timestamp inside the browser for the purposes of accurately determining test start for Test Replay. Addressed in [#29061](https://github.com/cypress-io/cypress/pull/29061).
>>>>>>> 3383043c

**Dependency Updates:**

- Updated jimp from `0.14.0` to `0.22.12`. Addressed in [#29055](https://github.com/cypress-io/cypress/pull/29055).
- Updated http-proxy-middleware from `2.0.4` to `2.0.6`. Addressed in [#28902](https://github.com/cypress-io/cypress/pull/28902).
- Updated signal-exit from `3.0.3` to `3.0.7`. Addressed in [#28979](https://github.com/cypress-io/cypress/pull/28979).

## 13.6.6

_Released 2/22/2024_

**Bugfixes:**

- Fixed an issue where `cypress verify` was failing for `nx` users. Fixes [#28982](https://github.com/cypress-io/cypress/issues/28982).

## 13.6.5

_Released 2/20/2024_

**Bugfixes:**

- Fixed tests hanging when the Chrome browser extension is disabled. Fixes [#28392](https://github.com/cypress-io/cypress/issues/28392).
- Fixed an issue which caused the browser to relaunch after closing the browser from the Launchpad. Fixes [#28852](https://github.com/cypress-io/cypress/issues/28852).
- Fixed an issue with the unzip promise never being rejected when an empty error happens. Fixed in [#28850](https://github.com/cypress-io/cypress/pull/28850).
- Fixed a regression introduced in [`13.6.3`](https://docs.cypress.io/guides/references/changelog#13-6-3) where Cypress could crash when processing service worker requests through our proxy. Fixes [#28950](https://github.com/cypress-io/cypress/issues/28950).
- Fixed incorrect type definition of `dom.getContainsSelector`. Fixed in [#28339](https://github.com/cypress-io/cypress/pull/28339).

**Misc:**

- Improved accessibility of the Cypress App in some areas. Addressed in [#28774](https://github.com/cypress-io/cypress/pull/28774).
- Changed references of LayerCI to webapp.io. Addressed in [#28874](https://github.com/cypress-io/cypress/pull/28874).

**Dependency Updates:**

- Upgraded `electron` from `25.8.4` to `27.1.3`.
- Upgraded bundled Node.js version from `18.15.0` to `18.17.0`.
- Upgraded bundled Chromium version from `114.0.5735.289` to `118.0.5993.117`.
- Updated buffer from `5.6.0` to `5.7.1`. Addressed in [#28934](https://github.com/cypress-io/cypress/pull/28934).
- Updated [`duplexify`](https://www.npmjs.com/package/duplexify) from `4.1.1` to `4.1.2`. Addressed in [#28941](https://github.com/cypress-io/cypress/pull/28941).
- Updated [`is-ci`](https://www.npmjs.com/package/is-ci) from `3.0.0` to `3.0.1`. Addressed in [#28933](https://github.com/cypress-io/cypress/pull/28933).

## 13.6.4

_Released 1/30/2024_

**Performance:**

- Fixed a performance regression from [`13.3.2`](https://docs.cypress.io/guides/references/changelog#13.3.2) where aborted requests may not correlate correctly. Fixes [#28734](https://github.com/cypress-io/cypress/issues/28734).

**Bugfixes:**

- Fixed an issue with capturing assets for Test Replay when service workers are registered in Cypress support files. This issue would cause styles to not render properly in Test Replay. Fixes [#28747](https://github.com/cypress-io/cypress/issues/28747).

**Misc:**

- Added missing properties to the `Cypress.spec` interface for TypeScript users. Addresses [#27835](https://github.com/cypress-io/cypress/issues/27835).

## 13.6.3

_Released 1/16/2024_

**Bugfixes:**

- Force `moduleResolution` to `node` when `typescript` projects are detected to correctly run Cypress. This change should not have a large impact as `commonjs` is already forced when `ts-node` is registered. This fix does not impact the ESM Typescript configuration loader. Fixes [#27731](https://github.com/cypress-io/cypress/issues/27731).
- No longer wait for additional frames when recording a video for a spec that was skipped by the Cloud due to Auto Cancellation. Fixes [#27898](https://github.com/cypress-io/cypress/issues/27898).
- Now `node_modules` will not be ignored if a project path or a provided path to spec files contains it. Fixes [#23616](https://github.com/cypress-io/cypress/issues/23616).
- Updated display of assertions and commands with a URL argument to escape markdown formatting so that values are displayed as is and assertion values display as bold. Fixes [#24960](https://github.com/cypress-io/cypress/issues/24960) and [#28100](https://github.com/cypress-io/cypress/issues/28100).
- When generating assertions via Cypress Studio, the preview of the generated assertions now correctly displays the past tense of 'expected' instead of 'expect'. Fixed in [#28593](https://github.com/cypress-io/cypress/pull/28593).
- Fixed a regression in [`13.6.2`](https://docs.cypress.io/guides/references/changelog#13.6.2) where the `body` element was not highlighted correctly in Test Replay. Fixed in [#28627](https://github.com/cypress-io/cypress/pull/28627).
- Correctly sync `Cypress.currentRetry` with secondary origin so test retries that leverage `cy.origin()` render logs as expected. Fixes [#28574](https://github.com/cypress-io/cypress/issues/28574).
- Fixed an issue where some cross-origin logs, like assertions or cy.clock(), were getting too many dom snapshots. Fixes [#28609](https://github.com/cypress-io/cypress/issues/28609).
- Fixed asset capture for Test Replay for requests that are routed through service workers. This addresses an issue where styles were not being applied properly in Test Replay and `cy.intercept()` was not working properly for requests in this scenario. Fixes [#28516](https://github.com/cypress-io/cypress/issues/28516).
- Fixed an issue where visiting an `http://` site would result in an infinite reload/redirect loop in Chrome 114+. Fixes [#25891](https://github.com/cypress-io/cypress/issues/25891).
- Fixed an issue where requests made from extra tabs do not include their original headers. Fixes [#28641](https://github.com/cypress-io/cypress/issues/28641).
- Fixed an issue where `cy.wait()` would sometimes throw an error reading a property of undefined when returning responses. Fixes [#28233](https://github.com/cypress-io/cypress/issues/28233).

**Performance:**

- Fixed a performance regression from [`13.3.2`](https://docs.cypress.io/guides/references/changelog#13.3.2) where requests may not correlate correctly when test isolation is off. Fixes [#28545](https://github.com/cypress-io/cypress/issues/28545).

**Dependency Updates:**

- Remove dependency on `@types/node` package. Addresses [#28473](https://github.com/cypress-io/cypress/issues/28473).
- Updated [`@cypress/unique-selector`](https://www.npmjs.com/package/@cypress/unique-selector) to include a performance optimization. It's possible this could improve performance of the selector playground. Addressed in [#28571](https://github.com/cypress-io/cypress/pull/28571).
- Replace [`CircularJSON`](https://www.npmjs.com/package/circular-json) with its successor [`flatted`](https://www.npmjs.com/package/flatted) version `3.2.9`. This resolves decoding issues observed in complex objects sent from the browser. Addressed in [#28683](https://github.com/cypress-io/cypress/pull/28683).
- Updated [`better-sqlite3`](https://www.npmjs.com/package/better-sqlite3) from `8.7.0` to `9.2.2` to fix macOS Catalina issues. Addresses [#28697](https://github.com/cypress-io/cypress/issues/28697).

**Misc:**

- Improved accessibility of some areas of the Cypress App. Addressed in [#28628](https://github.com/cypress-io/cypress/pull/28628).
- Updated some documentation links to go through on.cypress.io. Addressed in [#28623](https://github.com/cypress-io/cypress/pull/28623).


## 13.6.2

_Released 12/26/2023_

**Bugfixes:**

- Fixed a regression in [`13.6.1`](https://docs.cypress.io/guides/references/changelog#13.6.1) where a malformed URI would crash Cypress. Fixes [#28521](https://github.com/cypress-io/cypress/issues/28521).
- Fixed a regression in [`12.4.0`](https://docs.cypress.io/guides/references/changelog#12.4.0) where erroneous `<br>` tags were displaying in error messages in the Command Log making them less readable. Fixes [#28452](https://github.com/cypress-io/cypress/issues/28452).

**Performance:**

- Improved performance when finding unique selectors for command log snapshots for Test Replay. Addressed in [#28536](https://github.com/cypress-io/cypress/pull/28536).

**Dependency Updates:**

- Updated ts-node from `10.9.1` to `10.9.2`. Cypress will longer error during `cypress run` or `cypress open` when using Typescript 5.3.2+ with `extends` in `tsconfig.json`. Addresses [#28385](https://github.com/cypress-io/cypress/issues/28385).

## 13.6.1

_Released 12/5/2023_

**Bugfixes:**

- Fixed an issue where pages or downloads opened in a new tab were missing basic auth headers. Fixes [#28350](https://github.com/cypress-io/cypress/issues/28350).
- Fixed an issue where request logging would default the `message` to the `args` of the currently running command even though those `args` would not apply to the request log and are not displayed. If the `args` are sufficiently large (e.g. when running the `cy.task` from the [code-coverage](https://github.com/cypress-io/code-coverage/) plugin) there could be performance/memory implications. Addressed in [#28411](https://github.com/cypress-io/cypress/pull/28411).
- Fixed an issue where commands would fail with the error `must only be invoked from the spec file or support file` if the project's `baseUrl` included basic auth credentials. Fixes [#27457](https://github.com/cypress-io/cypress/issues/27457) and [#28336](https://github.com/cypress-io/cypress/issues/28336).
- Fixed an issue where some URLs would timeout in pre-request correlation. Addressed in [#28427](https://github.com/cypress-io/cypress/pull/28427).
- Cypress will now correctly log errors and debug logs on Linux machines. Fixes [#5051](https://github.com/cypress-io/cypress/issues/5051) and [#24713](https://github.com/cypress-io/cypress/issues/24713).

**Misc:**

- Artifact upload duration is now reported to Cypress Cloud. Fixes [#28238](https://github.com/cypress-io/cypress/issues/28238). Addressed in [#28418](https://github.com/cypress-io/cypress/pull/28418).

## 13.6.0

_Released 11/21/2023_

**Features:**

- Added an activity indicator to CLI output when artifacts (screenshots, videos, or Test Replay) are being uploaded to the cloud. Addresses [#28239](https://github.com/cypress-io/cypress/issues/28239). Addressed in [#28277](https://github.com/cypress-io/cypress/pull/28277).
- When artifacts are uploaded to the Cypress Cloud, the duration of each upload will be displayed in the terminal. Addresses [#28237](https://github.com/cypress-io/cypress/issues/28237).

**Bugfixes:**

- We now allow absolute paths when setting `component.indexHtmlFile` in the Cypress config. Fixes [#27750](https://github.com/cypress-io/cypress/issues/27750).
- Fixed an issue where dynamic intercept aliases now show with alias name instead of "no alias" in driver. Addresses [#24653](https://github.com/cypress-io/cypress/issues/24653)
- Fixed an issue where [aliasing individual requests](https://docs.cypress.io/api/commands/intercept#Aliasing-individual-requests) with `cy.intercept()` led to an error when retrieving all of the aliases with `cy.get(@alias.all)` . Addresses [#25448](https://github.com/cypress-io/cypress/issues/25448)
- The URL of the application under test and command error "Learn more" links now open externally instead of in the Cypress-launched browser. Fixes [#24572](https://github.com/cypress-io/cypress/issues/24572).
- Fixed issue where some URLs would timeout in pre-request correlation. Addressed in [#28354](https://github.com/cypress-io/cypress/pull/28354).

**Misc:**

- Browser tabs and windows other than the Cypress tab are now closed between tests in Chromium-based browsers. Addressed in [#28204](https://github.com/cypress-io/cypress/pull/28204).
- Cypress now ensures the main browser tab is active before running each command in Chromium-based browsers. Addressed in [#28334](https://github.com/cypress-io/cypress/pull/28334).

**Dependency Updates:**

- Upgraded [`chrome-remote-interface`](https://www.npmjs.com/package/chrome-remote-interface) from `0.31.3` to `0.33.0` to increase the max payload from 100MB to 256MB. Addressed in [#27998](https://github.com/cypress-io/cypress/pull/27998).

## 13.5.1

_Released 11/14/2023_

**Bugfixes:**

- Fixed a regression in [`13.5.0`](https://docs.cypress.io/guides/references/changelog#13.5.0) where requests cached within a given spec may take longer to load than they did previously. Addresses [#28295](https://github.com/cypress-io/cypress/issues/28295).
- Fixed an issue where pages opened in a new tab were missing response headers, causing them not to load properly. Fixes [#28293](https://github.com/cypress-io/cypress/issues/28293) and [#28303](https://github.com/cypress-io/cypress/issues/28303).
- We now pass a flag to Chromium browsers to disable default component extensions. This is a common flag passed during browser automation. Fixed in [#28294](https://github.com/cypress-io/cypress/pull/28294).

## 13.5.0

_Released 11/8/2023_

**Features:**

 - Added Component Testing support for [Angular](https://angular.io/) version 17. Addresses [#28153](https://github.com/cypress-io/cypress/issues/28153).

**Bugfixes:**

- Fixed an issue in chromium based browsers, where global style updates can trigger flooding of font face requests in DevTools and Test Replay. This can affect performance due to the flooding of messages in CDP. Fixes [#28150](https://github.com/cypress-io/cypress/issues/28150) and [#28215](https://github.com/cypress-io/cypress/issues/28215).
- Fixed a regression in [`13.3.3`](https://docs.cypress.io/guides/references/changelog#13.3.3) where Cypress would hang on loading shared workers when using `cy.reload` to reload the page. Fixes [#28248](https://github.com/cypress-io/cypress/issues/28248).
- Fixed an issue where network requests made from tabs, or windows other than the main Cypress tab, would be delayed. Fixes [#28113](https://github.com/cypress-io/cypress/issues/28113).
- Fixed an issue with 'other' targets (e.g. pdf documents embedded in an object tag) not fully loading. Fixes [#28228](https://github.com/cypress-io/cypress/issues/28228) and [#28162](https://github.com/cypress-io/cypress/issues/28162).
- Fixed an issue where clicking a link to download a file could cause a page load timeout when the download attribute was missing. Note: download behaviors in experimental Webkit are still an issue. Fixes [#14857](https://github.com/cypress-io/cypress/issues/14857).
- Fixed an issue to account for canceled and failed downloads to correctly reflect these status in Command log as a download failure where previously it would be pending. Fixed in [#28222](https://github.com/cypress-io/cypress/pull/28222).
- Fixed an issue determining visibility when an element is hidden by an ancestor with a shared edge. Fixes [#27514](https://github.com/cypress-io/cypress/issues/27514).
- We now pass a flag to Chromium browsers to disable Chrome translation, both the manual option and the popup prompt, when a page with a differing language is detected. Fixes [#28225](https://github.com/cypress-io/cypress/issues/28225).
- Stopped processing CDP events at the end of a spec when Test Isolation is off and Test Replay is enabled. Addressed in [#28213](https://github.com/cypress-io/cypress/pull/28213).

## 13.4.0

_Released 10/30/2023_

**Features:**

- Introduced experimental configuration options for advanced retry logic: adds `experimentalStrategy` and `experimentalOptions` keys to the `retry` configuration key. See [Experimental Flake Detection Features](https://docs.cypress.io/guides/references/experiments/#Experimental-Flake-Detection-Features) in the documentation. Addressed in [#27930](https://github.com/cypress-io/cypress/pull/27930).

**Bugfixes:**

- Fixed a regression in [`13.3.2`](https://docs.cypress.io/guides/references/changelog#13.3.2) where Cypress would crash with 'Inspected target navigated or closed' or 'Session with given id not found'. Fixes [#28141](https://github.com/cypress-io/cypress/issues/28141) and [#28148](https://github.com/cypress-io/cypress/issues/28148).

## 13.3.3

_Released 10/24/2023_

**Bugfixes:**

- Fixed a performance regression in `13.3.1` with proxy correlation timeouts and requests issued from web and shared workers. Fixes [#28104](https://github.com/cypress-io/cypress/issues/28104).
- Fixed a performance problem with proxy correlation when requests get aborted and then get miscorrelated with follow up requests. Addressed in [#28094](https://github.com/cypress-io/cypress/pull/28094).
- Fixed a regression in [10.0.0](#10.0.0), where search would not find a spec if the file name contains "-" or "\_", but search prompt contains " " instead (e.g. search file "spec-file.cy.ts" with prompt "spec file"). Fixes [#25303](https://github.com/cypress-io/cypress/issues/25303).

## 13.3.2

_Released 10/18/2023_

**Bugfixes:**

- Fixed a performance regression in `13.3.1` with proxy correlation timeouts and requests issued from service workers. Fixes [#28054](https://github.com/cypress-io/cypress/issues/28054) and [#28056](https://github.com/cypress-io/cypress/issues/28056).
- Fixed an issue where proxy correlation would leak over from a previous spec causing performance problems, `cy.intercept` problems, and Test Replay asset capturing issues. Addressed in [#28060](https://github.com/cypress-io/cypress/pull/28060).
- Fixed an issue where redirects of requests that knowingly don't have CDP traffic should also be assumed to not have CDP traffic. Addressed in [#28060](https://github.com/cypress-io/cypress/pull/28060).
- Fixed an issue with Accept Encoding headers by forcing gzip when no accept encoding header is sent and using identity if gzip is not sent. Fixes [#28025](https://github.com/cypress-io/cypress/issues/28025).

**Dependency Updates:**

- Upgraded [`@babel/core`](https://www.npmjs.com/package/@babel/core) from `7.22.9` to `7.23.2` to address the [SNYK-JS-SEMVER-3247795](https://snyk.io/vuln/SNYK-JS-SEMVER-3247795) security vulnerability. Addressed in [#28063](https://github.com/cypress-io/cypress/pull/28063).
- Upgraded [`@babel/traverse`](https://www.npmjs.com/package/@babel/traverse) from `7.22.8` to `7.23.2` to address the [SNYK-JS-BABELTRAVERSE-5962462](https://snyk.io/vuln/SNYK-JS-BABELTRAVERSE-5962462) security vulnerability. Addressed in [#28063](https://github.com/cypress-io/cypress/pull/28063).
- Upgraded [`react-docgen`](https://www.npmjs.com/package/react-docgen) from `6.0.0-alpha.3` to `6.0.4` to address the [SNYK-JS-BABELTRAVERSE-5962462](https://snyk.io/vuln/SNYK-JS-BABELTRAVERSE-5962462) security vulnerability. Addressed in [#28063](https://github.com/cypress-io/cypress/pull/28063).

## 13.3.1

_Released 10/11/2023_

**Bugfixes:**

- Fixed an issue where requests were correlated in the wrong order in the proxy. This could cause an issue where the wrong request is used for `cy.intercept` or assets (e.g. stylesheets or images) may not properly be available in Test Replay. Addressed in [#27892](https://github.com/cypress-io/cypress/pull/27892).
- Fixed an issue where a crashed Chrome renderer can cause the Test Replay recorder to hang. Addressed in [#27909](https://github.com/cypress-io/cypress/pull/27909).
- Fixed an issue where multiple responses yielded from calls to `cy.wait()` would sometimes be out of order. Fixes [#27337](https://github.com/cypress-io/cypress/issues/27337).
- Fixed an issue where requests were timing out in the proxy. This could cause an issue where the wrong request is used for `cy.intercept` or assets (e.g. stylesheets or images) may not properly be available in Test Replay. Addressed in [#27976](https://github.com/cypress-io/cypress/pull/27976).
- Fixed an issue where Test Replay couldn't record tests due to issues involving `GLIBC`. Fixed deprecation warnings during the rebuild of better-sqlite3. Fixes [#27891](https://github.com/cypress-io/cypress/issues/27891) and [#27902](https://github.com/cypress-io/cypress/issues/27902).
- Enables test replay for executed specs in runs that have a spec that causes a browser crash. Addressed in [#27786](https://github.com/cypress-io/cypress/pull/27786).

## 13.3.0

_Released 09/27/2023_

**Features:**

 - Introduces new layout for Runs page providing additional run information. Addresses [#27203](https://github.com/cypress-io/cypress/issues/27203).

**Bugfixes:**

- Fixed an issue where actionability checks trigger a flood of font requests. Removing the font requests has the potential to improve performance and removes clutter from Test Replay. Addressed in [#27860](https://github.com/cypress-io/cypress/pull/27860).
- Fixed network stubbing not permitting status code 999. Fixes [#27567](https://github.com/cypress-io/cypress/issues/27567). Addressed in [#27853](https://github.com/cypress-io/cypress/pull/27853).

## 13.2.0

_Released 09/12/2023_

**Features:**

 - Adds support for Nx users who want to run Angular Component Testing in parallel. Addressed in [#27723](https://github.com/cypress-io/cypress/pull/27723).

**Bugfixes:**

- Edge cases where `cy.intercept()` would not properly intercept and asset response bodies would not properly be captured for Test Replay have been addressed. Addressed in [#27771](https://github.com/cypress-io/cypress/pull/27771).
- Fixed an issue where `enter`, `keyup`, and `space` events were not triggering `click` events properly in some versions of Firefox. Addressed in [#27715](https://github.com/cypress-io/cypress/pull/27715).
- Fixed a regression in `13.0.0` where tests using Basic Authorization can potentially hang indefinitely on chromium browsers. Addressed in [#27781](https://github.com/cypress-io/cypress/pull/27781).
- Fixed a regression in `13.0.0` where component tests using an intercept that matches all requests can potentially hang indefinitely. Addressed in [#27788](https://github.com/cypress-io/cypress/pull/27788).

**Dependency Updates:**

- Upgraded Electron from `21.0.0` to `25.8.0`, which updates bundled Chromium from `106.0.5249.51` to `114.0.5735.289`. Additionally, the Node version binary has been upgraded from `16.16.0` to `18.15.0`. This does **NOT** have an impact on the node version you are using with Cypress and is merely an internal update to the repository & shipped binary. Addressed in [#27715](https://github.com/cypress-io/cypress/pull/27715). Addresses [#27595](https://github.com/cypress-io/cypress/issues/27595).

## 13.1.0

_Released 08/31/2023_

**Features:**

 - Introduces a status icon representing the `latest` test run in the Sidebar for the Runs Page. Addresses [#27206](https://github.com/cypress-io/cypress/issues/27206).

**Bugfixes:**

- Fixed a regression introduced in Cypress [13.0.0](#13-0-0) where the [Module API](https://docs.cypress.io/guides/guides/module-api), [`after:run`](https://docs.cypress.io/api/plugins/after-run-api), and  [`after:spec`](https://docs.cypress.io/api/plugins/after-spec-api) results did not include the `stats.skipped` field for each run result. Fixes [#27694](https://github.com/cypress-io/cypress/issues/27694). Addressed in [#27695](https://github.com/cypress-io/cypress/pull/27695).
- Individual CDP errors that occur while capturing data for Test Replay will no longer prevent the entire run from being available. Addressed in [#27709](https://github.com/cypress-io/cypress/pull/27709).
- Fixed an issue where the release date on the `v13` landing page was a day behind. Fixed in [#27711](https://github.com/cypress-io/cypress/pull/27711).
- Fixed an issue where fatal protocol errors would leak between specs causing all subsequent specs to fail to upload protocol information. Fixed in [#27720](https://github.com/cypress-io/cypress/pull/27720)
- Updated `plist` from `3.0.6` to `3.1.0` to address [CVE-2022-37616](https://github.com/advisories/GHSA-9pgh-qqpf-7wqj) and [CVE-2022-39353](https://github.com/advisories/GHSA-crh6-fp67-6883). Fixed in [#27710](https://github.com/cypress-io/cypress/pull/27710).

## 13.0.0

_Released 08/29/2023_

**Breaking Changes:**

- The [`video`](https://docs.cypress.io/guides/references/configuration#Videos) configuration option now defaults to `false`. Addresses [#26157](https://github.com/cypress-io/cypress/issues/26157).
- The [`videoCompression`](https://docs.cypress.io/guides/references/configuration#Videos) configuration option now defaults to `false`. Addresses [#26160](https://github.com/cypress-io/cypress/issues/26160).
- The [`videoUploadOnPasses`](https://docs.cypress.io/guides/references/configuration#Videos) configuration option has been removed. Please see our [screenshots & videos guide](https://docs.cypress.io/guides/guides/screenshots-and-videos#Delete-videos-for-specs-without-failing-or-retried-tests) on how to accomplish similar functionality. Addresses [#26899](https://github.com/cypress-io/cypress/issues/26899).
- Requests for assets at relative paths for component testing are now correctly forwarded to the dev server. Fixes [#26725](https://github.com/cypress-io/cypress/issues/26725).
- The [`cy.readFile()`](/api/commands/readfile) command is now retry-able as a [query command](https://on.cypress.io/retry-ability). This should not affect any tests using it; the functionality is unchanged. However, it can no longer be overwritten using [`Cypress.Commands.overwrite()`](/api/cypress-api/custom-commands#Overwrite-Existing-Commands). Addressed in [#25595](https://github.com/cypress-io/cypress/pull/25595).
- The current spec path is now passed from the AUT iframe using a query parameter rather than a path segment. This allows for requests for assets at relative paths to be correctly forwarded to the dev server. Fixes [#26725](https://github.com/cypress-io/cypress/issues/26725).
- The deprecated configuration option `nodeVersion` has been removed. Addresses [#27016](https://github.com/cypress-io/cypress/issues/27016).
- The properties and values returned by the [Module API](https://docs.cypress.io/guides/guides/module-api) and included in the arguments of handlers for the [`after:run`](https://docs.cypress.io/api/plugins/after-run-api) and  [`after:spec`](https://docs.cypress.io/api/plugins/after-spec-api) have been changed to be more consistent. Addresses [#23805](https://github.com/cypress-io/cypress/issues/23805).
- For Cypress Cloud runs with Test Replay enabled, the Cypress Runner UI is now hidden during the run since the Runner will be visible during Test Replay. As such, if video is recorded (which is now defaulted to `false`) during the run, the Runner will not be visible. In addition, if a runner screenshot (`cy.screenshot({ capture: runner })`) is captured, it will no longer contain the Runner.
- The browser and browser page unexpectedly closing in the middle of a test run are now gracefully handled. Addressed in [#27592](https://github.com/cypress-io/cypress/issues/27592).
- Automation performance is now improved by switching away from websockets to direct CDP calls for Chrome and Electron browsers. Addressed in [#27592](https://github.com/cypress-io/cypress/issues/27592).
- Edge cases where `cy.intercept()` would not properly intercept have been addressed. Addressed in [#27592](https://github.com/cypress-io/cypress/issues/27592).
- Node 14 support has been removed and Node 16 support has been deprecated. Node 16 may continue to work with Cypress `v13`, but will not be supported moving forward to closer coincide with [Node 16's end-of-life](https://nodejs.org/en/blog/announcements/nodejs16-eol) schedule. It is recommended that users update to at least Node 18.
- The minimum supported Typescript version is `4.x`.

**Features:**

- Consolidates and improves terminal output when uploading test artifacts to Cypress Cloud. Addressed in [#27402](https://github.com/cypress-io/cypress/pull/27402)

**Bugfixes:**

- Fixed an issue where Cypress's internal `tsconfig` would conflict with properties set in the user's `tsconfig.json` such as `module` and `moduleResolution`. Fixes [#26308](https://github.com/cypress-io/cypress/issues/26308) and [#27448](https://github.com/cypress-io/cypress/issues/27448).
- Clarified Svelte 4 works correctly with Component Testing and updated dependencies checks to reflect this. It was incorrectly flagged as not supported. Fixes [#27465](https://github.com/cypress-io/cypress/issues/27465).
- Resolve the `process/browser` global inside `@cypress/webpack-batteries-included-preprocessor` to resolve to `process/browser.js` in order to explicitly provide the file extension. File resolution must include the extension for `.mjs` and `.js` files inside ESM packages in order to resolve correctly. Fixes[#27599](https://github.com/cypress-io/cypress/issues/27599).
- Fixed an issue where the correct `pnp` process was not being discovered. Fixes [#27562](https://github.com/cypress-io/cypress/issues/27562).
- Fixed incorrect type declarations for Cypress and Chai globals that asserted them to be local variables of the global scope rather than properties on the global object. Fixes [#27539](https://github.com/cypress-io/cypress/issues/27539). Fixed in [#27540](https://github.com/cypress-io/cypress/pull/27540).
- Dev Servers will now respect and use the `port` configuration option if present. Fixes [#27675](https://github.com/cypress-io/cypress/issues/27675).

**Dependency Updates:**

- Upgraded [`@cypress/request`](https://www.npmjs.com/package/@cypress/request) from `^2.88.11` to `^3.0.0` to address the [CVE-2023-28155](https://github.com/advisories/GHSA-p8p7-x288-28g6) security vulnerability. Addresses [#27535](https://github.com/cypress-io/cypress/issues/27535). Addressed in [#27495](https://github.com/cypress-io/cypress/pull/27495).

## 12.17.4

_Released 08/15/2023_

**Bugfixes:**

- Fixed an issue where having `cypress.config` in a nested directory would cause problems with locating the `component-index.html` file when using component testing. Fixes [#26400](https://github.com/cypress-io/cypress/issues/26400).

**Dependency Updates:**

- Upgraded [`webpack`](https://www.npmjs.com/package/webpack) from `v4` to `v5`. This means that we are now bundling your `e2e` tests with webpack 5. We don't anticipate this causing any noticeable changes. However, if you'd like to keep bundling your `e2e` tests with wepback 4 you can use the same process as before by pinning [@cypress/webpack-batteries-included-preprocessor](https://www.npmjs.com/package/@cypress/webpack-batteries-included-preprocessor) to `v2.x.x` and hooking into the [file:preprocessor](https://docs.cypress.io/api/plugins/preprocessors-api#Usage) plugin event. This will restore the previous bundling process. Additionally, if you're using [@cypress/webpack-batteries-included-preprocessor](https://www.npmjs.com/package/@cypress/webpack-batteries-included-preprocessor) already, a new version has been published to support webpack `v5`.
- Upgraded [`tough-cookie`](https://www.npmjs.com/package/tough-cookie) from `4.0` to `4.1.3`, [`@cypress/request`](https://www.npmjs.com/package/@cypress/request) from `2.88.11` to `2.88.12` and [`@cypress/request-promise`](https://www.npmjs.com/package/@cypress/request-promise) from `4.2.6` to `4.2.7` to address a [security vulnerability](https://security.snyk.io/vuln/SNYK-JS-TOUGHCOOKIE-5672873). Fixes [#27261](https://github.com/cypress-io/cypress/issues/27261).

## 12.17.3

_Released 08/01/2023_

**Bugfixes:**

- Fixed an issue where unexpected branch names were being recorded for cypress runs when executed by GitHub Actions. The HEAD branch name will now be recorded by default for pull request workflows if a branch name cannot otherwise be detected from user overrides or from local git data. Fixes [#27389](https://github.com/cypress-io/cypress/issues/27389).

**Performance:**

- Fixed an issue where unnecessary requests were being paused. No longer sends `X-Cypress-Is-XHR-Or-Fetch` header and infers resource type off of the server pre-request object. Fixes [#26620](https://github.com/cypress-io/cypress/issues/26620) and [#26622](https://github.com/cypress-io/cypress/issues/26622).

## 12.17.2

_Released 07/20/2023_

**Bugfixes:**

- Fixed an issue where commands would fail with the error `must only be invoked from the spec file or support file` if their arguments were mutated. Fixes [#27200](https://github.com/cypress-io/cypress/issues/27200).
- Fixed an issue where `cy.writeFile()` would erroneously fail with the error `cy.writeFile() must only be invoked from the spec file or support file`. Fixes [#27097](https://github.com/cypress-io/cypress/issues/27097).
- Fixed an issue where web workers could not be created within a spec. Fixes [#27298](https://github.com/cypress-io/cypress/issues/27298).

## 12.17.1

_Released 07/10/2023_

**Bugfixes:**

- Fixed invalid stored preference when enabling in-app notifications that could cause the application to crash.  Fixes [#27228](https://github.com/cypress-io/cypress/issues/27228).
- Fixed an issue with the Typescript types of [`cy.screenshot()`](https://docs.cypress.io/api/commands/screenshot). Fixed in [#27130](https://github.com/cypress-io/cypress/pull/27130).

**Dependency Updates:**

- Upgraded [`@cypress/request`](https://www.npmjs.com/package/@cypress/request) from `2.88.10` to `2.88.11` to address [CVE-2022-24999](https://www.cve.org/CVERecord?id=CVE-2022-24999) security vulnerability. Addressed in [#27005](https://github.com/cypress-io/cypress/pull/27005).

## 12.17.0

_Released 07/05/2023_

**Features:**

- Cypress Cloud users can now receive desktop notifications about their runs, including when one starts, finishes, or fails. Addresses [#26686](https://github.com/cypress-io/cypress/issues/26686).

**Bugfixes:**

- Fixed issues where commands would fail with the error `must only be invoked from the spec file or support file`. Fixes [#27149](https://github.com/cypress-io/cypress/issues/27149) and [#27163](https://github.com/cypress-io/cypress/issues/27163).
- Fixed a regression introduced in Cypress [12.12.0](#12-12-0) where Cypress may fail to reconnect to the Chrome DevTools Protocol in Electron. Fixes [#26900](https://github.com/cypress-io/cypress/issues/26900).
- Fixed an issue where chrome was not recovering from browser crashes properly. Fixes [#24650](https://github.com/cypress-io/cypress/issues/24650).
- Fixed a race condition that was causing a GraphQL error to appear on the [Debug page](https://docs.cypress.io/guides/cloud/runs#Debug) when viewing a running Cypress Cloud build. Fixed in [#27134](https://github.com/cypress-io/cypress/pull/27134).
- Fixed a race condition in electron where the test window exiting prematurely during the browser launch process was causing the whole test run to fail. Addressed in [#27167](https://github.com/cypress-io/cypress/pull/27167).
- Fixed minor issues with Typescript types in the CLI. Fixes [#24110](https://github.com/cypress-io/cypress/issues/24110).
- Fixed an issue where a value for the Electron debug port would not be respected if defined using the `ELECTRON_EXTRA_LAUNCH_ARGS` environment variable. Fixes [#26711](https://github.com/cypress-io/cypress/issues/26711).

**Dependency Updates:**

- Update dependency semver to ^7.5.3. Addressed in [#27151](https://github.com/cypress-io/cypress/pull/27151).

## 12.16.0

_Released 06/26/2023_

**Features:**

- Added support for Angular 16.1.0 in Cypress Component Testing. Addresses [#27049](https://github.com/cypress-io/cypress/issues/27049).

**Bugfixes:**

- Fixed an issue where certain commands would fail with the error `must only be invoked from the spec file or support file` when invoked with a large argument. Fixes [#27099](https://github.com/cypress-io/cypress/issues/27099).

## 12.15.0

_Released 06/20/2023_

**Features:**

- Added support for running Cypress tests with [Chrome's new `--headless=new` flag](https://developer.chrome.com/articles/new-headless/). Chrome versions 112 and above will now be run in the `headless` mode that matches the `headed` browser implementation. Addresses [#25972](https://github.com/cypress-io/cypress/issues/25972).
- Cypress can now test pages with targeted `Content-Security-Policy` and `Content-Security-Policy-Report-Only` header directives by specifying the allow list via the [`experimentalCspAllowList`](https://docs.cypress.io/guides/references/configuration#Experimental-Csp-Allow-List) configuration option. Addresses [#1030](https://github.com/cypress-io/cypress/issues/1030). Addressed in [#26483](https://github.com/cypress-io/cypress/pull/26483)
- The [`videoCompression`](https://docs.cypress.io/guides/references/configuration#Videos) configuration option now accepts both a boolean or a Constant Rate Factor (CRF) number between `1` and `51`. The `videoCompression` default value is still `32` CRF and when `videoCompression` is set to `true` the default of `32` CRF will be used. Addresses [#26658](https://github.com/cypress-io/cypress/issues/26658).
- The Cypress Cloud data shown on the [Specs](https://docs.cypress.io/guides/core-concepts/cypress-app#Specs) page and [Runs](https://docs.cypress.io/guides/core-concepts/cypress-app#Runs) page will now reflect Cloud Runs that match the current Git tree if Git is being used. Addresses [#26693](https://github.com/cypress-io/cypress/issues/26693).

**Bugfixes:**

- Fixed an issue where video output was not being logged to the console when `videoCompression` was turned off. Videos will now log to the terminal regardless of the compression value. Addresses [#25945](https://github.com/cypress-io/cypress/issues/25945).

**Dependency Updates:**

- Removed [`@cypress/mocha-teamcity-reporter`](https://www.npmjs.com/package/@cypress/mocha-teamcity-reporter) as this package was no longer being referenced. Addressed in [#26938](https://github.com/cypress-io/cypress/pull/26938).

## 12.14.0

_Released 06/07/2023_

**Features:**

- A new testing type switcher has been added to the Spec Explorer to make it easier to move between E2E and Component Testing. An informational overview of each type is displayed if it hasn't already been configured to help educate and onboard new users to each testing type. Addresses [#26448](https://github.com/cypress-io/cypress/issues/26448), [#26836](https://github.com/cypress-io/cypress/issues/26836) and [#26837](https://github.com/cypress-io/cypress/issues/26837).

**Bugfixes:**

- Fixed an issue to now correctly detect Angular 16 dependencies
([@angular/cli](https://www.npmjs.com/package/@angular/cli),
[@angular-devkit/build-angular](https://www.npmjs.com/package/@angular-devkit/build-angular),
[@angular/core](https://www.npmjs.com/package/@angular/core), [@angular/common](https://www.npmjs.com/package/@angular/common),
[@angular/platform-browser-dynamic](https://www.npmjs.com/package/@angular/platform-browser-dynamic))
during Component Testing onboarding. Addresses [#26852](https://github.com/cypress-io/cypress/issues/26852).
- Ensures Git-related messages on the [Runs page](https://docs.cypress.io/guides/core-concepts/cypress-app#Runs) remain dismissed. Addresses [#26808](https://github.com/cypress-io/cypress/issues/26808).

**Dependency Updates:**

- Upgraded [`find-process`](https://www.npmjs.com/package/find-process) from `1.4.1` to `1.4.7` to address this [Synk](https://security.snyk.io/vuln/SNYK-JS-FINDPROCESS-1090284) security vulnerability. Addressed in [#26906](https://github.com/cypress-io/cypress/pull/26906).
- Upgraded [`firefox-profile`](https://www.npmjs.com/package/firefox-profile) from `4.0.0` to `4.3.2` to address security vulnerabilities within sub-dependencies. Addressed in [#26912](https://github.com/cypress-io/cypress/pull/26912).

## 12.13.0

_Released 05/23/2023_

**Features:**

- Adds Git-related messages for the [Runs page](https://docs.cypress.io/guides/core-concepts/cypress-app#Runs) and [Debug page](https://docs.cypress.io/guides/cloud/runs#Debug) when users aren't using Git or there are no recorded runs for the current branch. Addresses [#26680](https://github.com/cypress-io/cypress/issues/26680).

**Bugfixes:**

- Reverted [#26452](https://github.com/cypress-io/cypress/pull/26452) which introduced a bug that prevents users from using End to End with Yarn 3. Fixed in [#26735](https://github.com/cypress-io/cypress/pull/26735). Fixes [#26676](https://github.com/cypress-io/cypress/issues/26676).
- Moved `types` condition to the front of `package.json#exports` since keys there are meant to be order-sensitive. Fixed in [#26630](https://github.com/cypress-io/cypress/pull/26630).
- Fixed an issue where newly-installed dependencies would not be detected during Component Testing setup. Addresses [#26685](https://github.com/cypress-io/cypress/issues/26685).
- Fixed a UI regression that was flashing an "empty" state inappropriately when loading the Debug page. Fixed in [#26761](https://github.com/cypress-io/cypress/pull/26761).
- Fixed an issue in Component Testing setup where TypeScript version 5 was not properly detected. Fixes [#26204](https://github.com/cypress-io/cypress/issues/26204).

**Misc:**

- Updated styling & content of Cypress Cloud slideshows when not logged in or no runs have been recorded. Addresses [#26181](https://github.com/cypress-io/cypress/issues/26181).
- Changed the nomenclature of 'processing' to 'compressing' when terminal video output is printed during a run. Addresses [#26657](https://github.com/cypress-io/cypress/issues/26657).
- Changed the nomenclature of 'Upload Results' to 'Uploading Screenshots & Videos' when terminal output is printed during a run. Addresses [#26759](https://github.com/cypress-io/cypress/issues/26759).

## 12.12.0

_Released 05/09/2023_

**Features:**

- Added a new informational banner to help get started with component testing from an existing end-to-end test suite. Addresses [#26511](https://github.com/cypress-io/cypress/issues/26511).

**Bugfixes:**

- Fixed an issue in Electron where devtools gets out of sync with the DOM occasionally. Addresses [#15932](https://github.com/cypress-io/cypress/issues/15932).
- Updated the Chromium renderer process crash message to be more terse. Addressed in [#26597](https://github.com/cypress-io/cypress/pull/26597).
- Fixed an issue with `CYPRESS_DOWNLOAD_PATH_TEMPLATE` regex to allow multiple replacements. Addresses [#23670](https://github.com/cypress-io/cypress/issues/23670).
- Moved `types` condition to the front of `package.json#exports` since keys there are meant to be order-sensitive. Fixed in [#26630](https://github.com/cypress-io/cypress/pull/26630).

**Dependency Updates:**

- Upgraded [`plist`](https://www.npmjs.com/package/plist) from `3.0.5` to `3.0.6` to address [CVE-2022-26260](https://nvd.nist.gov/vuln/detail/CVE-2022-22912#range-8131646) NVD security vulnerability. Addressed in [#26631](https://github.com/cypress-io/cypress/pull/26631).
- Upgraded [`engine.io`](https://www.npmjs.com/package/engine.io) from `6.2.1` to `6.4.2` to address [CVE-2023-31125](https://github.com/socketio/engine.io/security/advisories/GHSA-q9mw-68c2-j6m5) NVD security vulnerability. Addressed in [#26664](https://github.com/cypress-io/cypress/pull/26664).
- Upgraded [`@vue/test-utils`](https://www.npmjs.com/package/@vue/test-utils) from `2.0.2` to `2.3.2`. Addresses [#26575](https://github.com/cypress-io/cypress/issues/26575).

## 12.11.0

_Released 04/26/2023_

**Features:**

- Adds Component Testing support for Angular 16. Addresses [#26044](https://github.com/cypress-io/cypress/issues/26044).
- The run navigation component on the [Debug page](https://on.cypress.io/debug-page) will now display a warning message if there are more relevant runs than can be displayed in the list. Addresses [#26288](https://github.com/cypress-io/cypress/issues/26288).

**Bugfixes:**

- Fixed an issue where setting `videoCompression` to `0` would cause the video output to be broken. `0` is now treated as false. Addresses [#5191](https://github.com/cypress-io/cypress/issues/5191) and [#24595](https://github.com/cypress-io/cypress/issues/24595).
- Fixed an issue on the [Debug page](https://on.cypress.io/debug-page) where the passing run status would appear even if the Cypress Cloud organization was over its monthly test result limit. Addresses [#26528](https://github.com/cypress-io/cypress/issues/26528).

**Misc:**

- Cleaned up our open telemetry dependencies, reducing the size of the open telemetry modules. Addressed in [#26522](https://github.com/cypress-io/cypress/pull/26522).

**Dependency Updates:**

- Upgraded [`vue`](https://www.npmjs.com/package/vue) from `3.2.31` to `3.2.47`. Addressed in [#26555](https://github.com/cypress-io/cypress/pull/26555).

## 12.10.0

_Released 04/17/2023_

**Features:**

- The Component Testing setup wizard will now show a warning message if an issue is encountered with an installed [third party framework definition](https://on.cypress.io/component-integrations). Addresses [#25838](https://github.com/cypress-io/cypress/issues/25838).

**Bugfixes:**

- Capture the [Azure](https://azure.microsoft.com/) CI provider's environment variable [`SYSTEM_PULLREQUEST_PULLREQUESTNUMBER`](https://learn.microsoft.com/en-us/azure/devops/pipelines/build/variables?view=azure-devops&tabs=yaml#system-variables-devops-services) to display the linked PR number in the Cloud. Addressed in [#26215](https://github.com/cypress-io/cypress/pull/26215).
- Fixed an issue in the onboarding wizard where project framework & bundler would not be auto-detected when opening directly into component testing mode using the `--component` CLI flag. Fixes [#22777](https://github.com/cypress-io/cypress/issues/22777) and [#26388](https://github.com/cypress-io/cypress/issues/26388).
- Updated to use the `SEMAPHORE_GIT_WORKING_BRANCH` [Semphore](https://docs.semaphoreci.com) CI environment variable to correctly associate a Cloud run to the current branch. Previously this was incorrectly associating a run to the target branch. Fixes [#26309](https://github.com/cypress-io/cypress/issues/26309).
- Fix an edge case in Component Testing where a custom `baseUrl` in `tsconfig.json` for Next.js 13.2.0+ is not respected. This was partially fixed in [#26005](https://github.com/cypress-io/cypress/pull/26005), but an edge case was missed. Fixes [#25951](https://github.com/cypress-io/cypress/issues/25951).
- Fixed an issue where `click` events fired on `.type('{enter}')` did not propagate through shadow roots. Fixes [#26392](https://github.com/cypress-io/cypress/issues/26392).

**Misc:**

- Removed unintentional debug logs. Addressed in [#26411](https://github.com/cypress-io/cypress/pull/26411).
- Improved styling on the [Runs Page](https://docs.cypress.io/guides/core-concepts/cypress-app#Runs). Addresses [#26180](https://github.com/cypress-io/cypress/issues/26180).

**Dependency Updates:**

- Upgraded [`commander`](https://www.npmjs.com/package/commander) from `^5.1.0` to `^6.2.1`. Addressed in [#26226](https://github.com/cypress-io/cypress/pull/26226).
- Upgraded [`minimist`](https://www.npmjs.com/package/minimist) from `1.2.6` to `1.2.8` to address this [CVE-2021-44906](https://github.com/advisories/GHSA-xvch-5gv4-984h) NVD security vulnerability. Addressed in [#26254](https://github.com/cypress-io/cypress/pull/26254).

## 12.9.0

_Released 03/28/2023_

**Features:**

- The [Debug page](https://docs.cypress.io/guides/cloud/runs#Debug) now allows for navigating between all runs recorded for a commit. Addresses [#25899](https://github.com/cypress-io/cypress/issues/25899) and [#26018](https://github.com/cypress-io/cypress/issues/26018).

**Bugfixes:**

- Fixed a compatibility issue so that component test projects can use [Vite](https://vitejs.dev/) version 4.2.0 and greater. Fixes [#26138](https://github.com/cypress-io/cypress/issues/26138).
- Fixed an issue where [`cy.intercept()`](https://docs.cypress.io/api/commands/intercept) added an additional `content-length` header to spied requests that did not set a `content-length` header on the original request. Fixes [#24407](https://github.com/cypress-io/cypress/issues/24407).
- Changed the way that Git hashes are loaded so that non-relevant runs are excluded from the Debug page. Fixes [#26058](https://github.com/cypress-io/cypress/issues/26058).
- Corrected the [`.type()`](https://docs.cypress.io/api/commands/type) command to account for shadow root elements when determining whether or not focus needs to be simulated before typing. Fixes [#26198](https://github.com/cypress-io/cypress/issues/26198).
- Fixed an issue where an incorrect working directory could be used for Git operations on Windows. Fixes [#23317](https://github.com/cypress-io/cypress/issues/23317).
- Capture the [Buildkite](https://buildkite.com/) CI provider's environment variable `BUILDKITE_RETRY_COUNT` to handle CI retries in the Cloud. Addressed in [#25750](https://github.com/cypress-io/cypress/pull/25750).

**Misc:**

- Made some minor styling updates to the Debug page. Addresses [#26041](https://github.com/cypress-io/cypress/issues/26041).

## 12.8.1

_Released 03/15/2023_

**Bugfixes:**

- Fixed a regression in Cypress [10](https://docs.cypress.io/guides/references/changelog#10-0-0) where the reporter auto-scroll configuration inside user preferences was unintentionally being toggled off. User's must now explicitly enable/disable auto-scroll under user preferences, which is enabled by default. Fixes [#24171](https://github.com/cypress-io/cypress/issues/24171) and [#26113](https://github.com/cypress-io/cypress/issues/26113).

**Dependency Updates:**

- Upgraded [`ejs`](https://www.npmjs.com/package/ejs) from `3.1.6` to `3.1.8` to address this [CVE-2022-29078](https://github.com/advisories/GHSA-phwq-j96m-2c2q) NVD security vulnerability. Addressed in [#25279](https://github.com/cypress-io/cypress/pull/25279).

## 12.8.0

_Released 03/14/2023_

**Features:**

- The [Debug page](https://docs.cypress.io/guides/cloud/runs#Debug) is now able to show real-time results from in-progress runs.  Addresses [#25759](https://github.com/cypress-io/cypress/issues/25759).
- Added the ability to control whether a request is logged to the command log via [`cy.intercept()`](https://docs.cypress.io/api/commands/intercept) by passing `log: false` or `log: true`. Addresses [#7362](https://github.com/cypress-io/cypress/issues/7362).
  - This can be used to override Cypress's default behavior of logging all XHRs and fetches, see the [example](https://docs.cypress.io/api/commands/intercept#Disabling-logs-for-a-request).
- It is now possible to control the number of connection attempts to the browser using the `CYPRESS_CONNECT_RETRY_THRESHOLD` Environment Variable. Learn more [here](https://docs.cypress.io/guides/references/advanced-installation#Environment-variables). Addressed in [#25848](https://github.com/cypress-io/cypress/pull/25848).

**Bugfixes:**

- Fixed an issue where using `Cypress.require()` would throw the error `Cannot find module 'typescript'`. Fixes [#25885](https://github.com/cypress-io/cypress/issues/25885).
- The [`before:spec`](https://docs.cypress.io/api/plugins/before-spec-api) API was updated to correctly support async event handlers in `run` mode. Fixes [#24403](https://github.com/cypress-io/cypress/issues/24403).
- Updated the Component Testing [community framework](https://docs.cypress.io/guides/component-testing/third-party-definitions) definition detection logic to take into account monorepo structures that hoist dependencies. Fixes [#25993](https://github.com/cypress-io/cypress/issues/25993).
- The onboarding wizard for Component Testing will now detect installed dependencies more reliably. Fixes [#25782](https://github.com/cypress-io/cypress/issues/25782).
- Fixed an issue where Angular components would sometimes be mounted in unexpected DOM locations in component tests. Fixes [#25956](https://github.com/cypress-io/cypress/issues/25956).
- Fixed an issue where Cypress component testing would fail to work with [Next.js](https://nextjs.org/) `13.2.1`. Fixes [#25951](https://github.com/cypress-io/cypress/issues/25951).
- Fixed an issue where migrating a project from a version of Cypress earlier than [10.0.0](#10-0-0) could fail if the project's `testFiles` configuration was an array of globs. Fixes [#25947](https://github.com/cypress-io/cypress/issues/25947).

**Misc:**

- Removed "New" badge in the navigation bar for the debug page icon. Addresses [#25925](https://github.com/cypress-io/cypress/issues/25925).
- Removed inline "Connect" buttons within the Specs Explorer. Addresses [#25926](https://github.com/cypress-io/cypress/issues/25926).
- Added an icon for "beta" versions of the Chrome browser. Addresses [#25968](https://github.com/cypress-io/cypress/issues/25968).

**Dependency Updates:**

- Upgraded [`mocha-junit-reporter`](https://www.npmjs.com/package/mocha-junit-reporter) from `2.1.0` to `2.2.0` to be able to use [new placeholders](https://github.com/michaelleeallen/mocha-junit-reporter/pull/163) such as `[suiteFilename]` or `[suiteName]` when defining the test report name. Addressed in [#25922](https://github.com/cypress-io/cypress/pull/25922).

## 12.7.0

_Released 02/24/2023_

**Features:**

- It is now possible to set `hostOnly` cookies with [`cy.setCookie()`](https://docs.cypress.io/api/commands/setcookie) for a given domain. Addresses [#16856](https://github.com/cypress-io/cypress/issues/16856) and [#17527](https://github.com/cypress-io/cypress/issues/17527).
- Added a Public API for third party component libraries to define a Framework Definition, embedding their library into the Cypress onboarding workflow. Learn more [here](https://docs.cypress.io/guides/component-testing/third-party-definitions). Implemented in [#25780](https://github.com/cypress-io/cypress/pull/25780) and closes [#25638](https://github.com/cypress-io/cypress/issues/25638).
- Added a Debug Page tutorial slideshow for projects that are not connected to Cypress Cloud. Addresses [#25768](https://github.com/cypress-io/cypress/issues/25768).
- Improved various error message around interactions with the Cypress cloud. Implemented in [#25837](https://github.com/cypress-io/cypress/pull/25837)
- Updated the "new" status badge for the Debug page navigation link to be less noticeable when the navigation is collapsed. Addresses [#25739](https://github.com/cypress-io/cypress/issues/25739).

**Bugfixes:**

- Fixed various bugs when recording to the cloud. Fixed in [#25837](https://github.com/cypress-io/cypress/pull/25837)
- Fixed an issue where cookies were being duplicated with the same hostname, but a prepended dot. Fixed an issue where cookies may not be expiring correctly. Fixes [#25174](https://github.com/cypress-io/cypress/issues/25174), [#25205](https://github.com/cypress-io/cypress/issues/25205) and [#25495](https://github.com/cypress-io/cypress/issues/25495).
- Fixed an issue where cookies weren't being synced when the application was stable. Fixed in [#25855](https://github.com/cypress-io/cypress/pull/25855). Fixes [#25835](https://github.com/cypress-io/cypress/issues/25835).
- Added missing TypeScript type definitions for the [`cy.reload()`](https://docs.cypress.io/api/commands/reload) command. Addressed in [#25779](https://github.com/cypress-io/cypress/pull/25779).
- Ensure Angular components are mounted inside the correct element. Fixes [#24385](https://github.com/cypress-io/cypress/issues/24385).
- Fix a bug where files outside the project root in a monorepo are not correctly served when using Vite. Addressed in [#25801](https://github.com/cypress-io/cypress/pull/25801).
- Fixed an issue where using [`cy.intercept`](https://docs.cypress.io/api/commands/intercept)'s `req.continue()` with a non-function parameter would not provide an appropriate error message. Fixed in [#25884](https://github.com/cypress-io/cypress/pull/25884).
- Fixed an issue where Cypress would erroneously launch and connect to multiple browser instances. Fixes [#24377](https://github.com/cypress-io/cypress/issues/24377).

**Misc:**

- Made updates to the way that the Debug Page header displays information. Addresses [#25796](https://github.com/cypress-io/cypress/issues/25796) and [#25798](https://github.com/cypress-io/cypress/issues/25798).

## 12.6.0

_Released 02/15/2023_

**Features:**

- Added a new CLI flag, called [`--auto-cancel-after-failures`](https://docs.cypress.io/guides/guides/command-line#Options), that overrides the project-level ["Auto Cancellation"](https://docs.cypress.io/guides/cloud/smart-orchestration#Auto-Cancellation) value when recording to the Cloud. This gives Cloud users on Business and Enterprise plans the flexibility to alter the auto-cancellation value per run. Addressed in [#25237](https://github.com/cypress-io/cypress/pull/25237).
- It is now possible to overwrite query commands using [`Cypress.Commands.overwriteQuery`](https://on.cypress.io/api/custom-queries). Addressed in [#25078](https://github.com/cypress-io/cypress/issues/25078).
- Added [`Cypress.require()`](https://docs.cypress.io/api/cypress-api/require) for including dependencies within the [`cy.origin()`](https://docs.cypress.io/api/commands/origin) callback. This change removed support for using `require()` and `import()` directly within the callback because we found that it impacted performance not only for spec files using them within the [`cy.origin()`](https://docs.cypress.io/api/commands/origin) callback, but even for spec files that did not use them. Addresses [#24976](https://github.com/cypress-io/cypress/issues/24976).
- Added the ability to open the failing test in the IDE from the Debug page before needing to re-run the test. Addressed in [#24850](https://github.com/cypress-io/cypress/issues/24850).

**Bugfixes:**

- When a Cloud user is apart of multiple Cloud organizations, the [Connect to Cloud setup](https://docs.cypress.io/guides/cloud/projects#Set-up-a-project-to-record) now shows the correct organizational prompts when connecting a new project. Fixes [#25520](https://github.com/cypress-io/cypress/issues/25520).
- Fixed an issue where Cypress would fail to load any specs if the project `specPattern` included a resource that could not be accessed due to filesystem permissions. Fixes [#24109](https://github.com/cypress-io/cypress/issues/24109).
- Fixed an issue where the Debug page would display a different number of specs for in-progress runs than the in-progress specs reported in Cypress Cloud. Fixes [#25647](https://github.com/cypress-io/cypress/issues/25647).
- Fixed an issue in middleware where error-handling code could itself generate an error and fail to report the original issue. Fixes [#22825](https://github.com/cypress-io/cypress/issues/22825).
- Fixed an regression introduced in Cypress [12.3.0](#12-3-0) where custom browsers that relied on process environment variables were not found on macOS arm64 architectures. Fixed in [#25753](https://github.com/cypress-io/cypress/pull/25753).

**Misc:**

- Improved the UI of the Debug page. Addresses [#25664](https://github.com/cypress-io/cypress/issues/25664),  [#25669](https://github.com/cypress-io/cypress/issues/25669), [#25665](https://github.com/cypress-io/cypress/issues/25665), [#25666](https://github.com/cypress-io/cypress/issues/25666), and [#25667](https://github.com/cypress-io/cypress/issues/25667).
- Updated the Debug page sidebar badge to to show 0 to 99+ failing tests, increased from showing 0 to 9+ failing tests, to provide better test failure insights. Addresses [#25662](https://github.com/cypress-io/cypress/issues/25662).

**Dependency Updates:**

- Upgrade [`debug`](https://www.npmjs.com/package/debug) to `4.3.4`. Addressed in [#25699](https://github.com/cypress-io/cypress/pull/25699).

## 12.5.1

_Released 02/02/2023_

**Bugfixes:**

- Fixed a regression introduced in Cypress [12.5.0](https://docs.cypress.io/guides/references/changelog#12-5-0) where the `runnable` was not included in the [`test:after:run`](https://docs.cypress.io/api/events/catalog-of-events) event. Fixes [#25663](https://github.com/cypress-io/cypress/issues/25663).

**Dependency Updates:**

- Upgraded [`simple-git`](https://github.com/steveukx/git-js) from `3.15.0` to `3.16.0` to address this [security vulnerability](https://github.com/advisories/GHSA-9p95-fxvg-qgq2) where Remote Code Execution (RCE) via the clone(), pull(), push() and listRemote() methods due to improper input sanitization was possible. Addressed in [#25603](https://github.com/cypress-io/cypress/pull/25603).

## 12.5.0

_Released 01/31/2023_

**Features:**

- Easily debug failed CI test runs recorded to the Cypress Cloud from your local Cypress app with the new Debug page. Please leave any feedback [here](https://github.com/cypress-io/cypress/discussions/25649). Your feedback will help us make decisions to improve the Debug experience. For more details, see [our blog post](https://on.cypress.io/debug-page-release). Addressed in [#25488](https://github.com/cypress-io/cypress/pull/25488).

**Performance:**

- Improved memory consumption in `run` mode by removing reporter logs for successful tests. Fixes [#25230](https://github.com/cypress-io/cypress/issues/25230).

**Bugfixes:**

- Fixed an issue where alternative Microsoft Edge Beta, Canary, and Dev binary versions were not being discovered by Cypress. Fixes [#25455](https://github.com/cypress-io/cypress/issues/25455).

**Dependency Updates:**

- Upgraded [`underscore.string`](https://github.com/esamattis/underscore.string/blob/HEAD/CHANGELOG.markdown) from `3.3.5` to `3.3.6` to reference rebuilt assets after security patch to fix regular expression DDOS exploit. Addressed in [#25574](https://github.com/cypress-io/cypress/pull/25574).

## 12.4.1

_Released 01/27/2023_

**Bugfixes:**

- Fixed a regression from Cypress [12.4.0](https://docs.cypress.io/guides/references/changelog#12-4-0) where Cypress was not exiting properly when running multiple Component Testing specs in `electron` in `run` mode. Fixes [#25568](https://github.com/cypress-io/cypress/issues/25568).

**Dependency Updates:**

- Upgraded [`ua-parser-js`](https://github.com/faisalman/ua-parser-js) from `0.7.24` to `0.7.33` to address this [security vulnerability](https://github.com/faisalman/ua-parser-js/security/advisories/GHSA-fhg7-m89q-25r3) where crafting a very-very-long user-agent string with specific pattern, an attacker can turn the script to get stuck processing for a very long time which results in a denial of service (DoS) condition. Addressed in [#25561](https://github.com/cypress-io/cypress/pull/25561).

## 12.4.0

_Released 1/24/2023_

**Features:**

- Added official support for Vite 4 in component testing. Addresses
  [#24969](https://github.com/cypress-io/cypress/issues/24969).
- Added new
  [`experimentalMemoryManagement`](/guides/references/experiments#Configuration)
  configuration option to improve memory management in Chromium-based browsers.
  Enable this option with `experimentalMemoryManagement=true` if you have
  experienced "Out of Memory" issues. Addresses
  [#23391](https://github.com/cypress-io/cypress/issues/23391).
- Added new
  [`experimentalSkipDomainInjection`](/guides/references/experiments#Experimental-Skip-Domain-Injection)
  configuration option to disable Cypress from setting `document.domain` on
  injection, allowing users to test Salesforce domains. If you believe you are
  having `document.domain` issues, please see the
  [`experimentalSkipDomainInjection`](/guides/references/experiments#Experimental-Skip-Domain-Injection)
  guide. This config option is end-to-end only. Addresses
  [#2367](https://github.com/cypress-io/cypress/issues/2367),
  [#23958](https://github.com/cypress-io/cypress/issues/23958),
  [#24290](https://github.com/cypress-io/cypress/issues/24290), and
  [#24418](https://github.com/cypress-io/cypress/issues/24418).
- The [`.as`](/api/commands/as) command now accepts an options argument,
  allowing an alias to be stored as type "query" or "static" value. This is
  stored as "query" by default. Addresses
  [#25173](https://github.com/cypress-io/cypress/issues/25173).
- The `cy.log()` command will now display a line break where the `\n` character
  is used. Addresses
  [#24964](https://github.com/cypress-io/cypress/issues/24964).
- [`component.specPattern`](/guides/references/configuration#component) now
  utilizes a JSX/TSX file extension when generating a new empty spec file if
  project contains at least one file with those extensions. This applies only to
  component testing and is skipped if
  [`component.specPattern`](/guides/references/configuration#component) has been
  configured to exclude files with those extensions. Addresses
  [#24495](https://github.com/cypress-io/cypress/issues/24495).
- Added support for the `data-qa` selector in the
  [Selector Playground](guides/core-concepts/cypress-app#Selector-Playground) in
  addition to `data-cy`, `data-test` and `data-testid`. Addresses
  [#25305](https://github.com/cypress-io/cypress/issues/25305).

**Bugfixes:**

- Fixed an issue where component tests could incorrectly treat new major
  versions of certain dependencies as supported. Fixes
  [#25379](https://github.com/cypress-io/cypress/issues/25379).
- Fixed an issue where new lines or spaces on new lines in the Command Log were
  not maintained. Fixes
  [#23679](https://github.com/cypress-io/cypress/issues/23679) and
  [#24964](https://github.com/cypress-io/cypress/issues/24964).
- Fixed an issue where Angular component testing projects would fail to
  initialize if an unsupported browserslist entry was specified in the project
  configuration. Fixes
  [#25312](https://github.com/cypress-io/cypress/issues/25312).

**Misc**

- Video output link in `cypress run` mode has been added to it's own line to
  make the video output link more easily clickable in the terminal. Addresses
  [#23913](https://github.com/cypress-io/cypress/issues/23913).<|MERGE_RESOLUTION|>--- conflicted
+++ resolved
@@ -15,11 +15,8 @@
 
 **Misc:**
 
-<<<<<<< HEAD
 - Command messages in the Cypress command logs will now truncate display at 100 lines instead of 50. Fixes [#29023](https://github.com/cypress-io/cypress/issues/29023).
-=======
-- Captures the `beforeTest` timestamp inside the browser for the purposes of accurately determining test start for Test Replay. Addressed in [#29061](https://github.com/cypress-io/cypress/pull/29061).
->>>>>>> 3383043c
+- Capture the `beforeTest` timestamp inside the browser for the purposes of accurately determining test start for Test Replay. Addressed in [#29061](https://github.com/cypress-io/cypress/pull/29061).
 
 **Dependency Updates:**
 
