--- conflicted
+++ resolved
@@ -5,10 +5,8 @@
 
 **Features:**
 
-<<<<<<< HEAD
- - Adds an activity indicator to CLI output when artifacts (screenshots, videos, or Test Replay) are being uploaded to the cloud. Addresses [#28239](https://github.com/cypress-io/cypress/issues/28239). Addressed in [#28277](https://github.com/cypress-io/cypress/pull/28277).
-=======
-- When artifacts are uploaded to the Cypress Cloud, the duration of each upload will be displayed in the console. Addresses [#28237](https://github.com/cypress-io/cypress/issues/28237).
+- Added an activity indicator to CLI output when artifacts (screenshots, videos, or Test Replay) are being uploaded to the cloud. Addresses [#28239](https://github.com/cypress-io/cypress/issues/28239). Addressed in [#28277](https://github.com/cypress-io/cypress/pull/28277).
+- When artifacts are uploaded to the Cypress Cloud, the duration of each upload will be displayed in the terminal. Addresses [#28237](https://github.com/cypress-io/cypress/issues/28237).
 
 **Bugfixes:**
 
@@ -19,7 +17,6 @@
 
 - Browser tabs and windows other than the Cypress tab are now closed between tests in Chromium-based browsers. Addressed in [#28204](https://github.com/cypress-io/cypress/pull/28204).
 - Cypress now ensures the main browser tab is active before running each command in Chromium-based browsers. Addressed in [#28334](https://github.com/cypress-io/cypress/pull/28334).
->>>>>>> 02d04934
 
 ## 13.5.1
 
