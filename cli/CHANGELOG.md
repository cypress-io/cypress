 <!-- See the ../guides/writing-the-cypress-changelog.md for details on writing the changelog. -->
<<<<<<< HEAD

=======
>>>>>>> 53db0ea7
## 12.5.0

_Released 01/31/2023 (PENDING)_

<<<<<<< HEAD
**Features:**

- Easily debug failed CI test runs from within the Cypress app with the new "Debug" page. For more details, see the [Debug documentation](https://on.cypress.io/debug-page). 
  - Added "Debug" to the sidebar which includes a badge to highlight the new page as well as show a count of failed tests that need to be fixed. Addresses [#24441](https://github.com/cypress-io/cypress/issues/24441) and [#24852](https://github.com/cypress-io/cypress/issues/24852).
  - Added the "Debug" page. Addresses
[#24442](https://github.com/cypress-io/cypress/issues/24442),
[#24443](https://github.com/cypress-io/cypress/issues/24443),
[#24444](https://github.com/cypress-io/cypress/issues/24444),
[#24851](https://github.com/cypress-io/cypress/issues/24851),
[#24852](https://github.com/cypress-io/cypress/issues/24852),
[#24847](https://github.com/cypress-io/cypress/issues/24847),
[#24854](https://github.com/cypress-io/cypress/issues/24854),
[#24848](https://github.com/cypress-io/cypress/issues/24848),
[#24853](https://github.com/cypress-io/cypress/issues/24853),
[#24849](https://github.com/cypress-io/cypress/issues/24849),
[#25352](https://github.com/cypress-io/cypress/issues/25352),
[#25339](https://github.com/cypress-io/cypress/issues/25339),
[#25319](https://github.com/cypress-io/cypress/issues/25319),
[#25418](https://github.com/cypress-io/cypress/issues/25418),
[#24440](https://github.com/cypress-io/cypress/issues/24440),
[#25487](https://github.com/cypress-io/cypress/issues/25487),
[#25543](https://github.com/cypress-io/cypress/issues/25543),
[#25570](https://github.com/cypress-io/cypress/issues/25570) and
[#25486](https://github.com/cypress-io/cypress/issues/25486).
  - The test runner can be filtered to only run the tests that failed from the Cloud run being shown in the Debug page. Addresses [#24855](https://github.com/cypress-io/cypress/issues/24855).
=======
**Bugfixes:**

- Fixed an issue where alternative Microsoft Edge Beta, Canary, and Dev binary versions were not being discovered by Cypress. 
  Fixes [#25455](https://github.com/cypress-io/cypress/issues/25455).
>>>>>>> 53db0ea7

## 12.4.1

_Released 01/27/2023_

**Bugfixes:**

- Fixed a regression from Cypress [12.4.0](https://docs.cypress.io/guides/references/changelog#12-4-0) where Cypress was not exiting properly when running multiple Component Testing specs in `electron` in `run` mode. Fixes [#25568](https://github.com/cypress-io/cypress/issues/25568).

**Dependency Updates:**

- Upgraded [`ua-parser-js`](https://github.com/faisalman/ua-parser-js) from `0.7.24` to `0.7.33` to address this [security vulnerability](https://github.com/faisalman/ua-parser-js/security/advisories/GHSA-fhg7-m89q-25r3) where crafting a very-very-long user-agent string with specific pattern, an attacker can turn the script to get stuck processing for a very long time which results in a denial of service (DoS) condition. Addressed in [#25561](https://github.com/cypress-io/cypress/pull/25561).

## 12.4.0

_Released 1/24/2023_

**Features:**

- Added official support for Vite 4 in component testing. Addresses
  [#24969](https://github.com/cypress-io/cypress/issues/24969).
- Added new
  [`experimentalMemoryManagement`](/guides/references/experiments#Configuration)
  configuration option to improve memory management in Chromium-based browsers.
  Enable this option with `experimentalMemoryManagement=true` if you have
  experienced "Out of Memory" issues. Addresses
  [#23391](https://github.com/cypress-io/cypress/issues/23391).
- Added new
  [`experimentalSkipDomainInjection`](/guides/references/experiments#Experimental-Skip-Domain-Injection)
  configuration option to disable Cypress from setting `document.domain` on
  injection, allowing users to test Salesforce domains. If you believe you are
  having `document.domain` issues, please see the
  [`experimentalSkipDomainInjection`](/guides/references/experiments#Experimental-Skip-Domain-Injection)
  guide. This config option is end-to-end only. Addresses
  [#2367](https://github.com/cypress-io/cypress/issues/2367),
  [#23958](https://github.com/cypress-io/cypress/issues/23958),
  [#24290](https://github.com/cypress-io/cypress/issues/24290), and
  [#24418](https://github.com/cypress-io/cypress/issues/24418).
- The [`.as`](/api/commands/as) command now accepts an options argument,
  allowing an alias to be stored as type "query" or "static" value. This is
  stored as "query" by default. Addresses
  [#25173](https://github.com/cypress-io/cypress/issues/25173).
- The `cy.log()` command will now display a line break where the `\n` character
  is used. Addresses
  [#24964](https://github.com/cypress-io/cypress/issues/24964).
- [`component.specPattern`](/guides/references/configuration#component) now
  utilizes a JSX/TSX file extension when generating a new empty spec file if
  project contains at least one file with those extensions. This applies only to
  component testing and is skipped if
  [`component.specPattern`](/guides/references/configuration#component) has been
  configured to exclude files with those extensions. Addresses
  [#24495](https://github.com/cypress-io/cypress/issues/24495).
- Added support for the `data-qa` selector in the
  [Selector Playground](guides/core-concepts/cypress-app#Selector-Playground) in
  addition to `data-cy`, `data-test` and `data-testid`. Addresses
  [#25305](https://github.com/cypress-io/cypress/issues/25305).

**Bugfixes:**

- Fixed an issue where component tests could incorrectly treat new major
  versions of certain dependencies as supported. Fixes
  [#25379](https://github.com/cypress-io/cypress/issues/25379).
- Fixed an issue where new lines or spaces on new lines in the Command Log were
  not maintained. Fixes
  [#23679](https://github.com/cypress-io/cypress/issues/23679) and
  [#24964](https://github.com/cypress-io/cypress/issues/24964).
- Fixed an issue where Angular component testing projects would fail to
  initialize if an unsupported browserslist entry was specified in the project
  configuration. Fixes
  [#25312](https://github.com/cypress-io/cypress/issues/25312).

**Misc**

- Video output link in `cypress run` mode has been added to it's own line to
  make the video output link more easily clickable in the terminal. Addresses
  [#23913](https://github.com/cypress-io/cypress/issues/23913).<|MERGE_RESOLUTION|>--- conflicted
+++ resolved
@@ -1,13 +1,9 @@
  <!-- See the ../guides/writing-the-cypress-changelog.md for details on writing the changelog. -->
-<<<<<<< HEAD
 
-=======
->>>>>>> 53db0ea7
 ## 12.5.0
 
 _Released 01/31/2023 (PENDING)_
 
-<<<<<<< HEAD
 **Features:**
 
 - Easily debug failed CI test runs from within the Cypress app with the new "Debug" page. For more details, see the [Debug documentation](https://on.cypress.io/debug-page). 
@@ -33,12 +29,11 @@
 [#25570](https://github.com/cypress-io/cypress/issues/25570) and
 [#25486](https://github.com/cypress-io/cypress/issues/25486).
   - The test runner can be filtered to only run the tests that failed from the Cloud run being shown in the Debug page. Addresses [#24855](https://github.com/cypress-io/cypress/issues/24855).
-=======
+
 **Bugfixes:**
 
 - Fixed an issue where alternative Microsoft Edge Beta, Canary, and Dev binary versions were not being discovered by Cypress. 
   Fixes [#25455](https://github.com/cypress-io/cypress/issues/25455).
->>>>>>> 53db0ea7
 
 ## 12.4.1
 
