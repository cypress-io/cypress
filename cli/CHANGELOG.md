--- conflicted
+++ resolved
@@ -14,13 +14,10 @@
 
 - When a Cloud user is apart of multiple Cloud organizations, the [Connect to Cloud setup](https://docs.cypress.io/guides/cloud/projects#Set-up-a-project-to-record) now shows the correct organizational prompts when connecting a new project. Fixes [#25520](https://github.com/cypress-io/cypress/issues/25520).
 - Fixed an issue where Cypress would fail to load any specs if the project `specPattern` included a resource that could not be accessed due to filesystem permissions. Fixes [#24109](https://github.com/cypress-io/cypress/issues/24109).
-<<<<<<< HEAD
-- Added missing TypeScript type definitions for the [`cy.reload()`](https://docs.cypress.io/api/commands/reload) command. Addressed in [#25779](https://github.com/cypress-io/cypress/pull/25779).
-=======
 - Fixed an issue where the Debug page would display a different number of specs for in-progress runs than the in-progress specs reported in Cypress Cloud. Fixes [#25647](https://github.com/cypress-io/cypress/issues/25647).
 - Fixed an issue in middleware where error-handling code could itself generate an error and fail to report the original issue. Fixes [#22825](https://github.com/cypress-io/cypress/issues/22825).
 - Fixed an regression introduced in Cypress [12.3.0](#12-3-0) where custom browsers that relied on process environment variables were not found on macOS arm64 architectures. Fixed in [#25753](https://github.com/cypress-io/cypress/pull/25753).
->>>>>>> 9e27540f
+- Added missing TypeScript type definitions for the [`cy.reload()`](https://docs.cypress.io/api/commands/reload) command. Addressed in [#25779](https://github.com/cypress-io/cypress/pull/25779).
 
 **Misc:**
 
